------------------------------------------------------------------------------
--                                                                          --
--                         GNAT COMPILER COMPONENTS                         --
--                                                                          --
--                                  L I B                                   --
--                                                                          --
--                                 B o d y                                  --
--                                                                          --
--          Copyright (C) 1992-2014, Free Software Foundation, Inc.         --
--                                                                          --
-- GNAT is free software;  you can  redistribute it  and/or modify it under --
-- terms of the  GNU General Public License as published  by the Free Soft- --
-- ware  Foundation;  either version 3,  or (at your option) any later ver- --
-- sion.  GNAT is distributed in the hope that it will be useful, but WITH- --
-- OUT ANY WARRANTY;  without even the  implied warranty of MERCHANTABILITY --
-- or FITNESS FOR A PARTICULAR PURPOSE.                                     --
--                                                                          --
-- As a special exception under Section 7 of GPL version 3, you are granted --
-- additional permissions described in the GCC Runtime Library Exception,   --
-- version 3.1, as published by the Free Software Foundation.               --
--                                                                          --
-- You should have received a copy of the GNU General Public License and    --
-- a copy of the GCC Runtime Library Exception along with this program;     --
-- see the files COPYING3 and COPYING.RUNTIME respectively.  If not, see    --
-- <http://www.gnu.org/licenses/>.                                          --
--                                                                          --
-- GNAT was originally developed  by the GNAT team at  New York University. --
-- Extensive contributions were provided by Ada Core Technologies Inc.      --
--                                                                          --
------------------------------------------------------------------------------

pragma Style_Checks (All_Checks);
--  Subprogram ordering not enforced in this unit
--  (because of some logical groupings).

with Atree;    use Atree;
with Csets;    use Csets;
with Einfo;    use Einfo;
with Fname;    use Fname;
with Nlists;   use Nlists;
with Output;   use Output;
with Sinfo;    use Sinfo;
with Sinput;   use Sinput;
with Stand;    use Stand;
with Stringt;  use Stringt;
with Tree_IO;  use Tree_IO;
with Uname;    use Uname;
with Widechar; use Widechar;

package body Lib is

   Switch_Storing_Enabled : Boolean := True;
   --  Controlled by Enable_Switch_Storing/Disable_Switch_Storing

   -----------------------
   -- Local Subprograms --
   -----------------------

   type SEU_Result is (
      Yes_Before, -- S1 is in same extended unit as S2 and appears before it
      Yes_Same,   -- S1 is in same extended unit as S2, Slocs are the same
      Yes_After,  -- S1 is in same extended unit as S2, and appears after it
      No);        -- S2 is not in same extended unit as S2

   function Check_Same_Extended_Unit (S1, S2 : Source_Ptr) return SEU_Result;
   --  Used by In_Same_Extended_Unit and Earlier_In_Extended_Unit. Returns
   --  value as described above.

   function Get_Code_Or_Source_Unit
     (S                : Source_Ptr;
      Unwind_Instances : Boolean) return Unit_Number_Type;
   --  Common code for Get_Code_Unit (get unit of instantiation for location)
   --  and Get_Source_Unit (get unit of template for location).

   --------------------------------------------
   -- Access Functions for Unit Table Fields --
   --------------------------------------------

   function Cunit (U : Unit_Number_Type) return Node_Id is
   begin
      return Units.Table (U).Cunit;
   end Cunit;

   function Cunit_Entity (U : Unit_Number_Type) return Entity_Id is
   begin
      return Units.Table (U).Cunit_Entity;
   end Cunit_Entity;

   function Dependency_Num (U : Unit_Number_Type) return Nat is
   begin
      return Units.Table (U).Dependency_Num;
   end Dependency_Num;

   function Dynamic_Elab (U : Unit_Number_Type) return Boolean is
   begin
      return Units.Table (U).Dynamic_Elab;
   end Dynamic_Elab;

   function Error_Location (U : Unit_Number_Type) return Source_Ptr is
   begin
      return Units.Table (U).Error_Location;
   end Error_Location;

   function Expected_Unit (U : Unit_Number_Type) return Unit_Name_Type is
   begin
      return Units.Table (U).Expected_Unit;
   end Expected_Unit;

   function Fatal_Error (U : Unit_Number_Type) return Boolean is
   begin
      return Units.Table (U).Fatal_Error;
   end Fatal_Error;

   function Generate_Code (U : Unit_Number_Type) return Boolean is
   begin
      return Units.Table (U).Generate_Code;
   end Generate_Code;

   function Has_RACW (U : Unit_Number_Type) return Boolean is
   begin
      return Units.Table (U).Has_RACW;
   end Has_RACW;

   function Ident_String (U : Unit_Number_Type) return Node_Id is
   begin
      return Units.Table (U).Ident_String;
   end Ident_String;

   function Loading (U : Unit_Number_Type) return Boolean is
   begin
      return Units.Table (U).Loading;
   end Loading;

   function Main_CPU (U : Unit_Number_Type) return Int is
   begin
      return Units.Table (U).Main_CPU;
   end Main_CPU;

   function Main_Priority (U : Unit_Number_Type) return Int is
   begin
      return Units.Table (U).Main_Priority;
   end Main_Priority;

   function Main_Stack_Size (U : Unit_Number_Type) return Int is
   begin
      return Units.Table (U).Main_Stack_Size;
   end Main_Stack_Size;

   function Munit_Index (U : Unit_Number_Type) return Nat is
   begin
      return Units.Table (U).Munit_Index;
   end Munit_Index;

   function No_Elab_Code (U : Unit_Number_Type) return No_Elab_Code_T is
   begin
      return Units.Table (U).No_Elab_Code;
   end No_Elab_Code;

   function OA_Setting (U : Unit_Number_Type) return Character is
   begin
      return Units.Table (U).OA_Setting;
   end OA_Setting;

   function Source_Index (U : Unit_Number_Type) return Source_File_Index is
   begin
      return Units.Table (U).Source_Index;
   end Source_Index;

   function Unit_File_Name (U : Unit_Number_Type) return File_Name_Type is
   begin
      return Units.Table (U).Unit_File_Name;
   end Unit_File_Name;

   function Unit_Name (U : Unit_Number_Type) return Unit_Name_Type is
   begin
      return Units.Table (U).Unit_Name;
   end Unit_Name;

   ------------------------------------------
   -- Subprograms to Set Unit Table Fields --
   ------------------------------------------

   procedure Set_Cunit (U : Unit_Number_Type; N : Node_Id) is
   begin
      Units.Table (U).Cunit := N;
   end Set_Cunit;

   procedure Set_Cunit_Entity (U : Unit_Number_Type; E : Entity_Id) is
   begin
      Units.Table (U).Cunit_Entity := E;
      Set_Is_Compilation_Unit (E);
   end Set_Cunit_Entity;

   procedure Set_Dynamic_Elab (U : Unit_Number_Type; B : Boolean := True) is
   begin
      Units.Table (U).Dynamic_Elab := B;
   end Set_Dynamic_Elab;

   procedure Set_Error_Location (U : Unit_Number_Type; W : Source_Ptr) is
   begin
      Units.Table (U).Error_Location := W;
   end Set_Error_Location;

   procedure Set_Fatal_Error (U : Unit_Number_Type; B : Boolean := True) is
   begin
      Units.Table (U).Fatal_Error := B;
   end Set_Fatal_Error;

   procedure Set_Generate_Code (U : Unit_Number_Type; B : Boolean := True) is
   begin
      Units.Table (U).Generate_Code := B;
   end Set_Generate_Code;

   procedure Set_Has_RACW (U : Unit_Number_Type; B : Boolean := True) is
   begin
      Units.Table (U).Has_RACW := B;
   end Set_Has_RACW;

   procedure Set_Ident_String (U : Unit_Number_Type; N : Node_Id) is
   begin
      Units.Table (U).Ident_String := N;
   end Set_Ident_String;

   procedure Set_Loading (U : Unit_Number_Type; B : Boolean := True) is
   begin
      Units.Table (U).Loading := B;
   end Set_Loading;

   procedure Set_Main_CPU (U : Unit_Number_Type; P : Int) is
   begin
      Units.Table (U).Main_CPU := P;
   end Set_Main_CPU;

   procedure Set_Main_Priority (U : Unit_Number_Type; P : Int) is
   begin
      Units.Table (U).Main_Priority := P;
   end Set_Main_Priority;

<<<<<<< HEAD
   procedure Set_Main_Stack_Size (U : Unit_Number_Type; P : Int) is
   begin
      Units.Table (U).Main_Stack_Size := P;
   end Set_Main_Stack_Size;
=======
   procedure Set_No_Elab_Code (U : Unit_Number_Type; N : No_Elab_Code_T) is
   begin
      Units.Table (U).No_Elab_Code := N;
   end Set_No_Elab_Code;
>>>>>>> 78a75f7c

   procedure Set_OA_Setting (U : Unit_Number_Type; C : Character) is
   begin
      Units.Table (U).OA_Setting := C;
   end Set_OA_Setting;

   procedure Set_Unit_Name (U : Unit_Number_Type; N : Unit_Name_Type) is
   begin
      Units.Table (U).Unit_Name := N;
   end Set_Unit_Name;

   ------------------------------
   -- Check_Same_Extended_Unit --
   ------------------------------

   function Check_Same_Extended_Unit (S1, S2 : Source_Ptr) return SEU_Result is
      Sloc1  : Source_Ptr;
      Sloc2  : Source_Ptr;
      Sind1  : Source_File_Index;
      Sind2  : Source_File_Index;
      Inst1  : Source_Ptr;
      Inst2  : Source_Ptr;
      Unum1  : Unit_Number_Type;
      Unum2  : Unit_Number_Type;
      Unit1  : Node_Id;
      Unit2  : Node_Id;
      Depth1 : Nat;
      Depth2 : Nat;

   begin
      if S1 = No_Location or else S2 = No_Location then
         return No;

      elsif S1 = Standard_Location then
         if S2 = Standard_Location then
            return Yes_Same;
         else
            return No;
         end if;

      elsif S2 = Standard_Location then
         return No;
      end if;

      Sloc1 := S1;
      Sloc2 := S2;

      Unum1 := Get_Source_Unit (Sloc1);
      Unum2 := Get_Source_Unit (Sloc2);

      loop
         --  Step 1: Check whether the two locations are in the same source
         --  file.

         Sind1 := Get_Source_File_Index (Sloc1);
         Sind2 := Get_Source_File_Index (Sloc2);

         if Sind1 = Sind2 then
            if Sloc1 < Sloc2 then
               return Yes_Before;
            elsif Sloc1 > Sloc2 then
               return Yes_After;
            else
               return Yes_Same;
            end if;
         end if;

         --  Step 2: Check subunits. If a subunit is instantiated, follow the
         --  instantiation chain rather than the stub chain.

         Unit1 := Unit (Cunit (Unum1));
         Unit2 := Unit (Cunit (Unum2));
         Inst1 := Instantiation (Sind1);
         Inst2 := Instantiation (Sind2);

         if Nkind (Unit1) = N_Subunit
           and then Present (Corresponding_Stub (Unit1))
           and then Inst1 = No_Location
         then
            if Nkind (Unit2) = N_Subunit
              and then Present (Corresponding_Stub (Unit2))
              and then Inst2 = No_Location
            then
               --  Both locations refer to subunits which may have a common
               --  ancestor. If they do, the deeper subunit must have a longer
               --  unit name. Replace the deeper one with its corresponding
               --  stub in order to find the nearest ancestor.

               if Length_Of_Name (Unit_Name (Unum1)) <
                  Length_Of_Name (Unit_Name (Unum2))
               then
                  Sloc2 := Sloc (Corresponding_Stub (Unit2));
                  Unum2 := Get_Source_Unit (Sloc2);
                  goto Continue;

               else
                  Sloc1 := Sloc (Corresponding_Stub (Unit1));
                  Unum1 := Get_Source_Unit (Sloc1);
                  goto Continue;
               end if;

            --  Sloc1 in subunit, Sloc2 not

            else
               Sloc1 := Sloc (Corresponding_Stub (Unit1));
               Unum1 := Get_Source_Unit (Sloc1);
               goto Continue;
            end if;

         --  Sloc2 in subunit, Sloc1 not

         elsif Nkind (Unit2) = N_Subunit
           and then Present (Corresponding_Stub (Unit2))
           and then Inst2 = No_Location
         then
            Sloc2 := Sloc (Corresponding_Stub (Unit2));
            Unum2 := Get_Source_Unit (Sloc2);
            goto Continue;
         end if;

         --  Step 3: Check instances. The two locations may yield a common
         --  ancestor.

         if Inst1 /= No_Location then
            if Inst2 /= No_Location then

               --  Both locations denote instantiations

               Depth1 := Instantiation_Depth (Sloc1);
               Depth2 := Instantiation_Depth (Sloc2);

               if Depth1 < Depth2 then
                  Sloc2 := Inst2;
                  Unum2 := Get_Source_Unit (Sloc2);
                  goto Continue;

               elsif Depth1 > Depth2 then
                  Sloc1 := Inst1;
                  Unum1 := Get_Source_Unit (Sloc1);
                  goto Continue;

               else
                  Sloc1 := Inst1;
                  Sloc2 := Inst2;
                  Unum1 := Get_Source_Unit (Sloc1);
                  Unum2 := Get_Source_Unit (Sloc2);
                  goto Continue;
               end if;

            --  Sloc1 is an instantiation

            else
               Sloc1 := Inst1;
               Unum1 := Get_Source_Unit (Sloc1);
               goto Continue;
            end if;

         --  Sloc2 is an instantiation

         elsif Inst2 /= No_Location then
            Sloc2 := Inst2;
            Unum2 := Get_Source_Unit (Sloc2);
            goto Continue;
         end if;

         --  Step 4: One location in the spec, the other in the corresponding
         --  body of the same unit. The location in the spec is considered
         --  earlier.

         if Nkind (Unit1) = N_Subprogram_Body
              or else
            Nkind (Unit1) = N_Package_Body
         then
            if Library_Unit (Cunit (Unum1)) = Cunit (Unum2) then
               return Yes_After;
            end if;

         elsif Nkind (Unit2) = N_Subprogram_Body
                 or else
               Nkind (Unit2) = N_Package_Body
         then
            if Library_Unit (Cunit (Unum2)) = Cunit (Unum1) then
               return Yes_Before;
            end if;
         end if;

         --  At this point it is certain that the two locations denote two
         --  entirely separate units.

         return No;

         <<Continue>>
            null;
      end loop;
   end Check_Same_Extended_Unit;

   -------------------------------
   -- Compilation_Switches_Last --
   -------------------------------

   function Compilation_Switches_Last return Nat is
   begin
      return Compilation_Switches.Last;
   end Compilation_Switches_Last;

   ---------------------------
   -- Enable_Switch_Storing --
   ---------------------------

   procedure Enable_Switch_Storing is
   begin
      Switch_Storing_Enabled := True;
   end Enable_Switch_Storing;

   ----------------------------
   -- Disable_Switch_Storing --
   ----------------------------

   procedure Disable_Switch_Storing is
   begin
      Switch_Storing_Enabled := False;
   end Disable_Switch_Storing;

   ------------------------------
   -- Earlier_In_Extended_Unit --
   ------------------------------

   function Earlier_In_Extended_Unit (S1, S2 : Source_Ptr) return Boolean is
   begin
      return Check_Same_Extended_Unit (S1, S2) = Yes_Before;
   end Earlier_In_Extended_Unit;

   -----------------------
   -- Exact_Source_Name --
   -----------------------

   function Exact_Source_Name (Loc : Source_Ptr) return String is
      U    : constant Unit_Number_Type  := Get_Source_Unit (Loc);
      Buf  : constant Source_Buffer_Ptr := Source_Text (Source_Index (U));
      Orig : constant Source_Ptr        := Original_Location (Loc);
      P    : Source_Ptr;

      WC   : Char_Code;
      Err  : Boolean;
      pragma Warnings (Off, WC);
      pragma Warnings (Off, Err);

   begin
      --  Entity is character literal

      if Buf (Orig) = ''' then
         return String (Buf (Orig .. Orig + 2));

      --  Entity is operator symbol

      elsif Buf (Orig) = '"' or else Buf (Orig) = '%' then
         P := Orig;

         loop
            P := P + 1;
            exit when Buf (P) = Buf (Orig);
         end loop;

         return String (Buf (Orig .. P));

      --  Entity is identifier

      else
         P := Orig;

         loop
            if Is_Start_Of_Wide_Char (Buf, P) then
               Scan_Wide (Buf, P, WC, Err);
            elsif not Identifier_Char (Buf (P)) then
               exit;
            else
               P := P + 1;
            end if;
         end loop;

         --  Write out the identifier by copying the exact source characters
         --  used in its declaration. Note that this means wide characters will
         --  be in their original encoded form.

         return String (Buf (Orig .. P - 1));
      end if;
   end Exact_Source_Name;

   ----------------------------
   -- Entity_Is_In_Main_Unit --
   ----------------------------

   function Entity_Is_In_Main_Unit (E : Entity_Id) return Boolean is
      S : Entity_Id;

   begin
      S := Scope (E);

      while S /= Standard_Standard loop
         if S = Main_Unit_Entity then
            return True;
         elsif Ekind (S) = E_Package and then Is_Child_Unit (S) then
            return False;
         else
            S := Scope (S);
         end if;
      end loop;

      return False;
   end Entity_Is_In_Main_Unit;

   --------------------------
   -- Generic_May_Lack_ALI --
   --------------------------

   function Generic_May_Lack_ALI (Sfile : File_Name_Type) return Boolean is
   begin
      --  We allow internal generic units to be used without having a
      --  corresponding ALI files to help bootstrapping with older compilers
      --  that did not support generating ALIs for such generics. It is safe
      --  to do so because the only thing the generated code would contain
      --  is the elaboration boolean, and we are careful to elaborate all
      --  predefined units first anyway.

      return Is_Internal_File_Name
               (Fname              => Sfile,
                Renamings_Included => True);
   end Generic_May_Lack_ALI;

   -----------------------------
   -- Get_Code_Or_Source_Unit --
   -----------------------------

   function Get_Code_Or_Source_Unit
     (S                : Source_Ptr;
      Unwind_Instances : Boolean) return Unit_Number_Type
   is
   begin
      --  Search table unless we have No_Location, which can happen if the
      --  relevant location has not been set yet. Happens for example when
      --  we obtain Sloc (Cunit (Main_Unit)) before it is set.

      if S /= No_Location then
         declare
            Source_File : Source_File_Index;
            Source_Unit : Unit_Number_Type;

         begin
            Source_File := Get_Source_File_Index (S);

            if Unwind_Instances then
               while Template (Source_File) /= No_Source_File loop
                  Source_File := Template (Source_File);
               end loop;
            end if;

            Source_Unit := Unit (Source_File);

            if Source_Unit /= No_Unit then
               return Source_Unit;
            end if;
         end;
      end if;

      --  If S was No_Location, or was not in the table, we must be in the main
      --  source unit (and the value has not been placed in the table yet),
      --  or in one of the configuration pragma files.

      return Main_Unit;
   end Get_Code_Or_Source_Unit;

   -------------------
   -- Get_Code_Unit --
   -------------------

   function Get_Code_Unit (S : Source_Ptr) return Unit_Number_Type is
   begin
      return Get_Code_Or_Source_Unit (Top_Level_Location (S),
        Unwind_Instances => False);
   end Get_Code_Unit;

   function Get_Code_Unit (N : Node_Or_Entity_Id) return Unit_Number_Type is
   begin
      return Get_Code_Unit (Sloc (N));
   end Get_Code_Unit;

   ----------------------------
   -- Get_Compilation_Switch --
   ----------------------------

   function Get_Compilation_Switch (N : Pos) return String_Ptr is
   begin
      if N <= Compilation_Switches.Last then
         return Compilation_Switches.Table (N);

      else
         return null;
      end if;
   end Get_Compilation_Switch;

   ----------------------------------
   -- Get_Cunit_Entity_Unit_Number --
   ----------------------------------

   function Get_Cunit_Entity_Unit_Number
     (E : Entity_Id) return Unit_Number_Type
   is
   begin
      for U in Units.First .. Units.Last loop
         if Cunit_Entity (U) = E then
            return U;
         end if;
      end loop;

      --  If not in the table, must be the main source unit, and we just
      --  have not got it put into the table yet.

      return Main_Unit;
   end Get_Cunit_Entity_Unit_Number;

   ---------------------------
   -- Get_Cunit_Unit_Number --
   ---------------------------

   function Get_Cunit_Unit_Number (N : Node_Id) return Unit_Number_Type is
   begin
      for U in Units.First .. Units.Last loop
         if Cunit (U) = N then
            return U;
         end if;
      end loop;

      --  If not in the table, must be a spec created for a main unit that is a
      --  child subprogram body which we have not inserted into the table yet.

      if N = Library_Unit (Cunit (Main_Unit)) then
         return Main_Unit;

      --  If it is anything else, something is seriously wrong, and we really
      --  don't want to proceed, even if assertions are off, so we explicitly
      --  raise an exception in this case to terminate compilation.

      else
         raise Program_Error;
      end if;
   end Get_Cunit_Unit_Number;

   ---------------------
   -- Get_Source_Unit --
   ---------------------

   function Get_Source_Unit (S : Source_Ptr) return Unit_Number_Type is
   begin
      return Get_Code_Or_Source_Unit (S, Unwind_Instances => True);
   end Get_Source_Unit;

   function Get_Source_Unit (N : Node_Or_Entity_Id) return Unit_Number_Type is
   begin
      return Get_Source_Unit (Sloc (N));
   end Get_Source_Unit;

   --------------------------------
   -- In_Extended_Main_Code_Unit --
   --------------------------------

   function In_Extended_Main_Code_Unit
     (N : Node_Or_Entity_Id) return Boolean
   is
   begin
      if Sloc (N) = Standard_Location then
         return False;

      elsif Sloc (N) = No_Location then
         return False;

      --  Special case Itypes to test the Sloc of the associated node. The
      --  reason we do this is for possible calls from gigi after -gnatD
      --  processing is complete in sprint. This processing updates the
      --  sloc fields of all nodes in the tree, but itypes are not in the
      --  tree so their slocs do not get updated.

      elsif Nkind (N) = N_Defining_Identifier
        and then Is_Itype (N)
      then
         return In_Extended_Main_Code_Unit (Associated_Node_For_Itype (N));

      --  Otherwise see if we are in the main unit

      elsif Get_Code_Unit (Sloc (N)) = Get_Code_Unit (Cunit (Main_Unit)) then
         return True;

      --  Node may be in spec (or subunit etc) of main unit

      else
         return
           In_Same_Extended_Unit (N, Cunit (Main_Unit));
      end if;
   end In_Extended_Main_Code_Unit;

   function In_Extended_Main_Code_Unit (Loc : Source_Ptr) return Boolean is
   begin
      if Loc = Standard_Location then
         return False;

      elsif Loc = No_Location then
         return False;

      --  Otherwise see if we are in the main unit

      elsif Get_Code_Unit (Loc) = Get_Code_Unit (Cunit (Main_Unit)) then
         return True;

      --  Location may be in spec (or subunit etc) of main unit

      else
         return
           In_Same_Extended_Unit (Loc, Sloc (Cunit (Main_Unit)));
      end if;
   end In_Extended_Main_Code_Unit;

   ----------------------------------
   -- In_Extended_Main_Source_Unit --
   ----------------------------------

   function In_Extended_Main_Source_Unit
     (N : Node_Or_Entity_Id) return Boolean
   is
      Nloc : constant Source_Ptr := Sloc (N);
      Mloc : constant Source_Ptr := Sloc (Cunit (Main_Unit));

   begin
      --  If parsing, then use the global flag to indicate result

      if Compiler_State = Parsing then
         return Parsing_Main_Extended_Source;

      --  Special value cases

      elsif Nloc = Standard_Location then
         return False;

      elsif Nloc = No_Location then
         return False;

      --  Special case Itypes to test the Sloc of the associated node. The
      --  reason we do this is for possible calls from gigi after -gnatD
      --  processing is complete in sprint. This processing updates the
      --  sloc fields of all nodes in the tree, but itypes are not in the
      --  tree so their slocs do not get updated.

      elsif Nkind (N) = N_Defining_Identifier
        and then Is_Itype (N)
      then
         return In_Extended_Main_Source_Unit (Associated_Node_For_Itype (N));

      --  Otherwise compare original locations to see if in same unit

      else
         return
           In_Same_Extended_Unit
             (Original_Location (Nloc), Original_Location (Mloc));
      end if;
   end In_Extended_Main_Source_Unit;

   function In_Extended_Main_Source_Unit
     (Loc : Source_Ptr) return Boolean
   is
      Mloc : constant Source_Ptr := Sloc (Cunit (Main_Unit));

   begin
      --  If parsing, then use the global flag to indicate result

      if Compiler_State = Parsing then
         return Parsing_Main_Extended_Source;

      --  Special value cases

      elsif Loc = Standard_Location then
         return False;

      elsif Loc = No_Location then
         return False;

      --  Otherwise compare original locations to see if in same unit

      else
         return
           In_Same_Extended_Unit
             (Original_Location (Loc), Original_Location (Mloc));
      end if;
   end In_Extended_Main_Source_Unit;

   ------------------------
   -- In_Predefined_Unit --
   ------------------------

   function In_Predefined_Unit (N : Node_Or_Entity_Id) return Boolean is
   begin
      return In_Predefined_Unit (Sloc (N));
   end In_Predefined_Unit;

   function In_Predefined_Unit (S : Source_Ptr) return Boolean is
      Unit : constant Unit_Number_Type := Get_Source_Unit (S);
      File : constant File_Name_Type   := Unit_File_Name (Unit);
   begin
      return Is_Predefined_File_Name (File);
   end In_Predefined_Unit;

   -----------------------
   -- In_Same_Code_Unit --
   -----------------------

   function In_Same_Code_Unit (N1, N2 : Node_Or_Entity_Id) return Boolean is
      S1 : constant Source_Ptr := Sloc (N1);
      S2 : constant Source_Ptr := Sloc (N2);

   begin
      if S1 = No_Location or else S2 = No_Location then
         return False;

      elsif S1 = Standard_Location then
         return S2 = Standard_Location;

      elsif S2 = Standard_Location then
         return False;
      end if;

      return Get_Code_Unit (N1) = Get_Code_Unit (N2);
   end In_Same_Code_Unit;

   ---------------------------
   -- In_Same_Extended_Unit --
   ---------------------------

   function In_Same_Extended_Unit
     (N1, N2 : Node_Or_Entity_Id) return Boolean
   is
   begin
      return Check_Same_Extended_Unit (Sloc (N1), Sloc (N2)) /= No;
   end In_Same_Extended_Unit;

   function In_Same_Extended_Unit (S1, S2 : Source_Ptr) return Boolean is
   begin
      return Check_Same_Extended_Unit (S1, S2) /= No;
   end In_Same_Extended_Unit;

   -------------------------
   -- In_Same_Source_Unit --
   -------------------------

   function In_Same_Source_Unit (N1, N2 : Node_Or_Entity_Id) return Boolean is
      S1 : constant Source_Ptr := Sloc (N1);
      S2 : constant Source_Ptr := Sloc (N2);

   begin
      if S1 = No_Location or else S2 = No_Location then
         return False;

      elsif S1 = Standard_Location then
         return S2 = Standard_Location;

      elsif S2 = Standard_Location then
         return False;
      end if;

      return Get_Source_Unit (N1) = Get_Source_Unit (N2);
   end In_Same_Source_Unit;

   -----------------------------
   -- Increment_Serial_Number --
   -----------------------------

   function Increment_Serial_Number return Nat is
      TSN : Int renames Units.Table (Current_Sem_Unit).Serial_Number;
   begin
      TSN := TSN + 1;
      return TSN;
   end Increment_Serial_Number;

   ----------------
   -- Initialize --
   ----------------

   procedure Initialize is
   begin
      Linker_Option_Lines.Init;
      Notes.Init;
      Load_Stack.Init;
      Units.Init;
      Compilation_Switches.Init;
   end Initialize;

   ---------------
   -- Is_Loaded --
   ---------------

   function Is_Loaded (Uname : Unit_Name_Type) return Boolean is
   begin
      for Unum in Units.First .. Units.Last loop
         if Uname = Unit_Name (Unum) then
            return True;
         end if;
      end loop;

      return False;
   end Is_Loaded;

   ---------------
   -- Last_Unit --
   ---------------

   function Last_Unit return Unit_Number_Type is
   begin
      return Units.Last;
   end Last_Unit;

   ----------
   -- List --
   ----------

   procedure List (File_Names_Only : Boolean := False) is separate;

   ----------
   -- Lock --
   ----------

   procedure Lock is
   begin
      Linker_Option_Lines.Locked := True;
      Load_Stack.Locked := True;
      Units.Locked := True;
      Linker_Option_Lines.Release;
      Load_Stack.Release;
      Units.Release;
   end Lock;

   ---------------
   -- Num_Units --
   ---------------

   function Num_Units return Nat is
   begin
      return Int (Units.Last) - Int (Main_Unit) + 1;
   end Num_Units;

   -----------------
   -- Remove_Unit --
   -----------------

   procedure Remove_Unit (U : Unit_Number_Type) is
   begin
      if U = Units.Last then
         Units.Decrement_Last;
      end if;
   end Remove_Unit;

   ----------------------------------
   -- Replace_Linker_Option_String --
   ----------------------------------

   procedure Replace_Linker_Option_String
     (S : String_Id; Match_String : String)
   is
   begin
      if Match_String'Length > 0 then
         for J in 1 .. Linker_Option_Lines.Last loop
            String_To_Name_Buffer (Linker_Option_Lines.Table (J).Option);

            if Match_String = Name_Buffer (1 .. Match_String'Length) then
               Linker_Option_Lines.Table (J).Option := S;
               return;
            end if;
         end loop;
      end if;

      Store_Linker_Option_String (S);
   end Replace_Linker_Option_String;

   ----------
   -- Sort --
   ----------

   procedure Sort (Tbl : in out Unit_Ref_Table) is separate;

   ------------------------------
   -- Store_Compilation_Switch --
   ------------------------------

   procedure Store_Compilation_Switch (Switch : String) is
   begin
      if Switch_Storing_Enabled then
         Compilation_Switches.Increment_Last;
         Compilation_Switches.Table (Compilation_Switches.Last) :=
           new String'(Switch);

         --  Fix up --RTS flag which has been transformed by the gcc driver
         --  into -fRTS

         if Switch'Last >= Switch'First + 4
           and then Switch (Switch'First .. Switch'First + 4) = "-fRTS"
         then
            Compilation_Switches.Table
              (Compilation_Switches.Last) (Switch'First + 1) := '-';
         end if;
      end if;
   end Store_Compilation_Switch;

   --------------------------------
   -- Store_Linker_Option_String --
   --------------------------------

   procedure Store_Linker_Option_String (S : String_Id) is
   begin
      Linker_Option_Lines.Append ((Option => S, Unit => Current_Sem_Unit));
   end Store_Linker_Option_String;

   ----------------
   -- Store_Note --
   ----------------

   procedure Store_Note (N : Node_Id) is
      Sfile : constant Source_File_Index := Get_Source_File_Index (Sloc (N));

   begin
      --  Notes for a generic are emitted when processing the template, never
      --  in instances.

      if In_Extended_Main_Code_Unit (N)
        and then Instance (Sfile) = No_Instance_Id
      then
         Notes.Append (N);
      end if;
   end Store_Note;

   -------------------------------
   -- Synchronize_Serial_Number --
   -------------------------------

   procedure Synchronize_Serial_Number is
      TSN : Int renames Units.Table (Current_Sem_Unit).Serial_Number;
   begin
      TSN := TSN + 1;
   end Synchronize_Serial_Number;

   ---------------
   -- Tree_Read --
   ---------------

   procedure Tree_Read is
      N : Nat;
      S : String_Ptr;

   begin
      Units.Tree_Read;

      --  Read Compilation_Switches table. First release the memory occupied
      --  by the previously loaded switches.

      for J in Compilation_Switches.First .. Compilation_Switches.Last loop
         Free (Compilation_Switches.Table (J));
      end loop;

      Tree_Read_Int (N);
      Compilation_Switches.Set_Last (N);

      for J in 1 .. N loop
         Tree_Read_Str (S);
         Compilation_Switches.Table (J) := S;
      end loop;
   end Tree_Read;

   ----------------
   -- Tree_Write --
   ----------------

   procedure Tree_Write is
   begin
      Units.Tree_Write;

      --  Write Compilation_Switches table

      Tree_Write_Int (Compilation_Switches.Last);

      for J in 1 .. Compilation_Switches.Last loop
         Tree_Write_Str (Compilation_Switches.Table (J));
      end loop;
   end Tree_Write;

   ------------
   -- Unlock --
   ------------

   procedure Unlock is
   begin
      Linker_Option_Lines.Locked := False;
      Load_Stack.Locked := False;
      Units.Locked := False;
   end Unlock;

   -----------------
   -- Version_Get --
   -----------------

   function Version_Get (U : Unit_Number_Type) return Word_Hex_String is
   begin
      return Get_Hex_String (Units.Table (U).Version);
   end Version_Get;

   ------------------------
   -- Version_Referenced --
   ------------------------

   procedure Version_Referenced (S : String_Id) is
   begin
      Version_Ref.Append (S);
   end Version_Referenced;

   ---------------------
   -- Write_Unit_Info --
   ---------------------

   procedure Write_Unit_Info
     (Unit_Num : Unit_Number_Type;
      Item     : Node_Id;
      Prefix   : String := "";
      Withs    : Boolean := False)
   is
   begin
      Write_Str (Prefix);
      Write_Unit_Name (Unit_Name (Unit_Num));
      Write_Str (", unit ");
      Write_Int (Int (Unit_Num));
      Write_Str (", ");
      Write_Int (Int (Item));
      Write_Str ("=");
      Write_Str (Node_Kind'Image (Nkind (Item)));

      if Item /= Original_Node (Item) then
         Write_Str (", orig = ");
         Write_Int (Int (Original_Node (Item)));
         Write_Str ("=");
         Write_Str (Node_Kind'Image (Nkind (Original_Node (Item))));
      end if;

      Write_Eol;

      --  Skip the rest if we're not supposed to print the withs

      if not Withs then
         return;
      end if;

      declare
         Context_Item : Node_Id;

      begin
         Context_Item := First (Context_Items (Cunit (Unit_Num)));
         while Present (Context_Item)
           and then (Nkind (Context_Item) /= N_With_Clause
                      or else Limited_Present (Context_Item))
         loop
            Context_Item := Next (Context_Item);
         end loop;

         if Present (Context_Item) then
            Indent;
            Write_Line ("withs:");
            Indent;

            while Present (Context_Item) loop
               if Nkind (Context_Item) = N_With_Clause
                 and then not Limited_Present (Context_Item)
               then
                  pragma Assert (Present (Library_Unit (Context_Item)));
                  Write_Unit_Name
                    (Unit_Name
                       (Get_Cunit_Unit_Number (Library_Unit (Context_Item))));

                  if Implicit_With (Context_Item) then
                     Write_Str (" -- implicit");
                  end if;

                  Write_Eol;
               end if;

               Context_Item := Next (Context_Item);
            end loop;

            Outdent;
            Write_Line ("end withs");
            Outdent;
         end if;
      end;
   end Write_Unit_Info;

end Lib;<|MERGE_RESOLUTION|>--- conflicted
+++ resolved
@@ -236,17 +236,15 @@
       Units.Table (U).Main_Priority := P;
    end Set_Main_Priority;
 
-<<<<<<< HEAD
    procedure Set_Main_Stack_Size (U : Unit_Number_Type; P : Int) is
    begin
       Units.Table (U).Main_Stack_Size := P;
    end Set_Main_Stack_Size;
-=======
+
    procedure Set_No_Elab_Code (U : Unit_Number_Type; N : No_Elab_Code_T) is
    begin
       Units.Table (U).No_Elab_Code := N;
    end Set_No_Elab_Code;
->>>>>>> 78a75f7c
 
    procedure Set_OA_Setting (U : Unit_Number_Type; C : Character) is
    begin
