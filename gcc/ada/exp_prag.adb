--- conflicted
+++ resolved
@@ -1913,23 +1913,9 @@
          Rewrite
            (N,
             Make_Procedure_Call_Statement (Loc,
-<<<<<<< HEAD
-              Name => New_Reference_To
+              Name => New_Occurrence_Of
                         (RTE (RE_Change_Relative_Deadline), Loc),
               Parameter_Associations => New_List (Arg1 (N))));
-=======
-              Name => New_Occurrence_Of (RTE (RE_Set_Deadline), Loc),
-              Parameter_Associations => New_List (
-                Unchecked_Convert_To (RTE (RO_RT_Time),
-                  Make_Op_Add (Loc,
-                    Left_Opnd  =>
-                      Make_Function_Call (Loc,
-                        New_Occurrence_Of (RTE (RO_RT_To_Duration), Loc),
-                        New_List (Make_Function_Call (Loc,
-                          New_Occurrence_Of (RTE (RE_Clock), Loc)))),
-                    Right_Opnd  =>
-                      Unchecked_Convert_To (Standard_Duration, Arg1 (N)))))));
->>>>>>> 760e63ca
 
          Analyze (N);
       end if;
