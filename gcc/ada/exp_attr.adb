--- conflicted
+++ resolved
@@ -3819,19 +3819,15 @@
          Asn_Stm : Node_Id;
 
       begin
-<<<<<<< HEAD
+         --  If assertions are disabled, no need to create the declaration
+         --  that preserves the value.
+
+         if not Assertions_Enabled then
+            return;
+         end if;
+
          --  Find the nearest subprogram body, ignoring _Preconditions and
          --  _Ensure.
-=======
-         --  If assertions are disabled, no need to create the declaration
-         --  that preserves the value.
-
-         if not Assertions_Enabled then
-            return;
-         end if;
-
-         --  Find the nearest subprogram body, ignoring _Preconditions
->>>>>>> 158179a6
 
          Subp := N;
          loop
