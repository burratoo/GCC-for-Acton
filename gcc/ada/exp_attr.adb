--- conflicted
+++ resolved
@@ -2535,40 +2535,14 @@
          --  Protected case
 
          if Is_Protected_Type (Conctyp) then
-<<<<<<< HEAD
-            Name := New_Reference_To (RTE (RE_Entry_Count), Loc);
+            Name := New_Occurrence_Of (RTE (RE_Entry_Count), Loc);
 
             Call :=
               Make_Function_Call (Loc,
                 Name => Name,
                 Parameter_Associations => New_List (
-                  New_Reference_To
+                  New_Occurrence_Of
                     (Find_Protection_Object (Current_Scope), Loc),
-=======
-            case Corresponding_Runtime_Package (Conctyp) is
-               when System_Tasking_Protected_Objects_Entries =>
-                  Name := New_Occurrence_Of (RTE (RE_Protected_Count), Loc);
-
-                  Call :=
-                    Make_Function_Call (Loc,
-                      Name => Name,
-                      Parameter_Associations => New_List (
-                        New_Occurrence_Of
-                          (Find_Protection_Object (Current_Scope), Loc),
-                        Entry_Index_Expression
-                          (Loc, Entry_Id, Index, Scope (Entry_Id))));
-
-               when System_Tasking_Protected_Objects_Single_Entry =>
-                  Name :=
-                    New_Occurrence_Of (RTE (RE_Protected_Count_Entry), Loc);
-
-                  Call :=
-                    Make_Function_Call (Loc,
-                      Name => Name,
-                      Parameter_Associations => New_List (
-                        New_Occurrence_Of
-                          (Find_Protection_Object (Current_Scope), Loc)));
->>>>>>> 760e63ca
 
                   Entry_Index_Expression
                     (Loc, Entry_Id, Index, Scope (Entry_Id))));
@@ -4097,12 +4071,7 @@
          Set_Ekind (Temp, E_Constant);
          Set_Stores_Attribute_Old_Prefix (Temp);
 
-<<<<<<< HEAD
-         --  Find the nearest subprogram body, ignoring _Preconditions and
-         --  _Ensure.
-=======
          --  Climb the parent chain looking for subprogram _Postconditions
->>>>>>> 760e63ca
 
          Subp := N;
          while Present (Subp) loop
