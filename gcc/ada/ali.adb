------------------------------------------------------------------------------
--                                                                          --
--                         GNAT COMPILER COMPONENTS                         --
--                                                                          --
--                                  A L I                                   --
--                                                                          --
--                                 B o d y                                  --
--                                                                          --
--          Copyright (C) 1992-2015, Free Software Foundation, Inc.         --
--                                                                          --
-- GNAT is free software;  you can  redistribute it  and/or modify it under --
-- terms of the  GNU General Public License as published  by the Free Soft- --
-- ware  Foundation;  either version 3,  or (at your option) any later ver- --
-- sion.  GNAT is distributed in the hope that it will be useful, but WITH- --
-- OUT ANY WARRANTY;  without even the  implied warranty of MERCHANTABILITY --
-- or FITNESS FOR A PARTICULAR PURPOSE.  See the GNU General Public License --
-- for  more details.  You should have  received  a copy of the GNU General --
-- Public License  distributed with GNAT; see file COPYING3.  If not, go to --
-- http://www.gnu.org/licenses for a complete copy of the license.          --
--                                                                          --
-- GNAT was originally developed  by the GNAT team at  New York University. --
-- Extensive contributions were provided by Ada Core Technologies Inc.      --
--                                                                          --
------------------------------------------------------------------------------

with Butil;  use Butil;
with Debug;  use Debug;
with Fname;  use Fname;
with Opt;    use Opt;
with Osint;  use Osint;
with Output; use Output;

package body ALI is

   use ASCII;
   --  Make control characters visible

   --  The following variable records which characters currently are
   --  used as line type markers in the ALI file. This is used in
   --  Scan_ALI to detect (or skip) invalid lines.

   Known_ALI_Lines : constant array (Character range 'A' .. 'Z') of Boolean :=
     ('V'    => True,   -- version
      'M'    => True,   -- main program
      'A'    => True,   -- argument
      'P'    => True,   -- program
      'R'    => True,   -- restriction
      'I'    => True,   -- interrupt
      'U'    => True,   -- unit
      'W'    => True,   -- with
      'L'    => True,   -- linker option
      'N'    => True,   -- notes
      'E'    => True,   -- external
      'D'    => True,   -- dependency
      'X'    => True,   -- xref
      'S'    => True,   -- specific dispatching
      'Y'    => True,   -- limited_with
      'Z'    => True,   -- implicit with from instantiation
      'C'    => True,   -- SCO information
      'F'    => True,   -- SPARK cross-reference information
      others => False);

   --------------------
   -- Initialize_ALI --
   --------------------

   procedure Initialize_ALI is
   begin
      --  When (re)initializing ALI data structures the ALI user expects to
      --  get a fresh set of data structures. Thus we first need to erase the
      --  marks put in the name table by the previous set of ALI routine calls.
      --  These two loops are empty and harmless the first time in.

      for J in ALIs.First .. ALIs.Last loop
         Set_Name_Table_Int (ALIs.Table (J).Afile, 0);
      end loop;

      for J in Units.First .. Units.Last loop
         Set_Name_Table_Int (Units.Table (J).Uname, 0);
      end loop;

      --  Free argument table strings

      for J in Args.First .. Args.Last loop
         Free (Args.Table (J));
      end loop;

      --  Initialize all tables

      ALIs.Init;
      No_Deps.Init;
      Units.Init;
      Withs.Init;
      Sdep.Init;
      Linker_Options.Init;
      Notes.Init;
      Xref_Section.Init;
      Xref_Entity.Init;
      Xref.Init;
      Version_Ref.Reset;

      --  Add dummy zero'th item in Linker_Options and Notes for sort calls

      Linker_Options.Increment_Last;
      Notes.Increment_Last;

      --  Initialize global variables recording cumulative options in all
      --  ALI files that are read for a given processing run in gnatbind.

      Dynamic_Elaboration_Checks_Specified   := False;
      Global_Start_Phase_Specified           := No_Global_Start_Phase;
      Locking_Policy_Specified               := ' ';
      No_Normalize_Scalars_Specified         := False;
      No_Object_Specified                    := False;
      GNATprove_Mode_Specified               := False;
      Normalize_Scalars_Specified            := False;
      Partition_Elaboration_Policy_Specified := ' ';
      Queuing_Policy_Specified               := ' ';
      SSO_Default_Specified                  := False;
      Static_Elaboration_Model_Used          := False;
      Task_Dispatching_Policy_Specified      := No_Name;
      Unreserve_All_Interrupts_Specified     := False;
      Frontend_Exceptions_Specified          := False;
      Zero_Cost_Exceptions_Specified         := False;
   end Initialize_ALI;

   --------------
   -- Scan_ALI --
   --------------

   function Scan_ALI
     (F                : File_Name_Type;
      T                : Text_Buffer_Ptr;
      Ignore_ED        : Boolean;
      Err              : Boolean;
      Read_Xref        : Boolean := False;
      Read_Lines       : String  := "";
      Ignore_Lines     : String  := "X";
      Ignore_Errors    : Boolean := False;
      Directly_Scanned : Boolean := False) return ALI_Id
   is
      P         : Text_Ptr            := T'First;
      Line      : Logical_Line_Number := 1;
      Id        : ALI_Id;
      C         : Character;
      NS_Found  : Boolean;
      First_Arg : Arg_Id;

      Ignore : array (Character range 'A' .. 'Z') of Boolean;
      --  Ignore (X) is set to True if lines starting with X are to
      --  be ignored by Scan_ALI and skipped, and False if the lines
      --  are to be read and processed.

      Bad_ALI_Format : exception;
      --  Exception raised by Fatal_Error if Err is True

      function At_Eol return Boolean;
      --  Test if at end of line

      function At_End_Of_Field return Boolean;
      --  Test if at end of line, or if at blank or horizontal tab

      procedure Check_At_End_Of_Field;
      --  Check if we are at end of field, fatal error if not

      procedure Checkc (C : Character);
      --  Check next character is C. If so bump past it, if not fatal error

      procedure Check_Unknown_Line;
      --  If Ignore_Errors mode, then checks C to make sure that it is not
      --  an unknown ALI line type characters, and if so, skips lines
      --  until the first character of the line is one of these characters,
      --  at which point it does a Getc to put that character in C. The
      --  call has no effect if C is already an appropriate character.
      --  If not in Ignore_Errors mode, a fatal error is signalled if the
      --  line is unknown. Note that if C is an EOL on entry, the line is
      --  skipped (it is assumed that blank lines are never significant).
      --  If C is EOF on entry, the call has no effect (it is assumed that
      --  the caller will properly handle this case).

      procedure Fatal_Error;
      --  Generate fatal error message for badly formatted ALI file if
      --  Err is false, or raise Bad_ALI_Format if Err is True.

      procedure Fatal_Error_Ignore;
      pragma Inline (Fatal_Error_Ignore);
      --  In Ignore_Errors mode, has no effect, otherwise same as Fatal_Error

      function Getc return Character;
      --  Get next character, bumping P past the character obtained

      function Get_File_Name
        (Lower         : Boolean := False;
         May_Be_Quoted : Boolean := False) return File_Name_Type;
      --  Skip blanks, then scan out a file name (name is left in Name_Buffer
      --  with length in Name_Len, as well as returning a File_Name_Type value.
      --  If May_Be_Quoted is True and the first non blank character is '"',
      --  then remove starting and ending quotes and undoubled internal quotes.
      --  If lower is false, the case is unchanged, if Lower is True then the
      --  result is forced to all lower case for systems where file names are
      --  not case sensitive. This ensures that gnatbind works correctly
      --  regardless of the case of the file name on all systems. The scan
      --  is terminated by a end of line, space or horizontal tab. Any other
      --  special characters are included in the returned name.

      function Get_Name
        (Ignore_Spaces  : Boolean := False;
         Ignore_Special : Boolean := False;
         May_Be_Quoted  : Boolean := False) return Name_Id;
      --  Skip blanks, then scan out a name (name is left in Name_Buffer with
      --  length in Name_Len, as well as being returned in Name_Id form).
      --  If Lower is set to True then the Name_Buffer will be converted to
      --  all lower case, for systems where file names are not case sensitive.
      --  This ensures that gnatbind works correctly regardless of the case
      --  of the file name on all systems. The termination condition depends
      --  on the settings of Ignore_Spaces and Ignore_Special:
      --
      --    If Ignore_Spaces is False (normal case), then scan is terminated
      --    by the normal end of field condition (EOL, space, horizontal tab)
      --
      --    If Ignore_Special is False (normal case), the scan is terminated by
      --    a typeref bracket or an equal sign except for the special case of
      --    an operator name starting with a double quote which is terminated
      --    by another double quote.
      --
      --    If May_Be_Quoted is True and the first non blank character is '"'
      --    the name is 'unquoted'. In this case Ignore_Special is ignored and
      --    assumed to be True.
      --
      --  It is an error to set both Ignore_Spaces and Ignore_Special to True.
      --  This function handles wide characters properly.

      function Get_Nat return Nat;
      --  Skip blanks, then scan out an unsigned integer value in Nat range
      --  raises ALI_Reading_Error if the encoutered type is not natural.

      function Get_Stamp return Time_Stamp_Type;
      --  Skip blanks, then scan out a time stamp

      function Get_Unit_Name return Unit_Name_Type;
      --  Skip blanks, then scan out a file name (name is left in Name_Buffer
      --  with length in Name_Len, as well as returning a Unit_Name_Type value.
      --  The case is unchanged and terminated by a normal end of field.

      function Nextc return Character;
      --  Return current character without modifying pointer P

      procedure Get_Typeref
        (Current_File_Num : Sdep_Id;
         Ref             : out Tref_Kind;
         File_Num        : out Sdep_Id;
         Line            : out Nat;
         Ref_Type        : out Character;
         Col             : out Nat;
         Standard_Entity : out Name_Id);
      --  Parse the definition of a typeref (<...>, {...} or (...))

      procedure Skip_Eol;
      --  Skip past spaces, then skip past end of line (fatal error if not
      --  at end of line). Also skips past any following blank lines.

      procedure Skip_Line;
      --  Skip rest of current line and any following blank lines

      procedure Skip_Space;
      --  Skip past white space (blanks or horizontal tab)

      procedure Skipc;
      --  Skip past next character, does not affect value in C. This call
      --  is like calling Getc and ignoring the returned result.

      ---------------------
      -- At_End_Of_Field --
      ---------------------

      function At_End_Of_Field return Boolean is
      begin
         return Nextc <= ' ';
      end At_End_Of_Field;

      ------------
      -- At_Eol --
      ------------

      function At_Eol return Boolean is
      begin
         return Nextc = EOF or else Nextc = CR or else Nextc = LF;
      end At_Eol;

      ---------------------------
      -- Check_At_End_Of_Field --
      ---------------------------

      procedure Check_At_End_Of_Field is
      begin
         if not At_End_Of_Field then
            if Ignore_Errors then
               while Nextc > ' ' loop
                  P := P + 1;
               end loop;
            else
               Fatal_Error;
            end if;
         end if;
      end Check_At_End_Of_Field;

      ------------------------
      -- Check_Unknown_Line --
      ------------------------

      procedure Check_Unknown_Line is
      begin
         while C not in 'A' .. 'Z'
           or else not Known_ALI_Lines (C)
         loop
            if C = CR or else C = LF then
               Skip_Line;
               C := Nextc;

            elsif C = EOF then
               return;

            elsif Ignore_Errors then
               Skip_Line;
               C := Getc;

            else
               Fatal_Error;
            end if;
         end loop;
      end Check_Unknown_Line;

      ------------
      -- Checkc --
      ------------

      procedure Checkc (C : Character) is
      begin
         if Nextc = C then
            P := P + 1;
         elsif Ignore_Errors then
            P := P + 1;
         else
            Fatal_Error;
         end if;
      end Checkc;

      -----------------
      -- Fatal_Error --
      -----------------

      procedure Fatal_Error is
         Ptr1 : Text_Ptr;
         Ptr2 : Text_Ptr;
         Col  : Int;

         procedure Wchar (C : Character);
         --  Write a single character, replacing horizontal tab by spaces

         procedure Wchar (C : Character) is
         begin
            if C = HT then
               loop
                  Wchar (' ');
                  exit when Col mod 8 = 0;
               end loop;

            else
               Write_Char (C);
               Col := Col + 1;
            end if;
         end Wchar;

      --  Start of processing for Fatal_Error

      begin
         if Err then
            raise Bad_ALI_Format;
         end if;

         Set_Standard_Error;
         Write_Str ("fatal error: file ");
         Write_Name (F);
         Write_Str (" is incorrectly formatted");
         Write_Eol;

         Write_Str ("make sure you are using consistent versions " &

         --  Split the following line so that it can easily be transformed for
         --  other back-ends where the compiler might have a different name.

                    "of gcc/gnatbind");

         Write_Eol;

         --  Find start of line

         Ptr1 := P;
         while Ptr1 > T'First
           and then T (Ptr1 - 1) /= CR
           and then T (Ptr1 - 1) /= LF
         loop
            Ptr1 := Ptr1 - 1;
         end loop;

         Write_Int (Int (Line));
         Write_Str (". ");

         if Line < 100 then
            Write_Char (' ');
         end if;

         if Line < 10 then
            Write_Char (' ');
         end if;

         Col := 0;
         Ptr2 := Ptr1;

         while Ptr2 < T'Last
           and then T (Ptr2) /= CR
           and then T (Ptr2) /= LF
         loop
            Wchar (T (Ptr2));
            Ptr2 := Ptr2 + 1;
         end loop;

         Write_Eol;

         Write_Str ("     ");
         Col := 0;

         while Ptr1 < P loop
            if T (Ptr1) = HT then
               Wchar (HT);
            else
               Wchar (' ');
            end if;

            Ptr1 := Ptr1 + 1;
         end loop;

         Wchar ('|');
         Write_Eol;

         Exit_Program (E_Fatal);
      end Fatal_Error;

      ------------------------
      -- Fatal_Error_Ignore --
      ------------------------

      procedure Fatal_Error_Ignore is
      begin
         if not Ignore_Errors then
            Fatal_Error;
         end if;
      end Fatal_Error_Ignore;

      -------------------
      -- Get_File_Name --
      -------------------

      function Get_File_Name
        (Lower         : Boolean := False;
         May_Be_Quoted : Boolean := False) return File_Name_Type
      is
         F : Name_Id;

      begin
         F := Get_Name (Ignore_Special => True,
                        May_Be_Quoted  => May_Be_Quoted);

         --  Convert file name to all lower case if file names are not case
         --  sensitive. This ensures that we handle names in the canonical
         --  lower case format, regardless of the actual case.

         if Lower and not File_Names_Case_Sensitive then
            Canonical_Case_File_Name (Name_Buffer (1 .. Name_Len));
            return Name_Find;
         else
            return File_Name_Type (F);
         end if;
      end Get_File_Name;

      --------------
      -- Get_Name --
      --------------

      function Get_Name
        (Ignore_Spaces  : Boolean := False;
         Ignore_Special : Boolean := False;
         May_Be_Quoted  : Boolean := False) return Name_Id
      is
         Char : Character;

      begin
         Name_Len := 0;
         Skip_Space;

         if At_Eol then
            if Ignore_Errors then
               return Error_Name;
            else
               Fatal_Error;
            end if;
         end if;

         Char := Getc;

         --  Deal with quoted characters

         if May_Be_Quoted and then Char = '"' then
            loop
               if At_Eol then
                  if Ignore_Errors then
                     return Error_Name;
                  else
                     Fatal_Error;
                  end if;
               end if;

               Char := Getc;

               if Char = '"' then
                  if At_Eol then
                     exit;

                  else
                     Char := Getc;

                     if Char /= '"' then
                        P := P - 1;
                        exit;
                     end if;
                  end if;
               end if;

               Add_Char_To_Name_Buffer (Char);
            end loop;

         --  Other than case of quoted character

         else
            P := P - 1;
            loop
               Add_Char_To_Name_Buffer (Getc);

               exit when At_End_Of_Field and then not Ignore_Spaces;

               if not Ignore_Special then
                  if Name_Buffer (1) = '"' then
                     exit when Name_Len > 1
                               and then Name_Buffer (Name_Len) = '"';

                  else
                     --  Terminate on parens or angle brackets or equal sign

                     exit when Nextc = '(' or else Nextc = ')'
                       or else Nextc = '{' or else Nextc = '}'
                       or else Nextc = '<' or else Nextc = '>'
                       or else Nextc = '=';

                     --  Terminate on comma

                     exit when Nextc = ',';

                     --  Terminate if left bracket not part of wide char
                     --  sequence Note that we only recognize brackets
                     --  notation so far ???

                     exit when Nextc = '[' and then T (P + 1) /= '"';

                     --  Terminate if right bracket not part of wide char
                     --  sequence.

                     exit when Nextc = ']' and then T (P - 1) /= '"';
                  end if;
               end if;
            end loop;
         end if;

         return Name_Find;
      end Get_Name;

      -------------------
      -- Get_Unit_Name --
      -------------------

      function Get_Unit_Name return Unit_Name_Type is
      begin
         return Unit_Name_Type (Get_Name);
      end Get_Unit_Name;

      -------------
      -- Get_Nat --
      -------------

      function Get_Nat return Nat is
         V : Nat;

      begin
         Skip_Space;

         --  Check if we are on a number. In the case of bad ALI files, this
         --  may not be true.

         if not (Nextc in '0' .. '9') then
            Fatal_Error;
         end if;

         V := 0;
         loop
            V := V * 10 + (Character'Pos (Getc) - Character'Pos ('0'));

            exit when At_End_Of_Field;
            exit when Nextc < '0' or else Nextc > '9';
         end loop;

         return V;
      end Get_Nat;

      ---------------
      -- Get_Stamp --
      ---------------

      function Get_Stamp return Time_Stamp_Type is
         T     : Time_Stamp_Type;
         Start : Integer;

      begin
         Skip_Space;

         if At_Eol then
            if Ignore_Errors then
               return Dummy_Time_Stamp;
            else
               Fatal_Error;
            end if;
         end if;

         --  Following reads old style time stamp missing first two digits

         if Nextc in '7' .. '9' then
            T (1) := '1';
            T (2) := '9';
            Start := 3;

         --  Normal case of full year in time stamp

         else
            Start := 1;
         end if;

         for J in Start .. T'Last loop
            T (J) := Getc;
         end loop;

         return T;
      end Get_Stamp;

      -----------------
      -- Get_Typeref --
      -----------------

      procedure Get_Typeref
        (Current_File_Num : Sdep_Id;
         Ref              : out Tref_Kind;
         File_Num         : out Sdep_Id;
         Line             : out Nat;
         Ref_Type         : out Character;
         Col              : out Nat;
         Standard_Entity  : out Name_Id)
      is
         N : Nat;
      begin
         case Nextc is
            when '<'    => Ref := Tref_Derived;
            when '('    => Ref := Tref_Access;
            when '{'    => Ref := Tref_Type;
            when others => Ref := Tref_None;
         end case;

         --  Case of typeref field present

         if Ref /= Tref_None then
            P := P + 1; -- skip opening bracket

            if Nextc in 'a' .. 'z' then
               File_Num        := No_Sdep_Id;
               Line            := 0;
               Ref_Type        := ' ';
               Col             := 0;
               Standard_Entity := Get_Name (Ignore_Spaces => True);
            else
               N := Get_Nat;

               if Nextc = '|' then
                  File_Num := Sdep_Id (N + Nat (First_Sdep_Entry) - 1);
                  P := P + 1;
                  N := Get_Nat;
               else
                  File_Num := Current_File_Num;
               end if;

               Line            := N;
               Ref_Type        := Getc;
               Col             := Get_Nat;
               Standard_Entity := No_Name;
            end if;

            --  ??? Temporary workaround for nested generics case:
            --     4i4 Directories{1|4I9[4|6[3|3]]}
            --  See C918-002

            declare
               Nested_Brackets : Natural := 0;

            begin
               loop
                  case Nextc is
                     when '['   =>
                        Nested_Brackets := Nested_Brackets + 1;
                     when ']' =>
                        Nested_Brackets := Nested_Brackets - 1;
                     when others =>
                        if Nested_Brackets = 0 then
                           exit;
                        end if;
                  end case;

                  Skipc;
               end loop;
            end;

            P := P + 1; -- skip closing bracket
            Skip_Space;

         --  No typeref entry present

         else
            File_Num        := No_Sdep_Id;
            Line            := 0;
            Ref_Type        := ' ';
            Col             := 0;
            Standard_Entity := No_Name;
         end if;
      end Get_Typeref;

      ----------
      -- Getc --
      ----------

      function Getc return Character is
      begin
         if P = T'Last then
            return EOF;
         else
            P := P + 1;
            return T (P - 1);
         end if;
      end Getc;

      -----------
      -- Nextc --
      -----------

      function Nextc return Character is
      begin
         return T (P);
      end Nextc;

      --------------
      -- Skip_Eol --
      --------------

      procedure Skip_Eol is
      begin
         Skip_Space;

         if not At_Eol then
            if Ignore_Errors then
               while not At_Eol loop
                  P := P + 1;
               end loop;
            else
               Fatal_Error;
            end if;
         end if;

         --  Loop to skip past blank lines (first time through skips this EOL)

         while Nextc < ' ' and then Nextc /= EOF loop
            if Nextc = LF then
               Line := Line + 1;
            end if;

            P := P + 1;
         end loop;
      end Skip_Eol;

      ---------------
      -- Skip_Line --
      ---------------

      procedure Skip_Line is
      begin
         while not At_Eol loop
            P := P + 1;
         end loop;

         Skip_Eol;
      end Skip_Line;

      ----------------
      -- Skip_Space --
      ----------------

      procedure Skip_Space is
      begin
         while Nextc = ' ' or else Nextc = HT loop
            P := P + 1;
         end loop;
      end Skip_Space;

      -----------
      -- Skipc --
      -----------

      procedure Skipc is
      begin
         if P /= T'Last then
            P := P + 1;
         end if;
      end Skipc;

   --  Start of processing for Scan_ALI

   begin
      First_Sdep_Entry := Sdep.Last + 1;

      --  Acquire lines to be ignored

      if Read_Xref then
         Ignore :=
           ('U' | 'W' | 'Y' | 'Z' | 'D' | 'X' => False, others => True);

      --  Read_Lines parameter given

      elsif Read_Lines /= "" then
         Ignore := ('U' => False, others => True);

         for J in Read_Lines'Range loop
            Ignore (Read_Lines (J)) := False;
         end loop;

      --  Process Ignore_Lines parameter

      else
         Ignore := (others => False);

         for J in Ignore_Lines'Range loop
            pragma Assert (Ignore_Lines (J) /= 'U');
            Ignore (Ignore_Lines (J)) := True;
         end loop;
      end if;

      --  Setup ALI Table entry with appropriate defaults

      ALIs.Increment_Last;
      Id := ALIs.Last;
      Set_Name_Table_Int (F, Int (Id));

      ALIs.Table (Id) := (
        Afile                        => F,
        Compile_Errors               => False,
        First_Interrupt_State        => Interrupt_States.Last + 1,
        First_Sdep                   => No_Sdep_Id,
        First_Specific_Dispatching   => Specific_Dispatching.Last + 1,
        First_Unit                   => No_Unit_Id,
<<<<<<< HEAD
        Global_Start_Phase           => No_Global_Start_Phase,
=======
        GNATprove_Mode               => False,
>>>>>>> 7529f4d0
        Last_Interrupt_State         => Interrupt_States.Last,
        Last_Sdep                    => No_Sdep_Id,
        Last_Specific_Dispatching    => Specific_Dispatching.Last,
        Last_Unit                    => No_Unit_Id,
        Locking_Policy               => ' ',
        Main_Priority                => No_Main_Priority,
        Main_CPU                     => No_Main_CPU,
        Main_Stack_Size              => No_Main_Stack_Size,
        Main_Program                 => None,
        No_Object                    => False,
        Normalize_Scalars            => False,
        Ofile_Full_Name              => Full_Object_File_Name,
        Partition_Elaboration_Policy => ' ',
        Queuing_Policy               => ' ',
        Restrictions                 => No_Restrictions,
        SAL_Interface                => False,
        Sfile                        => No_File,
        SSO_Default                  => ' ',
        Task_Dispatching_Policy      => No_Name,
        Time_Slice_Value             => -1,
        WC_Encoding                  => 'b',
        Unit_Exception_Table         => False,
        Ver                          => (others => ' '),
        Ver_Len                      => 0,
        Frontend_Exceptions          => False,
        Zero_Cost_Exceptions         => False);

      --  Now we acquire the input lines from the ALI file. Note that the
      --  convention in the following code is that as we enter each section,
      --  C is set to contain the first character of the following line.

      C := Getc;
      Check_Unknown_Line;

      --  Acquire library version

      if C /= 'V' then

         --  The V line missing really indicates trouble, most likely it
         --  means we don't have an ALI file at all, so here we give a
         --  fatal error even if we are in Ignore_Errors mode.

         Fatal_Error;

      elsif Ignore ('V') then
         Skip_Line;

      else
         Checkc (' ');
         Skip_Space;
         Checkc ('"');

         for J in 1 .. Ver_Len_Max loop
            C := Getc;
            exit when C = '"';
            ALIs.Table (Id).Ver (J) := C;
            ALIs.Table (Id).Ver_Len := J;
         end loop;

         Skip_Eol;
      end if;

      C := Getc;
      Check_Unknown_Line;

      --  Acquire main program line if present

      if C = 'M' then
         if Ignore ('M') then
            Skip_Line;

         else
            Checkc (' ');
            Skip_Space;

            C := Getc;

            if C = 'F' then
               ALIs.Table (Id).Main_Program := Func;
            elsif C = 'P' then
               ALIs.Table (Id).Main_Program := Proc;
            else
               P := P - 1;
               Fatal_Error;
            end if;

            Skip_Space;

            if not At_Eol then
               if Nextc < 'A' then
                  ALIs.Table (Id).Main_Priority := Get_Nat;
               end if;

               Skip_Space;

               if Nextc = 'T' then
                  P := P + 1;
                  Checkc ('=');
                  ALIs.Table (Id).Time_Slice_Value := Get_Nat;
               end if;

               Skip_Space;

               if Nextc = 'C' then
                  P := P + 1;
                  Checkc ('=');
                  ALIs.Table (Id).Main_CPU := Get_Nat;
               end if;

               Skip_Space;

               if Nextc = 'S' then
                  P := P + 1;
                  Checkc ('=');
                  ALIs.Table (Id).Main_Stack_Size := Get_Nat;
               end if;

               Skip_Space;

               Checkc ('W');
               Checkc ('=');
               ALIs.Table (Id).WC_Encoding := Getc;

            end if;

            Skip_Eol;
         end if;

         C := Getc;
      end if;

      --  Acquire argument lines

      First_Arg := Args.Last + 1;

      A_Loop : loop
         Check_Unknown_Line;
         exit A_Loop when C /= 'A';

         if Ignore ('A') then
            Skip_Line;

         else
            Checkc (' ');

            --  Scan out argument

            Name_Len := 0;
            while not At_Eol loop
               Add_Char_To_Name_Buffer (Getc);
            end loop;

            --  If -fstack-check, record that it occurred. Note that an
            --  additional string parameter can be specified, in the form of
            --  -fstack-check={no|generic|specific}. "no" means no checking,
            --  "generic" means force the use of old-style checking, and
            --  "specific" means use the best checking method.

            if Name_Len >= 13
              and then Name_Buffer (1 .. 13) = "-fstack-check"
              and then Name_Buffer (1 .. Name_Len) /= "-fstack-check=no"
            then
               Stack_Check_Switch_Set := True;
            end if;

            --  Store the argument

            Args.Increment_Last;
            Args.Table (Args.Last) := new String'(Name_Buffer (1 .. Name_Len));

            Skip_Eol;
         end if;

         C := Getc;
      end loop A_Loop;

      --  Acquire P line

      Check_Unknown_Line;

      while C /= 'P' loop
         if Ignore_Errors then
            if C = EOF then
               Fatal_Error;
            else
               Skip_Line;
               C := Nextc;
            end if;
         else
            Fatal_Error;
         end if;
      end loop;

      if Ignore ('P') then
         Skip_Line;

      --  Process P line

      else
         NS_Found := False;

         while not At_Eol loop
            Checkc (' ');
            Skip_Space;
            C := Getc;

            --  Processing for CE

            if C = 'C' then
               Checkc ('E');
               ALIs.Table (Id).Compile_Errors := True;

            --  Processing for DB

            elsif C = 'D' then
               Checkc ('B');
               Detect_Blocking := True;

            --  Processing for Ex

            elsif C = 'E' then
               Partition_Elaboration_Policy_Specified := Getc;
               ALIs.Table (Id).Partition_Elaboration_Policy :=
                 Partition_Elaboration_Policy_Specified;

<<<<<<< HEAD
            --  Processing for Gx

            elsif C = 'G' then
               Global_Start_Phase_Specified := Get_Nat;
               ALIs.Table (Id).Global_Start_Phase :=
                 Global_Start_Phase_Specified;
=======
            --  Processing for FX

            elsif C = 'F' then
               C := Getc;

               if C = 'X' then
                  ALIs.Table (Id).Frontend_Exceptions := True;
                  Frontend_Exceptions_Specified := True;
               else
                  Fatal_Error_Ignore;
               end if;

            --  Processing for GP

            elsif C = 'G' then
               Checkc ('P');
               GNATprove_Mode_Specified := True;
               ALIs.Table (Id).GNATprove_Mode := True;
>>>>>>> 7529f4d0

            --  Processing for Lx

            elsif C = 'L' then
               Locking_Policy_Specified := Getc;
               ALIs.Table (Id).Locking_Policy := Locking_Policy_Specified;

            --  Processing for flags starting with N

            elsif C = 'N' then
               C := Getc;

               --  Processing for NO

               if C = 'O' then
                  ALIs.Table (Id).No_Object := True;
                  No_Object_Specified := True;

               --  Processing for NR

               elsif C = 'R' then
                  No_Run_Time_Mode           := True;
                  Configurable_Run_Time_Mode := True;

               --  Processing for NS

               elsif C = 'S' then
                  ALIs.Table (Id).Normalize_Scalars := True;
                  Normalize_Scalars_Specified := True;
                  NS_Found := True;

               --  Invalid switch starting with N

               else
                  Fatal_Error_Ignore;
               end if;

            --  Processing for OH/OL

            elsif C = 'O' then
               C := Getc;

               if C = 'L' or else C = 'H' then
                  ALIs.Table (Id).SSO_Default := C;
                  SSO_Default_Specified := True;

               else
                  Fatal_Error_Ignore;
               end if;

            --  Processing for Qx

            elsif C = 'Q' then
               Queuing_Policy_Specified := Getc;
               ALIs.Table (Id).Queuing_Policy := Queuing_Policy_Specified;

            --  Processing for flags starting with S

            elsif C = 'S' then
               C := Getc;

               --  Processing for SL

               if C = 'L' then
                  ALIs.Table (Id).SAL_Interface := True;

               --  Processing for SS

               elsif C = 'S' then
                  Opt.Sec_Stack_Used := True;

               --  Invalid switch starting with S

               else
                  Fatal_Error_Ignore;
               end if;

            --  Processing for Tx

            elsif C = 'T' then
               Task_Dispatching_Policy_Specified := Get_Name;
               ALIs.Table (Id).Task_Dispatching_Policy :=
                 Task_Dispatching_Policy_Specified;

            --  Processing for switch starting with U

            elsif C = 'U' then
               C := Getc;

               --  Processing for UA

               if C  = 'A' then
                  Unreserve_All_Interrupts_Specified := True;

               --  Processing for UX

               elsif C = 'X' then
                  ALIs.Table (Id).Unit_Exception_Table := True;

               --  Invalid switches starting with U

               else
                  Fatal_Error_Ignore;
               end if;

            --  Processing for ZX

            elsif C = 'Z' then
               C := Getc;

               if C = 'X' then
                  ALIs.Table (Id).Zero_Cost_Exceptions := True;
                  Zero_Cost_Exceptions_Specified := True;
               else
                  Fatal_Error_Ignore;
               end if;

            --  Invalid parameter

            else
               C := Getc;
               Fatal_Error_Ignore;
            end if;
         end loop;

         if not NS_Found then
            No_Normalize_Scalars_Specified := True;
         end if;

         Skip_Eol;
      end if;

      C := Getc;
      Check_Unknown_Line;

      --  Loop to skip to first restrictions line

      while C /= 'R' loop
         if Ignore_Errors then
            if C = EOF then
               Fatal_Error;
            else
               Skip_Line;
               C := Nextc;
            end if;
         else
            Fatal_Error;
         end if;
      end loop;

      --  Ignore all 'R' lines if that is required

      if Ignore ('R') then
         while C = 'R' loop
            Skip_Line;
            C := Getc;
         end loop;

      --  Here we process the restrictions lines (other than unit name cases)

      else
         Scan_Restrictions : declare
            Save_R : constant Restrictions_Info := Cumulative_Restrictions;
            --  Save cumulative restrictions in case we have a fatal error

            Bad_R_Line : exception;
            --  Signal bad restrictions line (raised on unexpected character)

            Typ : Character;
            R   : Restriction_Id;
            N   : Natural;

         begin
            --  Named restriction case

            if Nextc = 'N' then
               Skip_Line;
               C := Getc;

               --  Loop through RR and RV lines

               while C = 'R' and then Nextc /= ' ' loop
                  Typ := Getc;
                  Checkc (' ');

                  --  Acquire restriction name

                  Name_Len := 0;
                  while not At_Eol and then Nextc /= '=' loop
                     Name_Len := Name_Len + 1;
                     Name_Buffer (Name_Len) := Getc;
                  end loop;

                  --  Now search list of restrictions to find match

                  declare
                     RN : String renames Name_Buffer (1 .. Name_Len);

                  begin
                     R := Restriction_Id'First;
                     while R /= Not_A_Restriction_Id loop
                        if Restriction_Id'Image (R) = RN then
                           goto R_Found;
                        end if;

                        R := Restriction_Id'Succ (R);
                     end loop;

                     --  We don't recognize the restriction. This might be
                     --  thought of as an error, and it really is, but we
                     --  want to allow building with inconsistent versions
                     --  of the binder and ali files (see comments at the
                     --  start of package System.Rident), so we just ignore
                     --  this situation.

                     goto Done_With_Restriction_Line;
                  end;

                  <<R_Found>>

                  case R is

                     --  Boolean restriction case

                     when All_Boolean_Restrictions =>
                        case Typ is
                           when 'V' =>
                              ALIs.Table (Id).Restrictions.Violated (R) :=
                                True;
                              Cumulative_Restrictions.Violated (R) := True;

                           when 'R' =>
                              ALIs.Table (Id).Restrictions.Set (R) := True;
                              Cumulative_Restrictions.Set (R) := True;

                           when others =>
                              raise Bad_R_Line;
                        end case;

                     --  Parameter restriction case

                     when All_Parameter_Restrictions =>
                        if At_Eol or else Nextc /= '=' then
                           raise Bad_R_Line;
                        else
                           Skipc;
                        end if;

                        N := Natural (Get_Nat);

                        case Typ is

                           --  Restriction set

                           when 'R' =>
                              ALIs.Table (Id).Restrictions.Set (R) := True;
                              ALIs.Table (Id).Restrictions.Value (R) := N;

                              if Cumulative_Restrictions.Set (R) then
                                 Cumulative_Restrictions.Value (R) :=
                                   Integer'Min
                                     (Cumulative_Restrictions.Value (R), N);
                              else
                                 Cumulative_Restrictions.Set (R) := True;
                                 Cumulative_Restrictions.Value (R) := N;
                              end if;

                           --  Restriction violated

                           when 'V' =>
                              ALIs.Table (Id).Restrictions.Violated (R) :=
                                True;
                              Cumulative_Restrictions.Violated (R) := True;
                              ALIs.Table (Id).Restrictions.Count (R) := N;

                              --  Checked Max_Parameter case

                              if R in Checked_Max_Parameter_Restrictions then
                                 Cumulative_Restrictions.Count (R) :=
                                   Integer'Max
                                     (Cumulative_Restrictions.Count (R), N);

                              --  Other checked parameter cases

                              else
                                 declare
                                    pragma Unsuppress (Overflow_Check);

                                 begin
                                    Cumulative_Restrictions.Count (R) :=
                                      Cumulative_Restrictions.Count (R) + N;

                                 exception
                                    when Constraint_Error =>

                                       --  A constraint error comes from the
                                       --  addition. We reset to the maximum
                                       --  and indicate that the real value
                                       --  is now unknown.

                                       Cumulative_Restrictions.Value (R) :=
                                         Integer'Last;
                                       Cumulative_Restrictions.Unknown (R) :=
                                         True;
                                 end;
                              end if;

                              --  Deal with + case

                              if Nextc = '+' then
                                 Skipc;
                                 ALIs.Table (Id).Restrictions.Unknown (R) :=
                                   True;
                                 Cumulative_Restrictions.Unknown (R) := True;
                              end if;

                           --  Other than 'R' or 'V'

                           when others =>
                              raise Bad_R_Line;
                        end case;

                        if not At_Eol then
                           raise Bad_R_Line;
                        end if;

                     --  Bizarre error case NOT_A_RESTRICTION

                     when Not_A_Restriction_Id =>
                        raise Bad_R_Line;
                  end case;

                  if not At_Eol then
                     raise Bad_R_Line;
                  end if;

               <<Done_With_Restriction_Line>>
                  Skip_Line;
                  C := Getc;
               end loop;

            --  Positional restriction case

            else
               Checkc (' ');
               Skip_Space;

               --  Acquire information for boolean restrictions

               for R in All_Boolean_Restrictions loop
                  C := Getc;

                  case C is
                  when 'v' =>
                     ALIs.Table (Id).Restrictions.Violated (R) := True;
                     Cumulative_Restrictions.Violated (R) := True;

                  when 'r' =>
                     ALIs.Table (Id).Restrictions.Set (R) := True;
                     Cumulative_Restrictions.Set (R) := True;

                  when 'n' =>
                     null;

                  when others =>
                     raise Bad_R_Line;
                  end case;
               end loop;

               --  Acquire information for parameter restrictions

               for RP in All_Parameter_Restrictions loop
                  case Getc is
                     when 'n' =>
                        null;

                     when 'r' =>
                        ALIs.Table (Id).Restrictions.Set (RP) := True;

                        declare
                           N : constant Integer := Integer (Get_Nat);
                        begin
                           ALIs.Table (Id).Restrictions.Value (RP) := N;

                           if Cumulative_Restrictions.Set (RP) then
                              Cumulative_Restrictions.Value (RP) :=
                                Integer'Min
                                  (Cumulative_Restrictions.Value (RP), N);
                           else
                              Cumulative_Restrictions.Set (RP) := True;
                              Cumulative_Restrictions.Value (RP) := N;
                           end if;
                        end;

                     when others =>
                        raise Bad_R_Line;
                  end case;

                  --  Acquire restrictions violations information

                  case Getc is

                  when 'n' =>
                     null;

                  when 'v' =>
                     ALIs.Table (Id).Restrictions.Violated (RP) := True;
                     Cumulative_Restrictions.Violated (RP) := True;

                     declare
                        N : constant Integer := Integer (Get_Nat);

                     begin
                        ALIs.Table (Id).Restrictions.Count (RP) := N;

                        if RP in Checked_Max_Parameter_Restrictions then
                           Cumulative_Restrictions.Count (RP) :=
                             Integer'Max
                               (Cumulative_Restrictions.Count (RP), N);

                        else
                           declare
                              pragma Unsuppress (Overflow_Check);

                           begin
                              Cumulative_Restrictions.Count (RP) :=
                                Cumulative_Restrictions.Count (RP) + N;

                           exception
                              when Constraint_Error =>

                                 --  A constraint error comes from the add. We
                                 --  reset to the maximum and indicate that the
                                 --  real value is now unknown.

                                 Cumulative_Restrictions.Value (RP) :=
                                   Integer'Last;
                                 Cumulative_Restrictions.Unknown (RP) := True;
                           end;
                        end if;

                        if Nextc = '+' then
                           Skipc;
                           ALIs.Table (Id).Restrictions.Unknown (RP) := True;
                           Cumulative_Restrictions.Unknown (RP) := True;
                        end if;
                     end;

                  when others =>
                     raise Bad_R_Line;
                  end case;
               end loop;

               if not At_Eol then
                  raise Bad_R_Line;
               else
                  Skip_Line;
                  C := Getc;
               end if;
            end if;

         --  Here if error during scanning of restrictions line

         exception
            when Bad_R_Line =>

               --  In Ignore_Errors mode, undo any changes to restrictions
               --  from this unit, and continue on, skipping remaining R
               --  lines for this unit.

               if Ignore_Errors then
                  Cumulative_Restrictions := Save_R;
                  ALIs.Table (Id).Restrictions := No_Restrictions;

                  loop
                     Skip_Eol;
                     C := Getc;
                     exit when C /= 'R';
                  end loop;

               --  In normal mode, this is a fatal error

               else
                  Fatal_Error;
               end if;
         end Scan_Restrictions;
      end if;

      --  Acquire additional restrictions (No_Dependence) lines if present

      while C = 'R' loop
         if Ignore ('R') then
            Skip_Line;
         else
            Skip_Space;
            No_Deps.Append ((Id, Get_Name));
            Skip_Eol;
         end if;

         C := Getc;
      end loop;

      --  Acquire 'I' lines if present

      Check_Unknown_Line;

      while C = 'I' loop
         if Ignore ('I') then
            Skip_Line;

         else
            declare
               Int_Num : Nat;
               I_State : Character;
               Line_No : Nat;

            begin
               Int_Num := Get_Nat;
               Skip_Space;
               I_State := Getc;
               Line_No := Get_Nat;

               Interrupt_States.Append (
                 (Interrupt_Id    => Int_Num,
                  Interrupt_State => I_State,
                  IS_Pragma_Line  => Line_No));

               ALIs.Table (Id).Last_Interrupt_State := Interrupt_States.Last;
               Skip_Eol;
            end;
         end if;

         C := Getc;
      end loop;

      --  Acquire 'S' lines if present

      Check_Unknown_Line;

      while C = 'S' loop
         if Ignore ('S') then
            Skip_Line;

         else
            declare
               Policy     : Name_Id;
               First_Prio : Nat;
               Last_Prio  : Nat;
               Line_No    : Nat;

            begin
               Checkc (' ');
               Skip_Space;

               Policy := Get_Name;
               Skip_Space;
               First_Prio := Get_Nat;
               Last_Prio := Get_Nat;
               Line_No := Get_Nat;

               Specific_Dispatching.Append (
                 (Dispatching_Policy => Policy,
                  First_Priority     => First_Prio,
                  Last_Priority      => Last_Prio,
                  PSD_Pragma_Line    => Line_No));

               ALIs.Table (Id).Last_Specific_Dispatching :=
                 Specific_Dispatching.Last;

               Skip_Eol;
            end;
         end if;

         C := Getc;
      end loop;

      --  Loop to acquire unit entries

      U_Loop : loop
         Check_Unknown_Line;
         exit U_Loop when C /= 'U';

         --  Note: as per spec, we never ignore U lines

         Checkc (' ');
         Skip_Space;
         Units.Increment_Last;

         if ALIs.Table (Id).First_Unit = No_Unit_Id then
            ALIs.Table (Id).First_Unit := Units.Last;
         end if;

         declare
            UL : Unit_Record renames Units.Table (Units.Last);

         begin
            UL.Uname                    := Get_Unit_Name;
            UL.Predefined               := Is_Predefined_Unit;
            UL.Internal                 := Is_Internal_Unit;
            UL.My_ALI                   := Id;
            UL.Sfile                    := Get_File_Name (Lower => True);
            UL.Pure                     := False;
            UL.Preelab                  := False;
            UL.No_Elab                  := False;
            UL.Shared_Passive           := False;
            UL.RCI                      := False;
            UL.Remote_Types             := False;
            UL.Serious_Errors           := False;
            UL.Has_RACW                 := False;
            UL.Init_Scalars             := False;
            UL.Is_Generic               := False;
            UL.Icasing                  := Mixed_Case;
            UL.Kcasing                  := All_Lower_Case;
            UL.Dynamic_Elab             := False;
            UL.Elaborate_Body           := False;
            UL.Set_Elab_Entity          := False;
            UL.Version                  := "00000000";
            UL.First_With               := Withs.Last + 1;
            UL.First_Arg                := First_Arg;
            UL.Elab_Position            := 0;
            UL.SAL_Interface            := ALIs.Table (Id).SAL_Interface;
            UL.Directly_Scanned         := Directly_Scanned;
            UL.Body_Needed_For_SAL      := False;
            UL.Elaborate_Body_Desirable := False;
            UL.Optimize_Alignment       := 'O';
            UL.Has_Finalizer            := False;

            if Debug_Flag_U then
               Write_Str (" ----> reading unit ");
               Write_Int (Int (Units.Last));
               Write_Str ("  ");
               Write_Unit_Name (UL.Uname);
               Write_Str (" from file ");
               Write_Name (UL.Sfile);
               Write_Eol;
            end if;
         end;

         --  Check for duplicated unit in different files

         declare
            Info : constant Int := Get_Name_Table_Int
                                     (Units.Table (Units.Last).Uname);
         begin
            if Info /= 0
              and then Units.Table (Units.Last).Sfile /=
                       Units.Table (Unit_Id (Info)).Sfile
            then
               --  If Err is set then ignore duplicate unit name. This is the
               --  case of a call from gnatmake, where the situation can arise
               --  from substitution of source files. In such situations, the
               --  processing in gnatmake will always result in any required
               --  recompilations in any case, and if we consider this to be
               --  an error we get strange cases (for example when a generic
               --  instantiation is replaced by a normal package) where we
               --  read the old ali file, decide to recompile, and then decide
               --  that the old and new ali files are incompatible.

               if Err then
                  null;

               --  If Err is not set, then this is a fatal error. This is
               --  the case of being called from the binder, where we must
               --  definitely diagnose this as an error.

               else
                  Set_Standard_Error;
                  Write_Str ("error: duplicate unit name: ");
                  Write_Eol;

                  Write_Str ("error: unit """);
                  Write_Unit_Name (Units.Table (Units.Last).Uname);
                  Write_Str (""" found in file """);
                  Write_Name_Decoded (Units.Table (Units.Last).Sfile);
                  Write_Char ('"');
                  Write_Eol;

                  Write_Str ("error: unit """);
                  Write_Unit_Name (Units.Table (Unit_Id (Info)).Uname);
                  Write_Str (""" found in file """);
                  Write_Name_Decoded (Units.Table (Unit_Id (Info)).Sfile);
                  Write_Char ('"');
                  Write_Eol;

                  Exit_Program (E_Fatal);
               end if;
            end if;
         end;

         Set_Name_Table_Int
           (Units.Table (Units.Last).Uname, Int (Units.Last));

         --  Scan out possible version and other parameters

         loop
            Skip_Space;
            exit when At_Eol;
            C := Getc;

            --  Version field

            if C in '0' .. '9' or else C in 'a' .. 'f' then
               Units.Table (Units.Last).Version (1) := C;

               for J in 2 .. 8 loop
                  C := Getc;
                  Units.Table (Units.Last).Version (J) := C;
               end loop;

            --  BD/BN parameters

            elsif C = 'B' then
               C := Getc;

               if C = 'D' then
                  Check_At_End_Of_Field;
                  Units.Table (Units.Last).Elaborate_Body_Desirable := True;

               elsif C = 'N' then
                  Check_At_End_Of_Field;
                  Units.Table (Units.Last).Body_Needed_For_SAL := True;

               else
                  Fatal_Error_Ignore;
               end if;

            --  DE parameter (Dynamic elaboration checks)

            elsif C = 'D' then
               C := Getc;

               if C = 'E' then
                  Check_At_End_Of_Field;
                  Units.Table (Units.Last).Dynamic_Elab := True;
                  Dynamic_Elaboration_Checks_Specified := True;
               else
                  Fatal_Error_Ignore;
               end if;

            --  EB/EE parameters

            elsif C = 'E' then
               C := Getc;

               if C = 'B' then
                  Units.Table (Units.Last).Elaborate_Body := True;
               elsif C = 'E' then
                  Units.Table (Units.Last).Set_Elab_Entity := True;
               else
                  Fatal_Error_Ignore;
               end if;

               Check_At_End_Of_Field;

            --  GE parameter (generic)

            elsif C = 'G' then
               C := Getc;

               if C = 'E' then
                  Check_At_End_Of_Field;
                  Units.Table (Units.Last).Is_Generic := True;
               else
                  Fatal_Error_Ignore;
               end if;

            --  IL/IS/IU parameters

            elsif C = 'I' then
               C := Getc;

               if C = 'L' then
                  Units.Table (Units.Last).Icasing := All_Lower_Case;
               elsif C = 'S' then
                  Units.Table (Units.Last).Init_Scalars := True;
                  Initialize_Scalars_Used := True;
               elsif C = 'U' then
                  Units.Table (Units.Last).Icasing := All_Upper_Case;
               else
                  Fatal_Error_Ignore;
               end if;

               Check_At_End_Of_Field;

            --  KM/KU parameters

            elsif C = 'K' then
               C := Getc;

               if C = 'M' then
                  Units.Table (Units.Last).Kcasing := Mixed_Case;
               elsif C = 'U' then
                  Units.Table (Units.Last).Kcasing := All_Upper_Case;
               else
                  Fatal_Error_Ignore;
               end if;

               Check_At_End_Of_Field;

            --  NE parameter

            elsif C = 'N' then
               C := Getc;

               if C = 'E' then
                  Units.Table (Units.Last).No_Elab := True;
                  Check_At_End_Of_Field;
               else
                  Fatal_Error_Ignore;
               end if;

            --  PF/PR/PU/PK parameters

            elsif C = 'P' then
               C := Getc;

               if C = 'F' then
                  Units.Table (Units.Last).Has_Finalizer := True;
               elsif C = 'R' then
                  Units.Table (Units.Last).Preelab := True;
               elsif C = 'U' then
                  Units.Table (Units.Last).Pure := True;
               elsif C = 'K' then
                  Units.Table (Units.Last).Unit_Kind := 'p';
               else
                  Fatal_Error_Ignore;
               end if;

               Check_At_End_Of_Field;

            --  OL/OO/OS/OT parameters

            elsif C = 'O' then
               C := Getc;

               if C = 'L' or else C = 'O' or else C = 'S' or else C = 'T' then
                  Units.Table (Units.Last).Optimize_Alignment := C;
               else
                  Fatal_Error_Ignore;
               end if;

               Check_At_End_Of_Field;

            --  RC/RT parameters

            elsif C = 'R' then
               C := Getc;

               if C = 'C' then
                  Units.Table (Units.Last).RCI := True;
               elsif C = 'T' then
                  Units.Table (Units.Last).Remote_Types := True;
               elsif C = 'A' then
                  Units.Table (Units.Last).Has_RACW := True;
               else
                  Fatal_Error_Ignore;
               end if;

               Check_At_End_Of_Field;

            --  SE/SP/SU parameters

            elsif C = 'S' then
               C := Getc;

               if C = 'E' then
                  Units.Table (Units.Last).Serious_Errors := True;
               elsif C = 'P' then
                  Units.Table (Units.Last).Shared_Passive := True;
               elsif C = 'U' then
                  Units.Table (Units.Last).Unit_Kind := 's';
               else
                  Fatal_Error_Ignore;
               end if;

               Check_At_End_Of_Field;

            else
               C := Getc;
               Fatal_Error_Ignore;
            end if;
         end loop;

         Skip_Eol;

         --  Check if static elaboration model used

         if not Units.Table (Units.Last).Dynamic_Elab
           and then not Units.Table (Units.Last).Internal
         then
            Static_Elaboration_Model_Used := True;
         end if;

         C := Getc;

         --  Scan out With lines for this unit

         With_Loop : loop
            Check_Unknown_Line;
            exit With_Loop when C /= 'W' and then C /= 'Y' and then C /= 'Z';

            if Ignore ('W') then
               Skip_Line;

            else
               Checkc (' ');
               Skip_Space;
               Withs.Increment_Last;
               Withs.Table (Withs.Last).Uname              := Get_Unit_Name;
               Withs.Table (Withs.Last).Elaborate          := False;
               Withs.Table (Withs.Last).Elaborate_All      := False;
               Withs.Table (Withs.Last).Elab_Desirable     := False;
               Withs.Table (Withs.Last).Elab_All_Desirable := False;
               Withs.Table (Withs.Last).SAL_Interface      := False;
               Withs.Table (Withs.Last).Limited_With       := (C = 'Y');
               Withs.Table (Withs.Last).Implicit_With_From_Instantiation
                                                           := (C = 'Z');

               --  Generic case with no object file available

               if At_Eol then
                  Withs.Table (Withs.Last).Sfile := No_File;
                  Withs.Table (Withs.Last).Afile := No_File;

               --  Normal case

               else
                  Withs.Table (Withs.Last).Sfile := Get_File_Name
                                                      (Lower => True);
                  Withs.Table (Withs.Last).Afile := Get_File_Name
                                                      (Lower => True);

                  --  Scan out possible E, EA, ED, and AD parameters

                  while not At_Eol loop
                     Skip_Space;

                     if Nextc = 'A' then
                        P := P + 1;
                        Checkc ('D');
                        Check_At_End_Of_Field;

                        --  Store AD indication unless ignore required

                        if not Ignore_ED then
                           Withs.Table (Withs.Last).Elab_All_Desirable :=
                             True;
                        end if;

                     elsif Nextc = 'E' then
                        P := P + 1;

                        if At_End_Of_Field then
                           Withs.Table (Withs.Last).Elaborate := True;

                        elsif Nextc = 'A' then
                           P := P + 1;
                           Check_At_End_Of_Field;
                           Withs.Table (Withs.Last).Elaborate_All := True;

                        else
                           Checkc ('D');
                           Check_At_End_Of_Field;

                           --  Store ED indication unless ignore required

                           if not Ignore_ED then
                              Withs.Table (Withs.Last).Elab_Desirable :=
                                True;
                           end if;
                        end if;

                     else
                        Fatal_Error;
                     end if;
                  end loop;
               end if;

               Skip_Eol;
            end if;

            C := Getc;
         end loop With_Loop;

         Units.Table (Units.Last).Last_With := Withs.Last;
         Units.Table (Units.Last).Last_Arg  := Args.Last;

         --  If there are linker options lines present, scan them

         Name_Len := 0;

         Linker_Options_Loop : loop
            Check_Unknown_Line;
            exit Linker_Options_Loop when C /= 'L';

            if Ignore ('L') then
               Skip_Line;

            else
               Checkc (' ');
               Skip_Space;
               Checkc ('"');

               loop
                  C := Getc;

                  if C < Character'Val (16#20#)
                    or else C > Character'Val (16#7E#)
                  then
                     Fatal_Error_Ignore;

                  elsif C = '{' then
                     C := Character'Val (0);

                     declare
                        V : Natural;

                     begin
                        V := 0;
                        for J in 1 .. 2 loop
                           C := Getc;

                           if C in '0' .. '9' then
                              V := V * 16 +
                                     Character'Pos (C) -
                                       Character'Pos ('0');

                           elsif C in 'A' .. 'F' then
                              V := V * 16 +
                                     Character'Pos (C) -
                                       Character'Pos ('A') +
                                         10;

                           else
                              Fatal_Error_Ignore;
                           end if;
                        end loop;

                        Checkc ('}');
                        Add_Char_To_Name_Buffer (Character'Val (V));
                     end;

                  else
                     if C = '"' then
                        exit when Nextc /= '"';
                        C := Getc;
                     end if;

                     Add_Char_To_Name_Buffer (C);
                  end if;
               end loop;

               Add_Char_To_Name_Buffer (NUL);
               Skip_Eol;
            end if;

            C := Getc;
         end loop Linker_Options_Loop;

         --  Store the linker options entry if one was found

         if Name_Len /= 0 then
            Linker_Options.Increment_Last;

            Linker_Options.Table (Linker_Options.Last).Name :=
              Name_Enter;

            Linker_Options.Table (Linker_Options.Last).Unit :=
              Units.Last;

            Linker_Options.Table (Linker_Options.Last).Internal_File :=
              Is_Internal_File_Name (F);

            Linker_Options.Table (Linker_Options.Last).Original_Pos :=
              Linker_Options.Last;
         end if;

         --  If there are notes present, scan them

         Notes_Loop : loop
            Check_Unknown_Line;
            exit Notes_Loop when C /= 'N';

            if Ignore ('N') then
               Skip_Line;

            else
               Checkc (' ');

               Notes.Increment_Last;
               Notes.Table (Notes.Last).Pragma_Type := Getc;
               Notes.Table (Notes.Last).Pragma_Line := Get_Nat;
               Checkc (':');
               Notes.Table (Notes.Last).Pragma_Col  := Get_Nat;

               if not At_Eol and then Nextc = ':' then
                  Checkc (':');
                  Notes.Table (Notes.Last).Pragma_Source_File :=
                    Get_File_Name (Lower => True);
               else
                  Notes.Table (Notes.Last).Pragma_Source_File :=
                    Units.Table (Units.Last).Sfile;
               end if;

               if At_Eol then
                  Notes.Table (Notes.Last).Pragma_Args := No_Name;

               else
                  --  Note: can't use Get_Name here as the remainder of the
                  --  line is unstructured text whose syntax depends on the
                  --  particular pragma used.

                  Checkc (' ');

                  Name_Len := 0;
                  while not At_Eol loop
                     Add_Char_To_Name_Buffer (Getc);
                  end loop;
               end if;

               Skip_Eol;
            end if;

            C := Getc;
         end loop Notes_Loop;
      end loop U_Loop;

      --  End loop through units for one ALI file

      ALIs.Table (Id).Last_Unit := Units.Last;
      ALIs.Table (Id).Sfile := Units.Table (ALIs.Table (Id).First_Unit).Sfile;

      --  Set types of the units (there can be at most 2 of them)

      if ALIs.Table (Id).First_Unit /= ALIs.Table (Id).Last_Unit then
         Units.Table (ALIs.Table (Id).First_Unit).Utype := Is_Body;
         Units.Table (ALIs.Table (Id).Last_Unit).Utype  := Is_Spec;

      else
         --  Deal with body only and spec only cases, note that the reason we
         --  do our own checking of the name (rather than using Is_Body_Name)
         --  is that Uname drags in far too much compiler junk.

         Get_Name_String (Units.Table (Units.Last).Uname);

         if Name_Buffer (Name_Len) = 'b' then
            Units.Table (Units.Last).Utype := Is_Body_Only;
         else
            Units.Table (Units.Last).Utype := Is_Spec_Only;
         end if;
      end if;

      --  Scan out external version references and put in hash table

      E_Loop : loop
         Check_Unknown_Line;
         exit E_Loop when C /= 'E';

         if Ignore ('E') then
            Skip_Line;

         else
            Checkc (' ');
            Skip_Space;

            Name_Len := 0;
            Name_Len := 0;
            loop
               C := Getc;

               if C < ' ' then
                  Fatal_Error;
               end if;

               exit when At_End_Of_Field;
               Add_Char_To_Name_Buffer (C);
            end loop;

            Version_Ref.Set (new String'(Name_Buffer (1 .. Name_Len)), True);
            Skip_Eol;
         end if;

         C := Getc;
      end loop E_Loop;

      --  Scan out source dependency lines for this ALI file

      ALIs.Table (Id).First_Sdep := Sdep.Last + 1;

      D_Loop : loop
         Check_Unknown_Line;
         exit D_Loop when C /= 'D';

         if Ignore ('D') then
            Skip_Line;

         else
            Checkc (' ');
            Skip_Space;
            Sdep.Increment_Last;

            --  In the following call, Lower is not set to True, this is either
            --  a bug, or it deserves a special comment as to why this is so???

            --  The file/path name may be quoted

            Sdep.Table (Sdep.Last).Sfile :=
              Get_File_Name (May_Be_Quoted =>  True);

            Sdep.Table (Sdep.Last).Stamp := Get_Stamp;
            Sdep.Table (Sdep.Last).Dummy_Entry :=
              (Sdep.Table (Sdep.Last).Stamp = Dummy_Time_Stamp);

            --  Acquire checksum value

            Skip_Space;

            declare
               Ctr : Natural;
               Chk : Word;

            begin
               Ctr := 0;
               Chk := 0;

               loop
                  exit when At_Eol or else Ctr = 8;

                  if Nextc in '0' .. '9' then
                     Chk := Chk * 16 +
                              Character'Pos (Nextc) - Character'Pos ('0');

                  elsif Nextc in 'a' .. 'f' then
                     Chk := Chk * 16 +
                              Character'Pos (Nextc) - Character'Pos ('a') + 10;

                  else
                     exit;
                  end if;

                  Ctr := Ctr + 1;
                  P := P + 1;
               end loop;

               if Ctr = 8 and then At_End_Of_Field then
                  Sdep.Table (Sdep.Last).Checksum := Chk;
               else
                  Fatal_Error;
               end if;
            end;

            --  Acquire (sub)unit and reference file name entries

            Sdep.Table (Sdep.Last).Subunit_Name := No_Name;
            Sdep.Table (Sdep.Last).Unit_Name    := No_Name;
            Sdep.Table (Sdep.Last).Rfile        :=
              Sdep.Table (Sdep.Last).Sfile;
            Sdep.Table (Sdep.Last).Start_Line   := 1;

            if not At_Eol then
               Skip_Space;

               --  Here for (sub)unit name

               if Nextc not in '0' .. '9' then
                  Name_Len := 0;
                  while not At_End_Of_Field loop
                     Add_Char_To_Name_Buffer (Getc);
                  end loop;

                  --  Set the (sub)unit name. Note that we use Name_Find rather
                  --  than Name_Enter here as the subunit name may already
                  --  have been put in the name table by the Project Manager.

                  if Name_Len <= 2
                    or else Name_Buffer (Name_Len - 1) /= '%'
                  then
                     Sdep.Table (Sdep.Last).Subunit_Name := Name_Find;
                  else
                     Name_Len := Name_Len - 2;
                     Sdep.Table (Sdep.Last).Unit_Name := Name_Find;
                  end if;

                  Skip_Space;
               end if;

               --  Here for reference file name entry

               if Nextc in '0' .. '9' then
                  Sdep.Table (Sdep.Last).Start_Line := Get_Nat;
                  Checkc (':');

                  Name_Len := 0;

                  while not At_End_Of_Field loop
                     Add_Char_To_Name_Buffer (Getc);
                  end loop;

                  Sdep.Table (Sdep.Last).Rfile := Name_Enter;
               end if;
            end if;

            Skip_Eol;
         end if;

         C := Getc;
      end loop D_Loop;

      ALIs.Table (Id).Last_Sdep := Sdep.Last;

      --  We must at this stage be at an Xref line or the end of file

      if C = EOF then
         return Id;
      end if;

      Check_Unknown_Line;

      if C /= 'X' then
         Fatal_Error;
      end if;

      --  If we are ignoring Xref sections we are done (we ignore all
      --  remaining lines since only xref related lines follow X).

      if Ignore ('X') and then not Debug_Flag_X then
         return Id;
      end if;

      --  Loop through Xref sections

      X_Loop : loop
         Check_Unknown_Line;
         exit X_Loop when C /= 'X';

         --  Make new entry in section table

         Xref_Section.Increment_Last;

         Read_Refs_For_One_File : declare
            XS : Xref_Section_Record renames
                   Xref_Section.Table (Xref_Section.Last);

            Current_File_Num : Sdep_Id;
            --  Keeps track of the current file number (changed by nn|)

         begin
            XS.File_Num     := Sdep_Id (Get_Nat + Nat (First_Sdep_Entry) - 1);
            XS.File_Name    := Get_File_Name;
            XS.First_Entity := Xref_Entity.Last + 1;

            Current_File_Num := XS.File_Num;

            Skip_Space;

            Skip_Eol;
            C := Nextc;

            --  Loop through Xref entities

            while C /= 'X' and then C /= EOF loop
               Xref_Entity.Increment_Last;

               Read_Refs_For_One_Entity : declare
                  XE : Xref_Entity_Record renames
                         Xref_Entity.Table (Xref_Entity.Last);
                  N  : Nat;

                  procedure Read_Instantiation_Reference;
                  --  Acquire instantiation reference. Caller has checked
                  --  that current character is '[' and on return the cursor
                  --  is skipped past the corresponding closing ']'.

                  ----------------------------------
                  -- Read_Instantiation_Reference --
                  ----------------------------------

                  procedure Read_Instantiation_Reference is
                     Local_File_Num : Sdep_Id := Current_File_Num;

                  begin
                     Xref.Increment_Last;

                     declare
                        XR : Xref_Record renames Xref.Table (Xref.Last);

                     begin
                        P := P + 1; -- skip [
                        N := Get_Nat;

                        if Nextc = '|' then
                           XR.File_Num :=
                             Sdep_Id (N + Nat (First_Sdep_Entry) - 1);
                           Local_File_Num := XR.File_Num;
                           P := P + 1;
                           N := Get_Nat;

                        else
                           XR.File_Num := Local_File_Num;
                        end if;

                        XR.Line  := N;
                        XR.Rtype := ' ';
                        XR.Col   := 0;

                        --  Recursive call for next reference

                        if Nextc = '[' then
                           pragma Warnings (Off); -- kill recursion warning
                           Read_Instantiation_Reference;
                           pragma Warnings (On);
                        end if;

                        --  Skip closing bracket after recursive call

                        P := P + 1;
                     end;
                  end Read_Instantiation_Reference;

               --  Start of processing for Read_Refs_For_One_Entity

               begin
                  XE.Line  := Get_Nat;
                  XE.Etype := Getc;
                  XE.Col   := Get_Nat;

                  case Getc is
                     when '*' =>
                        XE.Visibility := Global;
                     when '+' =>
                        XE.Visibility := Static;
                     when others =>
                        XE.Visibility := Other;
                  end case;

                  XE.Entity := Get_Name;

                  --  Handle the information about generic instantiations

                  if Nextc = '[' then
                     Skipc; --  Opening '['
                     N := Get_Nat;

                     if Nextc /= '|' then
                        XE.Iref_File_Num := Current_File_Num;
                        XE.Iref_Line     := N;
                     else
                        XE.Iref_File_Num :=
                          Sdep_Id (N + Nat (First_Sdep_Entry) - 1);
                        Skipc;
                        XE.Iref_Line := Get_Nat;
                     end if;

                     if Getc /= ']' then
                        Fatal_Error;
                     end if;

                  else
                     XE.Iref_File_Num := No_Sdep_Id;
                     XE.Iref_Line     := 0;
                  end if;

                  Current_File_Num := XS.File_Num;

                  --  Renaming reference is present

                  if Nextc = '=' then
                     P := P + 1;
                     XE.Rref_Line := Get_Nat;

                     if Getc /= ':' then
                        Fatal_Error;
                     end if;

                     XE.Rref_Col := Get_Nat;

                  --  No renaming reference present

                  else
                     XE.Rref_Line := 0;
                     XE.Rref_Col  := 0;
                  end if;

                  Skip_Space;

                  XE.Oref_File_Num := No_Sdep_Id;
                  XE.Tref_File_Num := No_Sdep_Id;
                  XE.Tref          := Tref_None;
                  XE.First_Xref    := Xref.Last + 1;

                  --  Loop to check for additional info present

                  loop
                     declare
                        Ref  : Tref_Kind;
                        File : Sdep_Id;
                        Line : Nat;
                        Typ  : Character;
                        Col  : Nat;
                        Std  : Name_Id;

                     begin
                        Get_Typeref
                          (Current_File_Num, Ref, File, Line, Typ, Col, Std);
                        exit when Ref = Tref_None;

                        --  Do we have an overriding procedure?

                        if Ref = Tref_Derived and then Typ = 'p' then
                           XE.Oref_File_Num := File;
                           XE.Oref_Line     := Line;
                           XE.Oref_Col      := Col;

                        --  Arrays never override anything, and <> points to
                        --  the index types instead

                        elsif Ref = Tref_Derived and then XE.Etype = 'A' then

                           --  Index types are stored in the list of references

                           Xref.Increment_Last;

                           declare
                              XR : Xref_Record renames Xref.Table (Xref.Last);
                           begin
                              XR.File_Num := File;
                              XR.Line     := Line;
                              XR.Rtype    := Array_Index_Reference;
                              XR.Col      := Col;
                              XR.Name     := Std;
                           end;

                        --  Interfaces are stored in the list of references,
                        --  although the parent type itself is stored in XE.
                        --  The first interface (when there are only
                        --  interfaces) is stored in XE.Tref*)

                        elsif Ref = Tref_Derived
                          and then Typ = 'R'
                          and then XE.Tref_File_Num /= No_Sdep_Id
                        then
                           Xref.Increment_Last;

                           declare
                              XR : Xref_Record renames Xref.Table (Xref.Last);
                           begin
                              XR.File_Num := File;
                              XR.Line     := Line;
                              XR.Rtype    := Interface_Reference;
                              XR.Col      := Col;
                              XR.Name     := Std;
                           end;

                        else
                           XE.Tref                 := Ref;
                           XE.Tref_File_Num        := File;
                           XE.Tref_Line            := Line;
                           XE.Tref_Type            := Typ;
                           XE.Tref_Col             := Col;
                           XE.Tref_Standard_Entity := Std;
                        end if;
                     end;
                  end loop;

                  --  Loop through cross-references for this entity

                  loop
                     Skip_Space;

                     if At_Eol then
                        Skip_Eol;
                        exit when Nextc /= '.';
                        P := P + 1;
                     end if;

                     Xref.Increment_Last;

                     declare
                        XR : Xref_Record renames Xref.Table (Xref.Last);

                     begin
                        N := Get_Nat;

                        if Nextc = '|' then
                           XR.File_Num :=
                             Sdep_Id (N + Nat (First_Sdep_Entry) - 1);
                           Current_File_Num := XR.File_Num;
                           P := P + 1;
                           N := Get_Nat;
                        else
                           XR.File_Num := Current_File_Num;
                        end if;

                        XR.Line  := N;
                        XR.Rtype := Getc;

                        --  Imported entities reference as in:
                        --    494b<c,__gnat_copy_attribs>25

                        if Nextc = '<' then
                           Skipc;
                           XR.Imported_Lang := Get_Name;

                           pragma Assert (Nextc = ',');
                           Skipc;

                           XR.Imported_Name := Get_Name;

                           pragma Assert (Nextc = '>');
                           Skipc;

                        else
                           XR.Imported_Lang := No_Name;
                           XR.Imported_Name := No_Name;
                        end if;

                        XR.Col   := Get_Nat;

                        if Nextc = '[' then
                           Read_Instantiation_Reference;
                        end if;
                     end;
                  end loop;

                  --  Record last cross-reference

                  XE.Last_Xref := Xref.Last;
                  C := Nextc;

               exception
                  when Bad_ALI_Format =>

                     --  If ignoring errors, then we skip a line with an
                     --  unexpected error, and try to continue subsequent
                     --  xref lines.

                     if Ignore_Errors then
                        Xref_Entity.Decrement_Last;
                        Skip_Line;
                        C := Nextc;

                     --  Otherwise, we reraise the fatal exception

                     else
                        raise;
                     end if;
               end Read_Refs_For_One_Entity;
            end loop;

            --  Record last entity

            XS.Last_Entity := Xref_Entity.Last;

         end Read_Refs_For_One_File;

         C := Getc;
      end loop X_Loop;

      --  Here after dealing with xref sections

      --  Ignore remaining lines, which belong to an additional section of the
      --  ALI file not considered here (like SCO or SPARK information).

      Check_Unknown_Line;

      return Id;

   exception
      when Bad_ALI_Format =>
         return No_ALI_Id;
   end Scan_ALI;

   ---------
   -- SEq --
   ---------

   function SEq (F1, F2 : String_Ptr) return Boolean is
   begin
      return F1.all = F2.all;
   end SEq;

   -----------
   -- SHash --
   -----------

   function SHash (S : String_Ptr) return Vindex is
      H : Word;

   begin
      H := 0;
      for J in S.all'Range loop
         H := H * 2 + Character'Pos (S (J));
      end loop;

      return Vindex (Vindex'First + Vindex (H mod Vindex'Range_Length));
   end SHash;

end ALI;<|MERGE_RESOLUTION|>--- conflicted
+++ resolved
@@ -878,11 +878,8 @@
         First_Sdep                   => No_Sdep_Id,
         First_Specific_Dispatching   => Specific_Dispatching.Last + 1,
         First_Unit                   => No_Unit_Id,
-<<<<<<< HEAD
         Global_Start_Phase           => No_Global_Start_Phase,
-=======
         GNATprove_Mode               => False,
->>>>>>> 7529f4d0
         Last_Interrupt_State         => Interrupt_States.Last,
         Last_Sdep                    => No_Sdep_Id,
         Last_Specific_Dispatching    => Specific_Dispatching.Last,
@@ -1108,14 +1105,6 @@
                ALIs.Table (Id).Partition_Elaboration_Policy :=
                  Partition_Elaboration_Policy_Specified;
 
-<<<<<<< HEAD
-            --  Processing for Gx
-
-            elsif C = 'G' then
-               Global_Start_Phase_Specified := Get_Nat;
-               ALIs.Table (Id).Global_Start_Phase :=
-                 Global_Start_Phase_Specified;
-=======
             --  Processing for FX
 
             elsif C = 'F' then
@@ -1134,7 +1123,13 @@
                Checkc ('P');
                GNATprove_Mode_Specified := True;
                ALIs.Table (Id).GNATprove_Mode := True;
->>>>>>> 7529f4d0
+
+            --  Processing for Gx
+
+            elsif C = 'G' then
+               Global_Start_Phase_Specified := Get_Nat;
+               ALIs.Table (Id).Global_Start_Phase :=
+                 Global_Start_Phase_Specified;
 
             --  Processing for Lx
 
