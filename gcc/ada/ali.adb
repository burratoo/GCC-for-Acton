------------------------------------------------------------------------------
--                                                                          --
--                         GNAT COMPILER COMPONENTS                         --
--                                                                          --
--                                  A L I                                   --
--                                                                          --
--                                 B o d y                                  --
--                                                                          --
--          Copyright (C) 1992-2013, Free Software Foundation, Inc.         --
--                                                                          --
-- GNAT is free software;  you can  redistribute it  and/or modify it under --
-- terms of the  GNU General Public License as published  by the Free Soft- --
-- ware  Foundation;  either version 3,  or (at your option) any later ver- --
-- sion.  GNAT is distributed in the hope that it will be useful, but WITH- --
-- OUT ANY WARRANTY;  without even the  implied warranty of MERCHANTABILITY --
-- or FITNESS FOR A PARTICULAR PURPOSE.  See the GNU General Public License --
-- for  more details.  You should have  received  a copy of the GNU General --
-- Public License  distributed with GNAT; see file COPYING3.  If not, go to --
-- http://www.gnu.org/licenses for a complete copy of the license.          --
--                                                                          --
-- GNAT was originally developed  by the GNAT team at  New York University. --
-- Extensive contributions were provided by Ada Core Technologies Inc.      --
--                                                                          --
------------------------------------------------------------------------------

with Butil;  use Butil;
with Debug;  use Debug;
with Fname;  use Fname;
with Opt;    use Opt;
with Osint;  use Osint;
with Output; use Output;

package body ALI is

   use ASCII;
   --  Make control characters visible

   --  The following variable records which characters currently are
   --  used as line type markers in the ALI file. This is used in
   --  Scan_ALI to detect (or skip) invalid lines.

   Known_ALI_Lines : constant array (Character range 'A' .. 'Z') of Boolean :=
     ('V'    => True,   -- version
      'M'    => True,   -- main program
      'A'    => True,   -- argument
      'P'    => True,   -- program
      'R'    => True,   -- restriction
      'I'    => True,   -- interrupt
      'U'    => True,   -- unit
      'W'    => True,   -- with
      'L'    => True,   -- linker option
      'N'    => True,   -- notes
      'E'    => True,   -- external
      'D'    => True,   -- dependency
      'X'    => True,   -- xref
      'S'    => True,   -- specific dispatching
      'Y'    => True,   -- limited_with
      'Z'    => True,   -- implicit with from instantiation
      'C'    => True,   -- SCO information
      'F'    => True,   -- SPARK cross-reference information
      others => False);

   --------------------
   -- Initialize_ALI --
   --------------------

   procedure Initialize_ALI is
   begin
      --  When (re)initializing ALI data structures the ALI user expects to
      --  get a fresh set of data structures. Thus we first need to erase the
      --  marks put in the name table by the previous set of ALI routine calls.
      --  These two loops are empty and harmless the first time in.

      for J in ALIs.First .. ALIs.Last loop
         Set_Name_Table_Info (ALIs.Table (J).Afile, 0);
      end loop;

      for J in Units.First .. Units.Last loop
         Set_Name_Table_Info (Units.Table (J).Uname, 0);
      end loop;

      --  Free argument table strings

      for J in Args.First .. Args.Last loop
         Free (Args.Table (J));
      end loop;

      --  Initialize all tables

      ALIs.Init;
      No_Deps.Init;
      Units.Init;
      Withs.Init;
      Sdep.Init;
      Linker_Options.Init;
      Notes.Init;
      Xref_Section.Init;
      Xref_Entity.Init;
      Xref.Init;
      Version_Ref.Reset;

      --  Add dummy zero'th item in Linker_Options and Notes for sort calls

      Linker_Options.Increment_Last;
      Notes.Increment_Last;

      --  Initialize global variables recording cumulative options in all
      --  ALI files that are read for a given processing run in gnatbind.

<<<<<<< HEAD
      Dynamic_Elaboration_Checks_Specified := False;
      Float_Format_Specified               := ' ';
      Locking_Policy_Specified             := ' ';
      No_Normalize_Scalars_Specified       := False;
      No_Object_Specified                  := False;
      Normalize_Scalars_Specified          := False;
      Queuing_Policy_Specified             := ' ';
      Static_Elaboration_Model_Used        := False;
      Task_Dispatching_Policy_Specified    := No_Name;
      Unreserve_All_Interrupts_Specified   := False;
      Zero_Cost_Exceptions_Specified       := False;
=======
      Dynamic_Elaboration_Checks_Specified   := False;
      Float_Format_Specified                 := ' ';
      Locking_Policy_Specified               := ' ';
      No_Normalize_Scalars_Specified         := False;
      No_Object_Specified                    := False;
      Normalize_Scalars_Specified            := False;
      Partition_Elaboration_Policy_Specified := ' ';
      Queuing_Policy_Specified               := ' ';
      Static_Elaboration_Model_Used          := False;
      Task_Dispatching_Policy_Specified      := ' ';
      Unreserve_All_Interrupts_Specified     := False;
      Zero_Cost_Exceptions_Specified         := False;
>>>>>>> 158179a6
   end Initialize_ALI;

   --------------
   -- Scan_ALI --
   --------------

   function Scan_ALI
     (F                : File_Name_Type;
      T                : Text_Buffer_Ptr;
      Ignore_ED        : Boolean;
      Err              : Boolean;
      Read_Xref        : Boolean := False;
      Read_Lines       : String  := "";
      Ignore_Lines     : String  := "X";
      Ignore_Errors    : Boolean := False;
      Directly_Scanned : Boolean := False) return ALI_Id
   is
      P         : Text_Ptr            := T'First;
      Line      : Logical_Line_Number := 1;
      Id        : ALI_Id;
      C         : Character;
      NS_Found  : Boolean;
      First_Arg : Arg_Id;

      Ignore : array (Character range 'A' .. 'Z') of Boolean;
      --  Ignore (X) is set to True if lines starting with X are to
      --  be ignored by Scan_ALI and skipped, and False if the lines
      --  are to be read and processed.

      Bad_ALI_Format : exception;
      --  Exception raised by Fatal_Error if Err is True

      function At_Eol return Boolean;
      --  Test if at end of line

      function At_End_Of_Field return Boolean;
      --  Test if at end of line, or if at blank or horizontal tab

      procedure Check_At_End_Of_Field;
      --  Check if we are at end of field, fatal error if not

      procedure Checkc (C : Character);
      --  Check next character is C. If so bump past it, if not fatal error

      procedure Check_Unknown_Line;
      --  If Ignore_Errors mode, then checks C to make sure that it is not
      --  an unknown ALI line type characters, and if so, skips lines
      --  until the first character of the line is one of these characters,
      --  at which point it does a Getc to put that character in C. The
      --  call has no effect if C is already an appropriate character.
      --  If not in Ignore_Errors mode, a fatal error is signalled if the
      --  line is unknown. Note that if C is an EOL on entry, the line is
      --  skipped (it is assumed that blank lines are never significant).
      --  If C is EOF on entry, the call has no effect (it is assumed that
      --  the caller will properly handle this case).

      procedure Fatal_Error;
      --  Generate fatal error message for badly formatted ALI file if
      --  Err is false, or raise Bad_ALI_Format if Err is True.

      procedure Fatal_Error_Ignore;
      pragma Inline (Fatal_Error_Ignore);
      --  In Ignore_Errors mode, has no effect, otherwise same as Fatal_Error

      function Getc return Character;
      --  Get next character, bumping P past the character obtained

      function Get_File_Name (Lower : Boolean := False) return File_Name_Type;
      --  Skip blanks, then scan out a file name (name is left in Name_Buffer
      --  with length in Name_Len, as well as returning a File_Name_Type value.
      --  If lower is false, the case is unchanged, if Lower is True then the
      --  result is forced to all lower case for systems where file names are
      --  not case sensitive. This ensures that gnatbind works correctly
      --  regardless of the case of the file name on all systems. The scan
      --  is terminated by a end of line, space or horizontal tab. Any other
      --  special characters are included in the returned name.

      function Get_Name
        (Ignore_Spaces  : Boolean := False;
         Ignore_Special : Boolean := False) return Name_Id;
      --  Skip blanks, then scan out a name (name is left in Name_Buffer with
      --  length in Name_Len, as well as being returned in Name_Id form).
      --  If Lower is set to True then the Name_Buffer will be converted to
      --  all lower case, for systems where file names are not case sensitive.
      --  This ensures that gnatbind works correctly regardless of the case
      --  of the file name on all systems. The termination condition depends
      --  on the settings of Ignore_Spaces and Ignore_Special:
      --
      --    If Ignore_Spaces is False (normal case), then scan is terminated
      --    by the normal end of field condition (EOL, space, horizontal tab)
      --
      --    If Ignore_Special is False (normal case), the scan is terminated by
      --    a typeref bracket or an equal sign except for the special case of
      --    an operator name starting with a double quote which is terminated
      --    by another double quote.
      --
      --  It is an error to set both Ignore_Spaces and Ignore_Special to True.
      --  This function handles wide characters properly.

      function Get_Nat return Nat;
      --  Skip blanks, then scan out an unsigned integer value in Nat range
      --  raises ALI_Reading_Error if the encoutered type is not natural.

      function Get_Stamp return Time_Stamp_Type;
      --  Skip blanks, then scan out a time stamp

      function Get_Unit_Name return Unit_Name_Type;
      --  Skip blanks, then scan out a file name (name is left in Name_Buffer
      --  with length in Name_Len, as well as returning a Unit_Name_Type value.
      --  The case is unchanged and terminated by a normal end of field.

      function Nextc return Character;
      --  Return current character without modifying pointer P

      procedure Get_Typeref
        (Current_File_Num : Sdep_Id;
         Ref             : out Tref_Kind;
         File_Num        : out Sdep_Id;
         Line            : out Nat;
         Ref_Type        : out Character;
         Col             : out Nat;
         Standard_Entity : out Name_Id);
      --  Parse the definition of a typeref (<...>, {...} or (...))

      procedure Skip_Eol;
      --  Skip past spaces, then skip past end of line (fatal error if not
      --  at end of line). Also skips past any following blank lines.

      procedure Skip_Line;
      --  Skip rest of current line and any following blank lines

      procedure Skip_Space;
      --  Skip past white space (blanks or horizontal tab)

      procedure Skipc;
      --  Skip past next character, does not affect value in C. This call
      --  is like calling Getc and ignoring the returned result.

      ---------------------
      -- At_End_Of_Field --
      ---------------------

      function At_End_Of_Field return Boolean is
      begin
         return Nextc <= ' ';
      end At_End_Of_Field;

      ------------
      -- At_Eol --
      ------------

      function At_Eol return Boolean is
      begin
         return Nextc = EOF or else Nextc = CR or else Nextc = LF;
      end At_Eol;

      ---------------------------
      -- Check_At_End_Of_Field --
      ---------------------------

      procedure Check_At_End_Of_Field is
      begin
         if not At_End_Of_Field then
            if Ignore_Errors then
               while Nextc > ' ' loop
                  P := P + 1;
               end loop;
            else
               Fatal_Error;
            end if;
         end if;
      end Check_At_End_Of_Field;

      ------------------------
      -- Check_Unknown_Line --
      ------------------------

      procedure Check_Unknown_Line is
      begin
         while C not in 'A' .. 'Z'
           or else not Known_ALI_Lines (C)
         loop
            if C = CR or else C = LF then
               Skip_Line;
               C := Nextc;

            elsif C = EOF then
               return;

            elsif Ignore_Errors then
               Skip_Line;
               C := Getc;

            else
               Fatal_Error;
            end if;
         end loop;
      end Check_Unknown_Line;

      ------------
      -- Checkc --
      ------------

      procedure Checkc (C : Character) is
      begin
         if Nextc = C then
            P := P + 1;
         elsif Ignore_Errors then
            P := P + 1;
         else
            Fatal_Error;
         end if;
      end Checkc;

      -----------------
      -- Fatal_Error --
      -----------------

      procedure Fatal_Error is
         Ptr1 : Text_Ptr;
         Ptr2 : Text_Ptr;
         Col  : Int;

         procedure Wchar (C : Character);
         --  Write a single character, replacing horizontal tab by spaces

         procedure Wchar (C : Character) is
         begin
            if C = HT then
               loop
                  Wchar (' ');
                  exit when Col mod 8 = 0;
               end loop;

            else
               Write_Char (C);
               Col := Col + 1;
            end if;
         end Wchar;

      --  Start of processing for Fatal_Error

      begin
         if Err then
            raise Bad_ALI_Format;
         end if;

         Set_Standard_Error;
         Write_Str ("fatal error: file ");
         Write_Name (F);
         Write_Str (" is incorrectly formatted");
         Write_Eol;

         Write_Str ("make sure you are using consistent versions " &

         --  Split the following line so that it can easily be transformed for
         --  e.g. JVM/.NET back-ends where the compiler has a different name.

                    "of gcc/gnatbind");

         Write_Eol;

         --  Find start of line

         Ptr1 := P;
         while Ptr1 > T'First
           and then T (Ptr1 - 1) /= CR
           and then T (Ptr1 - 1) /= LF
         loop
            Ptr1 := Ptr1 - 1;
         end loop;

         Write_Int (Int (Line));
         Write_Str (". ");

         if Line < 100 then
            Write_Char (' ');
         end if;

         if Line < 10 then
            Write_Char (' ');
         end if;

         Col := 0;
         Ptr2 := Ptr1;

         while Ptr2 < T'Last
           and then T (Ptr2) /= CR
           and then T (Ptr2) /= LF
         loop
            Wchar (T (Ptr2));
            Ptr2 := Ptr2 + 1;
         end loop;

         Write_Eol;

         Write_Str ("     ");
         Col := 0;

         while Ptr1 < P loop
            if T (Ptr1) = HT then
               Wchar (HT);
            else
               Wchar (' ');
            end if;

            Ptr1 := Ptr1 + 1;
         end loop;

         Wchar ('|');
         Write_Eol;

         Exit_Program (E_Fatal);
      end Fatal_Error;

      ------------------------
      -- Fatal_Error_Ignore --
      ------------------------

      procedure Fatal_Error_Ignore is
      begin
         if not Ignore_Errors then
            Fatal_Error;
         end if;
      end Fatal_Error_Ignore;

      -------------------
      -- Get_File_Name --
      -------------------

      function Get_File_Name
        (Lower : Boolean := False) return File_Name_Type
      is
         F : Name_Id;

      begin
         F := Get_Name (Ignore_Special => True);

         --  Convert file name to all lower case if file names are not case
         --  sensitive. This ensures that we handle names in the canonical
         --  lower case format, regardless of the actual case.

         if Lower and not File_Names_Case_Sensitive then
            Canonical_Case_File_Name (Name_Buffer (1 .. Name_Len));
            return Name_Find;
         else
            return File_Name_Type (F);
         end if;
      end Get_File_Name;

      --------------
      -- Get_Name --
      --------------

      function Get_Name
        (Ignore_Spaces  : Boolean := False;
         Ignore_Special : Boolean := False) return Name_Id
      is
      begin
         Name_Len := 0;
         Skip_Space;

         if At_Eol then
            if Ignore_Errors then
               return Error_Name;
            else
               Fatal_Error;
            end if;
         end if;

         loop
            Add_Char_To_Name_Buffer (Getc);

            exit when At_End_Of_Field and then not Ignore_Spaces;

            if not Ignore_Special then
               if Name_Buffer (1) = '"' then
                  exit when Name_Len > 1 and then Name_Buffer (Name_Len) = '"';

               else
                  --  Terminate on parens or angle brackets or equal sign

                  exit when Nextc = '(' or else Nextc = ')'
                    or else Nextc = '{' or else Nextc = '}'
                    or else Nextc = '<' or else Nextc = '>'
                    or else Nextc = '=';

                  --  Terminate on comma

                  exit when Nextc = ',';

                  --  Terminate if left bracket not part of wide char sequence
                  --  Note that we only recognize brackets notation so far ???

                  exit when Nextc = '[' and then T (P + 1) /= '"';

                  --  Terminate if right bracket not part of wide char sequence

                  exit when Nextc = ']' and then T (P - 1) /= '"';
               end if;
            end if;
         end loop;

         return Name_Find;
      end Get_Name;

      -------------------
      -- Get_Unit_Name --
      -------------------

      function Get_Unit_Name return Unit_Name_Type is
      begin
         return Unit_Name_Type (Get_Name);
      end Get_Unit_Name;

      -------------
      -- Get_Nat --
      -------------

      function Get_Nat return Nat is
         V : Nat;

      begin
         Skip_Space;

         --  Check if we are on a number. In the case of bad ALI files, this
         --  may not be true.

         if not (Nextc in '0' .. '9') then
            Fatal_Error;
         end if;

         V := 0;
         loop
            V := V * 10 + (Character'Pos (Getc) - Character'Pos ('0'));

            exit when At_End_Of_Field;
            exit when Nextc < '0' or else Nextc > '9';
         end loop;

         return V;
      end Get_Nat;

      ---------------
      -- Get_Stamp --
      ---------------

      function Get_Stamp return Time_Stamp_Type is
         T     : Time_Stamp_Type;
         Start : Integer;

      begin
         Skip_Space;

         if At_Eol then
            if Ignore_Errors then
               return Dummy_Time_Stamp;
            else
               Fatal_Error;
            end if;
         end if;

         --  Following reads old style time stamp missing first two digits

         if Nextc in '7' .. '9' then
            T (1) := '1';
            T (2) := '9';
            Start := 3;

         --  Normal case of full year in time stamp

         else
            Start := 1;
         end if;

         for J in Start .. T'Last loop
            T (J) := Getc;
         end loop;

         return T;
      end Get_Stamp;

      -----------------
      -- Get_Typeref --
      -----------------

      procedure Get_Typeref
        (Current_File_Num : Sdep_Id;
         Ref              : out Tref_Kind;
         File_Num         : out Sdep_Id;
         Line             : out Nat;
         Ref_Type         : out Character;
         Col              : out Nat;
         Standard_Entity  : out Name_Id)
      is
         N : Nat;
      begin
         case Nextc is
            when '<'    => Ref := Tref_Derived;
            when '('    => Ref := Tref_Access;
            when '{'    => Ref := Tref_Type;
            when others => Ref := Tref_None;
         end case;

         --  Case of typeref field present

         if Ref /= Tref_None then
            P := P + 1; -- skip opening bracket

            if Nextc in 'a' .. 'z' then
               File_Num        := No_Sdep_Id;
               Line            := 0;
               Ref_Type        := ' ';
               Col             := 0;
               Standard_Entity := Get_Name (Ignore_Spaces => True);
            else
               N := Get_Nat;

               if Nextc = '|' then
                  File_Num := Sdep_Id (N + Nat (First_Sdep_Entry) - 1);
                  P := P + 1;
                  N := Get_Nat;
               else
                  File_Num := Current_File_Num;
               end if;

               Line            := N;
               Ref_Type        := Getc;
               Col             := Get_Nat;
               Standard_Entity := No_Name;
            end if;

            --  ??? Temporary workaround for nested generics case:
            --     4i4 Directories{1|4I9[4|6[3|3]]}
            --  See C918-002

            declare
               Nested_Brackets : Natural := 0;

            begin
               loop
                  case Nextc is
                     when '['   =>
                        Nested_Brackets := Nested_Brackets + 1;
                     when ']' =>
                        Nested_Brackets := Nested_Brackets - 1;
                     when others =>
                        if Nested_Brackets = 0 then
                           exit;
                        end if;
                  end case;

                  Skipc;
               end loop;
            end;

            P := P + 1; -- skip closing bracket
            Skip_Space;

         --  No typeref entry present

         else
            File_Num        := No_Sdep_Id;
            Line            := 0;
            Ref_Type        := ' ';
            Col             := 0;
            Standard_Entity := No_Name;
         end if;
      end Get_Typeref;

      ----------
      -- Getc --
      ----------

      function Getc return Character is
      begin
         if P = T'Last then
            return EOF;
         else
            P := P + 1;
            return T (P - 1);
         end if;
      end Getc;

      -----------
      -- Nextc --
      -----------

      function Nextc return Character is
      begin
         return T (P);
      end Nextc;

      --------------
      -- Skip_Eol --
      --------------

      procedure Skip_Eol is
      begin
         Skip_Space;

         if not At_Eol then
            if Ignore_Errors then
               while not At_Eol loop
                  P := P + 1;
               end loop;
            else
               Fatal_Error;
            end if;
         end if;

         --  Loop to skip past blank lines (first time through skips this EOL)

         while Nextc < ' ' and then Nextc /= EOF loop
            if Nextc = LF then
               Line := Line + 1;
            end if;

            P := P + 1;
         end loop;
      end Skip_Eol;

      ---------------
      -- Skip_Line --
      ---------------

      procedure Skip_Line is
      begin
         while not At_Eol loop
            P := P + 1;
         end loop;

         Skip_Eol;
      end Skip_Line;

      ----------------
      -- Skip_Space --
      ----------------

      procedure Skip_Space is
      begin
         while Nextc = ' ' or else Nextc = HT loop
            P := P + 1;
         end loop;
      end Skip_Space;

      -----------
      -- Skipc --
      -----------

      procedure Skipc is
      begin
         if P /= T'Last then
            P := P + 1;
         end if;
      end Skipc;

   --  Start of processing for Scan_ALI

   begin
      First_Sdep_Entry := Sdep.Last + 1;

      --  Acquire lines to be ignored

      if Read_Xref then
         Ignore :=
           ('U' | 'W' | 'Y' | 'Z' | 'D' | 'X' => False, others => True);

      --  Read_Lines parameter given

      elsif Read_Lines /= "" then
         Ignore := ('U' => False, others => True);

         for J in Read_Lines'Range loop
            Ignore (Read_Lines (J)) := False;
         end loop;

      --  Process Ignore_Lines parameter

      else
         Ignore := (others => False);

         for J in Ignore_Lines'Range loop
            pragma Assert (Ignore_Lines (J) /= 'U');
            Ignore (Ignore_Lines (J)) := True;
         end loop;
      end if;

      --  Setup ALI Table entry with appropriate defaults

      ALIs.Increment_Last;
      Id := ALIs.Last;
      Set_Name_Table_Info (F, Int (Id));

      ALIs.Table (Id) := (
<<<<<<< HEAD
        Afile                      => F,
        Compile_Errors             => False,
        First_Interrupt_State      => Interrupt_States.Last + 1,
        First_Sdep                 => No_Sdep_Id,
        First_Specific_Dispatching => Specific_Dispatching.Last + 1,
        First_Unit                 => No_Unit_Id,
        Float_Format               => 'I',
        Last_Interrupt_State       => Interrupt_States.Last,
        Last_Sdep                  => No_Sdep_Id,
        Last_Specific_Dispatching  => Specific_Dispatching.Last,
        Last_Unit                  => No_Unit_Id,
        Locking_Policy             => ' ',
        Main_Priority              => No_Main_Priority,
        Main_CPU                   => No_Main_CPU,
        Main_Stack_Size            => No_Main_Stack_Size,
        Main_Program               => None,
        No_Object                  => False,
        Normalize_Scalars          => False,
        Ofile_Full_Name            => Full_Object_File_Name,
        Queuing_Policy             => ' ',
        Restrictions               => No_Restrictions,
        SAL_Interface              => False,
        Sfile                      => No_File,
        Task_Dispatching_Policy    => No_Name,
        Time_Slice_Value           => -1,
        Allocator_In_Body          => False,
        WC_Encoding                => 'b',
        Unit_Exception_Table       => False,
        Ver                        => (others => ' '),
        Ver_Len                    => 0,
        Zero_Cost_Exceptions       => False);
=======
        Afile                        => F,
        Compile_Errors               => False,
        First_Interrupt_State        => Interrupt_States.Last + 1,
        First_Sdep                   => No_Sdep_Id,
        First_Specific_Dispatching   => Specific_Dispatching.Last + 1,
        First_Unit                   => No_Unit_Id,
        Float_Format                 => 'I',
        Last_Interrupt_State         => Interrupt_States.Last,
        Last_Sdep                    => No_Sdep_Id,
        Last_Specific_Dispatching    => Specific_Dispatching.Last,
        Last_Unit                    => No_Unit_Id,
        Locking_Policy               => ' ',
        Main_Priority                => -1,
        Main_CPU                     => -1,
        Main_Program                 => None,
        No_Object                    => False,
        Normalize_Scalars            => False,
        Ofile_Full_Name              => Full_Object_File_Name,
        Partition_Elaboration_Policy => ' ',
        Queuing_Policy               => ' ',
        Restrictions                 => No_Restrictions,
        SAL_Interface                => False,
        Sfile                        => No_File,
        Task_Dispatching_Policy      => ' ',
        Time_Slice_Value             => -1,
        Allocator_In_Body            => False,
        WC_Encoding                  => 'b',
        Unit_Exception_Table         => False,
        Ver                          => (others => ' '),
        Ver_Len                      => 0,
        Zero_Cost_Exceptions         => False);
>>>>>>> 158179a6

      --  Now we acquire the input lines from the ALI file. Note that the
      --  convention in the following code is that as we enter each section,
      --  C is set to contain the first character of the following line.

      C := Getc;
      Check_Unknown_Line;

      --  Acquire library version

      if C /= 'V' then

         --  The V line missing really indicates trouble, most likely it
         --  means we don't have an ALI file at all, so here we give a
         --  fatal error even if we are in Ignore_Errors mode.

         Fatal_Error;

      elsif Ignore ('V') then
         Skip_Line;

      else
         Checkc (' ');
         Skip_Space;
         Checkc ('"');

         for J in 1 .. Ver_Len_Max loop
            C := Getc;
            exit when C = '"';
            ALIs.Table (Id).Ver (J) := C;
            ALIs.Table (Id).Ver_Len := J;
         end loop;

         Skip_Eol;
      end if;

      C := Getc;
      Check_Unknown_Line;

      --  Acquire main program line if present

      if C = 'M' then
         if Ignore ('M') then
            Skip_Line;

         else
            Checkc (' ');
            Skip_Space;

            C := Getc;

            if C = 'F' then
               ALIs.Table (Id).Main_Program := Func;
            elsif C = 'P' then
               ALIs.Table (Id).Main_Program := Proc;
            else
               P := P - 1;
               Fatal_Error;
            end if;

            Skip_Space;

            if not At_Eol then
               if Nextc < 'A' then
                  ALIs.Table (Id).Main_Priority := Get_Nat;
               end if;

               Skip_Space;

               if Nextc = 'T' then
                  P := P + 1;
                  Checkc ('=');
                  ALIs.Table (Id).Time_Slice_Value := Get_Nat;
               end if;

               Skip_Space;

               if Nextc = 'A' then
                  P := P + 1;
                  Checkc ('B');
                  ALIs.Table (Id).Allocator_In_Body := True;
               end if;

               Skip_Space;

               if Nextc = 'C' then
                  P := P + 1;
                  Checkc ('=');
                  ALIs.Table (Id).Main_CPU := Get_Nat;
               end if;

               Skip_Space;

               if Nextc = 'S' then
                  P := P + 1;
                  Checkc ('=');
                  ALIs.Table (Id).Main_Stack_Size := Get_Nat;
               end if;

               Skip_Space;

               Checkc ('W');
               Checkc ('=');
               ALIs.Table (Id).WC_Encoding := Getc;

            end if;

            Skip_Eol;
         end if;

         C := Getc;
      end if;

      --  Acquire argument lines

      First_Arg := Args.Last + 1;

      A_Loop : loop
         Check_Unknown_Line;
         exit A_Loop when C /= 'A';

         if Ignore ('A') then
            Skip_Line;

         else
            Checkc (' ');

            --  Scan out argument

            Name_Len := 0;
            while not At_Eol loop
               Add_Char_To_Name_Buffer (Getc);
            end loop;

            --  If -fstack-check, record that it occurred. Note that an
            --  additional string parameter can be specified, in the form of
            --  -fstack-check={no|generic|specific}. "no" means no checking,
            --  "generic" means force the use of old-style checking, and
            --  "specific" means use the best checking method.

            if Name_Len >= 13
              and then Name_Buffer (1 .. 13) = "-fstack-check"
              and then Name_Buffer (1 .. Name_Len) /= "-fstack-check=no"
            then
               Stack_Check_Switch_Set := True;
            end if;

            --  Store the argument

            Args.Increment_Last;
            Args.Table (Args.Last) := new String'(Name_Buffer (1 .. Name_Len));

            Skip_Eol;
         end if;

         C := Getc;
      end loop A_Loop;

      --  Acquire P line

      Check_Unknown_Line;

      while C /= 'P' loop
         if Ignore_Errors then
            if C = EOF then
               Fatal_Error;
            else
               Skip_Line;
               C := Nextc;
            end if;
         else
            Fatal_Error;
         end if;
      end loop;

      if Ignore ('P') then
         Skip_Line;

      --  Process P line

      else
         NS_Found := False;

         while not At_Eol loop
            Checkc (' ');
            Skip_Space;
            C := Getc;

            --  Processing for CE

            if C = 'C' then
               Checkc ('E');
               ALIs.Table (Id).Compile_Errors := True;

            --  Processing for DB

            elsif C = 'D' then
               Checkc ('B');
               Detect_Blocking := True;

            --  Processing for Ex

            elsif C = 'E' then
               Partition_Elaboration_Policy_Specified := Getc;
               ALIs.Table (Id).Partition_Elaboration_Policy :=
                 Partition_Elaboration_Policy_Specified;

            --  Processing for FD/FG/FI

            elsif C = 'F' then
               Float_Format_Specified := Getc;
               ALIs.Table (Id).Float_Format := Float_Format_Specified;

            --  Processing for Lx

            elsif C = 'L' then
               Locking_Policy_Specified := Getc;
               ALIs.Table (Id).Locking_Policy := Locking_Policy_Specified;

            --  Processing for flags starting with N

            elsif C = 'N' then
               C := Getc;

               --  Processing for NO

               if C = 'O' then
                  ALIs.Table (Id).No_Object := True;
                  No_Object_Specified := True;

               --  Processing for NR

               elsif C = 'R' then
                  No_Run_Time_Mode           := True;
                  Configurable_Run_Time_Mode := True;

               --  Processing for NS

               elsif C = 'S' then
                  ALIs.Table (Id).Normalize_Scalars := True;
                  Normalize_Scalars_Specified := True;
                  NS_Found := True;

               --  Invalid switch starting with N

               else
                  Fatal_Error_Ignore;
               end if;

            --  Processing for Qx

            elsif C = 'Q' then
               Queuing_Policy_Specified := Getc;
               ALIs.Table (Id).Queuing_Policy := Queuing_Policy_Specified;

            --  Processing for flags starting with S

            elsif C = 'S' then
               C := Getc;

               --  Processing for SL

               if C = 'L' then
                  ALIs.Table (Id).SAL_Interface := True;

               --  Processing for SS

               elsif C = 'S' then
                  Opt.Sec_Stack_Used := True;

               --  Invalid switch starting with S

               else
                  Fatal_Error_Ignore;
               end if;

            --  Processing for Tx

            elsif C = 'T' then
               Task_Dispatching_Policy_Specified := Get_Name;
               ALIs.Table (Id).Task_Dispatching_Policy :=
                 Task_Dispatching_Policy_Specified;

            --  Processing for switch starting with U

            elsif C = 'U' then
               C := Getc;

               --  Processing for UA

               if C  = 'A' then
                  Unreserve_All_Interrupts_Specified := True;

               --  Processing for UX

               elsif C = 'X' then
                  ALIs.Table (Id).Unit_Exception_Table := True;

               --  Invalid switches starting with U

               else
                  Fatal_Error_Ignore;
               end if;

            --  Processing for ZX

            elsif C = 'Z' then
               C := Getc;

               if C = 'X' then
                  ALIs.Table (Id).Zero_Cost_Exceptions := True;
                  Zero_Cost_Exceptions_Specified := True;
               else
                  Fatal_Error_Ignore;
               end if;

            --  Invalid parameter

            else
               C := Getc;
               Fatal_Error_Ignore;
            end if;
         end loop;

         if not NS_Found then
            No_Normalize_Scalars_Specified := True;
         end if;

         Skip_Eol;
      end if;

      C := Getc;
      Check_Unknown_Line;

      --  Loop to skip to first restrictions line

      while C /= 'R' loop
         if Ignore_Errors then
            if C = EOF then
               Fatal_Error;
            else
               Skip_Line;
               C := Nextc;
            end if;
         else
            Fatal_Error;
         end if;
      end loop;

      --  Ignore all 'R' lines if that is required

      if Ignore ('R') then
         while C = 'R' loop
            Skip_Line;
            C := Getc;
         end loop;

      --  Here we process the restrictions lines (other than unit name cases)

      else
         Scan_Restrictions : declare
            Save_R : constant Restrictions_Info := Cumulative_Restrictions;
            --  Save cumulative restrictions in case we have a fatal error

            Bad_R_Line : exception;
            --  Signal bad restrictions line (raised on unexpected character)

            Typ : Character;
            R   : Restriction_Id;
            N   : Natural;

         begin
            --  Named restriction case

            if Nextc = 'N' then
               Skip_Line;
               C := Getc;

               --  Loop through RR and RV lines

               while C = 'R' and then Nextc /= ' ' loop
                  Typ := Getc;
                  Checkc (' ');

                  --  Acquire restriction name

                  Name_Len := 0;
                  while not At_Eol and then Nextc /= '=' loop
                     Name_Len := Name_Len + 1;
                     Name_Buffer (Name_Len) := Getc;
                  end loop;

                  --  Now search list of restrictions to find match

                  declare
                     RN : String renames Name_Buffer (1 .. Name_Len);

                  begin
                     R := Restriction_Id'First;
                     while R < Not_A_Restriction_Id loop
                        if Restriction_Id'Image (R) = RN then
                           goto R_Found;
                        end if;

                        R := Restriction_Id'Succ (R);
                     end loop;

                     --  We don't recognize the restriction. This might be
                     --  thought of as an error, and it really is, but we
                     --  want to allow building with inconsistent versions
                     --  of the binder and ali files (see comments at the
                     --  start of package System.Rident), so we just ignore
                     --  this situation.

                     goto Done_With_Restriction_Line;
                  end;

                  <<R_Found>>

                  case R is

                     --  Boolean restriction case

                     when All_Boolean_Restrictions =>
                        case Typ is
                           when 'V' =>
                              ALIs.Table (Id).Restrictions.Violated (R) :=
                                True;
                              Cumulative_Restrictions.Violated (R) := True;

                           when 'R' =>
                              ALIs.Table (Id).Restrictions.Set (R) := True;
                              Cumulative_Restrictions.Set (R) := True;

                           when others =>
                              raise Bad_R_Line;
                        end case;

                     --  Parameter restriction case

                     when All_Parameter_Restrictions =>
                        if At_Eol or else Nextc /= '=' then
                           raise Bad_R_Line;
                        else
                           Skipc;
                        end if;

                        N := Natural (Get_Nat);

                        case Typ is

                           --  Restriction set

                           when 'R' =>
                              ALIs.Table (Id).Restrictions.Set (R) := True;
                              ALIs.Table (Id).Restrictions.Value (R) := N;

                              if Cumulative_Restrictions.Set (R) then
                                 Cumulative_Restrictions.Value (R) :=
                                   Integer'Min
                                     (Cumulative_Restrictions.Value (R), N);
                              else
                                 Cumulative_Restrictions.Set (R) := True;
                                 Cumulative_Restrictions.Value (R) := N;
                              end if;

                           --  Restriction violated

                           when 'V' =>
                              ALIs.Table (Id).Restrictions.Violated (R) :=
                                True;
                              Cumulative_Restrictions.Violated (R) := True;
                              ALIs.Table (Id).Restrictions.Count (R) := N;

                              --  Checked Max_Parameter case

                              if R in Checked_Max_Parameter_Restrictions then
                                 Cumulative_Restrictions.Count (R) :=
                                   Integer'Max
                                     (Cumulative_Restrictions.Count (R), N);

                              --  Other checked parameter cases

                              else
                                 declare
                                    pragma Unsuppress (Overflow_Check);

                                 begin
                                    Cumulative_Restrictions.Count (R) :=
                                      Cumulative_Restrictions.Count (R) + N;

                                 exception
                                    when Constraint_Error =>

                                       --  A constraint error comes from the
                                       --  addition. We reset to the maximum
                                       --  and indicate that the real value
                                       --  is now unknown.

                                       Cumulative_Restrictions.Value (R) :=
                                         Integer'Last;
                                       Cumulative_Restrictions.Unknown (R) :=
                                         True;
                                 end;
                              end if;

                              --  Deal with + case

                              if Nextc = '+' then
                                 Skipc;
                                 ALIs.Table (Id).Restrictions.Unknown (R) :=
                                   True;
                                 Cumulative_Restrictions.Unknown (R) := True;
                              end if;

                           --  Other than 'R' or 'V'

                           when others =>
                              raise Bad_R_Line;
                        end case;

                        if not At_Eol then
                           raise Bad_R_Line;
                        end if;

                     --  Bizarre error case NOT_A_RESTRICTION

                     when Not_A_Restriction_Id =>
                        raise Bad_R_Line;
                  end case;

                  if not At_Eol then
                     raise Bad_R_Line;
                  end if;

               <<Done_With_Restriction_Line>>
                  Skip_Line;
                  C := Getc;
               end loop;

            --  Positional restriction case

            else
               Checkc (' ');
               Skip_Space;

               --  Acquire information for boolean restrictions

               for R in All_Boolean_Restrictions loop
                  C := Getc;

                  case C is
                  when 'v' =>
                     ALIs.Table (Id).Restrictions.Violated (R) := True;
                     Cumulative_Restrictions.Violated (R) := True;

                  when 'r' =>
                     ALIs.Table (Id).Restrictions.Set (R) := True;
                     Cumulative_Restrictions.Set (R) := True;

                  when 'n' =>
                     null;

                  when others =>
                     raise Bad_R_Line;
                  end case;
               end loop;

               --  Acquire information for parameter restrictions

               for RP in All_Parameter_Restrictions loop
                  case Getc is
                     when 'n' =>
                        null;

                     when 'r' =>
                        ALIs.Table (Id).Restrictions.Set (RP) := True;

                        declare
                           N : constant Integer := Integer (Get_Nat);
                        begin
                           ALIs.Table (Id).Restrictions.Value (RP) := N;

                           if Cumulative_Restrictions.Set (RP) then
                              Cumulative_Restrictions.Value (RP) :=
                                Integer'Min
                                  (Cumulative_Restrictions.Value (RP), N);
                           else
                              Cumulative_Restrictions.Set (RP) := True;
                              Cumulative_Restrictions.Value (RP) := N;
                           end if;
                        end;

                     when others =>
                        raise Bad_R_Line;
                  end case;

                  --  Acquire restrictions violations information

                  case Getc is

                  when 'n' =>
                     null;

                  when 'v' =>
                     ALIs.Table (Id).Restrictions.Violated (RP) := True;
                     Cumulative_Restrictions.Violated (RP) := True;

                     declare
                        N : constant Integer := Integer (Get_Nat);

                     begin
                        ALIs.Table (Id).Restrictions.Count (RP) := N;

                        if RP in Checked_Max_Parameter_Restrictions then
                           Cumulative_Restrictions.Count (RP) :=
                             Integer'Max
                               (Cumulative_Restrictions.Count (RP), N);

                        else
                           declare
                              pragma Unsuppress (Overflow_Check);

                           begin
                              Cumulative_Restrictions.Count (RP) :=
                                Cumulative_Restrictions.Count (RP) + N;

                           exception
                              when Constraint_Error =>

                                 --  A constraint error comes from the add. We
                                 --  reset to the maximum and indicate that the
                                 --  real value is now unknown.

                                 Cumulative_Restrictions.Value (RP) :=
                                   Integer'Last;
                                 Cumulative_Restrictions.Unknown (RP) := True;
                           end;
                        end if;

                        if Nextc = '+' then
                           Skipc;
                           ALIs.Table (Id).Restrictions.Unknown (RP) := True;
                           Cumulative_Restrictions.Unknown (RP) := True;
                        end if;
                     end;

                  when others =>
                     raise Bad_R_Line;
                  end case;
               end loop;

               if not At_Eol then
                  raise Bad_R_Line;
               else
                  Skip_Line;
                  C := Getc;
               end if;
            end if;

         --  Here if error during scanning of restrictions line

         exception
            when Bad_R_Line =>

               --  In Ignore_Errors mode, undo any changes to restrictions
               --  from this unit, and continue on, skipping remaining R
               --  lines for this unit.

               if Ignore_Errors then
                  Cumulative_Restrictions := Save_R;
                  ALIs.Table (Id).Restrictions := No_Restrictions;

                  loop
                     Skip_Eol;
                     C := Getc;
                     exit when C /= 'R';
                  end loop;

               --  In normal mode, this is a fatal error

               else
                  Fatal_Error;
               end if;
         end Scan_Restrictions;
      end if;

      --  Acquire additional restrictions (No_Dependence) lines if present

      while C = 'R' loop
         if Ignore ('R') then
            Skip_Line;
         else
            Skip_Space;
            No_Deps.Append ((Id, Get_Name));
            Skip_Eol;
         end if;

         C := Getc;
      end loop;

      --  Acquire 'I' lines if present

      Check_Unknown_Line;

      while C = 'I' loop
         if Ignore ('I') then
            Skip_Line;

         else
            declare
               Int_Num : Nat;
               I_State : Character;
               Line_No : Nat;

            begin
               Int_Num := Get_Nat;
               Skip_Space;
               I_State := Getc;
               Line_No := Get_Nat;

               Interrupt_States.Append (
                 (Interrupt_Id    => Int_Num,
                  Interrupt_State => I_State,
                  IS_Pragma_Line  => Line_No));

               ALIs.Table (Id).Last_Interrupt_State := Interrupt_States.Last;
               Skip_Eol;
            end;
         end if;

         C := Getc;
      end loop;

      --  Acquire 'S' lines if present

      Check_Unknown_Line;

      while C = 'S' loop
         if Ignore ('S') then
            Skip_Line;

         else
            declare
               Policy     : Name_Id;
               First_Prio : Nat;
               Last_Prio  : Nat;
               Line_No    : Nat;

            begin
               Checkc (' ');
               Skip_Space;

               Policy := Get_Name;
               Skip_Space;
               First_Prio := Get_Nat;
               Last_Prio := Get_Nat;
               Line_No := Get_Nat;

               Specific_Dispatching.Append (
                 (Dispatching_Policy => Policy,
                  First_Priority     => First_Prio,
                  Last_Priority      => Last_Prio,
                  PSD_Pragma_Line    => Line_No));

               ALIs.Table (Id).Last_Specific_Dispatching :=
                 Specific_Dispatching.Last;

               Skip_Eol;
            end;
         end if;

         C := Getc;
      end loop;

      --  Loop to acquire unit entries

      U_Loop : loop
         Check_Unknown_Line;
         exit U_Loop when C /= 'U';

         --  Note: as per spec, we never ignore U lines

         Checkc (' ');
         Skip_Space;
         Units.Increment_Last;

         if ALIs.Table (Id).First_Unit = No_Unit_Id then
            ALIs.Table (Id).First_Unit := Units.Last;
         end if;

         declare
            UL : Unit_Record renames Units.Table (Units.Last);

         begin
            UL.Uname                    := Get_Unit_Name;
            UL.Predefined               := Is_Predefined_Unit;
            UL.Internal                 := Is_Internal_Unit;
            UL.My_ALI                   := Id;
            UL.Sfile                    := Get_File_Name (Lower => True);
            UL.Pure                     := False;
            UL.Preelab                  := False;
            UL.No_Elab                  := False;
            UL.Shared_Passive           := False;
            UL.RCI                      := False;
            UL.Remote_Types             := False;
            UL.Has_RACW                 := False;
            UL.Init_Scalars             := False;
            UL.Is_Generic               := False;
            UL.Icasing                  := Mixed_Case;
            UL.Kcasing                  := All_Lower_Case;
            UL.Dynamic_Elab             := False;
            UL.Elaborate_Body           := False;
            UL.Set_Elab_Entity          := False;
            UL.Version                  := "00000000";
            UL.First_With               := Withs.Last + 1;
            UL.First_Arg                := First_Arg;
            UL.Elab_Position            := 0;
            UL.SAL_Interface            := ALIs.Table (Id).SAL_Interface;
            UL.Directly_Scanned         := Directly_Scanned;
            UL.Body_Needed_For_SAL      := False;
            UL.Elaborate_Body_Desirable := False;
            UL.Optimize_Alignment       := 'O';
            UL.Has_Finalizer            := False;

            if Debug_Flag_U then
               Write_Str (" ----> reading unit ");
               Write_Int (Int (Units.Last));
               Write_Str ("  ");
               Write_Unit_Name (UL.Uname);
               Write_Str (" from file ");
               Write_Name (UL.Sfile);
               Write_Eol;
            end if;
         end;

         --  Check for duplicated unit in different files

         declare
            Info : constant Int := Get_Name_Table_Info
                                     (Units.Table (Units.Last).Uname);
         begin
            if Info /= 0
              and then Units.Table (Units.Last).Sfile /=
                       Units.Table (Unit_Id (Info)).Sfile
            then
               --  If Err is set then ignore duplicate unit name. This is the
               --  case of a call from gnatmake, where the situation can arise
               --  from substitution of source files. In such situations, the
               --  processing in gnatmake will always result in any required
               --  recompilations in any case, and if we consider this to be
               --  an error we get strange cases (for example when a generic
               --  instantiation is replaced by a normal package) where we
               --  read the old ali file, decide to recompile, and then decide
               --  that the old and new ali files are incompatible.

               if Err then
                  null;

               --  If Err is not set, then this is a fatal error. This is
               --  the case of being called from the binder, where we must
               --  definitely diagnose this as an error.

               else
                  Set_Standard_Error;
                  Write_Str ("error: duplicate unit name: ");
                  Write_Eol;

                  Write_Str ("error: unit """);
                  Write_Unit_Name (Units.Table (Units.Last).Uname);
                  Write_Str (""" found in file """);
                  Write_Name_Decoded (Units.Table (Units.Last).Sfile);
                  Write_Char ('"');
                  Write_Eol;

                  Write_Str ("error: unit """);
                  Write_Unit_Name (Units.Table (Unit_Id (Info)).Uname);
                  Write_Str (""" found in file """);
                  Write_Name_Decoded (Units.Table (Unit_Id (Info)).Sfile);
                  Write_Char ('"');
                  Write_Eol;

                  Exit_Program (E_Fatal);
               end if;
            end if;
         end;

         Set_Name_Table_Info
           (Units.Table (Units.Last).Uname, Int (Units.Last));

         --  Scan out possible version and other parameters

         loop
            Skip_Space;
            exit when At_Eol;
            C := Getc;

            --  Version field

            if C in '0' .. '9' or else C in 'a' .. 'f' then
               Units.Table (Units.Last).Version (1) := C;

               for J in 2 .. 8 loop
                  C := Getc;
                  Units.Table (Units.Last).Version (J) := C;
               end loop;

            --  BD/BN parameters

            elsif C = 'B' then
               C := Getc;

               if C = 'D' then
                  Check_At_End_Of_Field;
                  Units.Table (Units.Last).Elaborate_Body_Desirable := True;

               elsif C = 'N' then
                  Check_At_End_Of_Field;
                  Units.Table (Units.Last).Body_Needed_For_SAL := True;

               else
                  Fatal_Error_Ignore;
               end if;

            --  DE parameter (Dynamic elaboration checks)

            elsif C = 'D' then
               C := Getc;

               if C = 'E' then
                  Check_At_End_Of_Field;
                  Units.Table (Units.Last).Dynamic_Elab := True;
                  Dynamic_Elaboration_Checks_Specified := True;
               else
                  Fatal_Error_Ignore;
               end if;

            --  EB/EE parameters

            elsif C = 'E' then
               C := Getc;

               if C = 'B' then
                  Units.Table (Units.Last).Elaborate_Body := True;
               elsif C = 'E' then
                  Units.Table (Units.Last).Set_Elab_Entity := True;
               else
                  Fatal_Error_Ignore;
               end if;

               Check_At_End_Of_Field;

            --  GE parameter (generic)

            elsif C = 'G' then
               C := Getc;

               if C = 'E' then
                  Check_At_End_Of_Field;
                  Units.Table (Units.Last).Is_Generic := True;
               else
                  Fatal_Error_Ignore;
               end if;

            --  IL/IS/IU parameters

            elsif C = 'I' then
               C := Getc;

               if C = 'L' then
                  Units.Table (Units.Last).Icasing := All_Lower_Case;
               elsif C = 'S' then
                  Units.Table (Units.Last).Init_Scalars := True;
                  Initialize_Scalars_Used := True;
               elsif C = 'U' then
                  Units.Table (Units.Last).Icasing := All_Upper_Case;
               else
                  Fatal_Error_Ignore;
               end if;

               Check_At_End_Of_Field;

            --  KM/KU parameters

            elsif C = 'K' then
               C := Getc;

               if C = 'M' then
                  Units.Table (Units.Last).Kcasing := Mixed_Case;
               elsif C = 'U' then
                  Units.Table (Units.Last).Kcasing := All_Upper_Case;
               else
                  Fatal_Error_Ignore;
               end if;

               Check_At_End_Of_Field;

            --  NE parameter

            elsif C = 'N' then
               C := Getc;

               if C = 'E' then
                  Units.Table (Units.Last).No_Elab := True;
                  Check_At_End_Of_Field;
               else
                  Fatal_Error_Ignore;
               end if;

            --  PF/PR/PU/PK parameters

            elsif C = 'P' then
               C := Getc;

               if C = 'F' then
                  Units.Table (Units.Last).Has_Finalizer := True;
               elsif C = 'R' then
                  Units.Table (Units.Last).Preelab := True;
               elsif C = 'U' then
                  Units.Table (Units.Last).Pure := True;
               elsif C = 'K' then
                  Units.Table (Units.Last).Unit_Kind := 'p';
               else
                  Fatal_Error_Ignore;
               end if;

               Check_At_End_Of_Field;

            --  OL/OO/OS/OT parameters

            elsif C = 'O' then
               C := Getc;

               if C = 'L' or else C = 'O' or else C = 'S' or else C = 'T' then
                  Units.Table (Units.Last).Optimize_Alignment := C;
               else
                  Fatal_Error_Ignore;
               end if;

               Check_At_End_Of_Field;

            --  RC/RT parameters

            elsif C = 'R' then
               C := Getc;

               if C = 'C' then
                  Units.Table (Units.Last).RCI := True;
               elsif C = 'T' then
                  Units.Table (Units.Last).Remote_Types := True;
               elsif C = 'A' then
                  Units.Table (Units.Last).Has_RACW := True;
               else
                  Fatal_Error_Ignore;
               end if;

               Check_At_End_Of_Field;

            elsif C = 'S' then
               C := Getc;

               if C = 'P' then
                  Units.Table (Units.Last).Shared_Passive := True;
               elsif C = 'U' then
                  Units.Table (Units.Last).Unit_Kind := 's';
               else
                  Fatal_Error_Ignore;
               end if;

               Check_At_End_Of_Field;

            else
               C := Getc;
               Fatal_Error_Ignore;
            end if;
         end loop;

         Skip_Eol;

         --  Check if static elaboration model used

         if not Units.Table (Units.Last).Dynamic_Elab
           and then not Units.Table (Units.Last).Internal
         then
            Static_Elaboration_Model_Used := True;
         end if;

         C := Getc;

         --  Scan out With lines for this unit

         With_Loop : loop
            Check_Unknown_Line;
            exit With_Loop when C /= 'W' and then C /= 'Y' and then C /= 'Z';

            if Ignore ('W') then
               Skip_Line;

            else
               Checkc (' ');
               Skip_Space;
               Withs.Increment_Last;
               Withs.Table (Withs.Last).Uname              := Get_Unit_Name;
               Withs.Table (Withs.Last).Elaborate          := False;
               Withs.Table (Withs.Last).Elaborate_All      := False;
               Withs.Table (Withs.Last).Elab_Desirable     := False;
               Withs.Table (Withs.Last).Elab_All_Desirable := False;
               Withs.Table (Withs.Last).SAL_Interface      := False;
               Withs.Table (Withs.Last).Limited_With       := (C = 'Y');
               Withs.Table (Withs.Last).Implicit_With_From_Instantiation
                                                           := (C = 'Z');

               --  Generic case with no object file available

               if At_Eol then
                  Withs.Table (Withs.Last).Sfile := No_File;
                  Withs.Table (Withs.Last).Afile := No_File;

               --  Normal case

               else
                  Withs.Table (Withs.Last).Sfile := Get_File_Name
                                                      (Lower => True);
                  Withs.Table (Withs.Last).Afile := Get_File_Name
                                                      (Lower => True);

                  --  Scan out possible E, EA, ED, and AD parameters

                  while not At_Eol loop
                     Skip_Space;

                     if Nextc = 'A' then
                        P := P + 1;
                        Checkc ('D');
                        Check_At_End_Of_Field;

                        --  Store AD indication unless ignore required

                        if not Ignore_ED then
                           Withs.Table (Withs.Last).Elab_All_Desirable :=
                             True;
                        end if;

                     elsif Nextc = 'E' then
                        P := P + 1;

                        if At_End_Of_Field then
                           Withs.Table (Withs.Last).Elaborate := True;

                        elsif Nextc = 'A' then
                           P := P + 1;
                           Check_At_End_Of_Field;
                           Withs.Table (Withs.Last).Elaborate_All := True;

                        else
                           Checkc ('D');
                           Check_At_End_Of_Field;

                           --  Store ED indication unless ignore required

                           if not Ignore_ED then
                              Withs.Table (Withs.Last).Elab_Desirable :=
                                True;
                           end if;
                        end if;

                     else
                        Fatal_Error;
                     end if;
                  end loop;
               end if;

               Skip_Eol;
            end if;

            C := Getc;
         end loop With_Loop;

         Units.Table (Units.Last).Last_With := Withs.Last;
         Units.Table (Units.Last).Last_Arg  := Args.Last;

         --  If there are linker options lines present, scan them

         Name_Len := 0;

         Linker_Options_Loop : loop
            Check_Unknown_Line;
            exit Linker_Options_Loop when C /= 'L';

            if Ignore ('L') then
               Skip_Line;

            else
               Checkc (' ');
               Skip_Space;
               Checkc ('"');

               loop
                  C := Getc;

                  if C < Character'Val (16#20#)
                    or else C > Character'Val (16#7E#)
                  then
                     Fatal_Error_Ignore;

                  elsif C = '{' then
                     C := Character'Val (0);

                     declare
                        V : Natural;

                     begin
                        V := 0;
                        for J in 1 .. 2 loop
                           C := Getc;

                           if C in '0' .. '9' then
                              V := V * 16 +
                                     Character'Pos (C) -
                                       Character'Pos ('0');

                           elsif C in 'A' .. 'F' then
                              V := V * 16 +
                                     Character'Pos (C) -
                                       Character'Pos ('A') +
                                         10;

                           else
                              Fatal_Error_Ignore;
                           end if;
                        end loop;

                        Checkc ('}');
                        Add_Char_To_Name_Buffer (Character'Val (V));
                     end;

                  else
                     if C = '"' then
                        exit when Nextc /= '"';
                        C := Getc;
                     end if;

                     Add_Char_To_Name_Buffer (C);
                  end if;
               end loop;

               Add_Char_To_Name_Buffer (NUL);
               Skip_Eol;
            end if;

            C := Getc;
         end loop Linker_Options_Loop;

         --  Store the linker options entry if one was found

         if Name_Len /= 0 then
            Linker_Options.Increment_Last;

            Linker_Options.Table (Linker_Options.Last).Name :=
              Name_Enter;

            Linker_Options.Table (Linker_Options.Last).Unit :=
              Units.Last;

            Linker_Options.Table (Linker_Options.Last).Internal_File :=
              Is_Internal_File_Name (F);

            Linker_Options.Table (Linker_Options.Last).Original_Pos :=
              Linker_Options.Last;
         end if;

         --  If there are notes present, scan them

         Notes_Loop : loop
            Check_Unknown_Line;
            exit Notes_Loop when C /= 'N';

            if Ignore ('N') then
               Skip_Line;

            else
               Checkc (' ');

               Notes.Increment_Last;
               Notes.Table (Notes.Last).Pragma_Type := Getc;
               Notes.Table (Notes.Last).Pragma_Line := Get_Nat;
               Checkc (':');
               Notes.Table (Notes.Last).Pragma_Col  := Get_Nat;
               Notes.Table (Notes.Last).Unit        := Units.Last;

               if At_Eol then
                  Notes.Table (Notes.Last).Pragma_Args := No_Name;

               else
                  Checkc (' ');

                  Name_Len := 0;
                  while not At_Eol loop
                     Add_Char_To_Name_Buffer (Getc);
                  end loop;

                  Notes.Table (Notes.Last).Pragma_Args := Name_Enter;
               end if;

               Skip_Eol;
            end if;

            C := Getc;
         end loop Notes_Loop;
      end loop U_Loop;

      --  End loop through units for one ALI file

      ALIs.Table (Id).Last_Unit := Units.Last;
      ALIs.Table (Id).Sfile := Units.Table (ALIs.Table (Id).First_Unit).Sfile;

      --  Set types of the units (there can be at most 2 of them)

      if ALIs.Table (Id).First_Unit /= ALIs.Table (Id).Last_Unit then
         Units.Table (ALIs.Table (Id).First_Unit).Utype := Is_Body;
         Units.Table (ALIs.Table (Id).Last_Unit).Utype  := Is_Spec;

      else
         --  Deal with body only and spec only cases, note that the reason we
         --  do our own checking of the name (rather than using Is_Body_Name)
         --  is that Uname drags in far too much compiler junk!

         Get_Name_String (Units.Table (Units.Last).Uname);

         if Name_Buffer (Name_Len) = 'b' then
            Units.Table (Units.Last).Utype := Is_Body_Only;
         else
            Units.Table (Units.Last).Utype := Is_Spec_Only;
         end if;
      end if;

      --  Scan out external version references and put in hash table

      E_Loop : loop
         Check_Unknown_Line;
         exit E_Loop when C /= 'E';

         if Ignore ('E') then
            Skip_Line;

         else
            Checkc (' ');
            Skip_Space;

            Name_Len := 0;
            Name_Len := 0;
            loop
               C := Getc;

               if C < ' ' then
                  Fatal_Error;
               end if;

               exit when At_End_Of_Field;
               Add_Char_To_Name_Buffer (C);
            end loop;

            Version_Ref.Set (new String'(Name_Buffer (1 .. Name_Len)), True);
            Skip_Eol;
         end if;

         C := Getc;
      end loop E_Loop;

      --  Scan out source dependency lines for this ALI file

      ALIs.Table (Id).First_Sdep := Sdep.Last + 1;

      D_Loop : loop
         Check_Unknown_Line;
         exit D_Loop when C /= 'D';

         if Ignore ('D') then
            Skip_Line;

         else
            Checkc (' ');
            Skip_Space;
            Sdep.Increment_Last;

            --  In the following call, Lower is not set to True, this is either
            --  a bug, or it deserves a special comment as to why this is so???

            Sdep.Table (Sdep.Last).Sfile := Get_File_Name;

            Sdep.Table (Sdep.Last).Stamp := Get_Stamp;
            Sdep.Table (Sdep.Last).Dummy_Entry :=
              (Sdep.Table (Sdep.Last).Stamp = Dummy_Time_Stamp);

            --  Acquire checksum value

            Skip_Space;

            declare
               Ctr : Natural;
               Chk : Word;

            begin
               Ctr := 0;
               Chk := 0;

               loop
                  exit when At_Eol or else Ctr = 8;

                  if Nextc in '0' .. '9' then
                     Chk := Chk * 16 +
                              Character'Pos (Nextc) - Character'Pos ('0');

                  elsif Nextc in 'a' .. 'f' then
                     Chk := Chk * 16 +
                              Character'Pos (Nextc) - Character'Pos ('a') + 10;

                  else
                     exit;
                  end if;

                  Ctr := Ctr + 1;
                  P := P + 1;
               end loop;

               if Ctr = 8 and then At_End_Of_Field then
                  Sdep.Table (Sdep.Last).Checksum := Chk;
               else
                  Fatal_Error;
               end if;
            end;

            --  Acquire subunit and reference file name entries

            Sdep.Table (Sdep.Last).Subunit_Name := No_Name;
            Sdep.Table (Sdep.Last).Rfile        :=
              Sdep.Table (Sdep.Last).Sfile;
            Sdep.Table (Sdep.Last).Start_Line   := 1;

            if not At_Eol then
               Skip_Space;

               --  Here for subunit name

               if Nextc not in '0' .. '9' then
                  Name_Len := 0;
                  while not At_End_Of_Field loop
                     Add_Char_To_Name_Buffer (Getc);
                  end loop;

                  --  Set the subunit name. Note that we use Name_Find rather
                  --  than Name_Enter here as the subunit name may already
                  --  have been put in the name table by the Project Manager.

                  Sdep.Table (Sdep.Last).Subunit_Name := Name_Find;

                  Skip_Space;
               end if;

               --  Here for reference file name entry

               if Nextc in '0' .. '9' then
                  Sdep.Table (Sdep.Last).Start_Line := Get_Nat;
                  Checkc (':');

                  Name_Len := 0;

                  while not At_End_Of_Field loop
                     Add_Char_To_Name_Buffer (Getc);
                  end loop;

                  Sdep.Table (Sdep.Last).Rfile := Name_Enter;
               end if;
            end if;

            Skip_Eol;
         end if;

         C := Getc;
      end loop D_Loop;

      ALIs.Table (Id).Last_Sdep := Sdep.Last;

      --  We must at this stage be at an Xref line or the end of file

      if C = EOF then
         return Id;
      end if;

      Check_Unknown_Line;

      if C /= 'X' then
         Fatal_Error;
      end if;

      --  If we are ignoring Xref sections we are done (we ignore all
      --  remaining lines since only xref related lines follow X).

      if Ignore ('X') and then not Debug_Flag_X then
         return Id;
      end if;

      --  Loop through Xref sections

      X_Loop : loop
         Check_Unknown_Line;
         exit X_Loop when C /= 'X';

         --  Make new entry in section table

         Xref_Section.Increment_Last;

         Read_Refs_For_One_File : declare
            XS : Xref_Section_Record renames
                   Xref_Section.Table (Xref_Section.Last);

            Current_File_Num : Sdep_Id;
            --  Keeps track of the current file number (changed by nn|)

         begin
            XS.File_Num     := Sdep_Id (Get_Nat + Nat (First_Sdep_Entry) - 1);
            XS.File_Name    := Get_File_Name;
            XS.First_Entity := Xref_Entity.Last + 1;

            Current_File_Num := XS.File_Num;

            Skip_Space;

            Skip_Eol;
            C := Nextc;

            --  Loop through Xref entities

            while C /= 'X' and then C /= EOF loop
               Xref_Entity.Increment_Last;

               Read_Refs_For_One_Entity : declare
                  XE : Xref_Entity_Record renames
                         Xref_Entity.Table (Xref_Entity.Last);
                  N  : Nat;

                  procedure Read_Instantiation_Reference;
                  --  Acquire instantiation reference. Caller has checked
                  --  that current character is '[' and on return the cursor
                  --  is skipped past the corresponding closing ']'.

                  ----------------------------------
                  -- Read_Instantiation_Reference --
                  ----------------------------------

                  procedure Read_Instantiation_Reference is
                     Local_File_Num : Sdep_Id := Current_File_Num;

                  begin
                     Xref.Increment_Last;

                     declare
                        XR : Xref_Record renames Xref.Table (Xref.Last);

                     begin
                        P := P + 1; -- skip [
                        N := Get_Nat;

                        if Nextc = '|' then
                           XR.File_Num :=
                             Sdep_Id (N + Nat (First_Sdep_Entry) - 1);
                           Local_File_Num := XR.File_Num;
                           P := P + 1;
                           N := Get_Nat;

                        else
                           XR.File_Num := Local_File_Num;
                        end if;

                        XR.Line  := N;
                        XR.Rtype := ' ';
                        XR.Col   := 0;

                        --  Recursive call for next reference

                        if Nextc = '[' then
                           pragma Warnings (Off); -- kill recursion warning
                           Read_Instantiation_Reference;
                           pragma Warnings (On);
                        end if;

                        --  Skip closing bracket after recursive call

                        P := P + 1;
                     end;
                  end Read_Instantiation_Reference;

               --  Start of processing for Read_Refs_For_One_Entity

               begin
                  XE.Line  := Get_Nat;
                  XE.Etype := Getc;
                  XE.Col   := Get_Nat;

                  case Getc is
                     when '*' =>
                        XE.Visibility := Global;
                     when '+' =>
                        XE.Visibility := Static;
                     when others =>
                        XE.Visibility := Other;
                  end case;

                  XE.Entity := Get_Name;

                  --  Handle the information about generic instantiations

                  if Nextc = '[' then
                     Skipc; --  Opening '['
                     N := Get_Nat;

                     if Nextc /= '|' then
                        XE.Iref_File_Num := Current_File_Num;
                        XE.Iref_Line     := N;
                     else
                        XE.Iref_File_Num :=
                          Sdep_Id (N + Nat (First_Sdep_Entry) - 1);
                        Skipc;
                        XE.Iref_Line := Get_Nat;
                     end if;

                     if Getc /= ']' then
                        Fatal_Error;
                     end if;

                  else
                     XE.Iref_File_Num := No_Sdep_Id;
                     XE.Iref_Line     := 0;
                  end if;

                  Current_File_Num := XS.File_Num;

                  --  Renaming reference is present

                  if Nextc = '=' then
                     P := P + 1;
                     XE.Rref_Line := Get_Nat;

                     if Getc /= ':' then
                        Fatal_Error;
                     end if;

                     XE.Rref_Col := Get_Nat;

                  --  No renaming reference present

                  else
                     XE.Rref_Line := 0;
                     XE.Rref_Col  := 0;
                  end if;

                  Skip_Space;

                  XE.Oref_File_Num := No_Sdep_Id;
                  XE.Tref_File_Num := No_Sdep_Id;
                  XE.Tref          := Tref_None;
                  XE.First_Xref    := Xref.Last + 1;

                  --  Loop to check for additional info present

                  loop
                     declare
                        Ref  : Tref_Kind;
                        File : Sdep_Id;
                        Line : Nat;
                        Typ  : Character;
                        Col  : Nat;
                        Std  : Name_Id;

                     begin
                        Get_Typeref
                          (Current_File_Num, Ref, File, Line, Typ, Col, Std);
                        exit when Ref = Tref_None;

                        --  Do we have an overriding procedure?

                        if Ref = Tref_Derived and then Typ = 'p' then
                           XE.Oref_File_Num := File;
                           XE.Oref_Line     := Line;
                           XE.Oref_Col      := Col;

                        --  Arrays never override anything, and <> points to
                        --  the index types instead

                        elsif Ref = Tref_Derived and then XE.Etype = 'A' then

                           --  Index types are stored in the list of references

                           Xref.Increment_Last;

                           declare
                              XR : Xref_Record renames Xref.Table (Xref.Last);
                           begin
                              XR.File_Num := File;
                              XR.Line     := Line;
                              XR.Rtype    := Array_Index_Reference;
                              XR.Col      := Col;
                              XR.Name     := Std;
                           end;

                        --  Interfaces are stored in the list of references,
                        --  although the parent type itself is stored in XE.
                        --  The first interface (when there are only
                        --  interfaces) is stored in XE.Tref*)

                        elsif Ref = Tref_Derived
                          and then Typ = 'R'
                          and then XE.Tref_File_Num /= No_Sdep_Id
                        then
                           Xref.Increment_Last;

                           declare
                              XR : Xref_Record renames Xref.Table (Xref.Last);
                           begin
                              XR.File_Num := File;
                              XR.Line     := Line;
                              XR.Rtype    := Interface_Reference;
                              XR.Col      := Col;
                              XR.Name     := Std;
                           end;

                        else
                           XE.Tref                 := Ref;
                           XE.Tref_File_Num        := File;
                           XE.Tref_Line            := Line;
                           XE.Tref_Type            := Typ;
                           XE.Tref_Col             := Col;
                           XE.Tref_Standard_Entity := Std;
                        end if;
                     end;
                  end loop;

                  --  Loop through cross-references for this entity

                  loop
                     Skip_Space;

                     if At_Eol then
                        Skip_Eol;
                        exit when Nextc /= '.';
                        P := P + 1;
                     end if;

                     Xref.Increment_Last;

                     declare
                        XR : Xref_Record renames Xref.Table (Xref.Last);

                     begin
                        N := Get_Nat;

                        if Nextc = '|' then
                           XR.File_Num :=
                             Sdep_Id (N + Nat (First_Sdep_Entry) - 1);
                           Current_File_Num := XR.File_Num;
                           P := P + 1;
                           N := Get_Nat;
                        else
                           XR.File_Num := Current_File_Num;
                        end if;

                        XR.Line  := N;
                        XR.Rtype := Getc;

                        --  Imported entities reference as in:
                        --    494b<c,__gnat_copy_attribs>25

                        if Nextc = '<' then
                           Skipc;
                           XR.Imported_Lang := Get_Name;

                           pragma Assert (Nextc = ',');
                           Skipc;

                           XR.Imported_Name := Get_Name;

                           pragma Assert (Nextc = '>');
                           Skipc;

                        else
                           XR.Imported_Lang := No_Name;
                           XR.Imported_Name := No_Name;
                        end if;

                        XR.Col   := Get_Nat;

                        if Nextc = '[' then
                           Read_Instantiation_Reference;
                        end if;
                     end;
                  end loop;

                  --  Record last cross-reference

                  XE.Last_Xref := Xref.Last;
                  C := Nextc;

               exception
                  when Bad_ALI_Format =>

                     --  If ignoring errors, then we skip a line with an
                     --  unexpected error, and try to continue subsequent
                     --  xref lines.

                     if Ignore_Errors then
                        Xref_Entity.Decrement_Last;
                        Skip_Line;
                        C := Nextc;

                     --  Otherwise, we reraise the fatal exception

                     else
                        raise;
                     end if;
               end Read_Refs_For_One_Entity;
            end loop;

            --  Record last entity

            XS.Last_Entity := Xref_Entity.Last;

         end Read_Refs_For_One_File;

         C := Getc;
      end loop X_Loop;

      --  Here after dealing with xref sections

      --  Ignore remaining lines, which belong to an additional section of the
      --  ALI file not considered here (like SCO or SPARK information).

      Check_Unknown_Line;

      return Id;

   exception
      when Bad_ALI_Format =>
         return No_ALI_Id;
   end Scan_ALI;

   ---------
   -- SEq --
   ---------

   function SEq (F1, F2 : String_Ptr) return Boolean is
   begin
      return F1.all = F2.all;
   end SEq;

   -----------
   -- SHash --
   -----------

   function SHash (S : String_Ptr) return Vindex is
      H : Word;

   begin
      H := 0;
      for J in S.all'Range loop
         H := H * 2 + Character'Pos (S (J));
      end loop;

      return Vindex (Vindex'First + Vindex (H mod Vindex'Range_Length));
   end SHash;

end ALI;<|MERGE_RESOLUTION|>--- conflicted
+++ resolved
@@ -107,19 +107,6 @@
       --  Initialize global variables recording cumulative options in all
       --  ALI files that are read for a given processing run in gnatbind.
 
-<<<<<<< HEAD
-      Dynamic_Elaboration_Checks_Specified := False;
-      Float_Format_Specified               := ' ';
-      Locking_Policy_Specified             := ' ';
-      No_Normalize_Scalars_Specified       := False;
-      No_Object_Specified                  := False;
-      Normalize_Scalars_Specified          := False;
-      Queuing_Policy_Specified             := ' ';
-      Static_Elaboration_Model_Used        := False;
-      Task_Dispatching_Policy_Specified    := No_Name;
-      Unreserve_All_Interrupts_Specified   := False;
-      Zero_Cost_Exceptions_Specified       := False;
-=======
       Dynamic_Elaboration_Checks_Specified   := False;
       Float_Format_Specified                 := ' ';
       Locking_Policy_Specified               := ' ';
@@ -129,10 +116,9 @@
       Partition_Elaboration_Policy_Specified := ' ';
       Queuing_Policy_Specified               := ' ';
       Static_Elaboration_Model_Used          := False;
-      Task_Dispatching_Policy_Specified      := ' ';
+      Task_Dispatching_Policy_Specified      := No_Name;
       Unreserve_All_Interrupts_Specified     := False;
       Zero_Cost_Exceptions_Specified         := False;
->>>>>>> 158179a6
    end Initialize_ALI;
 
    --------------
@@ -828,39 +814,6 @@
       Set_Name_Table_Info (F, Int (Id));
 
       ALIs.Table (Id) := (
-<<<<<<< HEAD
-        Afile                      => F,
-        Compile_Errors             => False,
-        First_Interrupt_State      => Interrupt_States.Last + 1,
-        First_Sdep                 => No_Sdep_Id,
-        First_Specific_Dispatching => Specific_Dispatching.Last + 1,
-        First_Unit                 => No_Unit_Id,
-        Float_Format               => 'I',
-        Last_Interrupt_State       => Interrupt_States.Last,
-        Last_Sdep                  => No_Sdep_Id,
-        Last_Specific_Dispatching  => Specific_Dispatching.Last,
-        Last_Unit                  => No_Unit_Id,
-        Locking_Policy             => ' ',
-        Main_Priority              => No_Main_Priority,
-        Main_CPU                   => No_Main_CPU,
-        Main_Stack_Size            => No_Main_Stack_Size,
-        Main_Program               => None,
-        No_Object                  => False,
-        Normalize_Scalars          => False,
-        Ofile_Full_Name            => Full_Object_File_Name,
-        Queuing_Policy             => ' ',
-        Restrictions               => No_Restrictions,
-        SAL_Interface              => False,
-        Sfile                      => No_File,
-        Task_Dispatching_Policy    => No_Name,
-        Time_Slice_Value           => -1,
-        Allocator_In_Body          => False,
-        WC_Encoding                => 'b',
-        Unit_Exception_Table       => False,
-        Ver                        => (others => ' '),
-        Ver_Len                    => 0,
-        Zero_Cost_Exceptions       => False);
-=======
         Afile                        => F,
         Compile_Errors               => False,
         First_Interrupt_State        => Interrupt_States.Last + 1,
@@ -873,8 +826,9 @@
         Last_Specific_Dispatching    => Specific_Dispatching.Last,
         Last_Unit                    => No_Unit_Id,
         Locking_Policy               => ' ',
-        Main_Priority                => -1,
-        Main_CPU                     => -1,
+        Main_Priority                => No_Main_Priority,
+        Main_CPU                     => No_Main_CPU,
+        Main_Stack_Size              => No_Main_Stack_Size,
         Main_Program                 => None,
         No_Object                    => False,
         Normalize_Scalars            => False,
@@ -884,7 +838,7 @@
         Restrictions                 => No_Restrictions,
         SAL_Interface                => False,
         Sfile                        => No_File,
-        Task_Dispatching_Policy      => ' ',
+        Task_Dispatching_Policy      => No_Name,
         Time_Slice_Value             => -1,
         Allocator_In_Body            => False,
         WC_Encoding                  => 'b',
@@ -892,7 +846,6 @@
         Ver                          => (others => ' '),
         Ver_Len                      => 0,
         Zero_Cost_Exceptions         => False);
->>>>>>> 158179a6
 
       --  Now we acquire the input lines from the ALI file. Note that the
       --  convention in the following code is that as we enter each section,
