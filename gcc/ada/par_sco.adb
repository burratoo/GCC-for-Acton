--- conflicted
+++ resolved
@@ -2116,18 +2116,15 @@
          end loop;
 
       end if;
-<<<<<<< HEAD
+
+      --  End sequence of statements and flush deferred decisions
+
+      if Present (P) or else Is_Non_Empty_List (L) then
+         Set_Statement_Entry;
+      end if;
+
+      return Current_Dominant;
    end Traverse_Declarations_Or_Statements;
-
-   -----------------------------
-   -- Traverse_Atomic_Body --
-   -----------------------------
-
-   procedure Traverse_Atomic_Body (N : Node_Id) is
-   begin
-      Traverse_Declarations_Or_Statements (Declarations (N));
-   end Traverse_Atomic_Body;
-
    ----------------------------------------
    -- Traverse_Cycle_Statement_Sequence --
    ----------------------------------------
@@ -2157,17 +2154,6 @@
    ------------------------------------
    -- Traverse_Generic_Instantiation --
    ------------------------------------
-=======
->>>>>>> c66fa4a8
-
-      --  End sequence of statements and flush deferred decisions
-
-      if Present (P) or else Is_Non_Empty_List (L) then
-         Set_Statement_Entry;
-      end if;
-
-      return Current_Dominant;
-   end Traverse_Declarations_Or_Statements;
 
    ------------------------------------------
    -- Traverse_Generic_Package_Declaration --
@@ -2297,36 +2283,29 @@
       Decls    : constant List_Id := Declarations (N);
       Dom_Info : Dominant_Info := D;
    begin
-<<<<<<< HEAD
-      Traverse_Declarations_Or_Statements (Declarations (N), D);
+      --  If declarations are present, the first statement is dominated by the
+      --  last declaration.
+
+      Dom_Info := Traverse_Declarations_Or_Statements
+                    (L => Decls, D => Dom_Info);
+
       if Nkind (N) = N_Task_Body then
          declare
             Body_Statements : constant Node_Id :=
                                 Task_Body_Statement_Sequence (N);
          begin
             Traverse_Handled_Statement_Sequence
-              (Handled_Statement_Sequence (N), D);
-            if Present (Cycle_Statement_Sequence (N)) then
+              (Handled_Statement_Sequence (Body_Statements), D);
+            if Present (Cycle_Statement_Sequence (Body_Statements)) then
                Traverse_Cycle_Statement_Sequence
-                 (Handled_Statement_Sequence (N), D);
+                 (Handled_Statement_Sequence (Body_Statements), D);
             end if;
          end;
       else
          Traverse_Handled_Statement_Sequence
-           (Handled_Statement_Sequence (N), D);
+           (N => Handled_Statement_Sequence (N),
+            D => Dom_Info);
       end if;
    end Traverse_Subprogram_Or_Task_Body;
-=======
-      --  If declarations are present, the first statement is dominated by the
-      --  last declaration.
->>>>>>> c66fa4a8
-
-      Dom_Info := Traverse_Declarations_Or_Statements
-                    (L => Decls, D => Dom_Info);
-
-      Traverse_Handled_Statement_Sequence
-        (N => Handled_Statement_Sequence (N),
-         D => Dom_Info);
-   end Traverse_Subprogram_Or_Task_Body;
 
 end Par_SCO;