--- conflicted
+++ resolved
@@ -374,10 +374,6 @@
       elsif Present (Prev) and then Comes_From_Source (Prev) then
          Set_Has_Completion (Prev, False);
 
-<<<<<<< HEAD
-         --  To prevent premature freeze action, insert the new body at the end
-         --  of the current declarations, or at the end of the package spec.
-=======
          --  An expression function that is a completion freezes the
          --  expression. This means freezing the return type, and if it is
          --  an access type, freezing its designated type as well.
@@ -393,7 +389,6 @@
          end if;
 
          --  For navigation purposes, indicate that the function is a body
->>>>>>> 760e63ca
 
          Generate_Reference (Prev, Defining_Entity (N), 'b', Force => True);
          Rewrite (N, New_Body);
@@ -481,9 +476,20 @@
          --  place at the point of declaration.
 
          declare
+            Decls : List_Id            := List_Containing (N);
+            Par   : constant Node_Id   := Parent (Decls);
             Id    : constant Entity_Id := Defining_Entity (New_Decl);
 
          begin
+            if Nkind (Par) = N_Package_Specification
+              and then Decls = Visible_Declarations (Par)
+              and then Present (Private_Declarations (Par))
+              and then not Is_Empty_List (Private_Declarations (Par))
+            then
+               Decls := Private_Declarations (Par);
+            end if;
+
+            Insert_After (Last (Decls), New_Body);
             Push_Scope (Id);
             Install_Formals (Id);
 
