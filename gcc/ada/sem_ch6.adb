--- conflicted
+++ resolved
@@ -287,26 +287,6 @@
       New_Spec : Node_Id;
       Ret      : Node_Id;
 
-      procedure Insert_At_End (New_Node : Node_Id);
-      --  Inserts Node into the end of the current declarations,
-      --  or at the end of the package spec.
-
-      procedure Insert_At_End (New_Node : Node_Id) is
-         Decls : List_Id            := List_Containing (N);
-         Par   : constant Node_Id   := Parent (Decls);
-
-      begin
-         if Nkind (Par) = N_Package_Specification
-            and then Decls = Visible_Declarations (Par)
-            and then Present (Private_Declarations (Par))
-            and then not Is_Empty_List (Private_Declarations (Par))
-         then
-            Decls := Private_Declarations (Par);
-         end if;
-
-         Insert_After (Last (Decls), New_Node);
-      end Insert_At_End;
-
    begin
       --  This is one of the occasions on which we transform the tree during
       --  semantic analysis. If this is a completion, transform the expression
@@ -392,10 +372,6 @@
          --  To prevent premature freeze action, insert the new body at the end
          --  of the current declarations, or at the end of the package spec.
 
-<<<<<<< HEAD
-         Insert_At_End (New_Body);
-         Rewrite (N, Make_Null_Statement (Sloc (N)));
-=======
          Generate_Reference (Prev, Defining_Entity (N), 'b', Force => True);
          Rewrite (N, New_Body);
 
@@ -405,7 +381,6 @@
 
          Relocate_Pragmas_To_Body (N);
          Analyze (N);
->>>>>>> 5a9bdbcd
 
          --  Prev is the previous entity with the same name, but it is can
          --  be an unrelated spec that is not completed by the expression
@@ -466,8 +441,6 @@
          --  the presence of the body in the code. There are nevertheless no
          --  order of elaboration issues because all name resolution has taken
          --  place at the point of declaration.
-
-         Insert_At_End (New_Body);
 
          declare
             Id    : constant Entity_Id := Defining_Entity (New_Decl);
@@ -1930,17 +1903,9 @@
                   if Is_Tagged_Type (Typ) then
                      null;
 
-<<<<<<< HEAD
-                  elsif Nkind_In (Parent (Parent (N)),
-                     N_Accept_Statement,
-                     N_Action_Body,
-                     N_Entry_Body,
-                     N_Subprogram_Body)
-=======
                   elsif Nkind (Parent (N)) = N_Subprogram_Body
                     or else Nkind_In (Parent (Parent (N)), N_Accept_Statement,
                                                            N_Entry_Body)
->>>>>>> 5a9bdbcd
                   then
                      Error_Msg_NE
                        ("invalid use of untagged incomplete type&",
