------------------------------------------------------------------------------
--                                                                          --
--                         GNAT COMPILER COMPONENTS                         --
--                                                                          --
--                             F N A M E . U F                              --
--                                                                          --
--                                 B o d y                                  --
--                                                                          --
--          Copyright (C) 1992-2014, Free Software Foundation, Inc.         --
--                                                                          --
-- GNAT is free software;  you can  redistribute it  and/or modify it under --
-- terms of the  GNU General Public License as published  by the Free Soft- --
-- ware  Foundation;  either version 3,  or (at your option) any later ver- --
-- sion.  GNAT is distributed in the hope that it will be useful, but WITH- --
-- OUT ANY WARRANTY;  without even the  implied warranty of MERCHANTABILITY --
-- or FITNESS FOR A PARTICULAR PURPOSE.  See the GNU General Public License --
-- for  more details.  You should have  received  a copy of the GNU General --
-- Public License  distributed with GNAT; see file COPYING3.  If not, go to --
-- http://www.gnu.org/licenses for a complete copy of the license.          --
--                                                                          --
-- GNAT was originally developed  by the GNAT team at  New York University. --
-- Extensive contributions were provided by Ada Core Technologies Inc.      --
--                                                                          --
------------------------------------------------------------------------------

with Alloc;
with Debug;    use Debug;
with Fmap;     use Fmap;
with Krunch;
with Opt;      use Opt;
with Osint;    use Osint;
with Table;
with Uname;    use Uname;
with Widechar; use Widechar;

with GNAT.HTable;

package body Fname.UF is

   --------------------------------------------------------
   -- Declarations for Handling Source_File_Name pragmas --
   --------------------------------------------------------

   type SFN_Entry is record
      U     : Unit_Name_Type; -- Unit name
      F     : File_Name_Type; -- Spec/Body file name
      Index : Nat;            -- Index from SFN pragma (0 if none)
   end record;
   --  Record single Unit_Name type call to Set_File_Name

   package SFN_Table is new Table.Table (
     Table_Component_Type => SFN_Entry,
     Table_Index_Type     => Int,
     Table_Low_Bound      => 0,
     Table_Initial        => Alloc.SFN_Table_Initial,
     Table_Increment      => Alloc.SFN_Table_Increment,
     Table_Name           => "SFN_Table");
   --  Table recording all Unit_Name calls to Set_File_Name

   type SFN_Header_Num is range 0 .. 100;

   function SFN_Hash (F : Unit_Name_Type) return SFN_Header_Num;
   --  Compute hash index for use by Simple_HTable

   No_Entry : constant Int := -1;
   --  Signals no entry in following table

   package SFN_HTable is new GNAT.HTable.Simple_HTable (
     Header_Num => SFN_Header_Num,
     Element    => Int,
     No_Element => No_Entry,
     Key        => Unit_Name_Type,
     Hash       => SFN_Hash,
     Equal      => "=");
   --  Hash table allowing rapid access to SFN_Table, the element value is an
   --  index into this table.

   type SFN_Pattern_Entry is record
      Pat : String_Ptr;   -- File name pattern (with asterisk in it)
      Typ : Character;    -- 'S'/'B'/'U' for spec/body/subunit
      Dot : String_Ptr;   -- Dot_Separator string
      Cas : Casing_Type;  -- Upper/Lower/Mixed
   end record;
   --  Records single call to Set_File_Name_Patterm

   package SFN_Patterns is new Table.Table (
     Table_Component_Type => SFN_Pattern_Entry,
     Table_Index_Type     => Int,
     Table_Low_Bound      => 1,
     Table_Initial        => 10,
     Table_Increment      => 100,
     Table_Name           => "SFN_Patterns");
   --  Table recording calls to Set_File_Name_Pattern. Note that the first two
   --  entries are set to represent the standard GNAT rules for file naming.

   -----------------------
   -- File_Name_Of_Body --
   -----------------------

   function File_Name_Of_Body (Name : Name_Id) return File_Name_Type is
   begin
      Get_Name_String (Name);
      Name_Buffer (Name_Len + 1 .. Name_Len + 2) := "%b";
      Name_Len := Name_Len + 2;
      return Get_File_Name (Name_Enter, Subunit => False);
   end File_Name_Of_Body;

   -----------------------
   -- File_Name_Of_Spec --
   -----------------------

   function File_Name_Of_Spec (Name : Name_Id) return File_Name_Type is
   begin
      Get_Name_String (Name);
      Name_Buffer (Name_Len + 1 .. Name_Len + 2) := "%s";
      Name_Len := Name_Len + 2;
      return Get_File_Name (Name_Enter, Subunit => False);
   end File_Name_Of_Spec;

   ----------------------------
   -- Get_Expected_Unit_Type --
   ----------------------------

   function Get_Expected_Unit_Type
     (Fname : File_Name_Type) return Expected_Unit_Type
   is
   begin
      --  In syntax checking only mode or in multiple unit per file mode, there
      --  can be more than one unit in a file, so the file name is not a useful
      --  guide to the nature of the unit.

      if Operating_Mode = Check_Syntax
        or else Multiple_Unit_Index /= 0
      then
         return Unknown;
      end if;

      --  Search the file mapping table, if we find an entry for this file we
      --  know whether it is a spec or a body.

      for J in SFN_Table.First .. SFN_Table.Last loop
         if Fname = SFN_Table.Table (J).F then
            if Is_Body_Name (SFN_Table.Table (J).U) then
               return Expect_Body;
            else
               return Expect_Spec;
            end if;
         end if;
      end loop;

      --  If no entry in file naming table, assume .ads/.adb for spec/body and
      --  return unknown if we have neither of these two cases.

      Get_Name_String (Fname);

      if Name_Len > 4 then
         if Name_Buffer (Name_Len - 3 .. Name_Len) = ".ads" then
            return Expect_Spec;
         elsif Name_Buffer (Name_Len - 3 .. Name_Len) = ".adb" then
            return Expect_Body;
         end if;
      end if;

      return Unknown;
   end Get_Expected_Unit_Type;

   -------------------
   -- Get_File_Name --
   -------------------

   function Get_File_Name
     (Uname    : Unit_Name_Type;
      Subunit  : Boolean;
      May_Fail : Boolean := False) return File_Name_Type
   is
      Unit_Char : Character;
      --  Set to 's' or 'b' for spec or body or to 'u' for a subunit

      Unit_Char_Search : Character;
      --  Same as Unit_Char, except that in the case of 'u' for a subunit, we
      --  set Unit_Char_Search to 'b' if we do not find a subunit match.

      N : Int;

      Pname : File_Name_Type := No_File;
      Fname : File_Name_Type := No_File;
      --  Path name and File name for mapping

   begin
      --  Null or error name means that some previous error occurred. This is
      --  an unrecoverable error, so signal it.

      if Uname in Error_Unit_Name_Or_No_Unit_Name then
         raise Unrecoverable_Error;
      end if;

      --  Look in the map from unit names to file names

      Fname := Mapped_File_Name (Uname);

      --  If the unit name is already mapped, return the corresponding file
      --  name from the map.

      if Fname /= No_File then
         return Fname;
      end if;

      --  If there is a specific SFN pragma, return the corresponding file name

      N := SFN_HTable.Get (Uname);

      if N /= No_Entry then
         return SFN_Table.Table (N).F;
      end if;

      --  Here for the case where the name was not found in the table

      Get_Decoded_Name_String (Uname);

      --  A special fudge, normally we don't have operator symbols present,
      --  since it is always an error to do so. However, if we do, at this
      --  stage it has a leading double quote.

      --  What we do in this case is to go back to the undecoded name, which
      --  is of the form, for example:

      --    Oand%s

      --  and build a file name that looks like:

      --    _and_.ads

      --  which is bit peculiar, but we keep it that way. This means that we
      --  avoid bombs due to writing a bad file name, and w get expected error
      --  processing downstream, e.g. a compilation following gnatchop.

      if Name_Buffer (1) = '"' then
         Get_Name_String (Uname);
         Name_Len := Name_Len + 1;
         Name_Buffer (Name_Len)     := Name_Buffer (Name_Len - 1);
         Name_Buffer (Name_Len - 1) := Name_Buffer (Name_Len - 2);
         Name_Buffer (Name_Len - 2) := '_';
         Name_Buffer (1)            := '_';
      end if;

      --  Deal with spec or body suffix

      Unit_Char := Name_Buffer (Name_Len);
      pragma Assert (Unit_Char = 'b' or else Unit_Char = 's');
      pragma Assert (Name_Len >= 3 and then Name_Buffer (Name_Len - 1) = '%');
      Name_Len := Name_Len - 2;

      if Subunit then
         Unit_Char := 'u';
      end if;

      --  Now we need to find the proper translation of the name

      declare
         Uname : constant String (1 .. Name_Len) :=
                   Name_Buffer (1 .. Name_Len);

         Pent : Nat;
         Plen : Natural;
         Fnam : File_Name_Type := No_File;
         J    : Natural;
         Dot  : String_Ptr;
         Dotl : Natural;

         Is_Predef : Boolean;
         --  Set True for predefined file

         function C (N : Natural) return Character;
         --  Return N'th character of pattern

         function C (N : Natural) return Character is
         begin
            return SFN_Patterns.Table (Pent).Pat (N);
         end C;

      --  Start of search through pattern table

      begin
         --  Search pattern table to find a matching entry. In the general case
         --  we do two complete searches. The first time through we stop only
         --  if a matching file is found, the second time through we accept the
         --  first match regardless. Note that there will always be a match the
         --  second time around, because of the default entries at the end of
         --  the table.

         for No_File_Check in False .. True loop
            Unit_Char_Search := Unit_Char;

         <<Repeat_Search>>
         --  The search is repeated with Unit_Char_Search set to b, if an
         --  initial search for the subunit case fails to find any match.

            Pent := SFN_Patterns.First;
            while Pent <= SFN_Patterns.Last loop
               if SFN_Patterns.Table (Pent).Typ = Unit_Char_Search then
                  Name_Len := 0;

                  --  Determine if we have a predefined file name

                  Name_Len := Uname'Length;
                  Name_Buffer (1 .. Name_Len) := Uname;
                  Is_Predef :=
                    Is_Predefined_File_Name (Renamings_Included => True);

                  --  Found a match, execute the pattern

                  Name_Len := Uname'Length;
                  Name_Buffer (1 .. Name_Len) := Uname;

                  --  Apply casing, except that we do not do this for the case
                  --  of a predefined library file. For the latter, we always
                  --  use the all lower case name, regardless of the setting.

                  if not Is_Predef then
                     Set_Casing (SFN_Patterns.Table (Pent).Cas);
                  end if;

                  --  If dot translation required do it

                  Dot  := SFN_Patterns.Table (Pent).Dot;
                  Dotl := Dot.all'Length;

                  if Dot.all /= "." then
                     J := 1;

                     while J <= Name_Len loop
                        if Name_Buffer (J) = '.' then

                           if Dotl = 1 then
                              Name_Buffer (J) := Dot (Dot'First);

                           else
                              Name_Buffer (J + Dotl .. Name_Len + Dotl - 1) :=
                                Name_Buffer (J + 1 .. Name_Len);
                              Name_Buffer (J .. J + Dotl - 1) := Dot.all;
                              Name_Len := Name_Len + Dotl - 1;
                           end if;

                           J := J + Dotl;

                        --  Skip past wide char sequences to avoid messing with
                        --  dot characters that are part of a sequence.

                        elsif Name_Buffer (J) = ASCII.ESC
                          or else (Upper_Half_Encoding
                                    and then
                                      Name_Buffer (J) in Upper_Half_Character)
                        then
                           Skip_Wide (Name_Buffer, J);
                        else
                           J := J + 1;
                        end if;
                     end loop;
                  end if;

                  --  Here move result to right if preinsertion before *

                  Plen := SFN_Patterns.Table (Pent).Pat'Length;
                  for K in 1 .. Plen loop
                     if C (K) = '*' then
                        if K /= 1 then
                           Name_Buffer (1 + K - 1 .. Name_Len + K - 1) :=
                             Name_Buffer (1 .. Name_Len);

                           for L in 1 .. K - 1 loop
                              Name_Buffer (L) := C (L);
                           end loop;

                           Name_Len := Name_Len + K - 1;
                        end if;

                        for L in K + 1 .. Plen loop
                           Name_Len := Name_Len + 1;
                           Name_Buffer (Name_Len) := C (L);
                        end loop;

                        exit;
                     end if;
                  end loop;

                  --  Execute crunch on constructed name if it is longer than
                  --  the maximum file length. The krunch operation excludes
                  --  any extension that may be present.

                  if Int (Name_Len) > Maximum_File_Name_Length then
                     J := Name_Len;
                     while J > 1 loop
                        exit when Name_Buffer (J) = '.';
                        J := J - 1;
                     end loop;

                     --  Case of extension present

                     if J > 1 then
                        declare
                           Ext : constant String :=
                              Name_Buffer (J .. Name_Len);

                        begin
                           --  Remove extension

                           Name_Len := J - 1;

                           --  Krunch what's left

                           Krunch
                             (Name_Buffer,
                              Name_Len,
                              Integer (Maximum_File_Name_Length),
                              Debug_Flag_4,
                              OpenVMS_On_Target);

                           --  Replace extension

                           Name_Buffer
                             (Name_Len + 1 .. Name_Len + Ext'Length) := Ext;
                           Name_Len := Name_Len + Ext'Length;
                        end;

                     --  Case of no extension present, straight krunch on
                     --  the entire file name.

                     else
                        Krunch
                          (Name_Buffer,
                           Name_Len,
                           Integer (Maximum_File_Name_Length),
                           Debug_Flag_4);
<<<<<<< HEAD
                     end if;
=======

                        --  Replace extension

                        Name_Buffer
                          (Name_Len + 1 .. Name_Len + Ext'Length) := Ext;
                        Name_Len := Name_Len + Ext'Length;
                     end;

                  --  Case of no extension present, straight krunch on the
                  --  entire file name.

                  else
                     Krunch
                       (Name_Buffer,
                        Name_Len,
                        Integer (Maximum_File_Name_Length),
                        Debug_Flag_4);
>>>>>>> 4769e3e0
                  end if;

                  Fnam := Name_Find;

                  --  If we are in the second search of the table, we accept
                  --  the file name without checking, because we know that the
                  --  file does not exist, except when May_Fail is True, in
                  --  which case we return No_File.

                  if No_File_Check then
                     if May_Fail then
                        return No_File;
                     else
                        return Fnam;
                     end if;

                  --  Otherwise we check if the file exists

                  else
                     Pname := Find_File (Fnam, Source);

                     --  If it does exist, we add it to the mappings and return
                     --  the file name.

                     if Pname /= No_File then

                        --  Add to mapping, so that we don't do another path
                        --  search in Find_File for this file name and, if we
                        --  use a mapping file, we are ready to update it at
                        --  the end of this compilation for the benefit of
                        --  other compilation processes.

                        Add_To_File_Map (Get_File_Name.Uname, Fnam, Pname);
                        return Fnam;

                     --  If there are only two entries, they are those of the
                     --  default GNAT naming scheme. The file does not exist,
                     --  but there is no point doing the second search, because
                     --  we will end up with the same file name. Just return
                     --  the file name, or No_File if May_Fail is True.

                     elsif SFN_Patterns.Last = 2 then
                        if May_Fail then
                           return No_File;
                        else
                           return Fnam;
                        end if;

                     --  The file does not exist, but there may be other naming
                     --  scheme. Keep on searching.

                     else
                        Fnam := No_File;
                     end if;
                  end if;
               end if;

               Pent := Pent + 1;
            end loop;

            --  If search failed, and was for a subunit, repeat the search with
            --  Unit_Char_Search reset to 'b', since in the normal case we
            --  simply treat subunits as bodies.

            if Fnam = No_File and then Unit_Char_Search = 'u' then
               Unit_Char_Search := 'b';
               goto Repeat_Search;
            end if;

            --  Repeat entire search in No_File_Check mode if necessary

         end loop;

         --  Something is wrong if search fails completely, since the default
         --  entries should catch all possibilities at this stage.

         raise Program_Error;
      end;
   end Get_File_Name;

   --------------------
   -- Get_Unit_Index --
   --------------------

   function Get_Unit_Index (Uname : Unit_Name_Type) return Nat is
      N : constant Int := SFN_HTable.Get (Uname);
   begin
      if N /= No_Entry then
         return SFN_Table.Table (N).Index;
      else
         return 0;
      end if;
   end Get_Unit_Index;

   ----------------
   -- Initialize --
   ----------------

   procedure Initialize is
   begin
      SFN_Table.Init;
      SFN_Patterns.Init;

      --  Add default entries to SFN_Patterns.Table to represent the standard
      --  default GNAT rules for file name translation.

      SFN_Patterns.Append (New_Val =>
        (Pat => new String'("*.ads"),
         Typ => 's',
         Dot => new String'("-"),
         Cas => All_Lower_Case));

      SFN_Patterns.Append (New_Val =>
        (Pat => new String'("*.adb"),
         Typ => 'b',
         Dot => new String'("-"),
         Cas => All_Lower_Case));
   end Initialize;

   ----------
   -- Lock --
   ----------

   procedure Lock is
   begin
      SFN_Table.Locked := True;
      SFN_Table.Release;
   end Lock;

   -------------------
   -- Set_File_Name --
   -------------------

   procedure Set_File_Name
     (U     : Unit_Name_Type;
      F     : File_Name_Type;
      Index : Nat)
   is
   begin
      SFN_Table.Increment_Last;
      SFN_Table.Table (SFN_Table.Last) := (U, F, Index);
      SFN_HTable.Set (U, SFN_Table.Last);
   end Set_File_Name;

   ---------------------------
   -- Set_File_Name_Pattern --
   ---------------------------

   procedure Set_File_Name_Pattern
     (Pat : String_Ptr;
      Typ : Character;
      Dot : String_Ptr;
      Cas : Casing_Type)
   is
      L : constant Nat := SFN_Patterns.Last;

   begin
      SFN_Patterns.Increment_Last;

      --  Move up the last two entries (the default ones) and then put the new
      --  entry into the table just before them (we always have the default
      --  entries be the last ones).

      SFN_Patterns.Table (L + 1) := SFN_Patterns.Table (L);
      SFN_Patterns.Table (L)     := SFN_Patterns.Table (L - 1);
      SFN_Patterns.Table (L - 1) := (Pat, Typ, Dot, Cas);
   end Set_File_Name_Pattern;

   --------------
   -- SFN_Hash --
   --------------

   function SFN_Hash (F : Unit_Name_Type) return SFN_Header_Num is
   begin
      return SFN_Header_Num (Int (F) rem SFN_Header_Num'Range_Length);
   end SFN_Hash;

begin

   --  We call the initialization routine from the package body, so that
   --  Fname.Init only needs to be called explicitly to reinitialize.

   Fname.UF.Initialize;
end Fname.UF;<|MERGE_RESOLUTION|>--- conflicted
+++ resolved
@@ -412,8 +412,7 @@
                              (Name_Buffer,
                               Name_Len,
                               Integer (Maximum_File_Name_Length),
-                              Debug_Flag_4,
-                              OpenVMS_On_Target);
+                              Debug_Flag_4);
 
                            --  Replace extension
 
@@ -431,27 +430,7 @@
                            Name_Len,
                            Integer (Maximum_File_Name_Length),
                            Debug_Flag_4);
-<<<<<<< HEAD
                      end if;
-=======
-
-                        --  Replace extension
-
-                        Name_Buffer
-                          (Name_Len + 1 .. Name_Len + Ext'Length) := Ext;
-                        Name_Len := Name_Len + Ext'Length;
-                     end;
-
-                  --  Case of no extension present, straight krunch on the
-                  --  entire file name.
-
-                  else
-                     Krunch
-                       (Name_Buffer,
-                        Name_Len,
-                        Integer (Maximum_File_Name_Length),
-                        Debug_Flag_4);
->>>>>>> 4769e3e0
                   end if;
 
                   Fnam := Name_Find;
