------------------------------------------------------------------------------
--                                                                          --
--                         GNAT COMPILER COMPONENTS                         --
--                                                                          --
--                             G N A T B I N D                              --
--                                                                          --
--                                 B o d y                                  --
--                                                                          --
--          Copyright (C) 1992-2011, Free Software Foundation, Inc.         --
--                                                                          --
-- GNAT is free software;  you can  redistribute it  and/or modify it under --
-- terms of the  GNU General Public License as published  by the Free Soft- --
-- ware  Foundation;  either version 3,  or (at your option) any later ver- --
-- sion.  GNAT is distributed in the hope that it will be useful, but WITH- --
-- OUT ANY WARRANTY;  without even the  implied warranty of MERCHANTABILITY --
-- or FITNESS FOR A PARTICULAR PURPOSE.  See the GNU General Public License --
-- for  more details.  You should have  received  a copy of the GNU General --
-- Public License  distributed with GNAT; see file COPYING3.  If not, go to --
-- http://www.gnu.org/licenses for a complete copy of the license.          --
--                                                                          --
-- GNAT was originally developed  by the GNAT team at  New York University. --
-- Extensive contributions were provided by Ada Core Technologies Inc.      --
--                                                                          --
------------------------------------------------------------------------------

with ALI;      use ALI;
with ALI.Util; use ALI.Util;
with Bcheck;   use Bcheck;
with Binde;    use Binde;
with Binderr;  use Binderr;
with Bindgen;  use Bindgen;
with Bindusg;
with Butil;    use Butil;
with Casing;   use Casing;
with Csets;
with Debug;    use Debug;
with Fmap;
with Fname;    use Fname;
with Namet;    use Namet;
with Opt;      use Opt;
with Osint;    use Osint;
with Osint.B;  use Osint.B;
with Output;   use Output;
with Rident;   use Rident;
with Snames;
with Switch;   use Switch;
with Switch.B; use Switch.B;
with Table;
with Targparm; use Targparm;
with Types;    use Types;

with System.Case_Util; use System.Case_Util;
with System.OS_Lib;    use System.OS_Lib;

with Ada.Command_Line.Response_File; use Ada.Command_Line;

procedure Gnatbind is

   Total_Errors : Nat := 0;
   --  Counts total errors in all files

   Total_Warnings : Nat := 0;
   --  Total warnings in all files

   Main_Lib_File : File_Name_Type;
   --  Current main library file

   First_Main_Lib_File : File_Name_Type := No_File;
   --  The first library file, that should be a main subprogram if neither -n
   --  nor -z are used.

   Std_Lib_File : File_Name_Type;
   --  Standard library

   Text     : Text_Buffer_Ptr;
   Next_Arg : Positive;

   Output_File_Name_Seen : Boolean := False;
   Output_File_Name      : String_Ptr := new String'("");

   L_Switch_Seen : Boolean := False;

   Mapping_File : String_Ptr := null;

   package Closure_Sources is new Table.Table
     (Table_Component_Type => File_Name_Type,
      Table_Index_Type     => Natural,
      Table_Low_Bound      => 1,
      Table_Initial        => 10,
      Table_Increment      => 100,
      Table_Name           => "Gnatbind.Closure_Sources");
   --  Table to record the sources in the closure, to avoid duplications. Used
   --  only with switch -R.

   function Gnatbind_Supports_Auto_Init return Boolean;
   --  Indicates if automatic initialization of elaboration procedure
   --  through the constructor mechanism is possible on the platform.

   procedure List_Applicable_Restrictions;
   --  List restrictions that apply to this partition if option taken

   procedure Scan_Bind_Arg (Argv : String);
   --  Scan and process binder specific arguments. Argv is a single argument.
   --  All the one character arguments are still handled by Switch. This
   --  routine handles -aO -aI and -I-. The lower bound of Argv must be 1.

   function Is_Cross_Compiler return Boolean;
   --  Returns True iff this is a cross-compiler

   procedure Process_Unique_Dispatching_Policies;
   --  Generates the Unique_Dispatching_Policies table from the data in the
   --  Specific_Dispatching table.

   procedure Add_ALI_File_To_List;
   --  Adds the ALI in the Name_Buffer to the ALI list.

   ---------------------------------
   -- Gnatbind_Supports_Auto_Init --
   ---------------------------------

   function Gnatbind_Supports_Auto_Init return Boolean is
      function gnat_binder_supports_auto_init return Integer;
      pragma Import (C, gnat_binder_supports_auto_init,
                     "__gnat_binder_supports_auto_init");
   begin
      return gnat_binder_supports_auto_init /= 0;
   end Gnatbind_Supports_Auto_Init;

   -----------------------
   -- Is_Cross_Compiler --
   -----------------------

   function Is_Cross_Compiler return Boolean is
      Cross_Compiler : Integer;
      pragma Import (C, Cross_Compiler, "__gnat_is_cross_compiler");
   begin
      return Cross_Compiler = 1;
   end Is_Cross_Compiler;

   ----------------------------------
   -- List_Applicable_Restrictions --
   ----------------------------------

   procedure List_Applicable_Restrictions is

      --  Define those restrictions that should be output if the gnatbind
      --  -r switch is used. Not all restrictions are output for the reasons
      --  given below in the list, and this array is used to test whether
      --  the corresponding pragma should be listed. True means that it
      --  should not be listed.

      No_Restriction_List : constant array (All_Restrictions) of Boolean :=
        (No_Allocators_After_Elaboration => True,
         --  This involves run-time conditions not checkable at compile time

         No_Anonymous_Allocators         => True,
         --  Premature, since we have not implemented this yet

         No_Exception_Propagation        => True,
         --  Modifies code resulting in different exception semantics

         No_Exceptions                   => True,
         --  Has unexpected Suppress (All_Checks) effect

         No_Implicit_Conditionals        => True,
         --  This could modify and pessimize generated code

         No_Implicit_Dynamic_Code        => True,
         --  This could modify and pessimize generated code

         No_Implicit_Loops               => True,
         --  This could modify and pessimize generated code

         No_Recursion                    => True,
         --  Not checkable at compile time

         No_Reentrancy                   => True,
         --  Not checkable at compile time

         Max_Entry_Queue_Length           => True,
         --  Not checkable at compile time

         Max_Storage_At_Blocking         => True,
         --  Not checkable at compile time

         others                          => False);

      Additional_Restrictions_Listed : Boolean := False;
      --  Set True if we have listed header for restrictions

      function Restriction_Could_Be_Set (R : Restriction_Id) return Boolean;
      --  Returns True if the given restriction can be listed as an additional
      --  restriction that could be set.

      ------------------------------
      -- Restriction_Could_Be_Set --
      ------------------------------

      function Restriction_Could_Be_Set (R : Restriction_Id) return Boolean is
         CR : Restrictions_Info renames Cumulative_Restrictions;

      begin
         case R is

            --  Boolean restriction

            when All_Boolean_Restrictions =>

               --  The condition for listing a boolean restriction as an
               --  additional restriction that could be set is that it is
               --  not violated by any unit, and not already set.

               return CR.Violated (R) = False and then CR.Set (R) = False;

            --  Parameter restriction

            when All_Parameter_Restrictions =>

               --  If the restriction is violated and the level of violation is
               --  unknown, the restriction can definitely not be listed.

               if CR.Violated (R) and then CR.Unknown (R) then
                  return False;

               --  We can list the restriction if it is not set

               elsif not CR.Set (R) then
                  return True;

               --  We can list the restriction if is set to a greater value
               --  than the maximum value known for the violation.

               else
                  return CR.Value (R) > CR.Count (R);
               end if;

            --  No other values for R possible

            when others =>
               raise Program_Error;

         end case;
      end Restriction_Could_Be_Set;

   --  Start of processing for List_Applicable_Restrictions

   begin
      --  Loop through restrictions

      for R in All_Restrictions loop
         if not No_Restriction_List (R)
            and then Restriction_Could_Be_Set (R)
         then
            if not Additional_Restrictions_Listed then
               Write_Eol;
               Write_Line
                 ("The following additional restrictions may be" &
                  " applied to this partition:");
               Additional_Restrictions_Listed := True;
            end if;

            Write_Str ("pragma Restrictions (");

            declare
               S : constant String := Restriction_Id'Image (R);
            begin
               Name_Len := S'Length;
               Name_Buffer (1 .. Name_Len) := S;
            end;

            Set_Casing (Mixed_Case);
            Write_Str (Name_Buffer (1 .. Name_Len));

            if R in All_Parameter_Restrictions then
               Write_Str (" => ");
               Write_Int (Int (Cumulative_Restrictions.Count (R)));
            end if;

            Write_Str (");");
            Write_Eol;
         end if;
      end loop;
   end List_Applicable_Restrictions;

   -------------------
   -- Scan_Bind_Arg --
   -------------------

   procedure Scan_Bind_Arg (Argv : String) is
      pragma Assert (Argv'First = 1);

   begin
      --  Now scan arguments that are specific to the binder and are not
      --  handled by the common circuitry in Switch.

      if Opt.Output_File_Name_Present
        and then not Output_File_Name_Seen
      then
         Output_File_Name_Seen := True;

         if Argv'Length = 0
           or else (Argv'Length >= 1 and then Argv (1) = '-')
         then
            Fail ("output File_Name missing after -o");

         else
            Output_File_Name := new String'(Argv);
         end if;

      elsif Argv'Length >= 2 and then Argv (1) = '-' then

         --  -I-

         if Argv (2 .. Argv'Last) = "I-" then
            Opt.Look_In_Primary_Dir := False;

         --  -Idir

         elsif Argv (2) = 'I' then
            Add_Src_Search_Dir (Argv (3 .. Argv'Last));
            Add_Lib_Search_Dir (Argv (3 .. Argv'Last));

         --  -Ldir

         elsif Argv (2) = 'L' then
            if Argv'Length >= 3 then

               --  Remember that the -L switch was specified, so that if this
               --  is on OpenVMS, the export names are put in uppercase.
               --  This is not known before the target parameters are read.

               L_Switch_Seen := True;

               Opt.Bind_For_Library := True;
               Opt.Ada_Init_Name :=
                 new String'(Argv (3 .. Argv'Last) & Opt.Ada_Init_Suffix);
               Opt.Ada_Final_Name :=
                 new String'(Argv (3 .. Argv'Last) & Opt.Ada_Final_Suffix);
               Opt.Ada_Main_Name :=
                 new String'(Argv (3 .. Argv'Last) & Opt.Ada_Main_Name_Suffix);

               --  This option (-Lxxx) implies -n

               Opt.Bind_Main_Program := False;

            else
               Fail
                 ("Prefix of initialization and finalization " &
                  "procedure names missing in -L");
            end if;

         --  -Sin -Slo -Shi -Sxx -Sev

         elsif Argv'Length = 4
           and then Argv (2) = 'S'
         then
            declare
               C1 : Character := Argv (3);
               C2 : Character := Argv (4);

            begin
               --  Fold to upper case

               if C1 in 'a' .. 'z' then
                  C1 := Character'Val (Character'Pos (C1) - 32);
               end if;

               if C2 in 'a' .. 'z' then
                  C2 := Character'Val (Character'Pos (C2) - 32);
               end if;

               --  Test valid option and set mode accordingly

               if C1 = 'E' and then C2 = 'V' then
                  null;

               elsif C1 = 'I' and then C2 = 'N' then
                  null;

               elsif C1 = 'L' and then C2 = 'O' then
                  null;

               elsif C1 = 'H' and then C2 = 'I' then
                  null;

               elsif (C1 in '0' .. '9' or else C1 in 'A' .. 'F')
                       and then
                     (C2 in '0' .. '9' or else C2 in 'A' .. 'F')
               then
                  null;

               --  Invalid -S switch, let Switch give error, set default of IN

               else
                  Scan_Binder_Switches (Argv);
                  C1 := 'I';
                  C2 := 'N';
               end if;

               Initialize_Scalars_Mode1 := C1;
               Initialize_Scalars_Mode2 := C2;
            end;

         --  -aIdir

         elsif Argv'Length >= 3
           and then Argv (2 .. 3) = "aI"
         then
            Add_Src_Search_Dir (Argv (4 .. Argv'Last));

         --  -aOdir

         elsif Argv'Length >= 3
           and then Argv (2 .. 3) = "aO"
         then
            Add_Lib_Search_Dir (Argv (4 .. Argv'Last));

         --  -nostdlib

         elsif Argv (2 .. Argv'Last) = "nostdlib" then
            Opt.No_Stdlib := True;

         --  -nostdinc

         elsif Argv (2 .. Argv'Last) = "nostdinc" then
            Opt.No_Stdinc := True;

         --  -static

         elsif Argv (2 .. Argv'Last) = "static" then
            Opt.Shared_Libacton := False;

         --  -shared

         elsif Argv (2 .. Argv'Last) = "shared" then
            Opt.Shared_Libacton := True;

         --  -F=mapping_file

         elsif Argv'Length >= 4 and then Argv (2 .. 3) = "F=" then
            if Mapping_File /= null then
               Fail ("cannot specify several mapping files");
            end if;

            Mapping_File := new String'(Argv (4 .. Argv'Last));

         --  -Mname

         elsif Argv'Length >= 3 and then Argv (2) = 'M' then
            if not Is_Cross_Compiler then
               Write_Line
                 ("gnatbind: -M not expected to be used on native platforms");
            end if;

            Opt.Bind_Alternate_Main_Name := True;
            Opt.Alternate_Main_Name := new String'(Argv (3 .. Argv'Last));

         --  All other options are single character and are handled by
         --  Scan_Binder_Switches.

         else
            Scan_Binder_Switches (Argv);
         end if;

      --  Not a switch, so must be a file name (if non-empty)

      elsif Argv'Length /= 0 then
         if Argv'Length > 4
           and then Argv (Argv'Last - 3 .. Argv'Last) = ".ali"
         then
            Add_File (Argv);
         else
            Add_File (Argv & ".ali");
         end if;
      end if;
   end Scan_Bind_Arg;

   procedure Check_Version_And_Help is
     new Check_Version_And_Help_G (Bindusg.Display);

   -----------------------------------------
   -- Process_Unique_Dispatching_Policies --
   -----------------------------------------

   procedure Process_Unique_Dispatching_Policies is
      Policy     : Name_Id;
      Is_Present : Boolean;
   begin

      --  Add the Task_Dispatching_Policy if it exists. Otherwise it will be
      --  set to No_Name.
      Policy := Task_Dispatching_Policy;

      --  We add FIFO_Within_Priorities since it is the default case
      --  if the programmer does not specify a policy for every priority or
      --  if they do not specify any priority. It is also done since we need to
      --  know which ALIs we need before we carry out the consistency checks,
      --  which is required before we can start using the priority ranges
      --  given by Specific_Dispatching table.

      if Policy = No_Name then
         Name_Buffer (1 .. 22) := "fifo_within_priorities";
         Name_Len              := 22;
         Policy                := Name_Find;
      end if;

      Unique_Dispatching_Policies.Append (Policy);

      --  Loop through the Specific_Dispatching table and add each new unique
      --  policy to the Unique_Dispatching_Policies table.

      for J in Specific_Dispatching.First .. Specific_Dispatching.Last loop
         Is_Present := False;
         Policy := Specific_Dispatching.Table (J).Dispatching_Policy;
         for K in Unique_Dispatching_Policies.First ..
                   Unique_Dispatching_Policies.Last loop
            if Policy = Unique_Dispatching_Policies.Table (K) then
               Is_Present := True;
            end if;
         end loop;

         if not Is_Present then
            Unique_Dispatching_Policies.Append (Policy);
         end if;
      end loop;
   end Process_Unique_Dispatching_Policies;

   --------------------------
   -- Add_ALI_File_To_List --
   --------------------------

   procedure Add_ALI_File_To_List is
      Id : ALI_Id;
      pragma Warnings (Off, Id);
   begin
      Std_Lib_File := Name_Find;
      Text := Read_Library_Info (Std_Lib_File, True);
      Id :=
        Scan_ALI
          (F             => Std_Lib_File,
           T             => Text,
           Ignore_ED     => False,
           Err           => False,
           Ignore_Errors => Debug_Flag_I);
      Free (Text);
   end Add_ALI_File_To_List;

--  Start of processing for Gnatbind

begin
<<<<<<< HEAD

   --  Set default for Shared_Libacton option
=======
   --  Set default for Shared_Libgnat option
>>>>>>> 7226df1d

   declare
      Shared_Libacton_Default : Character;
      pragma Import
        (C, Shared_Libacton_Default, "__gnat_shared_libacton_default");

      SHARED : constant Character := 'H';
      STATIC : constant Character := 'T';

   begin
      pragma Assert
        (Shared_Libacton_Default = SHARED
         or else
        Shared_Libacton_Default = STATIC);
      Shared_Libacton := (Shared_Libacton_Default = SHARED);
   end;

   --  Scan the switches and arguments

   --  First, scan to detect --version and/or --help

   Check_Version_And_Help ("GNATBIND", "1995");

   --  Use low level argument routines to avoid dragging in the secondary stack

   Next_Arg := 1;
   Scan_Args : while Next_Arg < Arg_Count loop
      declare
         Next_Argv : String (1 .. Len_Arg (Next_Arg));
      begin
         Fill_Arg (Next_Argv'Address, Next_Arg);

         if Next_Argv'Length > 0 then
            if Next_Argv (1) = '@' then
               if Next_Argv'Length > 1 then
                  declare
                     Arguments : constant Argument_List :=
                                   Response_File.Arguments_From
                                     (Response_File_Name        =>
                                        Next_Argv (2 .. Next_Argv'Last),
                                      Recursive                 => True,
                                      Ignore_Non_Existing_Files => True);
                  begin
                     for J in Arguments'Range loop
                        Scan_Bind_Arg (Arguments (J).all);
                     end loop;
                  end;
               end if;

            else
               Scan_Bind_Arg (Next_Argv);
            end if;
         end if;
      end;

      Next_Arg := Next_Arg + 1;
   end loop Scan_Args;

   if Use_Pragma_Linker_Constructor then
      if Bind_Main_Program then
         Fail ("switch -a must be used in conjunction with -n or -Lxxx");

      elsif not Gnatbind_Supports_Auto_Init then
         Fail ("automatic initialisation of elaboration " &
               "not supported on this platform");
      end if;
   end if;

   --  Test for trailing -o switch

   if Opt.Output_File_Name_Present
     and then not Output_File_Name_Seen
   then
      Fail ("output file name missing after -o");
   end if;

   --  Output usage if requested

   if Usage_Requested then
      Bindusg.Display;
   end if;

   --  Check that the Ada binder file specified has extension .adb and that
   --  the C binder file has extension .c

   if Opt.Output_File_Name_Present
     and then Output_File_Name_Seen
   then
      Check_Extensions : declare
         Length : constant Natural := Output_File_Name'Length;
         Last   : constant Natural := Output_File_Name'Last;
      begin
         if Length <= 4
           or else Output_File_Name (Last - 3 .. Last) /= ".adb"
         then
            Fail ("output file name should have .adb extension");
         end if;
      end Check_Extensions;
   end if;

   Osint.Add_Default_Search_Dirs;

   --  Carry out package initializations. These are initializations which
   --  might logically be performed at elaboration time, and we decide to be
   --  consistent. Like elaboration, the order in which these calls are made
   --  is in some cases important.

   Csets.Initialize;
   Snames.Initialize;

   --  Acquire target parameters

   Targparm.Get_Target_Parameters;

   --  Initialize Cumulative_Restrictions with the restrictions on the target
   --  scanned from the system.ads file. Then as we read ALI files, we will
   --  accumulate additional restrictions specified in other files.

   Cumulative_Restrictions := Targparm.Restrictions_On_Target;

   --  On OpenVMS, when -L is used, all external names used in pragmas Export
   --  are in upper case. The reason is that on OpenVMS, the macro-assembler
   --  MACASM-32, used to build Stand-Alone Libraries, only understands
   --  uppercase.

   if L_Switch_Seen and then OpenVMS_On_Target then
      To_Upper (Opt.Ada_Init_Name.all);
      To_Upper (Opt.Ada_Final_Name.all);
      To_Upper (Opt.Ada_Main_Name.all);
   end if;

   --  Acquire configurable run-time mode

   if Configurable_Run_Time_On_Target then
      Configurable_Run_Time_Mode := True;
   end if;

   --  Output copyright notice if in verbose mode

   if Verbose_Mode then
      Write_Eol;
      Display_Version ("GNATBIND", "1995");
   end if;

   --  Output usage information if no files

   if not More_Lib_Files then
      Bindusg.Display;
      Exit_Program (E_Fatal);
   end if;

   --  If a mapping file was specified, initialize the file mapping

   if Mapping_File /= null then
      Fmap.Initialize (Mapping_File.all);
   end if;

   --  The block here is to catch the Unrecoverable_Error exception in the
   --  case where we exceed the maximum number of permissible errors or some
   --  other unrecoverable error occurs.

   begin
      --  Initialize binder packages

      Initialize_Binderr;
      Initialize_ALI;
      Initialize_ALI_Source;

      if Verbose_Mode then
         Write_Eol;
      end if;

      --  Input ALI files

      while More_Lib_Files loop
         Main_Lib_File := Next_Main_Lib_File;

         if First_Main_Lib_File = No_File then
            First_Main_Lib_File := Main_Lib_File;
         end if;

         if Verbose_Mode then
            if Check_Only then
               Write_Str ("Checking: ");
            else
               Write_Str ("Binding: ");
            end if;

            Write_Name (Main_Lib_File);
            Write_Eol;
         end if;

         Text := Read_Library_Info (Main_Lib_File, True);

         declare
            Id : ALI_Id;
            pragma Warnings (Off, Id);

         begin
            Id := Scan_ALI
                    (F                => Main_Lib_File,
                     T                => Text,
                     Ignore_ED        => False,
                     Err              => False,
                     Ignore_Errors    => Debug_Flag_I,
                     Directly_Scanned => True);
         end;

         Free (Text);
      end loop;

      --  No_Run_Time mode

      if No_Run_Time_Mode then

         --  Set standard configuration parameters

         Suppress_Standard_Library_On_Target := True;
         Configurable_Run_Time_Mode          := True;
      end if;

      --  For main ALI files, even if they are interfaces, we get their
      --  dependencies. To be sure, we reset the Interface flag for all main
      --  ALI files.

      for Index in ALIs.First .. ALIs.Last loop
         ALIs.Table (Index).SAL_Interface := False;
      end loop;

      --  Add System.Standard_Library to list to ensure that these files are
      --  included in the bind, even if not directly referenced from Ada code
      --  This is suppressed if the appropriate targparm switch is set.

      if not Suppress_Standard_Library_On_Target then
         Name_Buffer (1 .. 12) := "s-stalib.ali";
         Name_Len := 12;
         Std_Lib_File := Name_Find;
         Text := Read_Library_Info (Std_Lib_File, True);

         declare
            Id : ALI_Id;
            pragma Warnings (Off, Id);

         begin
            Id :=
              Scan_ALI
                (F             => Std_Lib_File,
                 T             => Text,
                 Ignore_ED     => False,
                 Err           => False,
                 Ignore_Errors => Debug_Flag_I);
         end;

         Free (Text);
      end if;

      --  Add Oak.Core to the ALI list to ensure that it is loaded as it
      --  is not called by the user.

      Name_Buffer (1 .. 12) := "oak-core.ali";
      Name_Len              := 12;
      Add_ALI_File_To_List;

      --  We need to add Acton.Scheduler_Agent and its decendents to the ALI
      --  list as the scheduler agents are created and inserted into the kernel
      --  run-time in the generated binder file and are not referenced at all
      --  in the user's program or within the rest of Acton. Thus we need to
      --  add them here.

      Add_Scheduler_Agent_ALIs : declare
         Base_ALI_Str : constant String := "acton-scheduler_agent";
         Base_ALI_Str_Length : constant := 21;
      begin
         Name_Buffer (1 .. Base_ALI_Str_Length) := Base_ALI_Str;
         Name_Len := Base_ALI_Str_Length;
         Add_Str_To_Name_Buffer (".ali");
         Add_ALI_File_To_List;

         Process_Unique_Dispatching_Policies;

         for J in Unique_Dispatching_Policies.First ..
                    Unique_Dispatching_Policies.Last loop
            Name_Buffer (1 .. Base_ALI_Str_Length) := Base_ALI_Str;
            Name_Len := Base_ALI_Str_Length;
            Add_Char_To_Name_Buffer ('-');
            Add_Str_To_Name_Buffer
              (Get_Name_String (Unique_Dispatching_Policies.Table (J)));
            Add_Str_To_Name_Buffer (".ali");
            Add_ALI_File_To_List;
         end loop;
      end Add_Scheduler_Agent_ALIs;

      --  Load ALIs for all dependent units

      for Index in ALIs.First .. ALIs.Last loop
         Read_Withed_ALIs (Index);
      end loop;

      --  Quit if some file needs compiling

      if No_Object_Specified then
         raise Unrecoverable_Error;
      end if;

      --  Output list of ALI files in closure

      if Output_ALI_List then
         if ALI_List_Filename /= null then
            Set_List_File (ALI_List_Filename.all);
         end if;

         for Index in ALIs.First .. ALIs.Last loop
            declare
               Full_Afile : constant File_Name_Type :=
                              Find_File (ALIs.Table (Index).Afile, Library);
            begin
               Write_Name (Full_Afile);
               Write_Eol;
            end;
         end loop;

         if ALI_List_Filename /= null then
            Close_List_File;
         end if;
      end if;

      --  Build source file table from the ALI files we have read in

      Set_Source_Table;

      --  If there is main program to bind, set Main_Lib_File to the first
      --  library file, and the name from which to derive the binder generate
      --  file to the first ALI file.

      if Bind_Main_Program then
         Main_Lib_File := First_Main_Lib_File;
         Set_Current_File_Name_Index (To => 1);
      end if;

      --  Check that main library file is a suitable main program

      if Bind_Main_Program
        and then ALIs.Table (ALIs.First).Main_Program = None
        and then not No_Main_Subprogram
      then
         Get_Name_String
           (Units.Table (ALIs.Table (ALIs.First).First_Unit).Uname);

         declare
            Unit_Name : String := Name_Buffer (1 .. Name_Len - 2);
         begin
            To_Mixed (Unit_Name);
            Get_Name_String (ALIs.Table (ALIs.First).Sfile);
            Add_Str_To_Name_Buffer (":1: ");
            Add_Str_To_Name_Buffer (Unit_Name);
            Add_Str_To_Name_Buffer (" cannot be used as a main program");
            Write_Line (Name_Buffer (1 .. Name_Len));
            Errors_Detected := Errors_Detected + 1;
         end;
      end if;

      --  Perform consistency and correctness checks

      Check_Duplicated_Subunits;
      Check_Versions;
      Check_Consistency;
      Check_Configuration_Consistency;

      --  List restrictions that could be applied to this partition

      if List_Restrictions then
         List_Applicable_Restrictions;
      end if;

      --  Complete bind if no errors

      if Errors_Detected = 0 then
         Find_Elab_Order;

         if Errors_Detected = 0 then
            --  Display elaboration order if -l was specified

            if Elab_Order_Output then
               if not Zero_Formatting then
                  Write_Eol;
                  Write_Str ("ELABORATION ORDER");
                  Write_Eol;
               end if;

               for J in Elab_Order.First .. Elab_Order.Last loop
                  if not Units.Table (Elab_Order.Table (J)).SAL_Interface then
                     if not Zero_Formatting then
                        Write_Str ("   ");
                     end if;

                     Write_Unit_Name
                       (Units.Table (Elab_Order.Table (J)).Uname);
                     Write_Eol;
                  end if;
               end loop;

               if not Zero_Formatting then
                  Write_Eol;
               end if;
            end if;

            if not Check_Only then
               Gen_Output_File (Output_File_Name.all);
            end if;

            --  Display list of sources in the closure (except predefined
            --  sources) if -R was used.

            if List_Closure then
               List_Closure_Display : declare
                  Source : File_Name_Type;

                  function Put_In_Sources (S : File_Name_Type) return Boolean;
                  --  Check if S is already in table Sources and put in Sources
                  --  if it is not. Return False if the source is already in
                  --  Sources, and True if it is added.

                  --------------------
                  -- Put_In_Sources --
                  --------------------

                  function Put_In_Sources
                    (S : File_Name_Type) return Boolean is
                  begin
                     for J in 1 .. Closure_Sources.Last loop
                        if Closure_Sources.Table (J) = S then
                           return False;
                        end if;
                     end loop;

                     Closure_Sources.Append (S);
                     return True;
                  end Put_In_Sources;

               --  Start of processing for List_Closure_Display

               begin
                  Closure_Sources.Init;

                  if not Zero_Formatting then
                     Write_Eol;
                     Write_Str ("REFERENCED SOURCES");
                     Write_Eol;
                  end if;

                  for J in reverse Elab_Order.First .. Elab_Order.Last loop
                     Source := Units.Table (Elab_Order.Table (J)).Sfile;

                     --  Do not include the sources of the runtime and do not
                     --  include the same source several times.

                     if Put_In_Sources (Source)
                       and then not Is_Internal_File_Name (Source)
                     then
                        if not Zero_Formatting then
                           Write_Str ("   ");
                        end if;

                        Write_Str (Get_Name_String (Source));
                        Write_Eol;
                     end if;
                  end loop;

                  --  Subunits do not appear in the elaboration table because
                  --  they are subsumed by their parent units, but we need to
                  --  list them for other tools. For now they are listed after
                  --  other files, rather than right after their parent, since
                  --  there is no easy link between the elaboration table and
                  --  the ALIs table ??? As subunits may appear repeatedly in
                  --  the list, if the parent unit appears in the context of
                  --  several units in the closure, duplicates are suppressed.

                  for J in Sdep.First .. Sdep.Last loop
                     Source := Sdep.Table (J).Sfile;

                     if Sdep.Table (J).Subunit_Name /= No_Name
                       and then Put_In_Sources (Source)
                       and then not Is_Internal_File_Name (Source)
                     then
                        if not Zero_Formatting then
                           Write_Str ("   ");
                        end if;

                        Write_Str (Get_Name_String (Source));
                        Write_Eol;
                     end if;
                  end loop;

                  if not Zero_Formatting then
                     Write_Eol;
                  end if;
               end List_Closure_Display;
            end if;
         end if;
      end if;

      Total_Errors := Total_Errors + Errors_Detected;
      Total_Warnings := Total_Warnings + Warnings_Detected;

   exception
      when Unrecoverable_Error =>
         Total_Errors := Total_Errors + Errors_Detected;
         Total_Warnings := Total_Warnings + Warnings_Detected;
   end;

   --  All done. Set proper exit status

   Finalize_Binderr;
   Namet.Finalize;

   if Total_Errors > 0 then
      Exit_Program (E_Errors);

   elsif Total_Warnings > 0 then
      Exit_Program (E_Warnings);

   else
      --  Do not call Exit_Program (E_Success), so that finalization occurs
      --  normally.

      null;
   end if;
end Gnatbind;<|MERGE_RESOLUTION|>--- conflicted
+++ resolved
@@ -548,12 +548,7 @@
 --  Start of processing for Gnatbind
 
 begin
-<<<<<<< HEAD
-
    --  Set default for Shared_Libacton option
-=======
-   --  Set default for Shared_Libgnat option
->>>>>>> 7226df1d
 
    declare
       Shared_Libacton_Default : Character;
