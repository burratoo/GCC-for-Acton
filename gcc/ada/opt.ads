--- conflicted
+++ resolved
@@ -1470,9 +1470,6 @@
    --  Get_Targ and Set_Targ for full details) using the name given by
    --  this switch. Set to non-null file name by use of the -gnatet switch.
 
-<<<<<<< HEAD
-   Task_Dispatching_Policy : Namet.Name_Id := Namet.No_Name;
-=======
    type Origin_Of_Target is (Unknown, Default, Specified);
 
    Target_Origin : Origin_Of_Target := Unknown;
@@ -1483,8 +1480,7 @@
    --  GPRBUILD
    --  Indicates the value of attribute Target in project files
 
-   Task_Dispatching_Policy : Character := ' ';
->>>>>>> 7529f4d0
+   Task_Dispatching_Policy : Namet.Name_Id := Namet.No_Name;
    --  GNAT, GNATBIND
    --  Set to No_Name for the default case (no task dispatching policy
    --  specified). Reset to the Name_Id of task dispatching policy name
