--- conflicted
+++ resolved
@@ -1389,22 +1389,6 @@
    --  initialized by Osint.Initialize, and further initialized by the
    --  Adjust_Global_Switches flag in Gnat1drv.
 
-<<<<<<< HEAD
-   Suppress_Back_Annotation : Boolean := False;
-   --  GNAT
-   --  This flag is set True if back annotation of representation information
-   --  is to be suppressed. This is set if neither -gnatt or -gnatR0-3 is set.
-   --  This avoids unnecessary time being spent on back annotation.
-=======
-   Table_Factor : Int := 1;
-   --  GNAT
-   --  Factor by which all initial table sizes set in Alloc are multiplied.
-   --  Used in Table to calculate initial table sizes (the initial table size
-   --  is the value in Alloc, used as the Table_Initial parameter value,
-   --  multiplied by the factor given here. The default value is used if no
-   --  -gnatT switch appears.
->>>>>>> 760e63ca
-
    Tagged_Type_Expansion : Boolean := True;
    --  GNAT
    --  Set True if tagged types and interfaces should be expanded by the
