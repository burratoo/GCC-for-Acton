--- conflicted
+++ resolved
@@ -1330,9 +1330,6 @@
    --  types and dispatching calls, assuming the underlying target supports
    --  it (e.g. in the JVM case).
 
-<<<<<<< HEAD
-   Task_Dispatching_Policy : Namet.Name_Id := Namet.No_Name;
-=======
    Target_Dependent_Info_Read_Name : String_Ptr := null;
    --  GNAT
    --  Set non-null to override the normal processing in Get_Targ and set the
@@ -1347,8 +1344,7 @@
    --  Get_Targ and Set_Targ for full details) using the name given by
    --  this switch. Set to non-null file name by use of the -gnatet switch.
 
-   Task_Dispatching_Policy : Character := ' ';
->>>>>>> 158179a6
+   Task_Dispatching_Policy : Namet.Name_Id := Namet.No_Name;
    --  GNAT, GNATBIND
    --  Set to No_Name for the default case (no task dispatching policy
    --  specified). Reset to the Name_Id of task dispatching policy name
