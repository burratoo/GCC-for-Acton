--- conflicted
+++ resolved
@@ -358,14 +358,9 @@
 
          if List_Representation_Info_Mechanisms
            and then (Is_Subprogram (Ent)
-<<<<<<< HEAD
-                       or else Ekind (Ent) = E_Entry
-                       or else Ekind (Ent) = E_Entry_Family
-                       or else Ekind (Ent) = E_Action)
-=======
                       or else Ekind (Ent) = E_Entry
-                      or else Ekind (Ent) = E_Entry_Family)
->>>>>>> 5a9bdbcd
+                      or else Ekind (Ent) = E_Entry_Family
+                      or else Ekind (Ent) = E_Action)
          then
             Need_Blank_Line := True;
             List_Mechanisms (Ent);
@@ -386,17 +381,6 @@
                               and then Present (Full_View (E))))
               or else Debug_Flag_AA
             then
-<<<<<<< HEAD
-               if Is_Subprogram (E)
-                       or else
-                     Ekind (E) = E_Action
-                       or else
-                     Ekind (E) = E_Entry
-                       or else
-                     Ekind (E) = E_Entry_Family
-                       or else
-                     Ekind (E) = E_Subprogram_Type
-=======
                if Is_Subprogram (E) then
                   List_Linker_Section (E);
 
@@ -406,8 +390,8 @@
 
                elsif Ekind_In (E, E_Entry,
                                   E_Entry_Family,
-                                  E_Subprogram_Type)
->>>>>>> 5a9bdbcd
+                                  E_Subprogram_Type,
+                                  E_Action)
                then
                   if List_Representation_Info_Mechanisms then
                      List_Mechanisms (E);
@@ -456,30 +440,14 @@
 
                --  Recurse into bodies
 
-<<<<<<< HEAD
-               elsif Ekind (E) = E_Protected_Type
-                       or else
-                     Ekind (E) = E_Task_Type
-                       or else
-                     Ekind (E) = E_Subprogram_Body
-                       or else
-                     Ekind (E) = E_Package_Body
-                       or else
-                     Ekind (E) = E_Task_Body
-                       or else
-                     Ekind (E) = E_Protected_Body
-                       or else
-                     Ekind (E) = E_Atomic_Body
-                       or else
-                     Ekind (E) = E_Atomic_Type
-=======
                elsif Ekind_In (E, E_Protected_Type,
                                   E_Task_Type,
                                   E_Subprogram_Body,
                                   E_Package_Body,
                                   E_Task_Body,
-                                  E_Protected_Body)
->>>>>>> 5a9bdbcd
+                                  E_Protected_Body,
+                                  E_Atomic_Body,
+                                  E_Atomic_Type)
                then
                   List_Entities (E, Bytes_Big_Endian);
 
