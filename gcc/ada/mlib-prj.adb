------------------------------------------------------------------------------
--                                                                          --
--                         GNAT COMPILER COMPONENTS                         --
--                                                                          --
--                            M L I B . P R J                               --
--                                                                          --
--                                 B o d y                                  --
--                                                                          --
--                     Copyright (C) 2001-2014, AdaCore                     --
--                                                                          --
-- GNAT is free software;  you can  redistribute it  and/or modify it under --
-- terms of the  GNU General Public License as published  by the Free Soft- --
-- ware  Foundation;  either version 3,  or (at your option) any later ver- --
-- sion.  GNAT is distributed in the hope that it will be useful, but WITH- --
-- OUT ANY WARRANTY;  without even the  implied warranty of MERCHANTABILITY --
-- or FITNESS FOR A PARTICULAR PURPOSE.  See the GNU General Public License --
-- for  more details.  You should have  received  a copy of the GNU General --
-- Public License  distributed with GNAT; see file COPYING3.  If not, go to --
-- http://www.gnu.org/licenses for a complete copy of the license.          --
--                                                                          --
-- GNAT was originally developed  by the GNAT team at  New York University. --
-- Extensive contributions were provided by Ada Core Technologies Inc.      --
--                                                                          --
------------------------------------------------------------------------------

with ALI;      use ALI;
with Gnatvsn;  use Gnatvsn;
with Makeutl;  use Makeutl;
with MLib.Fil; use MLib.Fil;
with MLib.Tgt; use MLib.Tgt;
with MLib.Utl; use MLib.Utl;
with Opt;
with Output;   use Output;
with Prj.Com;  use Prj.Com;
with Prj.Env;  use Prj.Env;
with Prj.Util; use Prj.Util;
with Sinput.P;
with Snames;   use Snames;
with Switch;   use Switch;
with Table;
with Tempdir;
with Types;    use Types;

with Ada.Characters.Handling;

with GNAT.Directory_Operations; use GNAT.Directory_Operations;
with GNAT.HTable;
with Interfaces.C_Streams;      use Interfaces.C_Streams;
with System;                    use System;
with System.Case_Util;          use System.Case_Util;

package body MLib.Prj is

   Prj_Add_Obj_Files : Types.Int;
   pragma Import (C, Prj_Add_Obj_Files, "__gnat_prj_add_obj_files");
   Add_Object_Files : constant Boolean := Prj_Add_Obj_Files /= 0;
   --  Indicates if object files in pragmas Linker_Options (found in the
   --  binder generated file) should be taken when linking a stand-alone
   --  library. False for Windows, True for other platforms.

   ALI_Suffix : constant String := ".ali";

   B_Start : constant String := "b~";
   --  Prefix of bind file

   S_Osinte_Ads : File_Name_Type := No_File;
   --  Name_Id for "s-osinte.ads"

   S_Dec_Ads : File_Name_Type := No_File;
   --  Name_Id for "dec.ads"

   Arguments : String_List_Access := No_Argument;
   --  Used to accumulate arguments for the invocation of gnatbind and of the
   --  compiler. Also used to collect the interface ALI when copying the ALI
   --  files to the library directory.

   Argument_Number : Natural := 0;
   --  Index of the last argument in Arguments

   Initial_Argument_Max : constant := 10;
   --  Where does the magic constant 10 come from???

   No_Main_String        : aliased String         := "-n";
   No_Main               : constant String_Access := No_Main_String'Access;

   Output_Switch_String  : aliased String         := "-o";
   Output_Switch         : constant String_Access :=
                             Output_Switch_String'Access;

   Compile_Switch_String : aliased String         := "-c";
   Compile_Switch        : constant String_Access :=
                             Compile_Switch_String'Access;

   No_Warning_String     : aliased String         := "-gnatws";
   No_Warning            : constant String_Access := No_Warning_String'Access;

   Auto_Initialize : constant String := "-a";

   --  List of objects to put inside the library

   Object_Files : Argument_List_Access;

   package Objects is new Table.Table
     (Table_Name           => "Mlib.Prj.Objects",
      Table_Component_Type => String_Access,
      Table_Index_Type     => Natural,
      Table_Low_Bound      => 1,
      Table_Initial        => 50,
      Table_Increment      => 100);

   package Objects_Htable is new GNAT.HTable.Simple_HTable
     (Header_Num => Header_Num,
      Element    => Boolean,
      No_Element => False,
      Key        => Name_Id,
      Hash       => Hash,
      Equal      => "=");

   --  List of ALI files

   Ali_Files : Argument_List_Access;

   package ALIs is new Table.Table
     (Table_Name           => "Mlib.Prj.Alis",
      Table_Component_Type => String_Access,
      Table_Index_Type     => Natural,
      Table_Low_Bound      => 1,
      Table_Initial        => 50,
      Table_Increment      => 100);

   --  List of options set in the command line

   Options : Argument_List_Access;

   package Opts is new Table.Table
     (Table_Name           => "Mlib.Prj.Opts",
      Table_Component_Type => String_Access,
      Table_Index_Type     => Natural,
      Table_Low_Bound      => 1,
      Table_Initial        => 5,
      Table_Increment      => 100);

   --  All the ALI file in the library

   package Library_ALIs is new GNAT.HTable.Simple_HTable
     (Header_Num => Header_Num,
      Element    => Boolean,
      No_Element => False,
      Key        => File_Name_Type,
      Hash       => Hash,
      Equal      => "=");

   --  The ALI files in the interface sets

   package Interface_ALIs is new GNAT.HTable.Simple_HTable
     (Header_Num => Header_Num,
      Element    => Boolean,
      No_Element => False,
      Key        => File_Name_Type,
      Hash       => Hash,
      Equal      => "=");

   --  The ALI files that have been processed to check if the corresponding
   --  library unit is in the interface set.

   package Processed_ALIs is new GNAT.HTable.Simple_HTable
     (Header_Num => Header_Num,
      Element    => Boolean,
      No_Element => False,
      Key        => File_Name_Type,
      Hash       => Hash,
      Equal      => "=");

   --  The projects imported directly or indirectly

   package Processed_Projects is new GNAT.HTable.Simple_HTable
     (Header_Num => Header_Num,
      Element    => Boolean,
      No_Element => False,
      Key        => Name_Id,
      Hash       => Hash,
      Equal      => "=");

   --  The library projects imported directly or indirectly

   package Library_Projs is new Table.Table (
     Table_Component_Type => Project_Id,
     Table_Index_Type     => Integer,
     Table_Low_Bound      => 1,
     Table_Initial        => 10,
     Table_Increment      => 10,
     Table_Name           => "Make.Library_Projs");

   type Build_Mode_State is (None, Static, Dynamic, Relocatable);

   procedure Add_Argument (S : String);
   --  Add one argument to Arguments array, if array is full, double its size

   function ALI_File_Name (Source : String) return String;
   --  Return the ALI file name corresponding to a source

   procedure Check (Filename : String);
   --  Check if filename is a regular file. Fail if it is not

   procedure Check_Context;
   --  Check each object files in table Object_Files
   --  Fail if any of them is not a regular file

   procedure Copy_Interface_Sources
     (For_Project : Project_Id;
      In_Tree     : Project_Tree_Ref;
      Interfaces  : Argument_List;
      To_Dir      : Path_Name_Type);
   --  Copy the interface sources of a SAL to directory To_Dir

   procedure Display (Executable : String);
   --  Display invocation of gnatbind and of the compiler with the arguments
   --  in Arguments, except when Quiet_Output is True.

   function Index (S, Pattern : String) return Natural;
   --  Return the last occurrence of Pattern in S, or 0 if none

   procedure Process_Binder_File (Name : String);
   --  For Stand-Alone libraries, get the Linker Options in the binder
   --  generated file.

   procedure Reset_Tables;
   --  Make sure that all the above tables are empty
   --  (Objects, Ali_Files, Options).

   function SALs_Use_Constructors return Boolean;
   --  Indicate if Stand-Alone Libraries are automatically initialized using
   --  the constructor mechanism.

   ------------------
   -- Add_Argument --
   ------------------

   procedure Add_Argument (S : String) is
   begin
      if Argument_Number = Arguments'Last then
         declare
            New_Args : constant String_List_Access :=
              new String_List (1 .. 2 * Arguments'Last);

         begin
            --  Copy the String_Accesses and set them to null in Arguments
            --  so that they will not be deallocated by the call to
            --  Free (Arguments).

            New_Args (Arguments'Range) := Arguments.all;
            Arguments.all := (others => null);
            Free (Arguments);
            Arguments := New_Args;
         end;
      end if;

      Argument_Number := Argument_Number + 1;
      Arguments (Argument_Number) := new String'(S);
   end Add_Argument;

   -------------------
   -- ALI_File_Name --
   -------------------

   function ALI_File_Name (Source : String) return String is
   begin
      --  If the source name has an extension, then replace it with
      --  the ALI suffix.

      for Index in reverse Source'First + 1 .. Source'Last loop
         if Source (Index) = '.' then
            return Source (Source'First .. Index - 1) & ALI_Suffix;
         end if;
      end loop;

      --  If there is no dot, or if it is the first character, just add the
      --  ALI suffix.

      return Source & ALI_Suffix;
   end ALI_File_Name;

   -------------------
   -- Build_Library --
   -------------------

   procedure Build_Library
     (For_Project   : Project_Id;
      In_Tree       : Project_Tree_Ref;
      Gnatbind      : String;
      Gnatbind_Path : String_Access;
      Gcc           : String;
      Gcc_Path      : String_Access;
      Bind          : Boolean := True;
      Link          : Boolean := True)
   is
      Maximum_Size : Integer;
      pragma Import (C, Maximum_Size, "__gnat_link_max");
      --  Maximum number of bytes to put in an invocation of gnatbind

      Size : Integer;
      --  The number of bytes for the invocation of gnatbind

      Warning_For_Library : Boolean := False;
      --  Set True for first warning for a unit missing from the interface set

      Current_Proj : Project_Id;

      Libgnarl_Needed   : Yes_No_Unknown := For_Project.Libgnarl_Needed;
      --  Set True if library needs to be linked with libgnarl

      Object_Directory_Path : constant String :=
                                Get_Name_String
                                  (For_Project.Object_Directory.Display_Name);

      Standalone   : constant Boolean := For_Project.Standalone_Library /= No;

      Project_Name : constant String := Get_Name_String (For_Project.Name);

      Current_Dir  : constant String := Get_Current_Dir;

      Lib_Filename : String_Access;
      Lib_Dirpath  : String_Access;
      Lib_Version  : String_Access := new String'("");

      The_Build_Mode : Build_Mode_State := None;

      Success : Boolean := False;

      Library_Options : Variable_Value := Nil_Variable_Value;

      Driver_Name : Name_Id := No_Name;

      In_Main_Object_Directory : Boolean := True;

      Foreign_Sources : Boolean;

      Rpath : String_Access := null;
      --  Allocated only if Path Option is supported

      Rpath_Last : Natural := 0;
      --  Index of last valid character of Rpath

      Initial_Rpath_Length : constant := 200;
      --  Initial size of Rpath, when first allocated

      Path_Option : String_Access := Linker_Library_Path_Option;
      --  If null, Path Option is not supported. Not a constant so that it can
      --  be deallocated.

      First_ALI : File_Name_Type := No_File;
      --  Store the ALI file name of a source of the library (the first found)

      procedure Add_ALI_For (Source : File_Name_Type);
      --  Add name of the ALI file corresponding to Source to the Arguments

      procedure Add_Rpath (Path : String);
      --  Add a path name to Rpath

      function Check_Project (P : Project_Id) return Boolean;
      --  Returns True if P is For_Project or a project extended by For_Project

      procedure Check_Libs (ALI_File : String; Main_Project : Boolean);
      --  Set Libgnarl_Needed if the ALI_File indicates that there is a need
      --  to link with -lgnarl (this is the case when there is a dependency
      --  on s-osinte.ads).

      procedure Process (The_ALI : File_Name_Type);
      --  Check if the closure of a library unit which is or should be in the
      --  interface set is also in the interface set. Issue a warning for each
      --  missing library unit.

      procedure Process_Imported_Libraries;
      --  Add the -L and -l switches for the imported Library Project Files,
      --  and, if Path Option is supported, the library directory path names
      --  to Rpath.

      -----------------
      -- Add_ALI_For --
      -----------------

      procedure Add_ALI_For (Source : File_Name_Type) is
         ALI    : constant String := ALI_File_Name (Get_Name_String (Source));
         ALI_Id : File_Name_Type;

      begin
         if Bind then
            Add_Argument (ALI);
         end if;

         Name_Len := 0;
         Add_Str_To_Name_Buffer (S => ALI);
         ALI_Id := Name_Find;

         --  Add the ALI file name to the library ALIs

         if Bind then
            Library_ALIs.Set (ALI_Id, True);
         end if;

         --  Set First_ALI, if not already done

         if First_ALI = No_File then
            First_ALI := ALI_Id;
         end if;
      end Add_ALI_For;

      ---------------
      -- Add_Rpath --
      ---------------

      procedure Add_Rpath (Path : String) is

         procedure Double;
         --  Double Rpath size

         ------------
         -- Double --
         ------------

         procedure Double is
            New_Rpath : constant String_Access :=
                          new String (1 .. 2 * Rpath'Length);
         begin
            New_Rpath (1 .. Rpath_Last) := Rpath (1 .. Rpath_Last);
            Free (Rpath);
            Rpath := New_Rpath;
         end Double;

      --  Start of processing for Add_Rpath

      begin
         --  If first path, allocate initial Rpath

         if Rpath = null then
            Rpath := new String (1 .. Initial_Rpath_Length);
            Rpath_Last := 0;

         else
            --  Otherwise, add a path separator between two path names

            if Rpath_Last = Rpath'Last then
               Double;
            end if;

            Rpath_Last := Rpath_Last + 1;
            Rpath (Rpath_Last) := Path_Separator;
         end if;

         --  Increase Rpath size until it is large enough

         while Rpath_Last + Path'Length > Rpath'Last loop
            Double;
         end loop;

         --  Add the path name

         Rpath (Rpath_Last + 1 .. Rpath_Last + Path'Length) := Path;
         Rpath_Last := Rpath_Last + Path'Length;
      end Add_Rpath;

      -------------------
      -- Check_Project --
      -------------------

      function Check_Project (P : Project_Id) return Boolean is
      begin
         if P = For_Project then
            return True;

         elsif P /= No_Project then
            declare
               Proj : Project_Id;

            begin
               Proj := For_Project;
               while Proj.Extends /= No_Project loop
                  if P = Proj.Extends then
                     return True;
                  end if;

                  Proj := Proj.Extends;
               end loop;
            end;
         end if;

         return False;
      end Check_Project;

      ----------------
      -- Check_Libs --
      ----------------

      procedure Check_Libs (ALI_File : String; Main_Project : Boolean) is
         Lib_File : File_Name_Type;
         Text     : Text_Buffer_Ptr;
         Id       : ALI.ALI_Id;

      begin
         if Libgnarl_Needed /= Yes then

            --  Scan the ALI file

            Name_Len := ALI_File'Length;
            Name_Buffer (1 .. Name_Len) := ALI_File;
            Lib_File := Name_Find;
            Text := Read_Library_Info (Lib_File, True);

            Id := ALI.Scan_ALI
                    (F          => Lib_File,
                     T          => Text,
                     Ignore_ED  => False,
                     Err        => True,
                     Read_Lines => "D");
            Free (Text);

            --  Look for s-osinte.ads in the dependencies

            for Index in ALI.ALIs.Table (Id).First_Sdep ..
                         ALI.ALIs.Table (Id).Last_Sdep
            loop
               if ALI.Sdep.Table (Index).Sfile = S_Osinte_Ads then
                  Libgnarl_Needed := Yes;

                  if Main_Project then
                     For_Project.Libgnarl_Needed := Yes;
                  else
                     exit;
                  end if;
               end if;
            end loop;
         end if;
      end Check_Libs;

      -------------
      -- Process --
      -------------

      procedure Process (The_ALI : File_Name_Type) is
         Text       : Text_Buffer_Ptr;
         Idread     : ALI_Id;
         First_Unit : ALI.Unit_Id;
         Last_Unit  : ALI.Unit_Id;
         Unit_Data  : Unit_Record;
         Afile      : File_Name_Type;

      begin
         --  Nothing to do if the ALI file has already been processed.
         --  This happens if an interface imports another interface.

         if not Processed_ALIs.Get (The_ALI) then
            Processed_ALIs.Set (The_ALI, True);
            Text := Read_Library_Info (The_ALI);

            if Text /= null then
               Idread :=
                 Scan_ALI
                   (F         => The_ALI,
                    T         => Text,
                    Ignore_ED => False,
                    Err       => True);
               Free (Text);

               if Idread /= No_ALI_Id then
                  First_Unit := ALI.ALIs.Table (Idread).First_Unit;
                  Last_Unit  := ALI.ALIs.Table (Idread).Last_Unit;

                  --  Process both unit (spec and body) if the body is needed
                  --  by the spec (inline or generic). Otherwise, just process
                  --  the spec.

                  if First_Unit /= Last_Unit and then
                    not ALI.Units.Table (Last_Unit).Body_Needed_For_SAL
                  then
                     First_Unit := Last_Unit;
                  end if;

                  for Unit in First_Unit .. Last_Unit loop
                     Unit_Data := ALI.Units.Table (Unit);

                     --  Check if each withed unit which is in the library is
                     --  also in the interface set, if it has not yet been
                     --  processed.

                     for W in Unit_Data.First_With .. Unit_Data.Last_With loop
                        Afile := Withs.Table (W).Afile;

                        if Afile /= No_File and then Library_ALIs.Get (Afile)
                          and then not Processed_ALIs.Get (Afile)
                        then
                           if not Interface_ALIs.Get (Afile) then
                              if not Warning_For_Library then
                                 Write_Str ("Warning: In library project """);
                                 Get_Name_String (Current_Proj.Name);
                                 To_Mixed (Name_Buffer (1 .. Name_Len));
                                 Write_Str (Name_Buffer (1 .. Name_Len));
                                 Write_Line ("""");
                                 Warning_For_Library := True;
                              end if;

                              Write_Str ("         Unit """);
                              Get_Name_String (Withs.Table (W).Uname);
                              To_Mixed (Name_Buffer (1 .. Name_Len - 2));
                              Write_Str (Name_Buffer (1 .. Name_Len - 2));
                              Write_Line (""" is not in the interface set");
                              Write_Str ("         but it is needed by ");

                              case Unit_Data.Utype is
                                 when Is_Spec =>
                                    Write_Str ("the spec of ");

                                 when Is_Body =>
                                    Write_Str ("the body of ");

                                 when others =>
                                    null;
                              end case;

                              Write_Str ("""");
                              Get_Name_String (Unit_Data.Uname);
                              To_Mixed (Name_Buffer (1 .. Name_Len - 2));
                              Write_Str (Name_Buffer (1 .. Name_Len - 2));
                              Write_Line ("""");
                           end if;

                           --  Now, process this unit

                           Process (Afile);
                        end if;
                     end loop;
                  end loop;
               end if;
            end if;
         end if;
      end Process;

      --------------------------------
      -- Process_Imported_Libraries --
      --------------------------------

      procedure Process_Imported_Libraries is
         Current : Project_Id;

         procedure Process_Project (Project : Project_Id);
         --  Process Project and its imported projects recursively.
         --  Add any library projects to table Library_Projs.

         ---------------------
         -- Process_Project --
         ---------------------

         procedure Process_Project (Project : Project_Id) is
            Imported : Project_List;

         begin
            --  Nothing to do if process has already been processed

            if not Processed_Projects.Get (Project.Name) then
               Processed_Projects.Set (Project.Name, True);

               --  Call Process_Project recursively for any imported project.
               --  We first process the imported projects to guarantee that
               --  we have a proper reverse order for the libraries.

               Imported := Project.Imported_Projects;
               while Imported /= null loop
                  if Imported.Project /= No_Project then
                     Process_Project (Imported.Project);
                  end if;

                  Imported := Imported.Next;
               end loop;

               --  If it is a library project, add it to Library_Projs

               if Project /= For_Project and then Project.Library then
                  Library_Projs.Increment_Last;
                  Library_Projs.Table (Library_Projs.Last) := Project;

                  --  Check if because of this library we need to use libgnarl

                  if Libgnarl_Needed = Unknown then
                     if Project.Libgnarl_Needed = Unknown
                       and then Project.Object_Directory /= No_Path_Information
                     then
                        --  Check if libgnarl is needed for this library

                        declare
                           Object_Dir_Path : constant String :=
                                               Get_Name_String
                                                 (Project.Object_Directory.
                                                    Display_Name);
                           Object_Dir      : Dir_Type;
                           Filename        : String (1 .. 255);
                           Last            : Natural;

                        begin
                           Open (Object_Dir, Object_Dir_Path);

                           --  For all entries in the object directory

                           loop
                              Read (Object_Dir, Filename, Last);
                              exit when Last = 0;

                              --  Check if it is an object file

                              if Is_Obj (Filename (1 .. Last)) then
                                 declare
                                    Object_Path : constant String :=
                                                    Normalize_Pathname
                                                      (Object_Dir_Path &
                                                       Directory_Separator &
                                                       Filename (1 .. Last));
                                    ALI_File    : constant String :=
                                                    Ext_To
                                                      (Object_Path, "ali");

                                 begin
                                    if Is_Regular_File (ALI_File) then

                                       --  Find out if for this ALI file,
                                       --  libgnarl is necessary.

                                       Check_Libs
                                         (ALI_File, Main_Project => False);

                                       if Libgnarl_Needed = Yes then
                                          Project.Libgnarl_Needed := Yes;
                                          For_Project.Libgnarl_Needed := Yes;
                                          exit;
                                       end if;
                                    end if;
                                 end;
                              end if;
                           end loop;

                           Close (Object_Dir);
                        end;
                     end if;

                     if Project.Libgnarl_Needed = Yes then
                        Libgnarl_Needed := Yes;
                        For_Project.Libgnarl_Needed := Yes;
                     end if;
                  end if;
               end if;
            end if;
         end Process_Project;

      --  Start of processing for Process_Imported_Libraries

      begin
         --  Build list of library projects imported directly or indirectly,
         --  in the reverse order.

         Process_Project (For_Project);

         --  Add the -L and -l switches and, if the Rpath option is supported,
         --  add the directory to the Rpath. As the library projects are in the
         --  wrong order, process from the last to the first.

         for Index in reverse 1 .. Library_Projs.Last loop
            Current := Library_Projs.Table (Index);

            Get_Name_String (Current.Library_Dir.Display_Name);
            Opts.Increment_Last;
            Opts.Table (Opts.Last) :=
              new String'("-L" & Name_Buffer (1 .. Name_Len));

            if Path_Option /= null then
               Add_Rpath (Name_Buffer (1 .. Name_Len));
            end if;

            Opts.Increment_Last;
            Opts.Table (Opts.Last) :=
              new String'("-l" & Get_Name_String (Current.Library_Name));
         end loop;
      end Process_Imported_Libraries;

      Path_FD : File_Descriptor := Invalid_FD;
      --  Used for setting the source and object paths

   --  Start of processing for Build_Library

   begin
      Reset_Tables;

      --  Fail if project is not a library project

      if not For_Project.Library then
         Com.Fail ("project """ & Project_Name & """ has no library");
      end if;

      --  Do not attempt to build the library if it is externally built

      if For_Project.Externally_Built then
         return;
      end if;

      --  If this is the first time Build_Library is called, get the Name_Id
      --  of "s-osinte.ads".

      if S_Osinte_Ads = No_File then
         Name_Len := 0;
         Add_Str_To_Name_Buffer ("s-osinte.ads");
         S_Osinte_Ads := Name_Find;
      end if;

      if S_Dec_Ads = No_File then
         Name_Len := 0;
         Add_Str_To_Name_Buffer ("dec.ads");
         S_Dec_Ads := Name_Find;
      end if;

      --  We work in the object directory

      Change_Dir (Object_Directory_Path);

      if Standalone then

         --  Call gnatbind only if Bind is True

         if Bind then
            if Gnatbind_Path = null then
               Com.Fail ("unable to locate " & Gnatbind);
            end if;

            if Gcc_Path = null then
               Com.Fail ("unable to locate " & Gcc);
            end if;

            --  Allocate Arguments, if it is the first time we see a standalone
            --  library.

            if Arguments = No_Argument then
               Arguments := new String_List (1 .. Initial_Argument_Max);
            end if;

            --  Add "-n -o b~<lib>.adb -L<lib>_"

            Argument_Number := 2;
            Arguments (1) := No_Main;
            Arguments (2) := Output_Switch;

            Add_Argument
              (B_Start & Get_Name_String (For_Project.Library_Name) & ".adb");

            --  Make sure that the init procedure is never "adainit"

            Get_Name_String (For_Project.Library_Name);

            if Name_Buffer (1 .. Name_Len) = "ada" then
               Add_Argument ("-Lada_");
            else
               Add_Argument
                 ("-L" & Get_Name_String (For_Project.Library_Name));
            end if;

            if For_Project.Lib_Auto_Init and then SALs_Use_Constructors then
               Add_Argument (Auto_Initialize);
            end if;

            --  Check if Binder'Default_Switches ("Ada") is defined. If it is,
            --  add these switches to call gnatbind.

            declare
               Binder_Package : constant Package_Id :=
                                  Value_Of
                                    (Name        => Name_Binder,
                                     In_Packages => For_Project.Decl.Packages,
                                     Shared      => In_Tree.Shared);

            begin
               if Binder_Package /= No_Package then
                  declare
                     Defaults : constant Array_Element_Id :=
                                  Value_Of
                                    (Name      => Name_Default_Switches,
                                     In_Arrays =>
                                       In_Tree.Shared.Packages.Table
                                         (Binder_Package).Decl.Arrays,
                                     Shared    => In_Tree.Shared);

                     Switches : Variable_Value := Nil_Variable_Value;
                     Switch   : String_List_Id := Nil_String;

                  begin
                     if Defaults /= No_Array_Element then
                        Switches :=
                          Value_Of
                            (Index     => Name_Ada,
                             Src_Index => 0,
                             In_Array  => Defaults,
                             Shared    => In_Tree.Shared);

                        if not Switches.Default then
                           Switch := Switches.Values;

                           while Switch /= Nil_String loop
                              Add_Argument
                                (Get_Name_String
                                   (In_Tree.Shared.String_Elements.Table
                                      (Switch).Value));
                              Switch := In_Tree.Shared.String_Elements.
                                          Table (Switch).Next;
                           end loop;
                        end if;
                     end if;
                  end;
               end if;
            end;
         end if;

         --  Get all the ALI files of the project file. We do that even if
         --  Bind is False, so that First_ALI is set.

         declare
            Unit : Unit_Index;

         begin
            Library_ALIs.Reset;
            Interface_ALIs.Reset;
            Processed_ALIs.Reset;

            Unit := Units_Htable.Get_First (In_Tree.Units_HT);
            while Unit /= No_Unit_Index loop
               if Unit.File_Names (Impl) /= null
                 and then not Unit.File_Names (Impl).Locally_Removed
               then
                  if Check_Project (Unit.File_Names (Impl).Project) then
                     if Unit.File_Names (Spec) = null then

                        --  Add the ALI file only if it is not a subunit

                        declare
                           Src_Ind : constant Source_File_Index :=
                                       Sinput.P.Load_Project_File
                                         (Get_Name_String
                                           (Unit.File_Names (Impl).Path.Name));
                        begin
                           if not
                             Sinput.P.Source_File_Is_Subunit (Src_Ind)
                           then
                              Add_ALI_For (Unit.File_Names (Impl).File);
                              exit when not Bind;
                           end if;
                        end;

                     else
                        Add_ALI_For (Unit.File_Names (Impl).File);
                        exit when not Bind;
                     end if;
                  end if;

               elsif Unit.File_Names (Spec) /= null
                 and then not Unit.File_Names (Spec).Locally_Removed
                 and then Check_Project (Unit.File_Names (Spec).Project)
               then
                  Add_ALI_For (Unit.File_Names (Spec).File);
                  exit when not Bind;
               end if;

               Unit := Units_Htable.Get_Next (In_Tree.Units_HT);
            end loop;
         end;

         --  Continue setup and call gnatbind if Bind is True

         if Bind then

            --  Get an eventual --RTS from the ALI file

            if First_ALI /= No_File then
               declare
                  T : Text_Buffer_Ptr;
                  A : ALI_Id;

               begin
                  --  Load the ALI file

                  T := Read_Library_Info (First_ALI, True);

                  --  Read it

                  A := Scan_ALI
                         (First_ALI, T, Ignore_ED => False, Err => False);

                  if A /= No_ALI_Id then
                     for Index in
                       ALI.Units.Table
                         (ALI.ALIs.Table (A).First_Unit).First_Arg ..
                       ALI.Units.Table
                         (ALI.ALIs.Table (A).First_Unit).Last_Arg
                     loop
                        --  If --RTS found, add switch to call gnatbind

                        declare
                           Arg : String_Ptr renames Args.Table (Index);
                        begin
                           if Arg'Length >= 6 and then
                              Arg (Arg'First + 2 .. Arg'First + 5) = "RTS="
                           then
                              Add_Argument (Arg.all);
                              exit;
                           end if;
                        end;
                     end loop;
                  end if;
               end;
            end if;

            --  Set the paths

            --  First the source path

            if For_Project.Include_Path_File = No_Path then
               Get_Directories
                 (Project_Tree => In_Tree,
                  For_Project  => For_Project,
                  Activity     => Compilation,
                  Languages    => Ada_Only);

               Create_New_Path_File
                 (In_Tree.Shared, Path_FD, For_Project.Include_Path_File);

               Write_Path_File (Path_FD);
               Path_FD := Invalid_FD;
            end if;

            if Current_Source_Path_File_Of (In_Tree.Shared) /=
                                                For_Project.Include_Path_File
            then
               Set_Current_Source_Path_File_Of
                 (In_Tree.Shared, For_Project.Include_Path_File);
               Set_Path_File_Var
                 (Project_Include_Path_File,
                  Get_Name_String (For_Project.Include_Path_File));
            end if;

            --  Then, the object path

            Get_Directories
              (Project_Tree => In_Tree,
               For_Project  => For_Project,
               Activity     => SAL_Binding,
               Languages    => Ada_Only);

            declare
               Path_File_Name : Path_Name_Type;

            begin
               Create_New_Path_File (In_Tree.Shared, Path_FD, Path_File_Name);

               Write_Path_File (Path_FD);
               Path_FD := Invalid_FD;

               Set_Path_File_Var
                 (Project_Objects_Path_File, Get_Name_String (Path_File_Name));
               Set_Current_Source_Path_File_Of
                 (In_Tree.Shared, Path_File_Name);
            end;

            --  Display the gnatbind command, if not in quiet output

            Display (Gnatbind);

            Size := 0;
            for J in 1 .. Argument_Number loop
               Size := Size + Arguments (J)'Length + 1;
            end loop;

            --  Invoke gnatbind with the arguments if the size is not too large

            if Size <= Maximum_Size then
               Spawn
                 (Gnatbind_Path.all,
                  Arguments (1 .. Argument_Number),
                  Success);

            --  Otherwise create a temporary response file

            else
               declare
                  FD            : File_Descriptor;
                  Path          : Path_Name_Type;
                  Args          : Argument_List (1 .. 1);
                  EOL           : constant String (1 .. 1) := (1 => ASCII.LF);
                  Status        : Integer;
                  Succ          : Boolean;
                  Quotes_Needed : Boolean;
                  Last_Char     : Natural;
                  Ch            : Character;

               begin
                  Tempdir.Create_Temp_File (FD, Path);
                  Args (1) := new String'("@" & Get_Name_String (Path));

                  for J in 1 .. Argument_Number loop

                     --  Check if the argument should be quoted

                     Quotes_Needed := False;
                     Last_Char     := Arguments (J)'Length;

                     for K in Arguments (J)'Range loop
                        Ch := Arguments (J) (K);

                        if Ch = ' ' or else Ch = ASCII.HT or else Ch = '"' then
                           Quotes_Needed := True;
                           exit;
                        end if;
                     end loop;

                     if Quotes_Needed then

                        --  Quote the argument, doubling '"'

                        declare
                           Arg : String (1 .. Arguments (J)'Length * 2 + 2);

                        begin
                           Arg (1) := '"';
                           Last_Char := 1;

                           for K in Arguments (J)'Range loop
                              Ch := Arguments (J) (K);
                              Last_Char := Last_Char + 1;
                              Arg (Last_Char) := Ch;

                              if Ch = '"' then
                                 Last_Char := Last_Char + 1;
                                 Arg (Last_Char) := '"';
                              end if;
                           end loop;

                           Last_Char := Last_Char + 1;
                           Arg (Last_Char) := '"';

                           Status := Write (FD, Arg'Address, Last_Char);
                        end;

                     else
                        Status := Write
                          (FD,
                           Arguments (J) (Arguments (J)'First)'Address,
                           Last_Char);
                     end if;

                     if Status /= Last_Char then
                        Fail ("disk full");
                     end if;

                     Status := Write (FD, EOL (1)'Address, 1);

                     if Status /= 1 then
                        Fail ("disk full");
                     end if;
                  end loop;

                  Close (FD);

                  --  And invoke gnatbind with this response file

                  Spawn (Gnatbind_Path.all, Args, Success);

                  Delete_File (Get_Name_String (Path), Succ);

                  --  We ignore a failure in this Delete_File operation.
                  --  Is that OK??? If so, worth a comment as to why we
                  --  are OK with the operation failing
               end;
            end if;

            if not Success then
               Com.Fail ("could not bind standalone library "
                         & Get_Name_String (For_Project.Library_Name));
            end if;
         end if;

         --  Compile the binder generated file only if Link is true

         if Link then

            --  Set the paths

            Set_Ada_Paths
              (Project             => For_Project,
               In_Tree             => In_Tree,
               Including_Libraries => True);

            --  Invoke <gcc> -c b__<lib>.adb

            --  Allocate Arguments, if first time we see a standalone library

            if Arguments = No_Argument then
               Arguments := new String_List (1 .. Initial_Argument_Max);
            end if;

            Argument_Number := 2;
            Arguments (1) := Compile_Switch;
            Arguments (2) := No_Warning;

            Add_Argument
              (B_Start & Get_Name_String (For_Project.Library_Name) & ".adb");

            --  If necessary, add the PIC option

            if PIC_Option /= "" then
               Add_Argument (PIC_Option);
            end if;

            --  Get the back-end switches and --RTS from the ALI file

            if First_ALI /= No_File then
               declare
                  T : Text_Buffer_Ptr;
                  A : ALI_Id;

               begin
                  --  Load the ALI file

                  T := Read_Library_Info (First_ALI, True);

                  --  Read it

                  A :=
                    Scan_ALI (First_ALI, T, Ignore_ED => False, Err => False);

                  if A /= No_ALI_Id then
                     for Index in
                       ALI.Units.Table
                         (ALI.ALIs.Table (A).First_Unit).First_Arg ..
                       ALI.Units.Table
                         (ALI.ALIs.Table (A).First_Unit).Last_Arg
                     loop
                        --  Do not compile with the front end switches except
                        --  for --RTS.

                        declare
                           Arg : String_Ptr renames Args.Table (Index);
                        begin
                           if not Is_Front_End_Switch (Arg.all)
                             or else
                               Arg (Arg'First + 2 .. Arg'First + 5) = "RTS="
                           then
                              Add_Argument (Arg.all);
                           end if;
                        end;
                     end loop;
                  end if;
               end;
            end if;

            --  Now all the arguments are set, compile binder generated file

            Display (Gcc);
            Spawn
              (Gcc_Path.all, Arguments (1 .. Argument_Number), Success);

            if not Success then
               Com.Fail
                ("could not compile binder generated file for library "
                  & Get_Name_String (For_Project.Library_Name));
            end if;

            --  Process binder generated file for pragmas Linker_Options

            Process_Binder_File (Arguments (3).all & ASCII.NUL);
         end if;
      end if;

      --  Build the library only if Link is True

      if Link then

         --  If attributes Library_GCC or Linker'Driver were specified, get the
         --  driver name.

         if For_Project.Config.Shared_Lib_Driver /= No_File then
            Driver_Name := Name_Id (For_Project.Config.Shared_Lib_Driver);
         end if;

         --  If attribute Library_Options was specified, add these options

         Library_Options := Value_Of
           (Name_Library_Options, For_Project.Decl.Attributes,
            In_Tree.Shared);

         if not Library_Options.Default then
            declare
               Current : String_List_Id;
               Element : String_Element;

            begin
               Current := Library_Options.Values;
               while Current /= Nil_String loop
                  Element := In_Tree.Shared.String_Elements.Table (Current);
                  Get_Name_String (Element.Value);

                  if Name_Len /= 0 then
                     Opts.Increment_Last;
                     Opts.Table (Opts.Last) :=
                       new String'(Name_Buffer (1 .. Name_Len));
                  end if;

                  Current := Element.Next;
               end loop;
            end;
         end if;

         Lib_Dirpath  :=
           new String'(Get_Name_String (For_Project.Library_Dir.Display_Name));
         Lib_Filename :=
           new String'(Get_Name_String (For_Project.Library_Name));

         case For_Project.Library_Kind is
            when Static =>
               The_Build_Mode := Static;

            when Dynamic =>
               The_Build_Mode := Dynamic;

            when Relocatable =>
               The_Build_Mode := Relocatable;

               if PIC_Option /= "" then
                  Opts.Increment_Last;
                  Opts.Table (Opts.Last) := new String'(PIC_Option);
               end if;
         end case;

         --  Get the library version, if any

         if For_Project.Lib_Internal_Name /= No_Name then
            Lib_Version :=
              new String'(Get_Name_String (For_Project.Lib_Internal_Name));
         end if;

         --  Add the objects found in the object directory and the object
         --  directories of the extended files, if any, except for generated
         --  object files (b~.. or B__..) from extended projects.
         --  When there are one or more extended files, only add an object file
         --  if no object file with the same name have already been added.

         In_Main_Object_Directory := True;

         --  For gnatmake, when the project specifies more than just Ada as a
         --  language (even if course we could not find any source file for
         --  the other languages), we will take all object files found in the
         --  object directories. Since we know the project supports at least
         --  Ada, we just have to test whether it has at least two languages,
         --  and not care about the sources.

         Foreign_Sources := For_Project.Languages.Next /= null;
         Current_Proj := For_Project;
         loop
            if Current_Proj.Object_Directory /= No_Path_Information then

               --  The following code gets far too indented ... suggest some
               --  procedural abstraction here. How about making this declare
               --  block a named procedure???

               declare
                  Object_Dir_Path : constant String :=
                                      Get_Name_String
                                        (Current_Proj.Object_Directory
                                         .Display_Name);

                  Object_Dir : Dir_Type;
                  Filename   : String (1 .. 255);
                  Last       : Natural;
                  Id         : Name_Id;

               begin
                  Open (Dir => Object_Dir, Dir_Name => Object_Dir_Path);

                  --  For all entries in the object directory

                  loop
                     Read (Object_Dir, Filename, Last);

                     exit when Last = 0;

                     --  Check if it is an object file

                     if Is_Obj (Filename (1 .. Last)) then
                        declare
                           Object_Path  : constant String :=
                                            Normalize_Pathname
                                              (Object_Dir_Path
                                               & Directory_Separator
                                               & Filename (1 .. Last));
                           Object_File  : constant String :=
                                            Filename (1 .. Last);

                           C_Filename    : String := Object_File;

                        begin
                           Canonical_Case_File_Name (C_Filename);

                           --  If in the object directory of an extended
                           --  project, do not consider generated object files.

                           if In_Main_Object_Directory
                             or else Last < 5
                             or else
                               C_Filename (1 .. B_Start'Length) /= B_Start
                           then
                              Name_Len := 0;
                              Add_Str_To_Name_Buffer (C_Filename);
                              Id := Name_Find;

                              if not Objects_Htable.Get (Id) then
                                 declare
                                    ALI_File : constant String :=
                                                 Ext_To (C_Filename, "ali");

                                    ALI_Path : constant String :=
                                                 Ext_To (Object_Path, "ali");

                                    Add_It : Boolean;
                                    Fname  : File_Name_Type;
                                    Proj   : Project_Id;
                                    Index  : Unit_Index;

                                 begin
                                    --  The following assignment could use
                                    --  a comment ???

                                    Add_It :=
                                      Foreign_Sources
                                        or else
                                          (Last >= 5
                                             and then
                                               C_Filename (1 .. B_Start'Length)
                                                 = B_Start);

                                    if Is_Regular_File (ALI_Path) then

                                       --  If there is an ALI file, check if
                                       --  the object file should be added to
                                       --  the library. If there are foreign
                                       --  sources we put all object files in
                                       --  the library.

                                       if not Add_It then
                                          Index :=
                                            Units_Htable.Get_First
                                             (In_Tree.Units_HT);
                                          while Index /= null loop
                                             if Index.File_Names (Impl) /=
                                               null
                                             then
                                                Proj :=
                                                  Index.File_Names (Impl)
                                                  .Project;
                                                Fname :=
                                                  Index.File_Names (Impl).File;

                                             elsif Index.File_Names (Spec) /=
                                               null
                                             then
                                                Proj :=
                                                  Index.File_Names (Spec)
                                                  .Project;
                                                Fname :=
                                                  Index.File_Names (Spec).File;

                                             else
                                                Proj := No_Project;
                                             end if;

                                             Add_It := Proj /= No_Project;

                                             --  If the source is in the
                                             --  project or a project it
                                             --  extends, we may put it in
                                             --  the library.

                                             if Add_It then
                                                Add_It := Check_Project (Proj);
                                             end if;

                                             --  But we don't, if the ALI file
                                             --  does not correspond to the
                                             --  unit.

                                             if Add_It then
                                                declare
                                                   F : constant String :=
                                                         Ext_To
                                                           (Get_Name_String
                                                              (Fname), "ali");
                                                begin
                                                   Add_It := F = ALI_File;
                                                end;
                                             end if;

                                             exit when Add_It;

                                             Index :=
                                               Units_Htable.Get_Next
                                                 (In_Tree.Units_HT);
                                          end loop;
                                       end if;

                                       if Add_It then
                                          Objects_Htable.Set (Id, True);
                                          Objects.Append
                                            (new String'(Object_Path));

                                          --  Record the ALI file

                                          ALIs.Append (new String'(ALI_Path));

                                          --  Find out if for this ALI file,
                                          --  libgnarl or libdecgnat is
                                          --  necessary.

                                          Check_Libs (ALI_Path, True);
                                       end if;

                                    elsif Foreign_Sources then
                                       Objects.Append
                                         (new String'(Object_Path));
                                    end if;
                                 end;
                              end if;
                           end if;
                        end;
                     end if;
                  end loop;

                  Close (Dir => Object_Dir);

               exception
                  when Directory_Error =>
                     Com.Fail ("cannot find object directory """
                               & Get_Name_String
                                  (Current_Proj.Object_Directory.Display_Name)
                               & """");
               end;
            end if;

            exit when Current_Proj.Extends = No_Project;

            In_Main_Object_Directory  := False;
            Current_Proj := Current_Proj.Extends;
         end loop;

         --  Add the -L and -l switches for the imported Library Project Files,
         --  and, if Path Option is supported, the library directory path names
         --  to Rpath.

         Process_Imported_Libraries;

         --  Link with libacton

         Opts.Increment_Last;
         Opts.Table (Opts.Last) := new String'("-L" & Lib_Directory);

         --  If Path Option supported, add libacton directory path name to
         --  Rpath

         if Path_Option /= null then
            declare
               Libdir    : constant String := Lib_Directory;
               GCC_Index : Natural := 0;

            begin
               Add_Rpath (Libdir);

               --  For shared libraries, add to the Path Option the directory
               --  of the shared version of libgcc.

               if The_Build_Mode /= Static then
                  GCC_Index := Index (Libdir, "/lib/");

                  if GCC_Index = 0 then
                     GCC_Index :=
                       Index
                         (Libdir,
                          Directory_Separator & "lib" & Directory_Separator);
                  end if;

                  if GCC_Index /= 0 then
                     Add_Rpath (Libdir (Libdir'First .. GCC_Index + 3));
                  end if;
               end if;
            end;
         end if;

<<<<<<< HEAD
=======
         if Libgnarl_Needed = Yes then
            Opts.Increment_Last;

            if The_Build_Mode = Static then
               Opts.Table (Opts.Last) := new String'("-lgnarl");
            else
               Opts.Table (Opts.Last) := new String'(Shared_Lib ("gnarl"));
            end if;
         end if;

         Opts.Increment_Last;

>>>>>>> 4769e3e0
         if The_Build_Mode = Static then
            Opts.Table (Opts.Last) := new String'("-lacton");
         else
            Opts.Table (Opts.Last) := new String'(Shared_Lib ("acton"));
         end if;

         --  If Path Option is supported, add the necessary switch with the
         --  content of Rpath. As Rpath contains at least libacton directory
         --  path name, it is guaranteed that it is not null.

         if Opt.Run_Path_Option and then Path_Option /= null then
            Opts.Increment_Last;
            Opts.Table (Opts.Last) :=
              new String'(Path_Option.all & Rpath (1 .. Rpath_Last));
            Free (Path_Option);
            Free (Rpath);
         end if;

         Object_Files :=
           new Argument_List'
             (Argument_List (Objects.Table (1 .. Objects.Last)));

         Ali_Files :=
           new Argument_List'(Argument_List (ALIs.Table (1 .. ALIs.Last)));

         Options :=
           new Argument_List'(Argument_List (Opts.Table (1 .. Opts.Last)));

         --  We fail if there are no object to put in the library
         --  (Ada or foreign objects).

         if Object_Files'Length = 0 then
            Com.Fail ("no object files for library """ &
                      Lib_Filename.all & '"');
         end if;

         if not Opt.Quiet_Output then
            Write_Eol;
            Write_Str  ("building ");
            Write_Str (Ada.Characters.Handling.To_Lower
                         (Build_Mode_State'Image (The_Build_Mode)));
            Write_Str  (" library for project ");
            Write_Line (Project_Name);

            --  Only output list of object files and ALI files in verbose mode

            if Opt.Verbose_Mode then
               Write_Eol;

               Write_Line ("object files:");

               for Index in Object_Files'Range loop
                  Write_Str  ("   ");
                  Write_Line (Object_Files (Index).all);
               end loop;

               Write_Eol;

               if Ali_Files'Length = 0 then
                  Write_Line ("NO ALI files");

               else
                  Write_Line ("ALI files:");

                  for Index in Ali_Files'Range loop
                     Write_Str  ("   ");
                     Write_Line (Ali_Files (Index).all);
                  end loop;
               end if;

               Write_Eol;
            end if;
         end if;

         --  We check that all object files are regular files

         Check_Context;

         --  Delete the existing library file, if it exists. Fail if the
         --  library file is not writable, or if it is not possible to delete
         --  the file.

         declare
            DLL_Name : aliased String :=
                         Lib_Dirpath.all & Directory_Separator & DLL_Prefix &
                           Lib_Filename.all & "." & DLL_Ext;

            Archive_Name : aliased String :=
                             Lib_Dirpath.all & Directory_Separator & "lib" &
                               Lib_Filename.all & "." & Archive_Ext;

            type Str_Ptr is access all String;
            --  This type is necessary to meet the accessibility rules of Ada.
            --  It is not possible to use String_Access here.

            Full_Lib_Name : Str_Ptr;
            --  Designates the full library path name. Either DLL_Name or
            --  Archive_Name, depending on the library kind.

            Success : Boolean;
            pragma Warnings (Off, Success);
            --  Used to call Delete_File

         begin
            if The_Build_Mode = Static then
               Full_Lib_Name := Archive_Name'Access;
            else
               Full_Lib_Name := DLL_Name'Access;
            end if;

            if Is_Regular_File (Full_Lib_Name.all) then
               if Is_Writable_File (Full_Lib_Name.all) then
                  Delete_File (Full_Lib_Name.all, Success);
               end if;

               if Is_Regular_File (Full_Lib_Name.all) then
                  Com.Fail ("could not delete """ & Full_Lib_Name.all & """");
               end if;
            end if;
         end;

         Argument_Number := 0;

         --  If we have a standalone library, gather all the interface ALI.
         --  They are flagged as Interface when we copy them to the library
         --  directory (by Copy_ALI_Files, below).

         if Standalone then
            Current_Proj := For_Project;

            declare
               Iface : String_List_Id := For_Project.Lib_Interface_ALIs;
               ALI   : File_Name_Type;

            begin
               while Iface /= Nil_String loop
                  ALI :=
                    File_Name_Type
                      (In_Tree.Shared.String_Elements.Table (Iface).Value);
                  Interface_ALIs.Set (ALI, True);
                  Get_Name_String
                    (In_Tree.Shared.String_Elements.Table (Iface).Value);
                  Add_Argument (Name_Buffer (1 .. Name_Len));
                  Iface := In_Tree.Shared.String_Elements.Table (Iface).Next;
               end loop;

               Iface := For_Project.Lib_Interface_ALIs;

               if not Opt.Quiet_Output then

                  --  Check that the interface set is complete: any unit in the
                  --  library that is needed by an interface should also be an
                  --  interface. If it is not the case, output a warning.

                  while Iface /= Nil_String loop
                     ALI :=
                       File_Name_Type
                         (In_Tree.Shared.String_Elements.Table (Iface).Value);
                     Process (ALI);
                     Iface :=
                       In_Tree.Shared.String_Elements.Table (Iface).Next;
                  end loop;
               end if;
            end;
         end if;

         declare
            Current_Dir  : constant String := Get_Current_Dir;
            Dir          : Dir_Type;

            Name : String (1 .. 200);
            Last : Natural;

            Disregard : Boolean;
            pragma Warnings (Off, Disregard);

            DLL_Name : aliased constant String :=
                         Lib_Filename.all & "." & DLL_Ext;

            Archive_Name : aliased constant String :=
                             Lib_Filename.all & "." & Archive_Ext;

            Delete : Boolean := False;

         begin
            --  Clean the library directory: remove any file with the name of
            --  the library file and any ALI file of a source of the project.

            begin
               Get_Name_String (For_Project.Library_Dir.Display_Name);
               Change_Dir (Name_Buffer (1 .. Name_Len));

            exception
               when others =>
                  Com.Fail
                    ("unable to access library directory """
                     & Name_Buffer (1 .. Name_Len)
                     & """");
            end;

            Open (Dir, ".");

            loop
               Read (Dir, Name, Last);
               exit when Last = 0;

               declare
                  Filename : constant String := Name (1 .. Last);

               begin
                  if Is_Regular_File (Filename) then
                     Canonical_Case_File_Name (Name (1 .. Last));
                     Delete := False;

                     if (The_Build_Mode = Static
                          and then Name (1 .. Last) =  Archive_Name)
                       or else
                         ((The_Build_Mode = Dynamic
                            or else
                           The_Build_Mode = Relocatable)
                          and then Name (1 .. Last) = DLL_Name)
                     then
                        Delete := True;

                     elsif Last > 4
                       and then Name (Last - 3 .. Last) = ".ali"
                     then
                        declare
                           Unit : Unit_Index;

                        begin
                           --  Compare with ALI file names of the project

                           Unit := Units_Htable.Get_First (In_Tree.Units_HT);
                           while Unit /= No_Unit_Index loop
                              if Unit.File_Names (Impl) /= null
                                and then Unit.File_Names (Impl).Project /=
                                                                 No_Project
                              then
                                 if Ultimate_Extending_Project_Of
                                      (Unit.File_Names (Impl).Project) =
                                                                 For_Project
                                 then
                                    Get_Name_String
                                      (Unit.File_Names (Impl).File);
                                    Name_Len :=
                                      Name_Len -
                                        File_Extension
                                          (Name (1 .. Name_Len))'Length;

                                    if Name_Buffer (1 .. Name_Len) =
                                      Name (1 .. Last - 4)
                                    then
                                       Delete := True;
                                       exit;
                                    end if;
                                 end if;

                              elsif Unit.File_Names (Spec) /= null
                                and then Ultimate_Extending_Project_Of
                                           (Unit.File_Names (Spec).Project) =
                                                                   For_Project
                              then
                                 Get_Name_String (Unit.File_Names (Spec).File);
                                 Name_Len :=
                                   Name_Len -
                                     File_Extension (Name (1 .. Last))'Length;

                                 if Name_Buffer (1 .. Name_Len) =
                                      Name (1 .. Last - 4)
                                 then
                                    Delete := True;
                                    exit;
                                 end if;
                              end if;

                              Unit := Units_Htable.Get_Next (In_Tree.Units_HT);
                           end loop;
                        end;
                     end if;

                     if Delete then
                        Set_Writable (Filename);
                        Delete_File (Filename, Disregard);
                     end if;
                  end if;
               end;
            end loop;

            Close (Dir);

            Change_Dir (Current_Dir);
         end;

         --  Call procedure to build the library, depending on the build mode

         case The_Build_Mode is
            when Dynamic | Relocatable =>
               Build_Dynamic_Library
                 (Ofiles        => Object_Files.all,
                  Options       => Options.all,
                  Interfaces    => Arguments (1 .. Argument_Number),
                  Lib_Filename  => Lib_Filename.all,
                  Lib_Dir       => Lib_Dirpath.all,
                  Symbol_Data   => Current_Proj.Symbol_Data,
                  Driver_Name   => Driver_Name,
                  Lib_Version   => Lib_Version.all,
                  Auto_Init     => Current_Proj.Lib_Auto_Init);

            when Static =>
               MLib.Build_Library
                 (Object_Files.all,
                  Lib_Filename.all,
                  Lib_Dirpath.all);

            when None =>
               null;
         end case;

         --  We need to copy the ALI files from the object directory to the
         --  library ALI directory, so that the linker find them there, and
         --  does not need to look in the object directory where it would also
         --  find the object files; and we don't want that: we want the linker
         --  to use the library.

         --  Copy the ALI files and make the copies read-only. For interfaces,
         --  mark the copies as interfaces.

         Copy_ALI_Files
           (Files      => Ali_Files.all,
            To         => For_Project.Library_ALI_Dir.Display_Name,
            Interfaces => Arguments (1 .. Argument_Number));

         --  Copy interface sources if Library_Src_Dir specified

         if Standalone
           and then For_Project.Library_Src_Dir /= No_Path_Information
         then
            --  Clean the interface copy directory: remove any source that
            --  could be a source of the project.

            begin
               Get_Name_String (For_Project.Library_Src_Dir.Display_Name);
               Change_Dir (Name_Buffer (1 .. Name_Len));

            exception
               when others =>
                  Com.Fail
                    ("unable to access library source copy directory """
                     & Name_Buffer (1 .. Name_Len)
                     & """");
            end;

            declare
               Dir    : Dir_Type;
               Delete : Boolean := False;
               Unit   : Unit_Index;

               Name : String (1 .. 200);
               Last : Natural;

               Disregard : Boolean;
               pragma Warnings (Off, Disregard);

            begin
               Open (Dir, ".");

               loop
                  Read (Dir, Name, Last);
                  exit when Last = 0;

                  if Is_Regular_File (Name (1 .. Last)) then
                     Canonical_Case_File_Name (Name (1 .. Last));
                     Delete := False;

                     --  Compare with source file names of the project

                     Unit := Units_Htable.Get_First (In_Tree.Units_HT);
                     while Unit /= No_Unit_Index loop
                        if Unit.File_Names (Impl) /= null
                          and then Ultimate_Extending_Project_Of
                            (Unit.File_Names (Impl).Project) = For_Project
                          and then
                            Get_Name_String
                              (Unit.File_Names (Impl).File) =
                            Name (1 .. Last)
                        then
                           Delete := True;
                           exit;
                        end if;

                        if Unit.File_Names (Spec) /= null
                          and then Ultimate_Extending_Project_Of
                            (Unit.File_Names (Spec).Project) =
                             For_Project
                          and then
                           Get_Name_String
                             (Unit.File_Names (Spec).File) =
                           Name (1 .. Last)
                        then
                           Delete := True;
                           exit;
                        end if;

                        Unit := Units_Htable.Get_Next (In_Tree.Units_HT);
                     end loop;
                  end if;

                  if Delete then
                     Set_Writable (Name (1 .. Last));
                     Delete_File (Name (1 .. Last), Disregard);
                  end if;
               end loop;

               Close (Dir);
            end;

            Copy_Interface_Sources
              (For_Project => For_Project,
               In_Tree     => In_Tree,
               Interfaces  => Arguments (1 .. Argument_Number),
               To_Dir      => For_Project.Library_Src_Dir.Display_Name);
         end if;
      end if;

      --  Reset the current working directory to its previous value

      Change_Dir (Current_Dir);
   end Build_Library;

   -----------
   -- Check --
   -----------

   procedure Check (Filename : String) is
   begin
      if not Is_Regular_File (Filename) then
         Com.Fail (Filename & " not found.");
      end if;
   end Check;

   -------------------
   -- Check_Context --
   -------------------

   procedure Check_Context is
   begin
      --  Check that each object file exists

      for F in Object_Files'Range loop
         Check (Object_Files (F).all);
      end loop;
   end Check_Context;

   -------------------
   -- Check_Library --
   -------------------

   procedure Check_Library
     (For_Project : Project_Id; In_Tree : Project_Tree_Ref)
   is
      Lib_TS  : Time_Stamp_Type;
      Current : constant Dir_Name_Str := Get_Current_Dir;

   begin
      --  No need to build the library if there is no object directory,
      --  hence no object files to build the library.

      if For_Project.Library then
         declare
            Lib_Name : constant File_Name_Type :=
                         Library_File_Name_For (For_Project, In_Tree);
         begin
            Change_Dir
              (Get_Name_String (For_Project.Library_Dir.Display_Name));
            Lib_TS := File_Stamp (Lib_Name);
            For_Project.Library_TS := Lib_TS;
         end;

         if not For_Project.Externally_Built
           and then not For_Project.Need_To_Build_Lib
           and then For_Project.Object_Directory /= No_Path_Information
         then
            declare
               Obj_TS     : Time_Stamp_Type;
               Object_Dir : Dir_Type;

            begin
               --  If the library file does not exist, then the time stamp will
               --  be Empty_Time_Stamp, earlier than any other time stamp.

               Change_Dir
                 (Get_Name_String (For_Project.Object_Directory.Display_Name));
               Open (Dir => Object_Dir, Dir_Name => ".");

               --  For all entries in the object directory

               loop
                  Read (Object_Dir, Name_Buffer, Name_Len);
                  exit when Name_Len = 0;

                  --  Check if it is an object file, but ignore any binder
                  --  generated file.

                  if Is_Obj (Name_Buffer (1 .. Name_Len))
                    and then Name_Buffer (1 .. B_Start'Length) /= B_Start
                  then
                     --  Get the object file time stamp

                     Obj_TS := File_Stamp (File_Name_Type'(Name_Find));

                     --  If library file time stamp is earlier, set
                     --  Need_To_Build_Lib and return. String comparison is
                     --  used, otherwise time stamps may be too close and the
                     --  comparison would return True, which would trigger
                     --  an unnecessary rebuild of the library.

                     if String (Lib_TS) < String (Obj_TS) then

                        --  Library must be rebuilt

                        For_Project.Need_To_Build_Lib := True;
                        exit;
                     end if;
                  end if;
               end loop;

               Close (Object_Dir);
            end;
         end if;

         Change_Dir (Current);
      end if;
   end Check_Library;

   ----------------------------
   -- Copy_Interface_Sources --
   ----------------------------

   procedure Copy_Interface_Sources
     (For_Project : Project_Id;
      In_Tree     : Project_Tree_Ref;
      Interfaces  : Argument_List;
      To_Dir      : Path_Name_Type)
   is
      Current : constant Dir_Name_Str := Get_Current_Dir;
      --  The current directory, where to return to at the end

      Target : constant Dir_Name_Str := Get_Name_String (To_Dir);
      --  The directory where to copy sources

      Text     : Text_Buffer_Ptr;
      The_ALI  : ALI.ALI_Id;
      Lib_File : File_Name_Type;

      First_Unit  : ALI.Unit_Id;
      Second_Unit : ALI.Unit_Id;

      Copy_Subunits : Boolean := False;
      --  When True, indicates that subunits, if any, need to be copied too

      procedure Copy (File_Name : File_Name_Type);
      --  Copy one source of the project to the target directory

      ----------
      -- Copy --
      ----------

      procedure Copy (File_Name : File_Name_Type) is
         Success : Boolean;
         pragma Warnings (Off, Success);

         Source : Standard.Prj.Source_Id;
      begin
         Source := Find_Source
           (In_Tree, For_Project,
            In_Extended_Only => True,
            Base_Name => File_Name);

         if Source /= No_Source
           and then not Source.Locally_Removed
           and then Source.Replaced_By = No_Source
         then
            Copy_File
              (Get_Name_String (Source.Path.Name),
               Target,
               Success,
               Mode     => Overwrite,
               Preserve => Preserve);
         end if;
      end Copy;

   --  Start of processing for Copy_Interface_Sources

   begin
      --  Change the working directory to the object directory

      Change_Dir (Get_Name_String (For_Project.Object_Directory.Display_Name));

      for Index in Interfaces'Range loop

         --  First, load the ALI file

         Name_Len := 0;
         Add_Str_To_Name_Buffer (Interfaces (Index).all);
         Lib_File := Name_Find;
         Text := Read_Library_Info (Lib_File);
         The_ALI := Scan_ALI (Lib_File, Text, Ignore_ED => False, Err => True);
         Free (Text);

         Second_Unit := No_Unit_Id;
         First_Unit := ALI.ALIs.Table (The_ALI).First_Unit;
         Copy_Subunits := True;

         --  If there is both a spec and a body, check if they are both needed

         if ALI.Units.Table (First_Unit).Utype = Is_Body then
            Second_Unit := ALI.ALIs.Table (The_ALI).Last_Unit;

            --  If the body is not needed, then reset First_Unit

            if not ALI.Units.Table (Second_Unit).Body_Needed_For_SAL then
               First_Unit := No_Unit_Id;
               Copy_Subunits := False;
            end if;

         elsif ALI.Units.Table (First_Unit).Utype = Is_Spec_Only then
            Copy_Subunits := False;
         end if;

         --  Copy the file(s) that need to be copied

         if First_Unit /= No_Unit_Id then
            Copy (File_Name => ALI.Units.Table (First_Unit).Sfile);
         end if;

         if Second_Unit /= No_Unit_Id then
            Copy (File_Name => ALI.Units.Table (Second_Unit).Sfile);
         end if;

         --  Copy all the separates, if any

         if Copy_Subunits then
            for Dep in ALI.ALIs.Table (The_ALI).First_Sdep ..
              ALI.ALIs.Table (The_ALI).Last_Sdep
            loop
               if Sdep.Table (Dep).Subunit_Name /= No_Name then
                  Copy (File_Name => Sdep.Table (Dep).Sfile);
               end if;
            end loop;
         end if;
      end loop;

      --  Restore the initial working directory

      Change_Dir (Current);
   end Copy_Interface_Sources;

   -------------
   -- Display --
   -------------

   procedure Display (Executable : String) is
   begin
      if not Opt.Quiet_Output then
         Write_Str (Executable);

         for Index in 1 .. Argument_Number loop
            Write_Char (' ');
            Write_Str (Arguments (Index).all);

            if not Opt.Verbose_Mode and then Index > 4 then
               Write_Str (" ...");
               exit;
            end if;
         end loop;

         Write_Eol;
      end if;
   end Display;

   -----------
   -- Index --
   -----------

   function Index (S, Pattern : String) return Natural is
      Len : constant Natural := Pattern'Length;

   begin
      for J in reverse S'First .. S'Last - Len + 1 loop
         if Pattern = S (J .. J + Len - 1) then
            return J;
         end if;
      end loop;

      return 0;
   end Index;

   -------------------------
   -- Process_Binder_File --
   -------------------------

   procedure Process_Binder_File (Name : String) is
      Fd : FILEs;
      --  Binder file's descriptor

      Read_Mode : constant String := "r" & ASCII.NUL;
      --  For fopen

      Status : Interfaces.C_Streams.int;
      pragma Unreferenced (Status);
      --  For fclose

      Begin_Info : constant String := "--  BEGIN Object file/option list";
      End_Info   : constant String := "--  END Object file/option list   ";

      Next_Line : String (1 .. 1000);
      --  Current line value
      --  Where does this odd constant 1000 come from, looks suspicious ???

      Nlast : Integer;
      --  End of line slice (the slice does not contain the line terminator)

      procedure Get_Next_Line;
      --  Read the next line from the binder file without the line terminator

      -------------------
      -- Get_Next_Line --
      -------------------

      procedure Get_Next_Line is
         Fchars : chars;

      begin
         Fchars := fgets (Next_Line'Address, Next_Line'Length, Fd);

         if Fchars = System.Null_Address then
            Fail ("Error reading binder output");
         end if;

         Nlast := 1;
         while Nlast <= Next_Line'Last
           and then Next_Line (Nlast) /= ASCII.LF
           and then Next_Line (Nlast) /= ASCII.CR
         loop
            Nlast := Nlast + 1;
         end loop;

         Nlast := Nlast - 1;
      end Get_Next_Line;

   --  Start of processing for Process_Binder_File

   begin
      Fd := fopen (Name'Address, Read_Mode'Address);

      if Fd = NULL_Stream then
         Fail ("Failed to open binder output");
      end if;

      --  Skip up to the Begin Info line

      loop
         Get_Next_Line;
         exit when Next_Line (1 .. Nlast) = Begin_Info;
      end loop;

      --  Find the first switch

      loop
         Get_Next_Line;

         exit when Next_Line (1 .. Nlast) = End_Info;

         --  As the binder generated file is in Ada, remove the first eight
         --  characters "   --   ".

         Next_Line (1 .. Nlast - 8) := Next_Line (9 .. Nlast);
         Nlast := Nlast - 8;

         --  Stop when the first switch is found

         exit when Next_Line (1) = '-';
      end loop;

      if Next_Line (1 .. Nlast) /= End_Info then
         loop
            --  Ignore -static and -shared, since -shared will be used
            --  in any case.

            --  Ignore -lacton as it be added later, because they are also
            --  needed for non Stand-Alone shared libraries.

            --  Also ignore the shared libraries which are :

<<<<<<< HEAD
            --  UNIX / Windows    VMS
            --  -lacton-<version> -lacton_<version>  (8 + version'length chars)
=======
            --  -lgnat-<version>  (7 + version'length chars)
            --  -lgnarl-<version> (8 + version'length chars)
>>>>>>> 4769e3e0

            if Next_Line (1 .. Nlast) /= "-static" and then
               Next_Line (1 .. Nlast) /= "-shared" and then
               Next_Line (1 .. Nlast) /= "-lacton" and then
               Next_Line
                 (1 .. Natural'Min (Nlast, 8 + Library_Version'Length)) /=
                   Shared_Lib ("acton")
            then
               if Next_Line (1) /= '-' then

                  --  This is not an option, should we add it?

                  if Add_Object_Files then
                     Opts.Increment_Last;
                     Opts.Table (Opts.Last) :=
                       new String'(Next_Line (1 .. Nlast));
                  end if;

               else
                  --  Add all other options

                  Opts.Increment_Last;
                  Opts.Table (Opts.Last) :=
                    new String'(Next_Line (1 .. Nlast));
               end if;
            end if;

            --  Next option, if any

            Get_Next_Line;
            exit when Next_Line (1 .. Nlast) = End_Info;

            --  Remove first eight characters "   --   "

            Next_Line (1 .. Nlast - 8) := Next_Line (9 .. Nlast);
            Nlast := Nlast - 8;
         end loop;
      end if;

      Status := fclose (Fd);

      --  Is it really right to ignore any close error ???

   end Process_Binder_File;

   ------------------
   -- Reset_Tables --
   ------------------

   procedure Reset_Tables is
   begin
      Objects.Init;
      Objects_Htable.Reset;
      ALIs.Init;
      Opts.Init;
      Processed_Projects.Reset;
      Library_Projs.Init;
   end Reset_Tables;

   ---------------------------
   -- SALs_Use_Constructors --
   ---------------------------

   function SALs_Use_Constructors return Boolean is
      function C_SALs_Init_Using_Constructors return Integer;
      pragma Import (C, C_SALs_Init_Using_Constructors,
                     "__gnat_sals_init_using_constructors");
   begin
      return C_SALs_Init_Using_Constructors /= 0;
   end SALs_Use_Constructors;

end MLib.Prj;<|MERGE_RESOLUTION|>--- conflicted
+++ resolved
@@ -1591,21 +1591,6 @@
             end;
          end if;
 
-<<<<<<< HEAD
-=======
-         if Libgnarl_Needed = Yes then
-            Opts.Increment_Last;
-
-            if The_Build_Mode = Static then
-               Opts.Table (Opts.Last) := new String'("-lgnarl");
-            else
-               Opts.Table (Opts.Last) := new String'(Shared_Lib ("gnarl"));
-            end if;
-         end if;
-
-         Opts.Increment_Last;
-
->>>>>>> 4769e3e0
          if The_Build_Mode = Static then
             Opts.Table (Opts.Last) := new String'("-lacton");
          else
@@ -2401,13 +2386,7 @@
 
             --  Also ignore the shared libraries which are :
 
-<<<<<<< HEAD
-            --  UNIX / Windows    VMS
             --  -lacton-<version> -lacton_<version>  (8 + version'length chars)
-=======
-            --  -lgnat-<version>  (7 + version'length chars)
-            --  -lgnarl-<version> (8 + version'length chars)
->>>>>>> 4769e3e0
 
             if Next_Line (1 .. Nlast) /= "-static" and then
                Next_Line (1 .. Nlast) /= "-shared" and then
