--- conflicted
+++ resolved
@@ -2380,14 +2380,8 @@
             --  Ignore -static and -shared, since -shared will be used
             --  in any case.
 
-<<<<<<< HEAD
             --  Ignore -lacton as it be added later, because they are also
             --  needed for non Stand-Alone shared libraries.
-=======
-            --  Ignore -lgnat and -lgnarl as they will be added later,
-            --  because they are also needed for non Stand-Alone shared
-            --  libraries.
->>>>>>> 7529f4d0
 
             --  Also ignore the shared libraries which are:
 
@@ -2395,23 +2389,10 @@
 
             if Next_Line (1 .. Nlast) /= "-static" and then
                Next_Line (1 .. Nlast) /= "-shared" and then
-<<<<<<< HEAD
                Next_Line (1 .. Nlast) /= "-lacton" and then
                Next_Line
                  (1 .. Natural'Min (Nlast, 8 + Library_Version'Length)) /=
                    Shared_Lib ("acton")
-=======
-               Next_Line (1 .. Nlast) /= "-lgnarl" and then
-               Next_Line (1 .. Nlast) /= "-lgnat"
-              and then
-                Next_Line
-                  (1 .. Natural'Min (Nlast, 8 + Library_Version'Length)) /=
-                    Shared_Lib ("gnarl")
-              and then
-                Next_Line
-                  (1 .. Natural'Min (Nlast, 7 + Library_Version'Length)) /=
-                    Shared_Lib ("gnat")
->>>>>>> 7529f4d0
             then
                if Next_Line (1) /= '-' then
 
