--- conflicted
+++ resolved
@@ -310,9 +310,6 @@
       Libgnarl_Needed   : Yes_No_Unknown := For_Project.Libgnarl_Needed;
       --  Set True if library needs to be linked with libgnarl
 
-      Libdecgnat_Needed : Boolean := False;
-      --  On OpenVMS, set True if library needs to be linked with libdecgnat
-
       Object_Directory_Path : constant String :=
                                 Get_Name_String
                                   (For_Project.Object_Directory.Display_Name);
@@ -535,11 +532,6 @@
                      For_Project.Libgnarl_Needed := Yes;
                   else
                      exit;
-                  end if;
-
-               elsif OpenVMS_On_Target then
-                  if ALI.Sdep.Table (Index).Sfile = S_Dec_Ads then
-                     Libdecgnat_Needed := True;
                   end if;
                end if;
             end loop;
@@ -1615,42 +1607,6 @@
             end;
          end if;
 
-<<<<<<< HEAD
-         if Gtrasymobj_Needed then
-            Opts.Increment_Last;
-            Opts.Table (Opts.Last) :=
-              new String'(Lib_Directory & "/g-trasym.obj");
-         end if;
-
-=======
-         if Libgnarl_Needed = Yes then
-            Opts.Increment_Last;
-
-            if The_Build_Mode = Static then
-               Opts.Table (Opts.Last) := new String'("-lgnarl");
-            else
-               Opts.Table (Opts.Last) := new String'(Shared_Lib ("gnarl"));
-            end if;
-         end if;
-
-         if Libdecgnat_Needed then
-            Opts.Increment_Last;
-
-            Opts.Table (Opts.Last) :=
-              new String'("-L" & Lib_Directory & "/../declib");
-
-            Opts.Increment_Last;
-
-            if The_Build_Mode = Static then
-               Opts.Table (Opts.Last) := new String'("-ldecgnat");
-            else
-               Opts.Table (Opts.Last) := new String'(Shared_Lib ("decgnat"));
-            end if;
-         end if;
-
-         Opts.Increment_Last;
-
->>>>>>> 80581666
          if The_Build_Mode = Static then
             Opts.Table (Opts.Last) := new String'("-lacton");
          else
