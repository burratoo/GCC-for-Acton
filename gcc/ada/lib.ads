--- conflicted
+++ resolved
@@ -409,10 +409,9 @@
    Default_Main_CPU : constant Int := -1;
    --  Value used in Main_CPU field to indicate default main affinity
 
-<<<<<<< HEAD
    Default_Main_Stack_Size   : constant Int := -1;
    --  Value used in Main_stack_Size field to indicate default main stack size
-=======
+
    --  The following defines settings for the Fatal_Error field
 
    type Fatal_Type is (
@@ -428,7 +427,6 @@
       --  by -gnatq or -gnatQ). This does not stop the compiler from proceding,
       --  but tools can use this status (e.g. ASIS looking at the generated
       --  tree) to know that a fatal error was detected.
->>>>>>> 7529f4d0
 
    function Cunit             (U : Unit_Number_Type) return Node_Id;
    function Cunit_Entity      (U : Unit_Number_Type) return Entity_Id;
@@ -452,23 +450,6 @@
    function Unit_Name         (U : Unit_Number_Type) return Unit_Name_Type;
    --  Get value of named field from given units table entry
 
-<<<<<<< HEAD
-   procedure Set_Cunit             (U : Unit_Number_Type; N : Node_Id);
-   procedure Set_Cunit_Entity      (U : Unit_Number_Type; E : Entity_Id);
-   procedure Set_Dynamic_Elab      (U : Unit_Number_Type; B : Boolean := True);
-   procedure Set_Error_Location    (U : Unit_Number_Type; W : Source_Ptr);
-   procedure Set_Fatal_Error       (U : Unit_Number_Type; B : Boolean := True);
-   procedure Set_Generate_Code     (U : Unit_Number_Type; B : Boolean := True);
-   procedure Set_Has_RACW          (U : Unit_Number_Type; B : Boolean := True);
-   procedure Set_Ident_String      (U : Unit_Number_Type; N : Node_Id);
-   procedure Set_Loading           (U : Unit_Number_Type; B : Boolean := True);
-   procedure Set_Main_CPU          (U : Unit_Number_Type; P : Int);
-   procedure Set_No_Elab_Code_All  (U : Unit_Number_Type; B : Boolean := True);
-   procedure Set_Main_Priority     (U : Unit_Number_Type; P : Int);
-   procedure Set_Main_Stack_Size   (U : Unit_Number_Type; P : Int);
-   procedure Set_OA_Setting        (U : Unit_Number_Type; C : Character);
-   procedure Set_Unit_Name         (U : Unit_Number_Type; N : Unit_Name_Type);
-=======
    procedure Set_Cunit            (U : Unit_Number_Type; N : Node_Id);
    procedure Set_Cunit_Entity     (U : Unit_Number_Type; E : Entity_Id);
    procedure Set_Dynamic_Elab     (U : Unit_Number_Type; B : Boolean := True);
@@ -481,9 +462,9 @@
    procedure Set_Main_CPU         (U : Unit_Number_Type; P : Int);
    procedure Set_No_Elab_Code_All (U : Unit_Number_Type; B : Boolean := True);
    procedure Set_Main_Priority    (U : Unit_Number_Type; P : Int);
+   procedure Set_Main_Stack_Size  (U : Unit_Number_Type; P : Int);
    procedure Set_OA_Setting       (U : Unit_Number_Type; C : Character);
    procedure Set_Unit_Name        (U : Unit_Number_Type; N : Unit_Name_Type);
->>>>>>> 7529f4d0
    --  Set value of named field for given units table entry. Note that we
    --  do not have an entry for each possible field, since some of the fields
    --  can only be set by specialized interfaces (defined below).
