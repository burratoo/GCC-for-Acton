--- conflicted
+++ resolved
@@ -351,7 +351,6 @@
    --      that the default affinity is to be used (and is also used for
    --      entries that do not correspond to possible main programs).
 
-<<<<<<< HEAD
    --    Main_Stack_Size
    --      This field is used to indicate the stack size of a possible
    --      main program, as set by a pragma Storage_Size. A value of -1
@@ -359,14 +358,9 @@
    --      also used for entries that do not correspond to possible main
    --      programs).
 
-   --    Has_Allocator
-   --      This flag is set if a subprogram unit has an allocator after the
-   --      BEGIN (it is used to set the AB flag in the M ALI line).
-=======
    --    Munit_Index
    --      The index of the unit within the file for multiple unit per file
    --      mode. Set to zero in normal single unit per file mode.
->>>>>>> 5a9bdbcd
 
    --    OA_Setting
    --      This is a character field containing L if Optimize_Alignment mode
@@ -417,12 +411,9 @@
    Default_Main_CPU : constant Int := -1;
    --  Value used in Main_CPU field to indicate default main affinity
 
-<<<<<<< HEAD
    Default_Main_Stack_Size   : constant Int := -1;
    --  Value used in Main_stack_Size field to indicate default main stack size
 
-=======
->>>>>>> 5a9bdbcd
    function Cunit             (U : Unit_Number_Type) return Node_Id;
    function Cunit_Entity      (U : Unit_Number_Type) return Entity_Id;
    function Dependency_Num    (U : Unit_Number_Type) return Nat;
@@ -438,10 +429,7 @@
    function Loading           (U : Unit_Number_Type) return Boolean;
    function Main_CPU          (U : Unit_Number_Type) return Int;
    function Main_Priority     (U : Unit_Number_Type) return Int;
-<<<<<<< HEAD
    function Main_Stack_Size   (U : Unit_Number_Type) return Int;
-=======
->>>>>>> 5a9bdbcd
    function Munit_Index       (U : Unit_Number_Type) return Nat;
    function OA_Setting        (U : Unit_Number_Type) return Character;
    function Source_Index      (U : Unit_Number_Type) return Source_File_Index;
@@ -462,10 +450,7 @@
    procedure Set_Loading           (U : Unit_Number_Type; B : Boolean := True);
    procedure Set_Main_CPU          (U : Unit_Number_Type; P : Int);
    procedure Set_Main_Priority     (U : Unit_Number_Type; P : Int);
-<<<<<<< HEAD
    procedure Set_Main_Stack_Size   (U : Unit_Number_Type; P : Int);
-=======
->>>>>>> 5a9bdbcd
    procedure Set_OA_Setting        (U : Unit_Number_Type; C : Character);
    procedure Set_Unit_Name         (U : Unit_Number_Type; N : Unit_Name_Type);
    --  Set value of named field for given units table entry. Note that we
@@ -797,10 +782,7 @@
       Ident_String      : Node_Id;
       Main_Priority     : Int;
       Main_CPU          : Int;
-<<<<<<< HEAD
       Main_Stack_Size   : Int;
-=======
->>>>>>> 5a9bdbcd
       Serial_Number     : Nat;
       Version           : Word;
       Error_Location    : Source_Ptr;
@@ -812,10 +794,7 @@
       Loading           : Boolean;
       Has_Allocator     : Boolean;
       OA_Setting        : Character;
-<<<<<<< HEAD
-=======
       SPARK_Mode_Pragma : Node_Id;
->>>>>>> 5a9bdbcd
    end record;
 
    --  The following representation clause ensures that the above record
@@ -834,20 +813,6 @@
       Ident_String      at 32 range 0 .. 31;
       Main_Priority     at 36 range 0 .. 31;
       Main_CPU          at 40 range 0 .. 31;
-<<<<<<< HEAD
-      Main_Stack_Size   at 44 range 0 .. 31;
-      Serial_Number     at 48 range 0 .. 31;
-      Version           at 52 range 0 .. 31;
-      Error_Location    at 56 range 0 .. 31;
-      Fatal_Error       at 60 range 0 ..  7;
-      Generate_Code     at 61 range 0 ..  7;
-      Has_RACW          at 62 range 0 ..  7;
-      Dynamic_Elab      at 63 range 0 ..  7;
-      Is_Compiler_Unit  at 64 range 0 ..  7;
-      OA_Setting        at 65 range 0 ..  7;
-      Loading           at 66 range 0 ..  7;
-      Has_Allocator     at 67 range 0 ..  7;
-=======
       Serial_Number     at 44 range 0 .. 31;
       Version           at 48 range 0 .. 31;
       Error_Location    at 52 range 0 .. 31;
@@ -860,10 +825,10 @@
       Loading           at 62 range 0 ..  7;
       Has_Allocator     at 63 range 0 ..  7;
       SPARK_Mode_Pragma at 64 range 0 .. 31;
->>>>>>> 5a9bdbcd
+      Main_Stack_Size   at 68 range 0 .. 31;
    end record;
 
-   for Unit_Record'Size use 68 * 8;
+   for Unit_Record'Size use 72 * 8;
    --  This ensures that we did not leave out any fields
 
    package Units is new Table.Table (
