--- conflicted
+++ resolved
@@ -8126,11 +8126,8 @@
    pragma Inline (Set_Return_Present);
    pragma Inline (Set_Returns_By_Ref);
    pragma Inline (Set_Reverse_Bit_Order);
-<<<<<<< HEAD
+   pragma Inline (Set_Reverse_Storage_Order);
    pragma Inline (Set_Barrier_Service_Function);
-=======
-   pragma Inline (Set_Reverse_Storage_Order);
->>>>>>> daca22e5
    pragma Inline (Set_Scalar_Range);
    pragma Inline (Set_Scale_Value);
    pragma Inline (Set_Scope_Depth_Value);
