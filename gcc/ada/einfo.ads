------------------------------------------------------------------------------
--                                                                          --
--                         GNAT COMPILER COMPONENTS                         --
--                                                                          --
--                                E I N F O                                 --
--                                                                          --
--                                 S p e c                                  --
--                                                                          --
--          Copyright (C) 1992-2013, Free Software Foundation, Inc.         --
--                                                                          --
-- GNAT is free software;  you can  redistribute it  and/or modify it under --
-- terms of the  GNU General Public License as published  by the Free Soft- --
-- ware  Foundation;  either version 3,  or (at your option) any later ver- --
-- sion.  GNAT is distributed in the hope that it will be useful, but WITH- --
-- OUT ANY WARRANTY;  without even the  implied warranty of MERCHANTABILITY --
-- or FITNESS FOR A PARTICULAR PURPOSE.                                     --
--                                                                          --
-- As a special exception under Section 7 of GPL version 3, you are granted --
-- additional permissions described in the GCC Runtime Library Exception,   --
-- version 3.1, as published by the Free Software Foundation.               --
--                                                                          --
-- You should have received a copy of the GNU General Public License and    --
-- a copy of the GCC Runtime Library Exception along with this program;     --
-- see the files COPYING3 and COPYING.RUNTIME respectively.  If not, see    --
-- <http://www.gnu.org/licenses/>.                                          --
--                                                                          --
-- GNAT was originally developed  by the GNAT team at  New York University. --
-- Extensive contributions were provided by Ada Core Technologies Inc.      --
--                                                                          --
------------------------------------------------------------------------------

with Snames; use Snames;
with Types;  use Types;
with Uintp;  use Uintp;
with Urealp; use Urealp;

package Einfo is

--  This package defines the annotations to the abstract syntax tree that
--  are needed to support semantic processing of an Ada compilation.

--  Note that after editing this spec and the corresponding body it is
--  required to run ceinfo to check the consistentcy of spec and body.
--  See ceinfo.adb for more information about the checks made.

--  These annotations are for the most part attributes of declared entities,
--  and they correspond to conventional symbol table information. Other
--  attributes include sets of meanings for overloaded names, possible
--  types for overloaded expressions, flags to indicate deferred constants,
--  incomplete types, etc. These attributes are stored in available fields
--  in tree nodes (i.e. fields not used by the parser, as defined by the
--  Sinfo package specification), and accessed by means of a set of
--  subprograms which define an abstract interface.

--  There are two kinds of semantic information

--    First, the tree nodes with the following Nkind values:

--      N_Defining_Identifier
--      N_Defining_Character_Literal
--      N_Defining_Operator_Symbol

--    are called Entities, and constitute the information that would often
--    be stored separately in a symbol table. These nodes are all extended
--    to provide extra space, and contain fields which depend on the entity
--    kind, as defined by the contents of the Ekind field. The use of the
--    Ekind field, and the associated fields in the entity, are defined
--    in this package, as are the access functions to these fields.

--    Second, in some cases semantic information is stored directly in other
--    kinds of nodes, e.g. the Etype field, used to indicate the type of an
--    expression. The access functions to these fields are defined in the
--    Sinfo package, but their full documentation is to be found in
--    the Einfo package specification.

--  Declaration processing places information in the nodes of their defining
--  identifiers. Name resolution places in all other occurrences of an
--  identifier a pointer to the corresponding defining occurrence.

--------------------------------
-- The XEINFO Utility Program --
--------------------------------

--  XEINFO is a utility program which automatically produces a C header file,
--  einfo.h from the spec and body of package Einfo. It reads the input
--  files einfo.ads and einfo.adb and produces the output file einfo.h.
--  XEINFO is run automatically by the build scripts when you do a full
--  bootstrap.

--  In order for this utility program to operate correctly, the form of the
--  einfo.ads and einfo.adb files must meet certain requirements and be laid
--  out in a specific manner.

--  The general form of einfo.ads is as follows:

--     type declaration for type Entity_Kind
--     subtype declarations declaring subranges of Entity_Kind
--     subtype declarations declaring synonyms for some standard types
--     function specs for attributes
--     procedure specs
--     pragma Inline declarations

--  This order must be observed. There are no restrictions on the procedures,
--  since the C header file only includes functions (Gigi is not allowed to
--  modify the generated tree). However, functions are required to have headers
--  that fit on a single line.

--  XEINFO reads and processes the function specs and the pragma Inlines. For
--  functions that are declared as inlined, XEINFO reads the corresponding body
--  from einfo.adb, and processes it into C code. This results in some strict
--  restrictions on which functions can be inlined:

--     The function spec must be on a single line

--     There can only be a single statement, contained on a single line,
--     not counting any pragma Assert statements.

--     This single statement must either be a function call with simple,
--     single token arguments, or it must be a membership test of the form
--     a in b, where a and b are single tokens.

--  For functions that are not inlined, there is no restriction on the body,
--  and XEINFO generates a direct reference in the C header file which allows
--  the C code in Gigi to directly call the corresponding Ada body.

----------------------------------
-- Handling of Type'Size Values --
----------------------------------

--  The Ada 95 RM contains some rather peculiar (to us) rules on the value
--  of type'Size (see RM 13.3(55)). We have found that attempting to use
--  these RM Size values generally, and in particular for determining the
--  default size of objects, creates chaos, and major incompatibilities in
--  existing code.

--  We proceed as follows, for discrete and fixed-point subtypes, we have
--  two separate sizes for each subtype:

--    The Object_Size, which is used for determining the default size of
--    objects and components. This size value can be referred to using the
--    Object_Size attribute. The phrase "is used" here means that it is
--    the basis of the determination of the size. The backend is free to
--    pad this up if necessary for efficiency, e.g. an 8-bit stand-alone
--    character might be stored in 32 bits on a machine with no efficient
--    byte access instructions such as the Alpha.

--    The default rules for the value of Object_Size for fixed-point and
--    discrete types are as follows:

--       The Object_Size for base subtypes reflect the natural hardware
--       size in bits (see Ttypes and Cstand for integer types). For
--       enumeration and fixed-point base subtypes have 8. 16. 32 or 64
--       bits for this size, depending on the range of values to be stored.

--       The Object_Size of a subtype is the same as the Object_Size of
--       the subtype from which it is obtained.

--       The Object_Size of a derived base type is copied from the parent
--       base type, and the Object_Size of a derived first subtype is copied
--       from the parent first subtype.

--    The Value_Size which is the number of bits required to store a value
--    of the type. This size can be referred to using the Value_Size
--    attribute. This value is used to determine how tightly to pack
--    records or arrays with components of this type, and also affects
--    the semantics of unchecked conversion (unchecked conversions where
--    the Value_Size values differ generate a warning, and are potentially
--    target dependent).

--    The default rule for the value of Value_Size are as follows:

--       The Value_Size for a base subtype is the minimum number of bits
--       required to store all values of the type (including the sign bit
--       only if negative values are possible).

--       If a subtype statically matches the first subtype, then it has
--       by default the same Value_Size as the first subtype. This is a
--       consequence of RM 13.1(14) ("if two subtypes statically match,
--       then their subtype-specific aspects are the same".)

--       All other subtypes have a Value_Size corresponding to the minimum
--       number of bits required to store all values of the subtype. For
--       dynamic bounds, it is assumed that the value can range down or up
--       to the corresponding bound of the ancestor

--    The RM defined attribute Size corresponds to the Value_Size attribute

--    The Size attribute may be defined for a first-named subtype. This sets
--    the Value_Size of the first-named subtype to the given value, and the
--    Object_Size of this first-named subtype to the given value padded up
--    to an appropriate boundary. It is a consequence of the default rules
--    above that this Object_Size will apply to all further subtypes. On the
--    other hand, Value_Size is affected only for the first subtype, any
--    dynamic subtypes obtained from it directly, and any statically matching
--    subtypes. The Value_Size of any other static subtypes is not affected.

--    Value_Size and Object_Size may be explicitly set for any subtype using
--    an attribute definition clause. Note that the use of these attributes
--    can cause the RM 13.1(14) rule to be violated. If two access types
--    reference aliased objects whose subtypes have differing Object_Size
--    values as a result of explicit attribute definition clauses, then it
--    is erroneous to convert from one access subtype to the other.

--    At the implementation level, Esize stores the Object_Size and the
--    RM_Size field stores the Value_Size (and hence the value of the
--    Size attribute, which, as noted above, is equivalent to Value_Size).

--  To get a feel for the difference, consider the following examples (note
--  that in each case the base is short_short_integer with a size of 8):

--                                            Object_Size     Value_Size

--     type x1 is range 0..5;                      8               3

--     type x2 is range 0..5;
--     for x2'size use 12;                        16              12

--     subtype x3 is x2 range 0 .. 3;             16               2

--     subtype x4 is x2'base range 0 .. 10;        8               4

--     subtype x5 is x2 range 0 .. dynamic;       16              (7)

--     subtype x6 is x2'base range 0 .. dynamic;   8              (7)

--  Note: the entries marked (7) are not actually specified by the Ada 95 RM,
--  but it seems in the spirit of the RM rules to allocate the minimum number
--  of bits known to be large enough to hold the given range of values.

--  So far, so good, but GNAT has to obey the RM rules, so the question is
--  under what conditions must the RM Size be used. The following is a list
--  of the occasions on which the RM Size must be used:

--    Component size for packed arrays or records
--    Value of the attribute Size for a type
--    Warning about sizes not matching for unchecked conversion

--  The RM_Size field keeps track of the RM Size as needed in these
--  three situations.

--  For elementary types other than discrete and fixed-point types, the
--  Object_Size and Value_Size are the same (and equivalent to the RM
--  attribute Size). Only Size may be specified for such types.

--  For composite types, Object_Size and Value_Size are computed from their
--  respective value for the type of each element as well as the layout.

--  All size attributes are stored as Uint values. Negative values are used to
--  reference GCC expressions for the case of non-static sizes, as explained
--  in Repinfo.

--------------------------------------
-- Delayed Freezing and Elaboration --
--------------------------------------

--  The flag Has_Delayed_Freeze indicates that an entity carries an explicit
--  freeze node, which appears later in the expanded tree.

--  a) The flag is used by the front-end to trigger expansion actions which
--  include the generation of that freeze node. Typically this happens at the
--  end of the current compilation unit, or before the first subprogram body is
--  encountered in the current unit. See files freeze and exp_ch13 for details
--  on the actions triggered by a freeze node, which include the construction
--  of initialization procedures and dispatch tables.

--  b) The presence of a freeze node on an entity is used by the backend to
--  defer elaboration of the entity until its freeze node is seen. In the
--  absence of an explicit freeze node, an entity is frozen (and elaborated)
--  at the point of declaration.

--  For object declarations, the flag is set when an address clause for the
--  object is encountered. Legality checks on the address expression only take
--  place at the freeze point of the object.

--  Most types have an explicit freeze node, because they cannot be elaborated
--  until all representation and operational items that apply to them have been
--  analyzed. Private types and incomplete types have the flag set as well, as
--  do task and protected types.

--  Implicit base types created for type derivations, as well as classwide
--  types created for all tagged types, have the flag set.

--  If a subprogram has an access parameter whose designated type is incomplete
--  the subprogram has the flag set.

-----------------------
-- Entity Attributes --
-----------------------

--  This section contains a complete list of the attributes that are defined
--  on entities. Some attributes apply to all entities, others only to certain
--  kinds of entities. In the latter case the attribute should only be set or
--  accessed if the Ekind field indicates an appropriate entity.

--  There are two kinds of attributes that apply to entities, stored and
--  synthesized. Stored attributes correspond to a field or flag in the entity
--  itself. Such attributes are identified in the table below by giving the
--  field or flag in the attribute that is used to hold the attribute value.
--  Synthesized attributes are not stored directly, but are rather computed as
--  needed from other attributes, or from information in the tree. These are
--  marked "synthesized" in the table below. The stored attributes have both
--  access functions and set procedures to set the corresponding values, while
--  synthesized attributes have only access functions.

--  Note: in the case of Node, Uint, or Elist fields, there are cases where
--  the same physical field is used for different purposes in different
--  entities, so these access functions should only be referenced for the
--  class of entities in which they are defined as being present. Flags are
--  not overlapped in this way, but nevertheless as a matter of style and
--  abstraction (which may or may not be checked by assertions in the body),
--  this restriction should be observed for flag fields as well.

--  Note: certain of the attributes on types apply only to base types, and
--  are so noted by the notation [base type only]. These are cases where the
--  attribute of any subtype is the same as the attribute of the base type.
--  The attribute can be referenced on a subtype (and automatically retrieves
--  the value from the base type). However, it is an error to try to set the
--  attribute on other than the base type, and if assertions are enabled,
--  an attempt to set the attribute on a subtype will raise an assert error.

--  Other attributes are noted as applying to the [implementation base type
--  only].  These are representation attributes which must always apply to a
--  full non-private type, and where the attributes are always on the full
--  type.  The attribute can be referenced on a subtype (and automatically
--  retries the value from the implementation base type). However, it is an
--  error to try to set the attribute on other than the implementation base
--  type, and if assertions are enabled, an attempt to set the attribute on a
--  subtype will raise an assert error.

--    Abstract_States (Elist25)
--       Defined for E_Package entities. Contains a list of all the abstract
--       states declared by the related package.

--    Accept_Address (Elist21)
--       Defined in entries. If an accept has a statement sequence, then an
--       address variable is created, which is used to hold the address of the
--       parameters, as passed by the runtime. Accept_Address holds an element
--       list which represents a stack of entities for these address variables.
--       The current entry is the top of the stack, which is the last element
--       on the list. A stack is required to handle the case of nested select
--       statements referencing the same entry.

--    Access_Disp_Table (Elist16) [implementation base type only]
--       Defined in E_Record_Type and E_Record_Subtype entities. Set in tagged
--       types to point to their dispatch tables. The first two entities are
--       associated with the primary dispatch table: 1) primary dispatch table
--       with user-defined primitives 2) primary dispatch table with predefined
--       primitives. For each interface type covered by the tagged type we also
--       have: 3) secondary dispatch table with thunks of primitives covering
--       user-defined interface primitives, 4) secondary dispatch table with
--       thunks of predefined primitives, 5) secondary dispatch table with user
--       defined primitives, and 6) secondary dispatch table with predefined
--       primitives. The last entity of this list is an access type declaration
--       used to expand dispatching calls through the primary dispatch table.
--       For a non-tagged record, contains No_Elist.

--    Action_Body_Subprogram (Node11)
--       Present in atomic operations. References the entity for the
--       subprogram which implements the body of the operation.

--    Actual_Subtype (Node17)
--       Defined in variables, constants, and formal parameters. This is the
--       subtype imposed by the value of the object, as opposed to its nominal
--       subtype, which is imposed by the declaration. The actual subtype
--       differs from the nominal one when the latter is indefinite (as in the
--       case of an unconstrained formal parameter, or a variable declared
--       with an unconstrained type and an initial value). The nominal subtype
--       is the Etype entry for the entity. The Actual_Subtype field is set
--       only if the actual subtype differs from the nominal subtype. If the
--       actual and nominal subtypes are the same, then the Actual_Subtype
--       field is Empty, and Etype indicates both types.
--
--       For objects, the Actual_Subtype is set only if this is a discriminated
--       type. For arrays, the bounds of the expression are obtained and the
--       Etype of the object is directly the constrained subtype. This is
--       rather irregular, and the semantic checks that depend on the nominal
--       subtype being unconstrained use flag Is_Constr_Subt_For_U_Nominal(qv).

--    Address_Clause (synthesized)
--       Applies to actions, entries, objects and subprograms. Set if an
--       address clause is present which references the object or subprogram
--       and points to the N_Attribute_Definition_Clause node. Empty if no
--       Address clause. The expression in the address clause is always a
--       constant that is defined before the entity to which the address clause
--       applies.
--       Note: Gigi references this field in E_Task_Type entities???

--    Address_Taken (Flag104)
--       Defined in all entities. Set if the Address or Unrestricted_Access
--       attribute is applied directly to the entity, i.e. the entity is the
--       entity of the prefix of the attribute reference. Also set if the
--       entity is the second argument of an Asm_Input or Asm_Output attribute,
--       as the construct may entail taking its address. Used by Gigi to make
--       sure that the address can be meaningfully taken, and also in the case
--       of subprograms to control output of certain warnings.

--    Aft_Value (synthesized)
--       Applies to fixed and decimal types. Computes a universal integer
--       that holds value of the Aft attribute for the type.

--    Alias (Node18)
--       Defined in overloadable entities (literals, subprograms, entries) and
--       subprograms that cover a primitive operation of an abstract interface
--       (that is, subprograms with the Interface_Alias attribute). In case of
--       overloaded entities it points to the parent subprogram of a derived
--       subprogram. In case of abstract interface subprograms it points to the
--       subprogram that covers the abstract interface primitive. Also used for
--       a subprogram renaming, where it points to the renamed subprogram. For
--       an inherited operation (of a type extension) that is overridden in a
--       private part, the Alias is the overriding operation. In this fashion a
--       call from outside the package ends up executing the new body even if
--       non-dispatching, and a call from inside calls the overriding operation
--       because it hides the implicit one. Alias is always empty for entries.

--    Alignment (Uint14)
--       Defined in entities for types and also in constants, variables
--       (including exceptions where it refers to the static data allocated for
--       an exception), loop parameters, and formal parameters. This indicates
--       the desired alignment for a type, or the actual alignment for an
--       object. A value of zero (Uint_0) indicates that the alignment has not
--       been set yet. The alignment can be set by an explicit alignment
--       clause, or set by the front-end in package Layout, or set by the
--       back-end as part of the back end back-annotation process. The
--       alignment field is also defined in E_Exception entities, but there it
--       is used only by the back-end for back annotation.

--    Alignment_Clause (synthesized)
--       Applies to all entities for types and objects. If an alignment
--       attribute definition clause is present for the entity, then this
--       function returns the N_Attribute_Definition clause that specifies the
--       alignment. If no alignment clause applies to the type, then the call
--       to this function returns Empty. Note that the call can return a
--       non-Empty value even if Has_Alignment_Clause is not set (happens with
--       subtype and derived type declarations). Note also that a record
--       definition clause with an (obsolescent) mod clause is converted
--       into an attribute definition clause for this purpose.

--    Associated_Formal_Package (Node12)
--       Defined in packages that are the actuals of formal_packages. Points
--       to the entity in the declaration for the formal package.

--    Associated_Node_For_Itype (Node8)
--       Defined in all type and subtype entities. Set non-Empty only for
--       Itypes. Set to point to the associated node for the Itype, i.e.
--       the node whose elaboration generated the Itype. This is used for
--       copying trees, to determine whether or not to copy an Itype, and
--       also for accessibility checks on anonymous access types. This
--       node is typically an object declaration, component declaration,
--       type or subtype declaration. For an access discriminant in a type
--       declaration, the associated_node_for_itype is the discriminant
--       specification. For an access parameter it is the enclosing subprogram
--       declaration.
--
--       Itypes have no explicit declaration, and therefore are not attached to
--       the tree: their Parent field is always empty. The Associated_Node_For_
--       Itype is the only way to determine the construct that leads to the
--       creation of a given itype entity.

--    Associated_Storage_Pool (Node22) [root type only]
--       Defined in simple and general access type entities. References the
--       storage pool to be used for the corresponding collection. A value of
--       Empty means that the default pool is to be used. This is defined
--       only in the root type, since derived types must have the same pool
--       as the parent type.

--    Atomic_Formal (Node24)
--       Present in formal parameters (in, in out and out parameters). Used
--       only for formals of atomic operations. References corresponding
--       formal parameter in the internal version of the operation that
--       is created during expansion.

--    Atomic_Object (Node23)
--       Applies to actions. Denotes the entity which is used to rename the
--       _object component of protected types.

--    Barrier_Function (Node12)
--       Defined in protected entries and entry families. This is the
--       subprogram declaration for the body of the function that returns
--       the value of the entry barrier.

--    Base_Type (synthesized)
--       Applies to all type and subtype entities. Returns the base type of a
--       type or subtype. The base type of a type is the type itself. The base
--       type of a subtype is the type that it constrains (which is always
--       a type entity, not some other subtype). Note that in the case of a
--       subtype of a private type, it is possible for the base type attribute
--       to return a private type, even if the subtype to which it applies is
--       non-private. See also Implementation_Base_Type. Note: it is allowed to
--       apply Base_Type to other than a type, in which case it simply returns
--       the entity unchanged.

--    Block_Node (Node11)
--       Defined in block entities. Points to the identifier in the
--       Block_Statement itself. Used when retrieving the block construct
--       for finalization purposes, The block entity has an implicit label
--       declaration in the enclosing declarative part, and has otherwise
--       no direct connection in the tree with the block statement. The
--       link is to the identifier (which is an occurrence of the entity)
--       and not to the block_statement itself, because the statement may
--       be rewritten, e.g. in the process of removing dead code.

--    Body_Entity (Node19)
--       Defined in package and generic package entities, points to the
--       corresponding package body entity if one is present.

--    Body_Needed_For_SAL (Flag40)
--       Defined in package and subprogram entities that are compilation
--       units. Indicates that the source for the body must be included
--       when the unit is part of a standalone library.

--    Body_References (Elist16)
--       Defined in abstract state entities. Contains an element list of
--       references (identifiers) that appear in a package body whose spec
--       defines the related state. If the body refines the said state, all
--       references on this list are illegal due to the visible refinement.

--    C_Pass_By_Copy (Flag125) [implementation base type only]
--       Defined in record types. Set if a pragma Convention for the record
--       type specifies convention C_Pass_By_Copy. This convention name is
--       treated as identical in all respects to convention C, except that
--       if it is specified for a record type, then the C_Pass_By_Copy flag
--       is set, and if a foreign convention subprogram has a formal of the
--       corresponding type, then the parameter passing mechanism will be
--       set to By_Copy (unless specifically overridden by an Import or
--       Export pragma).

--    Can_Never_Be_Null (Flag38)
--       This flag is defined in all entities, but can only be set in an object
--       which can never have a null value. Set for constant access values
--       initialized to a non-null value. This is also set for all access
--       parameters in Ada 83 and Ada 95 modes, and for access parameters
--       that explicitly exclude null in Ada 2005.
--
--       This is used to avoid unnecessary resetting of the Is_Known_Non_Null
--       flag for such entities. In Ada 2005 mode, this is also used when
--       determining subtype conformance of subprogram profiles to ensure
--       that two formals have the same null-exclusion status.
--
--       ??? This is also set on some access types, eg the Etype of the
--       anonymous access type of a controlling formal.

--    Can_Use_Internal_Rep (Flag229) [base type only]
--       Defined in Access_Subprogram_Kind nodes. This flag is set by the
--       front end and used by the back end. False means that the back end
--       must represent the type in the same way as Convention-C types (and
--       other foreign-convention types). On many targets, this means that
--       the back end will use dynamically generated trampolines for nested
--       subprograms. True means that the back end can represent the type in
--       some internal way. On the aforementioned targets, this means that the
--       back end will not use dynamically generated trampolines. This flag
--       must be False if Has_Foreign_Convention is True; otherwise, the front
--       end is free to set the policy.
--
--       Setting this False in all cases corresponds to the traditional back
--       end strategy, where all access-to-subprogram types are represented the
--       same way, independent of the Convention. For further details, see also
--       Always_Compatible_Rep in Targparm.
--
--       Efficiency note: On targets that use dynamically generated
--       trampolines, False generally favors efficiency of top-level
--       subprograms, whereas True generally favors efficiency of nested
--       ones. On other targets, this flag has little or no effect on
--       efficiency. The front end should take this into account. In
--       particular, pragma Favor_Top_Level gives a hint that the flag
--       should be False.
--
--       Note: We considered using Convention-C for this purpose, but we need
--       this separate flag, because Convention-C implies that in the case of
--       P'[Unrestricted_]Access, P also have convention C. Sometimes we want
--       to have Can_Use_Internal_Rep False for an access type, but allow P to
--       have convention Ada.

--    Chars (Name1)
--       Defined in all entities. This field contains an entry into the names
--       table that has the character string of the identifier, character
--       literal or operator symbol. See Namet for further details. Note that
--       throughout the processing of the front end, this name is the simple
--       unqualified name. However, just before gigi is called, a call is made
--       to Qualify_All_Entity_Names. This causes entity names to be qualified
--       using the encoding described in exp_dbug.ads, and from that point on
--       (including post gigi steps such as cross-reference generation), the
--       entities will contain the encoded qualified names.

--    Checks_May_Be_Suppressed (Flag31)
--       Defined in all entities. Set if a pragma Suppress or Unsuppress
--       mentions the entity specifically in the second argument. If this
--       flag is set the Global_Entity_Suppress and Local_Entity_Suppress
--       tables must be consulted to determine if there actually is an active
--       Suppress or Unsuppress pragma that applies to the entity.

--    Class_Wide_Type (Node9)
--       Defined in all type entities. For a tagged type or subtype, returns
--       the corresponding implicitly declared class-wide type. For a
--       class-wide type, returns itself. Set to Empty for non-tagged types.

--    Cloned_Subtype (Node16)
--       Defined in E_Record_Subtype and E_Class_Wide_Subtype entities.
--       Each such entity can either have a Discriminant_Constraint, in
--       which case it represents a distinct type from the base type (and
--       will have a list of components and discrimants in the list headed by
--       First_Entity) or else no such constraint, in which case it will be a
--       copy of the base type.
--
--       o  Each element of the list in First_Entity is copied from the base
--          type; in that case, this field is Empty.
--
--       o  The list in First_Entity is shared with the base type; in that
--          case, this field points to that entity.
--
--       A record or classwide subtype may also be a copy of some other
--       subtype and share the entities in the First_Entity with that subtype.
--       In that case, this field points to that subtype.
--
--       For E_Class_Wide_Subtype, the presence of Equivalent_Type overrides
--       this field. Note that this field ONLY appears in subtype entries, not
--       in type entries, it is not defined, and it is an error to reference
--       Cloned_Subtype in an E_Record_Type or E_Class_Wide_Type entity.

--    Comes_From_Source
--       This flag appears on all nodes, including entities, and indicates
--       that the node was created by the scanner or parser from the original
--       source. Thus for entities, it indicates that the entity is defined
--       in the original source program.

--    Component_Alignment (special field) [base type only]
--       Defined in array and record entities. Contains a value of type
--       Component_Alignment_Kind indicating the alignment of components.
--       Set to Calign_Default normally, but can be overridden by use of
--       the Component_Alignment pragma. Note: this field is currently
--       stored in a non-standard way, see body for details.

--    Component_Bit_Offset (Uint11)
--       Defined in record components (E_Component, E_Discriminant) if a
--       component clause applies to the component. First bit position of
--       given component, computed from the first bit and position values
--       given in the component clause. A value of No_Uint means that the
--       value is not yet known. The value can be set by the appearance of
--       an explicit component clause in a record representation clause,
--       or it can be set by the front-end in package Layout, or it can be
--       set by the backend. By the time backend processing is completed,
--       this field is always set. A negative value is used to represent
--       a value which is not known at compile time, and must be computed
--       at run-time (this happens if fields of a record have variable
--       lengths). See package Layout for details of these values.
--
--       Note: Component_Bit_Offset is redundant with respect to the fields
--       Normalized_First_Bit and Normalized_Position, and could in principle
--       be eliminated, but it is convenient in several situations, including
--       use in Gigi, to have this redundant field.

--    Component_Clause (Node13)
--       Defined in record components and discriminants. If a record
--       representation clause is present for the corresponding record type a
--       that specifies a position for the component, then the Component_Clause
--       field of the E_Component entity points to the N_Component_Clause node.
--       Set to Empty if no record representation clause was present, or if
--       there was no specification for this component.

--    Component_Size (Uint22) [implementation base type only]
--       Defined in array types. It contains the component size value for
--       the array. A value of No_Uint means that the value is not yet set.
--       The value can be set by the use of a component size clause, or
--       by the front end in package Layout, or by the backend. A negative
--       value is used to represent a value which is not known at compile
--       time, and must be computed at run-time (this happens if the type
--       of the component has a variable length size). See package Layout
--       for details of these values.

--    Component_Type (Node20) [implementation base type only]
--       Defined in array types and string types. References component type.

--    Corresponding_Action (Node19)
--       Present in subprogram bodies. Set for subprogram bodies that implement
--       an atomic type action to point to the entity for the action.

--    Corresponding_Concurrent_Type (Node18)
--       Defined in record types that are constructed by the expander to
--       represent task and protected types (Is_Concurrent_Record_Type flag
--       set). Points to the entity for the corresponding task type or the
--       protected type.

--    Corresponding_Discriminant (Node19)
--       Defined in discriminants of a derived type, when the discriminant is
--       used to constrain a discriminant of the parent type. Points to the
--       corresponding discriminant in the parent type. Otherwise it is Empty.

--    Corresponding_Equality (Node30)
--       Defined in function entities for implicit inequality operators.
--       Denotes the explicit or derived equality operation that creates
--       the implicit inequality. Note that this field is not present in
--       other function entities, only in implicit inequality routines,
--       where Comes_From_Source is always False.

--    Corresponding_Protected_Entry (Node18)
--       Defined in subprogram bodies. Set for subprogram bodies that implement
--       a protected type entry to point to the entity for the entry.

--       * GCC for Acton Note:
--          This does not actually get used anywhere so we don't set it. Plus
--          since we use our own protected type entry code it would probably do
--          something that we did not want anyway.

--    Corresponding_Record_Type (Node18)
--       Defined in atomic, protected, and task types and subtypes. References
--       the entity for the corresponding record type constructed by the
--       expander (see Exp_Ch9). This type is used to represent values of the
--       task type.

--    Corresponding_Remote_Type (Node22)
--       Defined in record types that describe the fat pointer structure for
--       Remote_Access_To_Subprogram types. References the original access
--       to subprogram type.

--    CR_Discriminant (Node23)
--       Defined in discriminants of concurrent types. Denotes the homologous
--       discriminant of the corresponding record type. The CR_Discriminant is
--       created at the same time as the discriminal, and used to replace
--       occurrences of the discriminant within the type declaration.

--    Current_Use_Clause (Node27)
--       Defined in packages and in types. For packages, denotes the use
--       package clause currently in scope that makes the package use_visible.
--       For types, it denotes the use_type clause that makes the operators of
--       the type visible. Used for more precise warning messages on redundant
--       use clauses.

--    Current_Value (Node9)
--       Defined in all object entities. Set in E_Variable, E_Constant, formal
--       parameters and E_Loop_Parameter entities if we have trackable current
--       values. Set non-Empty if the (constant) current value of the variable
--       is known, This value is valid only for references from the same
--       sequential scope as the entity. The sequential scope of an entity
--       includes the immediate scope and any contained scopes that are package
--       specs, package bodies, blocks (at any nesting level) or statement
--       sequences in IF or loop statements.
--
--       Another related use of this field is to record information about the
--       value obtained from an IF or WHILE statement condition. If the IF or
--       ELSIF or WHILE condition has the form "NOT {,NOT] OBJ RELOP VAL ",
--       or OBJ [AND [THEN]] expr, where OBJ refers to an entity with a
--       Current_Value field, RELOP is one of the six relational operators, and
--       VAL is a compile-time known value then the Current_Value field of OBJ
--       points to the N_If_Statement, N_Elsif_Part, or N_Iteration_Scheme node
--       of the relevant construct, and the Condition field of this can be
--       consulted to give information about the value of OBJ. For more details
--       on this usage, see the procedure Exp_Util.Get_Current_Value_Condition.

--    Debug_Info_Off (Flag166)
--       Defined in all entities. Set if a pragma Suppress_Debug_Info applies
--       to the entity, or if internal processing in the compiler determines
--       that suppression of debug information is desirable. Note that this
--       flag is only for use by the front end as part of the processing for
--       determining if Needs_Debug_Info should be set. The back end should
--       always test Needs_Debug_Info, it should never test Debug_Info_Off.

--    Debug_Renaming_Link (Node25)
--       Used to link the variable associated with a debug renaming declaration
--       to the renamed entity. See Exp_Dbug.Debug_Renaming_Declaration for
--       details of the use of this field.

--    Declaration_Node (synthesized)
--       Applies to all entities. Returns the tree node for the construct that
--       declared the entity. Normally this is just the Parent of the entity.
--       One exception arises with child units, where the parent of the entity
--       is a selected component/defining program unit name. Another exception
--       is that if the entity is an incomplete type that has been completed or
--       a private type, then we obtain the declaration node denoted by the
--       full type, i.e. the full type declaration node. Also note that for
--       subprograms, this returns the {function,procedure}_specification, not
--       the subprogram_declaration.

--    Default_Aspect_Component_Value (Node19) [base type only]
--       Defined in array types. Holds the static value specified in a
--       Default_Component_Value aspect specification for the array type.

--    Default_Aspect_Value (Node19) [base type only]
--       Defined in scalar types. Holds the static value specified in a
--       Default_Value aspect specification for the type.

--    Default_Expr_Function (Node21)
--       Defined in parameters. It holds the entity of the parameterless
--       function that is built to evaluate the default expression if it is
--       more complex than a simple identifier or literal. For the latter
--       simple cases or if there is no default value, this field is Empty.

--    Default_Expressions_Processed (Flag108)
--       A flag in subprograms (functions, operators, procedures) and in
--       actions, entries and entry families used to indicate that default
--       expressions have been processed and to avoid multiple calls to process
--       the default expressions (see Freeze.Process_Default_Expressions),
--       which would not only waste time, but also generate false error
--       messages.

--    Default_Value (Node20)
--       Defined in formal parameters. Points to the node representing the
--       expression for the default value for the parameter. Empty if the
--       parameter has no default value (which is always the case for OUT
--       and IN OUT parameters in the absence of errors).

--    Delay_Cleanups (Flag114)
--       Defined in entities that have finalization lists (subprograms
--       blocks, and tasks). Set if there are pending generic body
--       instantiations for the corresponding entity. If this flag is
--       set, then generation of cleanup actions for the corresponding
--       entity must be delayed, since the insertion of the generic body
--       may affect cleanup generation (see Inline for further details).

--    Delay_Subprogram_Descriptors (Flag50)
--       Defined in entities for which exception subprogram descriptors
--       are generated (subprograms, package declarations and package
--       bodies). Defined if there are pending generic body instantiations
--       for the corresponding entity. If this flag is set, then generation
--       of the subprogram descriptor for the corresponding enities must
--       be delayed, since the insertion of the generic body may add entries
--       to the list of handlers.
--
--       Note: for subprograms, Delay_Subprogram_Descriptors is set if and
--       only if Delay_Cleanups is set. But Delay_Cleanups can be set for a
--       a block (in which case Delay_Subprogram_Descriptors is set for the
--       containing subprogram). In addition Delay_Subprogram_Descriptors is
--       set for a library level package declaration or body which contains
--       delayed instantiations (in this case the descriptor refers to the
--       enclosing elaboration procedure).

--    Delta_Value (Ureal18)
--       Defined in fixed and decimal types. Points to a universal real
--       that holds value of delta for the type, as given in the declaration
--       or as inherited by a subtype or derived type.

--    Dependent_Instances (Elist8)
--       Defined in packages that are instances. Holds list of instances
--       of inner generics. Used to place freeze nodes for those instances
--       after that of the current one, i.e. after the corresponding generic
--       bodies.

--    Depends_On_Private (Flag14)
--       Defined in all type entities. Set if the type is private or if it
--       depends on a private type.

--    Designated_Type (synthesized)
--       Applies to access types. Returns the designated type. Differs
--       from Directly_Designated_Type in that if the access type refers
--       to an incomplete type, and the full type is available, then this
--       full type is returned instead of the incomplete type.

--    Digits_Value (Uint17)
--       Defined in floating point types and subtypes and decimal types and
--       subtypes. Contains the Digits value specified in the declaration.

--    Direct_Primitive_Operations (Elist10)
--       Defined in tagged types and subtypes (including synchronized types),
--       in tagged private types and in tagged incomplete types. Element list
--       of entities for primitive operations of the tagged type. Not defined
--       in untagged types. In order to follow the C++ ABI, entities of
--       primitives that come from source must be stored in this list in the
--       order of their occurrence in the sources. For incomplete types the
--       list is always empty.

--    Directly_Designated_Type (Node20)
--       Defined in access types. This field points to the type that is
--       directly designated by the access type. In the case of an access
--       type to an incomplete type, this field references the incomplete
--       type. Directly_Designated_Type is typically used in implementing the
--       static semantics of the language; in implementing dynamic semantics,
--       we typically want the full view of the designated type. The function
--       Designated_Type obtains this full type in the case of access to an
--       incomplete type.

--    Discard_Names (Flag88)
--       Defined in types and exception entities. Set if pragma Discard_Names
--       applies to the entity. It is also set for declarative regions and
--       package specs for which a Discard_Names pragma with zero arguments
--       has been encountered. The purpose of setting this flag is to be able
--       to set the Discard_Names attribute on enumeration types declared
--       after the pragma within the same declarative region. This flag is
--       set to False if a Keep_Names pragma appears for an enumeration type.

--    Discriminal (Node17)
--       Defined in discriminants (Discriminant formal: GNAT's first
--       coinage). The entity used as a formal parameter that corresponds
--       to a discriminant. See section "Handling of Discriminants" for
--       full details of the use of discriminals.

--    Discriminal_Link (Node10)
--       Defined in E_In_Parameter or E_Constant entities. For discriminals,
--       points back to corresponding discriminant. For other entities, must
--       remain Empty.

--    Discriminant_Checking_Func (Node20)
--       Defined in components. Points to the defining identifier of the
--       function built by the expander returns a Boolean indicating whether
--       the given record component exists for the current discriminant
--       values.

--    Discriminant_Constraint (Elist21)
--       Defined in entities whose Has_Discriminants flag is set (concurrent
--       types, subtypes, record types and subtypes, private types and
--       subtypes, limited private types and subtypes and incomplete types).
--       It is an error to reference the Discriminant_Constraint field if
--       Has_Discriminants is False.
--
--       If the Is_Constrained flag is set, Discriminant_Constraint points
--       to an element list containing the discriminant constraints in the
--       same order in which the discriminants are declared.
--
--       If the Is_Constrained flag is not set but the discriminants of the
--       unconstrained type have default initial values then this field
--       points to an element list giving these default initial values in
--       the same order in which the discriminants are declared. Note that
--       in this case the entity cannot be a tagged record type, because
--       discriminants in this case cannot have defaults.
--
--       If the entity is a tagged record implicit type, then this field is
--       inherited from the first subtype (so that the itype is subtype
--       conformant with its first subtype, which is needed when the first
--       subtype overrides primitive operations inherited by the implicit
--       base type).
--
--       In all other cases Discriminant_Constraint contains the empty
--       Elist (ie it is initialized with a call to New_Elmt_List).

--    Discriminant_Default_Value (Node20)
--       Defined in discriminants. Points to the node representing the
--       expression for the default value of the discriminant. Set to
--       Empty if the discriminant has no default value.

--    Discriminant_Number (Uint15)
--       Defined in discriminants. Gives the ranking of a discriminant in
--       the list of discriminants of the type, i.e. a sequential integer
--       index starting at 1 and ranging up to number of discriminants.

--    Dispatch_Table_Wrappers (Elist26) [implementation base type only]
--       Defined in E_Record_Type and E_Record_Subtype entities. Set in library
--       level tagged type entities if we are generating statically allocated
--       dispatch tables. Points to the list of dispatch table wrappers
--       associated with the tagged type. For a non-tagged record, contains
--       No_Elist.

--    DTC_Entity (Node16)
--       Defined in function and procedure entities. Set to Empty unless
--       the subprogram is dispatching in which case it references the
--       Dispatch Table pointer Component. For regular Ada tagged this, this
--       is the _Tag component. For CPP_Class types and their descendants,
--       this points to the component entity in the record that holds the
--       Vtable pointer for the Vtable containing the entry referencing the
--       subprogram.

--    DT_Entry_Count (Uint15)
--       Defined in E_Component entities. Only used for component marked
--       Is_Tag. Store the number of entries in the Vtable (or Dispatch Table)

--    DT_Offset_To_Top_Func (Node25)
--       Defined in E_Component entities. Only used for component marked
--       Is_Tag. If present it stores the Offset_To_Top function used to
--       provide this value in tagged types whose ancestor has discriminants.

--    DT_Position (Uint15)
--       Defined in function and procedure entities which are dispatching
--       (should not be referenced without first checking that flag
--       Is_Dispatching_Operation is True). Contains the offset into
--       the Vtable for the entry that references the subprogram.

--    Ekind (Ekind)
--       Defined in all entities. Contains a value of the enumeration type
--       Entity_Kind declared in a subsequent section in this spec.

--    Elaborate_Body_Desirable (Flag210)
--       Defined in package entities. Set if the elaboration circuitry detects
--       a case where there is a package body that modifies one or more visible
--       entities in the package spec and there is no explicit Elaborate_Body
--       pragma for the package. This information is passed on to the binder,
--       which attempts, but does not promise, to elaborate the body as close
--       to the spec as possible.

--    Elaboration_Entity (Node13)
--       Defined in generic and non-generic package and subprogram entities.
--       This is a counter associated with the unit that is initially set to
--       zero, is incremented when an elaboration request for the unit is
--       made, and is decremented when a finalization request for the unit
--       is made. This is used for three purposes. First, it is used to
--       implement access before elaboration checks (the counter must be
--       non-zero to call a subprogram at elaboration time). Second, it is
--       used to guard against repeated execution of the elaboration code.
--       Third, it is used to ensure that the finalization code is executed
--       only after all clients have requested it.
--
--       Note that we always allocate this counter, and set this field, but
--       we do not always actually use it. It is only used if it is needed
--       for access before elaboration use (see Elaboration_Entity_Required
--       flag) or if either the spec or the body has elaboration code. If
--       neither of these two conditions holds, then the entity is still
--       allocated (since we don't know early enough whether or not there
--       is elaboration code), but is simply not used for any purpose.

--    Elaboration_Entity_Required (Flag174)
--       Defined in generic and non-generic package and subprogram entities.
--       Set only if Elaboration_Entity is non-Empty to indicate that the
--       counter is required to be non-zero even if there is no other
--       elaboration code. This occurs when the Elaboration_Entity counter
--       is used for access before elaboration checks. If the counter is
--       only used to prevent multiple execution of the elaboration code,
--       then if there is no other elaboration code, obviously there is no
--       need to set the flag.

--    Encapsulating_State (Node10)
--       Defined in abstract states and variables. Contains the entity of an
--       ancestor state whose refinement utilizes this item as a constituent.

--    Enclosing_Scope (Node18)
--       Defined in labels. Denotes the innermost enclosing construct that
--       contains the label. Identical to the scope of the label, except for
--       labels declared in the body of an accept statement, in which case the
--       entry_name is the Enclosing_Scope. Used to validate goto's within
--       accept statements.

--    Entry_Accepted (Flag152)
--       Defined in E_Entry and E_Entry_Family entities. Set if there is
--       at least one accept for this entry in the task body. Used to
--       generate warnings for missing accepts.

--    Entry_Cancel_Parameter (Node23)
--       Defined in blocks. This only applies to a block statement for
--       which the Is_Asynchronous_Call_Block flag is set. It
--       contains the defining identifier of an object that must be
--       passed to the Cancel_Task_Entry_Call or Cancel_Protected_Entry_Call
--       call in the cleanup handler added to the block by
--       Exp_Ch7.Expand_Cleanup_Actions. This parameter is a Boolean
--       object for task entry calls and a Communications_Block object
--       in the case of protected entry calls. In both cases the objects
--       are declared in outer scopes to this block.

--    Entry_Component (Node11)
--       Defined in formal parameters (in, in out and out parameters). Used
--       only for formals of entries. References the corresponding component
--       of the entry parameter record for the entry.

--    Entry_Formal (Node16)
--       Defined in components of the record built to correspond to entry
--       parameters. This field points from the component to the formal. It
--       is the back pointer corresponding to Entry_Component.

--    Entry_Index_Constant (Node18)
--       Defined in an entry index parameter. This is an identifier that
--       eventually becomes the name of a constant representing the index
--       of the entry family member whose entry body is being executed. Used
--       to expand references to the entry index specification identifier.

--    Entry_Index_Type (synthesized)
--       Applies to an entry family. Denotes Etype of the subtype indication
--       in the entry declaration. Used to resolve the index expression in an
--       accept statement for a member of the family, and in the prefix of
--       'COUNT when it applies to a family member.

<<<<<<< HEAD
--    Contract (Node24)
--       Defined in actions, entries, and in subprogram and generic subprogram
--       entities. Points to the contract of the entity, holding both pre- and
--       postconditions as well as test-cases.
=======
--    Contract (Node34)
--       Defined in entry, entry family, package, package body, subprogram and
--       subprogram body entities as well as their respective generic forms. A
--       contract is also applicable to a variable. Points to the contract of
--       the entity, holding various assertion items and data classifiers.
>>>>>>> 5a9bdbcd

--    Ensure (Node25)
--       Present in actions entities. Points to the pragma node that holds
--       the action's ensure test case.

--    Entry_Parameters_Type (Node15)
--       Defined in entries. Points to the access-to-record type that is
--       constructed by the expander to hold a reference to the parameter
--       values. This reference is manipulated (as an address) by the
--       tasking runtime. The designated record represents a packaging
--       up of the entry parameters (see Exp_Ch9.Expand_N_Entry_Declaration
--       for further details). Entry_Parameters_Type is Empty if the entry
--       has no parameters.

--    Enumeration_Pos (Uint11)
--       Defined in enumeration literals. Contains the position number
--       corresponding to the value of the enumeration literal.

--    Enumeration_Rep (Uint12)
--       Defined in enumeration literals. Contains the representation that
--       corresponds to the value of the enumeration literal. Note that
--       this is normally the same as Enumeration_Pos except in the presence
--       of representation clauses, where Pos will still represent the
--       position of the literal within the type and Rep will have be the
--       value given in the representation clause.

--    Enumeration_Rep_Expr (Node22)
--       Defined in enumeration literals. Points to the expression in an
--       associated enumeration rep clause that provides the representation
--       value for this literal. Empty if no enumeration rep clause for this
--       literal (or if rep clause does not have an entry for this literal,
--       an error situation). This is also used to catch duplicate entries
--       for the same literal.

--    Enum_Pos_To_Rep (Node23)
--       Defined in enumeration types (but not enumeration subtypes). Set to
--       Empty unless the enumeration type has a non-standard representation
--       (i.e. at least one literal has a representation value different from
--       its pos value). In this case, Enum_Pos_To_Rep is the entity for an
--       array constructed when the type is frozen that maps Pos values to
--       corresponding Rep values. The index type of this array is Natural,
--       and the component type is a suitable integer type that holds the
--       full range of representation values.

--    Equivalent_Type (Node18)
--       Defined in class wide types and subtypes, access to protected
--       subprogram types, and in exception types. For a classwide type, it
--       is always Empty. For a class wide subtype, it points to an entity
--       created by the expander which gives Gigi an easily understandable
--       equivalent of the class subtype with a known size (given by an
--       initial value). See Exp_Util.Expand_Class_Wide_Subtype for further
--       details. For E_Exception_Type, this points to the record containing
--       the data necessary to represent exceptions (for further details, see
--       System.Standard_Library. For access_to_protected subprograms, it
--       denotes a record that holds pointers to the operation and to the
--       protected object. For remote Access_To_Subprogram types, it denotes
--       the record that is the fat pointer representation of an RAST.

--    Esize (Uint12)
--       Defined in all types and subtypes, and also for components, constants,
--       and variables, including exceptions where it refers to the static data
--       allocated for an exception. Contains the Object_Size of the type or of
--       the object. A value of zero indicates that the value is not yet known.
--
--       For the case of components where a component clause is present, the
--       value is the value from the component clause, which must be non-
--       negative (but may be zero, which is acceptable for the case of
--       a type with only one possible value). It is also possible for Esize
--       of a component to be set without a component clause defined, which
--       means that the component size is specified, but not the position.
--       See also RM_Size and the section on "Handling of Type'Size Values".
--       During gigi processing, the value is back annotated for all zero
--       values, so that after the call to gigi, the value is properly set.

--    Etype (Node5)
--       Defined in all entities. Represents the type of the entity, which
--       is itself another entity. For a type entity, points to the parent
--       type for a derived type, or if the type is not derived, points to
--       itself. For a subtype entity, Etype points to the base type. For
--       a class wide type, points to the corresponding specific type. For a
--       subprogram or subprogram type, Etype has the return type of a function
--       or is set to Standard_Void_Type to represent a procedure.
--
--       Note one obscure case: for pragma Default_Storage_Pool (null), the
--       Etype of the N_Null node is Empty.

--    Exception_Code (Uint22)
--       Defined in exception entities. Set to zero unless either an
--       Import_Exception or Export_Exception pragma applies to the
--       pragma and specifies a Code value. See description of these
--       pragmas for details. Note that this field is relevant only if
--       Is_VMS_Exception is set.

--    Extra_Formal (Node15)
--       Defined in formal parameters in the non-generic case. Certain
--       parameters require extra implicit information to be passed (e.g. the
--       flag indicating if an unconstrained variant record argument is
--       constrained, and the accessibility level for access parameters. See
--       description of Extra_Constrained, Extra_Accessibility fields for
--       further details. Extra formal parameters are constructed to represent
--       these values, and chained to the end of the list of formals using the
--       Extra_Formal field (i.e. the Extra_Formal field of the last "real"
--       formal points to the first extra formal, and the Extra_Formal field of
--       each extra formal points to the next one, with Empty indicating the
--       end of the list of extra formals.

--    Extra_Formals (Node28)
--       Applies to subprograms and subprogram types, and also in actions,
--       entries and entry families. Returns first extra formal of the
--       subprogram or entry. Returns Empty if there are no extra formals.

--    Extra_Accessibility (Node13)
--       Defined in formal parameters in the non-generic case. Normally Empty,
--       but if expansion is active, and a parameter is one for which a
--       dynamic accessibility check is required, then an extra formal of type
--       Natural is created (see description of field Extra_Formal), and the
--       Extra_Accessibility field of the formal parameter points to the entity
--       for this extra formal. Also defined in variables when compiling
--       receiving stubs. In this case, a non Empty value means that this
--       variable's accessibility depth has been transmitted by the caller and
--       must be retrieved through the entity designed by this field instead of
--       being computed.

--    Extra_Accessibility_Of_Result (Node19)
--       Defined in (non-generic) Function, Operator, and Subprogram_Type
--       entities. Normally Empty, but if expansion is active, and a function
--       is one for which "the accessibility level of the result ... determined
--       by the point of call" (AI05-0234) is needed, then an extra formal of
--       subtype Natural is created (see description of field Extra_Formal),
--       and the Extra_Accessibility_Of_Result field of the function points to
--       the entity for this extra formal.

--    Extra_Constrained (Node23)
--       Defined in formal parameters in the non-generic case. Normally Empty,
--       but if expansion is active and a parameter is one for which a dynamic
--       indication of its constrained status is required, then an extra formal
--       of type Boolean is created (see description of field Extra_Formal),
--       and the Extra_Constrained field of the formal parameter points to the
--       entity for this extra formal. Also defined in variables when compiling
--       receiving stubs. In this case, a non empty value means that this
--       variable's constrained status has been transmitted by the caller and
--       must be retrieved through the entity designed by this field instead of
--       being computed.

--    Finalization_Master (Node23) [root type only]
--       Defined in access-to-controlled or access-to-class-wide types. The
--       field contains the entity of the finalization master which handles
--       dynamically allocated controlled objects referenced by the access
--       type. Empty for access-to-subprogram types. Empty for access types
--       whose designated type does not need finalization actions.

--    Finalize_Storage_Only (Flag158) [base type only]
--       Defined in all types. Set on direct controlled types to which a
--       valid Finalize_Storage_Only pragma applies. This flag is also set on
--       composite types when they have at least one controlled component and
--       all their controlled components are Finalize_Storage_Only. It is also
--       inherited by type derivation except for direct controlled types where
--       the Finalize_Storage_Only pragma is required at each level of
--       derivation.

--    Finalizer (Node28)
--       Applies to package declarations and bodies. Contains the entity of the
--       library-level program which finalizes all package-level controlled
--       objects.

--    First_Component (synthesized)
--       Applies to record types. Returns the first component by following the
--       chain of declared entities for the record until a component is found
--       (one with an Ekind of E_Component). The discriminants are skipped. If
--       the record is null, then Empty is returned.

--    First_Component_Or_Discriminant (synthesized)
--      Similar to First_Component, but discriminants are not skipped, so will
--      find the first discriminant if discriminants are present.

--    First_Entity (Node17)
--       Defined in all entities which act as scopes to which a list of
--       associated entities is attached (blocks, class subtypes and types,
--       entries, functions, loops, packages, procedures, protected objects,
--       record types and subtypes, private types, task types and subtypes).
--       Points to a list of associated entities using the Next_Entity field
--       as a chain pointer with Empty marking the end of the list.

--    First_Exit_Statement (Node8)
--       Defined in E_Loop entity. The exit statements for a loop are chained
--       (in reverse order of appearance) using this field to point to the
--       first entry in the chain (last exit statement in the loop). The
--       entries are chained through the Next_Exit_Statement field of the
--       N_Exit_Statement node with Empty marking the end of the list.

--    First_Formal (synthesized)
--       Applies to subprograms and subprogram types, and also in actions,
--       entries and entry families. Returns first formal of the subprogram or
--       entry. The formals are the first entities declared in a subprogram or
--       in a subprogram type (the designated type of an Access_To_Subprogram
--       definition) or in an entry or action.

--    First_Formal_With_Extras (synthesized)
--       Applies to subprograms and subprogram types, and also in actions,
--       entries and entry families. Returns first formal of the subprogram,
--       action or entry. Returns Empty if there are no formals. The list
--       returned includes all the extra formals (see description of
--       Extra_Formals field).

--    First_Index (Node17)
--       Defined in array types and subtypes and in string types and subtypes.
--       By introducing implicit subtypes for the index constraints, we have
--       the same structure for constrained and unconstrained arrays, subtype
--       marks and discrete ranges are both represented by a subtype. This
--       function returns the tree node corresponding to an occurrence of the
--       first index (NOT the entity for the type). Subsequent indices are
--       obtained using Next_Index. Note that this field is defined for the
--       case of string literal subtypes, but is always Empty.

--    First_Literal (Node17)
--       Defined in all enumeration types, including character and boolean
--       types. This field points to the first enumeration literal entity
--       for the type (i.e. it is set to First (Literals (N)) where N is
--       the enumeration type definition node. A special case occurs with
--       standard character and wide character types, where this field is
--       Empty, since there are no enumeration literal lists in these cases.
--       Note that this field is set in enumeration subtypes, but it still
--       points to the first literal of the base type in this case.

--    First_Optional_Parameter (Node14)
--       Defined in (non-generic) function and procedure entities. Set to a
--       non-null value only if a pragma Import_Function, Import_Procedure
--       or Import_Valued_Procedure specifies a First_Optional_Parameter
--       argument, in which case this field points to the parameter entity
--       corresponding to the specified parameter.

--    First_Private_Entity (Node16)
--       Defined in all entities containing private parts (packages, protected
--       types and subtypes, task types and subtypes). The entities on the
--       entity chain are in order of declaration, so the entries for private
--       entities are at the end of the chain. This field points to the first
--       entity for the private part. It is Empty if there are no entities
--       declared in the private part or if there is no private part.

--    First_Rep_Item (Node6)
--       Defined in all entities. If non-empty, points to a linked list of
--       representation pragmas nodes and representation clause nodes that
--       apply to the entity, linked using Next_Rep_Item, with Empty marking
--       the end of the list. In the case of derived types and subtypes, the
--       new entity inherits the chain at the point of declaration. This means
--       that it is possible to have multiple instances of the same kind of rep
--       item on the chain, in which case it is the first one that applies to
--       the entity.
--
--       Note: pragmas that can apply to more than one overloadable entity,
--       (Convention, Interface, Inline, Inline_Always, Import, Export,
--       External) are never present on this chain when they apply to
--       overloadable entities, since it is impossible for a given pragma
--       to be on more than one chain at a time.
--
--       For most representation items, the representation information is
--       reflected in other fields and flags in the entity. For example if a
--       record representation clause is present, the component entities
--       reflect the specified information. However, there are some items that
--       are only reflected in the chain. These include:
--
--          Machine_Attribute pragma
--          Link_Alias pragma
--          Linker_Constructor pragma
--          Linker_Destructor pragma
--          Weak_External pragma
--          Thread_Local_Storage pragma
--
--       If any of these items are present, then the flag Has_Gigi_Rep_Item is
--       set, indicating that Gigi should search the chain.
--
--       Other representation items are included in the chain so that error
--       messages can easily locate the relevant nodes for posting errors.
--       Note in particular that size clauses are defined only for this
--       purpose, and should only be accessed if Has_Size_Clause is set.

--    Float_Rep (Uint10)
--       Defined in floating-point entities. Contains a value of type
--       Float_Rep_Kind. Together with the Digits_Value uniquely defines
--       the floating-point representation to be used.

--    Freeze_Node (Node7)
--       Defined in all entities. If there is an associated freeze node for the
--       entity, this field references this freeze node. If no freeze node is
--       associated with the entity, then this field is Empty. See package
--       Freeze for further details.

--    From_Limited_With (Flag159)
--       Defined in abtract states, package and type entities. Set to True when
--       the related entity is generated by the expansion of a limited with
--       clause. Such an entity is said to be a "shadow" - it acts as the
--       abstract view of a state or variable or as the incomplete view of a
--       type by inheriting relevant attributes from the said entity.

--    Full_View (Node11)
--       Defined in all type and subtype entities and in deferred constants.
--       References the entity for the corresponding full type declaration.
--       For all types other than private and incomplete types, this field
--       always contains Empty. If an incomplete type E1 is completed by a
--       private type E2 whose full type declaration entity is E3 then the
--       full view of E1 is E2, and the full view of E2 is E3. See also
--       Underlying_Type.

--    Generic_Homonym (Node11)
--       Defined in generic packages. The generic homonym is the entity of
--       a renaming declaration inserted in every generic unit. It is used
--       to resolve the name of a local entity that is given by a qualified
--       name, when the generic entity itself is hidden by a local name.

--    Generic_Renamings (Elist23)
--       Defined in package and subprogram instances. Holds mapping that
--       associates generic parameters with the corresponding instances, in
--       those cases where the instance is an entity.

--    Handler_Records (List10)
--       Defined in subprogram and package entities. Points to a list of
--       identifiers referencing the handler record entities for the
--       corresponding unit.

--    Has_Aliased_Components (Flag135) [implementation base type only]
--       Defined in array type entities. Indicates that the component type
--       of the array is aliased.

--    Has_Alignment_Clause (Flag46)
--       Defined in all type entities and objects. Indicates if an alignment
--       clause has been given for the entity. If set, then Alignment_Clause
--       returns the N_Attribute_Definition node for the alignment attribute
--       definition clause. Note that it is possible for this flag to be False
--       even when Alignment_Clause returns non_Empty (this happens in the case
--       of derived type declarations).

--    Has_All_Calls_Remote (Flag79)
--       Defined in all library unit entities. Set if the library unit has an
--       All_Calls_Remote pragma. Note that such entities must also be RCI
--       entities, so the flag Is_Remote_Call_Interface will always be set if
--       this flag is set.

--    Has_Anonymous_Master (Flag253)
--       Defined in units (top-level functions and procedures, library-level
--       packages). Set if the associated unit contains a heterogeneous
--       finalization master. The master's name is of the form <unit>AM and it
--       services anonymous access-to-controlled types with an undetermined
--       lifetime.

--    Has_Atomic_Components (Flag86) [implementation base type only]
--       Defined in all types and objects. Set only for an array type or
--       an array object if a valid pragma Atomic_Components applies to the
--       type or object. Note that in the case of an object, this flag is
--       only set on the object if there was an explicit pragma for the
--       object. In other words, the proper test for whether an object has
--       atomic components is to see if either the object or its base type
--       has this flag set. Note that in the case of a type, the pragma will
--       be chained to the rep item chain of the first subtype in the usual
--       manner.

--    Has_Attach_Handler (synthesized)
--       Applies to record types that are constructed by the expander to
--       represent protected types. Returns True if there is at least one
--       Attach_Handler pragma in the corresponding specification.

--    Has_Biased_Representation (Flag139)
--       Defined in discrete types (where it applies to the type'size value),
--       and to objects (both stand-alone and components), where it applies to
--       the size of the object from a size or record component clause. In
--       all cases it indicates that the size in question is smaller than
--       would normally be required, but that the size requirement can be
--       satisfied by using a biased representation, in which stored values
--       have the low bound (Expr_Value (Type_Low_Bound (T)) subtracted to
--       reduce the required size. For example, a type with a range of 1..2
--       takes one bit, using 0 to represent 1 and 1 to represent 2.
--
--       Note that in the object and component cases, the flag is only set if
--       the type is unbiased, but the object specifies a smaller size than the
--       size of the type, forcing biased representation for the object, but
--       the subtype is still an unbiased type.

--    Has_Completion (Flag26)
--       Defined in all entities that require a completion (functions,
--       procedures, private types, limited private types, incomplete types,
--       constants and packages that require a body). The flag is set if the
--       completion has been encountered and analyzed.

--    Has_Completion_In_Body (Flag71)
--       Defined in all entities for types and subtypes. Set only in "Taft
--       amendment types" (incomplete types whose full declaration appears in
--       the package body).

--    Has_Complex_Representation (Flag140) [implementation base type only]
--       Defined in all type entities. Set only for a record base type to
--       which a valid pragma Complex_Representation applies.

--    Has_Component_Size_Clause (Flag68) [implementation base type only]
--       Defined in all type entities. Set if a component size clause is
--       Defined for the given type. Note that this flag can be False even
--       if Component_Size is non-zero (happens in the case of derived types).

--    Has_Constrained_Partial_View (Flag187)
--       Defined in private type and their completions, when the private
--       type has no discriminants and the full view has discriminants with
--       defaults. In Ada 2005 heap-allocated objects of such types are not
--       constrained, and can change their discriminants with full assignment.
--
--       Ada 2012 has an additional rule (3.3. (23/10.3)) concerning objects
--       declared in a generic package body. Objects whose type is an untagged
--       generic formal private type are considered to have a constrained
--       partial view. The predicate Object_Type_Has_Constrained_Partial_View
--       in sem_aux is used to test for this case.

--    Has_Contiguous_Rep (Flag181)
--       Defined in enumeration types. Set if the type as a representation
--       clause whose entries are successive integers.

--    Has_Controlling_Result (Flag98)
--       Defined in E_Function entities. Set if the function is a primitive
--       function of a tagged type which can dispatch on result.

--    Has_Controlled_Component (Flag43) [base type only]
--       Defined in all type and subtype entities. Set only for composite type
--       entities which contain a component that either is a controlled type,
--       or itself contains controlled component (i.e. either Is_Controlled or
--       Has_Controlled_Component is set for at least one component).

--    Has_Convention_Pragma (Flag119)
--       Defined in all entities. Set for an entity for which a valid pragma
--       Convention, Import, or Export has been given. Used to prevent more
--       than one such pragma appearing for a given entity (RM B.1(45)).

--    Has_Cyclic_Section (Flag286)
--       Defined in E_Task_Type and E_Task_Subtype entities. Set true for a
--       task that contains a Cycle_Sequence_Of_Statements in its body.

--    Has_Delayed_Aspects (Flag200)
<<<<<<< HEAD
--       Defined in all entities. Set true if the Rep_Item chain for the entity
--       has one or more N_Aspect_Definition nodes chained which are not to be
--       evaluated till the freeze point. The aspect definition expression
--       clause has been preanalyzed to get visibility at the point of use,
--       but no other action has been taken.
=======
--      Defined in all entities. Set if the Rep_Item chain for the entity has
--      one or more N_Aspect_Definition nodes chained which are not to be
--      evaluated till the freeze point. The aspect definition expression
--      clause has been preanalyzed to get visibility at the point of use,
--      but no other action has been taken.
>>>>>>> 5a9bdbcd

--    Has_Delayed_Freeze (Flag18)
--       Defined in all entities. Set to indicate that an explicit freeze
--       node must be generated for the entity at its freezing point. See
--       separate section ("Delayed Freezing and Elaboration") for details.

--    Has_Default_Aspect (Flag39) [base type only]
--       Defined in entities for types and subtypes, set for scalar types with
--       a Default_Value aspect and array types with a Default_Component_Value
--       apsect. If this flag is set, then a corresponding aspect specification
--       node will be present on the rep item chain for the entity.

--    Has_Delayed_Rep_Aspects (Flag261)
--       Defined in all type and subtypes. This flag is set if there is at
--       least one aspect for a representation characteristic that has to be
--       delayed and is one of the characteristics that may be inherited by
--       types derived from this type if not overridden. If this flag is set,
--       then types derived from this type have May_Inherit_Delayed_Rep_Aspects
--       set, signalling that Freeze.Inhert_Delayed_Rep_Aspects must be called
--       at the freeze point of the derived type.

--    Has_Discriminants (Flag5)
--       Defined in all types and subtypes. For types that are allowed to have
--       discriminants (record types and subtypes, task types and subtypes,
--       protected types and subtypes, private types, limited private types,
--       and incomplete types), indicates if the corresponding type or subtype
--       has a known discriminant part. Always false for all other types.

--    Has_Dispatch_Table (Flag220)
--       Defined in E_Record_Types that are tagged. Set to indicate that the
--       corresponding dispatch table is already built. This flag is used to
--       avoid duplicate construction of library level dispatch tables (because
--       the declaration of library level objects cause premature construction
--       of the table); otherwise the code that builds the table is added at
--       the end of the list of declarations of the package.

--    Has_Dynamic_Predicate_Aspect (Flag258)
--       Defined in all types and subtypes. Set if a Dynamic_Predicate aspect
--       applies to the type. Note that we can tell if a dynamic predicate is
--       present by looking at Has_Predicates and Static_Predicate, but that
--       could have come from a Predicate aspect or pragma, and we need to
--       record the difference so that we can use the right set of check
--       policies to figure out if the predicate is active.

--    Has_Entries (synthesized)
--       Applies to concurrent types. True if any entries are declared
--       within the task or protected definition for the type.

--    Has_Enumeration_Rep_Clause (Flag66)
--       Defined in enumeration types. Set if an enumeration representation
--       clause has been given for this enumeration type. Used to prevent more
--       than one enumeration representation clause for a given type. Note
--       that this does not imply a representation with holes, since the rep
--       clause may merely confirm the default 0..N representation.

--    Has_External_Tag_Rep_Clause (Flag110)
--       Defined in tagged types. Set if an external_tag rep. clause has been
--       given for this type. Use to avoid the generation of the default
--       external_tag.

--    Has_Exit (Flag47)
--       Defined in loop entities. Set if the loop contains an exit statement.

--    Has_Foreign_Convention (synthesized)
--       Applies to all entities. Determines if the Convention for the
--       entity is a foreign convention (i.e. is other than Convention_Ada,
--       Convention_Intrinsic, Convention_Action, Convention_Entry
--       or Convention_Protected).

--    Has_Forward_Instantiation (Flag175)
--       Defined in package entities. Set for packages that instantiate local
--       generic entities before the corresponding generic body has been seen.
--       If a package has a forward instantiation, we cannot inline subprograms
--       appearing in the same package because the placement requirements of
--       the instance will conflict with the  linear elaboration of front-end
--       inlining.

--    Has_Fully_Qualified_Name (Flag173)
--       Defined in all entities. Set if the name in the Chars field has been
--       replaced by the fully qualified name, as used for debug output. See
--       Exp_Dbug for a full description of the use of this flag and also the
--       related flag Has_Qualified_Name.

--    Has_Gigi_Rep_Item (Flag82)
--       Defined in all entities. Set if the rep item chain (referenced by
--       First_Rep_Item and linked through the Next_Rep_Item chain) contains a
--       representation item that needs to be specially processed by Gigi, i.e.
--       one of the following items:
--
--          Machine_Attribute pragma
--          Linker_Alias pragma
--          Linker_Constructor pragma
--          Linker_Destructor pragma
--          Weak_External pragma
--          Thread_Local_Storage pragma
--
--       If this flag is set, then Gigi should scan the rep item chain to
--       process any of these items that appear. At least one such item will
--       be present.
--
--    Has_Homonym (Flag56)
--       Defined in all entities. Set if an entity has a homonym in the same
--       scope. Used by Gigi to generate unique names for such entities.

--    Has_Implicit_Dereference (Flag251)
--       Defined in types and discriminants. Set if the type has an aspect
--       Implicit_Dereference. Set also on the discriminant named in the aspect
--       clause, to simplify type resolution.

--    Has_Independent_Components (Flag34)
--       Defined in objects and types. Set if the aspect Independent_Components
--       applies (as set by coresponding pragma or aspect specification).

--    Has_Inheritable_Invariants (Flag248)
--       Defined in all type entities. Set in private types from which one
--       or more Invariant'Class aspects will be inherited if a another type is
--       derived from the type (i.e. those types which have an Invariant'Class
--       aspect, or which inherit one or more Invariant'Class aspects). Also
--       set in the corresponding full types. Note that it might be the full
--       type which has inheritable invariants, and in this case the flag will
--       also be set in the private type.

--    Has_Initial_Value (Flag219)
--       Defined in entities for variables and out parameters. Set if there
--       is an explicit initial value expression in the declaration of the
--       variable. Note that this is set only if this initial value is
--       explicit, it is not set for the case of implicit initialization
--       of access types or controlled types. Always set to False for out
--       parameters. Also defined in entities for in and in-out parameters,
--       but always false in these cases.

--    Has_Interrupt_Handler (synthesized)
--       Applies to all protected type entities. Set if the protected type
--       definition contains at least one procedure to which a pragma
--       Interrupt_Handler applies.

--    Has_Invariants (Flag232)
--       Defined in all type entities and in subprogram entities. Set in
--       private types if an Invariant or Invariant'Class aspect applies to the
--       type, or if the type inherits one or more Invariant'Class aspects.
--       Also set in the corresponding full type. Note: if this flag is set
--       True, then usually the Invariant_Procedure attribute is set once the
--       type is frozen, however this may not be true in some error situations.
--       Note that it might be the full type which has inheritable invariants,
--       and then the flag will also be set in the private type.

--    Has_Loop_Entry_Attributes (Flag260)
--       Defined in E_Loop entities. Set when the loop is subject to at least
--       one attribute 'Loop_Entry. The flag also implies that the loop has
--       already been transformed. See Expand_Loop_Entry_Attribute for details.

--    Has_Machine_Radix_Clause (Flag83)
--       Defined in decimal types and subtypes, set if a Machine_Radix
--       representation clause is present. This flag is used to detect
--       the error of multiple machine radix clauses for a single type.

--    Has_Master_Entity (Flag21)
--       Defined in entities that can appear in the scope stack (see spec
--       of Sem). It is set if a task master entity (_master) has been
--       declared and initialized in the corresponding scope.

--    Has_Missing_Return (Flag142)
--       Defined in functions and generic functions. Set if there is one or
--       more missing return statements in the function. This is used to
--       control wrapping of the body in Exp_Ch6 to ensure that the program
--       error exception is correctly raised in this case at runtime.

--    Has_Nested_Block_With_Handler (Flag101)
--       Defined in scope entities. Set if there is a nested block within the
--       scope that has an exception handler and the two scopes are in the
--       same procedure. This is used by the backend for controlling certain
--       optimizations to ensure that they are consistent with exceptions.
--       See documentation in Gigi for further details.

--    Has_Non_Null_Refinement (synth)
--       Defined in E_Abstract_State entities. True if the state has at least
--       one variable or state constituent in aspect/pragma Refined_State.

--    Has_Non_Standard_Rep (Flag75) [implementation base type only]
--       Defined in all type entities. Set when some representation clause
--       or pragma causes the representation of the item to be significantly
--       modified. In this category are changes of small or radix for a
--       fixed-point type, change of component size for an array, and record
--       or enumeration representation clauses, as well as packed pragmas.
--       All other representation clauses (e.g. Size and Alignment clauses)
--       are not considered to be significant since they do not affect
--       stored bit patterns.

--    Has_Null_Abstract_State (synth)
--       Defined in package entities. True if the package is subject to a null
--       Abstract_State aspect/pragma.

--    Has_Null_Refinement (synth)
--       Defined in E_Abstract_State entities. True if the state has a null
--       refinement in aspect/pragma Refined_State.

--    Has_Object_Size_Clause (Flag172)
--       Defined in entities for types and subtypes. Set if an Object_Size
--       clause has been processed for the type Used to prevent multiple
--       Object_Size clauses for a given entity.

--    Has_Per_Object_Constraint (Flag154)
--       Defined in E_Component entities. Set if the subtype of the component
--       has a per object constraint. Per object constraints result from the
--       following situations :
--
--       1. N_Attribute_Reference - when the prefix is the enclosing type and
--          the attribute is Access.
--       2. N_Discriminant_Association - when the expression uses the
--          discriminant of the enclosing type.
--       3. N_Index_Or_Discriminant_Constraint - when at least one of the
--          individual constraints is a per object constraint.
--       4. N_Range - when the lower or upper bound uses the discriminant of
--          the enclosing type.
--       5. N_Range_Constraint - when the range expression uses the
--          discriminant of the enclosing type.

--    Has_Postconditions (Flag240)
--      Defined in subprogram entities. Set if postconditions are active for
--      the procedure, and a _postconditions procedure has been generated.

--    Has_Pragma_Controlled (Flag27) [implementation base type only]
--       Defined in access type entities. It is set if a pragma Controlled
--       applies to the access type.

--    Has_Pragma_Elaborate_Body (Flag150)
--       Defined in all entities. Set in compilation unit entities if a
--       pragma Elaborate_Body applies to the compilation unit.

--    Has_Pragma_Inline (Flag157)
--       Defined in all entities. Set for functions and procedures for which a
--       pragma Inline or Inline_Always applies to the subprogram. Note that
--       this flag can be set even if Is_Inlined is not set. This happens for
--       pragma Inline (if Inline_Active is False). In other words, the flag
--       Has_Pragma_Inline represents the formal semantic status, and is used
--       for checking semantic correctness. The flag Is_Inlined indicates
--       whether inlining is actually active for the entity.

--    Has_Pragma_Inline_Always (Flag230)
--       Defined in all entities. Set for functions and procedures for which a
--       pragma Inline_Always applies. Note that if this flag is set, the flag
--       Has_Pragma_Inline is also set.

--    Has_Pragma_No_Inline (Flag201)
--       Defined in all entities. Set for functions and procedures for which a
--       pragma No_Inline applies. Note that if this flag is set, the flag
--       Has_Pragma_Inline_Always cannot be set.

--    Has_Pragma_Ordered (Flag198) [implementation base type only]
--       Defined in entities for enumeration types. If set indicates that a
--       valid pragma Ordered was given for the type. This flag is inherited
--       by derived enumeration types. We don't need to distinguish the derived
--       case since we allow multiple occurrences of this pragma anyway.

--    Has_Pragma_Pack (Flag121) [implementation base type only]
--       Defined in array and record type entities. If set, indicates that a
--       valid pragma Pack was given for the type. Note that this flag is not
--       inherited by derived type. See also the Is_Packed flag.

--    Has_Pragma_Pure (Flag203)
--       Defined in all entities. If set, indicates that a valid pragma Pure
--       was given for the entity. In some cases, we need to test whether
--       Is_Pure was explicitly set using this pragma.

--    Has_Pragma_Preelab_Init (Flag221)
--       Defined in type and subtype entities. If set indicates that a valid
--       pragma Preelaborable_Initialization applies to the type.

--    Has_Pragma_Pure_Function (Flag179)
--       Defined in all entities. If set, indicates that a valid pragma
--       Pure_Function was given for the entity. In some cases, we need to
--       know that Is_Pure was explicitly set using this pragma. We also set
--       this flag for some internal entities that we know should be treated
--       as pure for optimization purposes.

--    Has_Pragma_Thread_Local_Storage (Flag169)
--       Defined in all entities. If set, indicates that a valid pragma
--       Thread_Local_Storage was given for the entity.

--    Has_Pragma_Unmodified (Flag233)
--       Defined in all entities. Can only be set for variables (E_Variable,
--       E_Out_Parameter, E_In_Out_Parameter). Set if a valid pragma Unmodified
--       applies to the variable, indicating that no warning should be given
--       if the entity is never modified. Note that clients should generally
--       not test this flag directly, but instead use function Has_Unmodified.

--    Has_Pragma_Unreferenced (Flag180)
--       Defined in all entities. Set if a valid pragma Unreferenced applies
--       to the entity, indicating that no warning should be given if the
--       entity has no references, but a warning should be given if it is
--       in fact referenced. For private types, this flag is set in both the
--       private entity and full entity if the pragma applies to either. Note
--       that clients should generally not test this flag directly, but instead
--       use function Has_Unreferenced.

--    Has_Pragma_Unreferenced_Objects (Flag212)
--       Defined in type and subtype entities. Set if a valid pragma
--       Unreferenced_Objects applies to the type, indicating that no warning
--       should be given for objects of such a type for being unreferenced
--       (but unlike the case with pragma Unreferenced, it is ok to reference
--       such an object and no warning is generated.

--    Has_Predicates (Flag250)
--       Defined in type and subtype entities. Set if a pragma Predicate or
--       Predicate aspect applies to the type or subtype, or if it inherits a
--       Predicate aspect from its parent or progenitor types.

--    Has_Primitive_Operations (Flag120) [base type only]
--       Defined in all type entities. Set if at least one primitive operation
--       is defined for the type.

--    Has_Private_Ancestor (Flag151)
--       Applies to untagged derived types and to type extensions. True when
--       some ancestor is derived from a private type, making some components
--       invisible and aggregates illegal. Used to check the legality of
--       selected components and aggregates. The flag is set at the point of
--       derivation. The legality of an aggregate of a type with a private
--       ancestor must be checked because it also depends on the visibility
--       at the point the aggregate is resolved. See sem_aggr.adb. This is
--       part of AI05-0115.

--    Has_Private_Declaration (Flag155)
--       Defined in all entities. Set if it is the defining entity of a private
--       type declaration or its corresponding full declaration. This flag is
--       thus preserved when the full and the partial views are exchanged, to
--       indicate if a full type declaration is a completion. Used for semantic
--       checks in E.4(18) and elsewhere.

--    Has_Qualified_Name (Flag161)
--       Defined in all entities. Set if the name in the Chars field has
--       been replaced by its qualified name, as used for debug output. See
--       Exp_Dbug for a full description of qualification requirements. For
--       some entities, the name is the fully qualified name, but there are
--       exceptions. In particular, for local variables in procedures, we
--       do not include the procedure itself or higher scopes. See also the
--       flag Has_Fully_Qualified_Name, which is set if the name does indeed
--       include the fully qualified name.

--    Has_RACW (Flag214)
--       Defined in package spec entities. Set if the spec contains the
--       declaration of a remote access-to-classwide type.

--    Has_Record_Rep_Clause (Flag65) [implementation base type only]
--       Defined in record types. Set if a record representation clause has
--       been given for this record type. Used to prevent more than one such
--       clause for a given record type. Note that this is initially cleared
--       for a derived type, even though the representation is inherited. See
--       also the flag Has_Specified_Layout.

--    Has_Recursive_Call (Flag143)
--       Defined in procedures. Set if a direct parameterless recursive call
--       is detected while analyzing the body. Used to activate some error
--       checks for infinite recursion.

--    Has_Size_Clause (Flag29)
--       Defined in entities for types and objects. Set if a size clause is
--       defined for the entity. Used to prevent multiple Size clauses for a
--       given entity. Note that it is always initially cleared for a derived
--       type, even though the Size for such a type is inherited from a Size
--       clause given for the parent type.

--    Has_Small_Clause (Flag67)
--       Defined in ordinary fixed point types (but not subtypes). Indicates
--       that a small clause has been given for the entity. Used to prevent
--       multiple Small clauses for a given entity. Note that it is always
--       initially cleared for a derived type, even though the Small for such
--       a type is inherited from a Small clause given for the parent type.

--    Has_Specified_Layout (Flag100) [implementation base type only]
--       Defined in all type entities. Set for a record type or subtype if
--       the record layout has been specified by a record representation
--       clause. Note that this differs from the flag Has_Record_Rep_Clause
--       in that it is inherited by a derived type. Has_Record_Rep_Clause is
--       used to indicate that the type is mentioned explicitly in a record
--       representation clause, and thus is not inherited by a derived type.
--       This flag is always False for non-record types.

--    Has_Specified_Stream_Input (Flag190)
--    Has_Specified_Stream_Output (Flag191)
--    Has_Specified_Stream_Read (Flag192)
--    Has_Specified_Stream_Write (Flag193)
--       Defined in all type and subtype entities. Set for a given view if the
--       corresponding stream-oriented attribute has been defined by an
--       attribute definition clause. When such a clause occurs, a TSS is set
--       on the underlying full view; the flags are used to track visibility of
--       the attribute definition clause for partial or incomplete views.

--    Has_Static_Discriminants (Flag211)
--       Defined in record subtypes constrained by discriminant values. Set if
--       all the discriminant values have static values, meaning that in the
--       case of a variant record, the component list can be trimmed down to
--       include only the components corresponding to these discriminants.

--    Has_Static_Predicate_Aspect (Flag259)
--       Defined in all types and subtypes. Set if a Dynamic_Predicate aspect
--       applies to the type. Note that we can tell if a static predicate is
--       present by looking at Has_Predicates and Static_Predicate, but that
--       could have come from a Predicate aspect or pragma, and we need to
--       record the difference so that we can use the right set of check
--       policies to figure out if the predicate is active.

--    Has_Storage_Size_Clause (Flag23) [implementation base type only]
--       Defined in task types and access types. It is set if a Storage_Size
--       clause is present for the type. Used to prevent multiple clauses for
--       one type. Note that this flag is initially cleared for a derived type
--       even though the Storage_Size for such a type is inherited from a
--       Storage_Size clause given for the parent type. Note that in the case
--       of access types, this flag is defined only in the root type, since a
--       storage size clause cannot be given to a derived type.

--    Has_Stream_Size_Clause (Flag184)
--       Defined in all entities. It is set for types which have a Stream_Size
--       clause attribute. Used to prevent multiple Stream_Size clauses for a
--       given entity, and also whether it is necessary to check for a stream
--       size clause.

--    Has_Task (Flag30) [base type only]
--       Defined in all type entities. Set on task types themselves, and also
--       (recursively) on any composite type which has a component for which
--       Has_Task is set. The meaning is that an allocator or declaration of
--       such an object must create the required tasks. Note: the flag is not
--       set on access types, even if they designate an object that Has_Task.

--    Has_Thunks (Flag228)
--       Applies to E_Constant entities marked Is_Tag. True for secondary tag
--       referencing a dispatch table whose contents are pointers to thunks.

--    Has_Unchecked_Union (Flag123) [base type only]
--       Defined in all type entities. Set on unchecked unions themselves
--       and (recursively) on any composite type which has a component for
--       which Has_Unchecked_Union is set. The meaning is that a comparison
--       operation for the type is not permitted. Note that the flag is not
--       set on access types, even if they designate an object that has
--       the flag Has_Unchecked_Union set.

--    Has_Unknown_Discriminants (Flag72)
--       Defined in all entities. Set for types with unknown discriminants.
--       Types can have unknown discriminants either from their declaration or
--       through type derivation. The use of this flag exactly meets the spec
--       in RM 3.7(26). Note that all class-wide types are considered to have
--       unknown discriminants. Note that both flags Has_Discriminants and
--       Has_Unknown_Discriminants may be true for a type. Class-wide types and
--       their subtypes have unknown discriminants and can have declared ones
--       as well. Private types declared with unknown discriminants may have a
--       full view that has explicit discriminants, and both flag will be set
--       on the partial view, to insure that discriminants are properly
--       inherited in certain contexts.

--    Has_Up_Level_Access (Flag215)
--       Defined in E_Variable and E_Constant entities. Set if the entity
--       is a local variable declared in a subprogram p and is accessed in
--       a subprogram nested inside p. Currently this flag is only set when
--       VM_Target /= No_VM, for efficiency, since only the .NET back-end
--       makes use of it to generate proper code for up-level references.

--    Has_Visible_Refinement (Flag263)
--       Defined in E_Abstract_State entities. Set when a state has at least
--       one refinement constituent and analysis is in the region between
--       pragma Refined_State and the end of the package body declarations.

--    Has_Volatile_Components (Flag87) [implementation base type only]
--       Defined in all types and objects. Set only for an array type or array
--       object if a valid pragma Volatile_Components or a valid pragma
--       Atomic_Components applies to the type or object. Note that in the case
--       of an object, this flag is only set on the object if there was an
--       explicit pragma for the object. In other words, the proper test for
--       whether an object has volatile components is to see if either the
--       object or its base type has this flag set. Note that in the case of a
--       type the pragma will be chained to the rep item chain of the first
--       subtype in the usual manner.

--    Has_Xref_Entry (Flag182)
--       Defined in all entities. Set if an entity has an entry in the Xref
--       information generated in ali files. This is true for all source
--       entities in the extended main source file. It is also true of entities
--       in other packages that are referenced directly or indirectly from the
--       main source file (indirect reference occurs when the main source file
--       references an entity with a type reference. See package Lib.Xref for
--       further details).

--    Hiding_Loop_Variable (Node8)
--       Defined in variables. Set only if a variable of a discrete type is
--       hidden by a loop variable in the same local scope, in which case
--       the Hiding_Loop_Variable field of the hidden variable points to
--       the E_Loop_Parameter entity doing the hiding. Used in processing
--       warning messages if the hidden variable turns out to be unused
--       or is referenced without being set.

--    Homonym (Node4)
--       Defined in all entities. Link for list of entities that have the
--       same source name and that are declared in the same or enclosing
--       scopes. Homonyms in the same scope are overloaded. Used for name
--       resolution and for the generation of debugging information.

--    Implementation_Base_Type (synthesized)
--       Applies to all entities. For types, similar to Base_Type, but never
--       returns a private type when applied to a non-private type. Instead in
--       this case, it always returns the Underlying_Type of the base type, so
--       that we still have a concrete type. For entities other than types,
--       returns the entity unchanged.

--    In_Package_Body (Flag48)
--       Defined in package entities. Set on the entity that denotes the
--       package (the defining occurrence of the package declaration) while
--       analyzing and expanding the package body. Reset on completion of
--       analysis/expansion.

--    In_Private_Part (Flag45)
--       Defined in all entities. Can be set only in package entities and
--       objects. For package entities, this flag is set to indicate that the
--       private part of the package is being analyzed. The flag is reset at
--       the end of the package declaration. For objects it indicates that the
--       declaration of the object occurs in the private part of a package.

--    Initialization_Statements (Node28)
--       Defined in constants and variables. For a composite object initialized
--       initialized with an aggregate that has been converted to a sequence
--       of assignments, points to a block statement containing the
--       assignments.

--    Inner_Instances (Elist23)
--       Defined in generic units. Contains element list of units that are
--       instantiated within the given generic. Used to diagnose circular
--       instantiations.

--    Interface_Alias (Node25)
--       Defined in subprograms that cover a primitive operation of an abstract
--       interface type. Can be set only if the Is_Hidden flag is also set,
--       since such entities are always hidden. Points to its associated
--       interface subprogram. It is used to register the subprogram in
--       secondary dispatch table of the interface (Ada 2005: AI-251).

--    Interface_Name (Node21)
--       Defined in constants, variables, exceptions, functions, procedures,
--       packages, components (JGNAT only), discriminants (JGNAT only), and
--       access to subprograms (JGNAT only). Set to Empty unless an export,
--       import, or interface name pragma has explicitly specified an external
--       name, in which case it references an N_String_Literal node for the
--       specified external name. In the case of exceptions, the field is set
--       by Import_Exception/Export_Exception (which can be used in OpenVMS
--       versions only). Note that if this field is Empty, and Is_Imported
--       or Is_Exported is set, then the default interface name is the name
--       of the entity, cased in a manner that is appropriate to the system
--       in use. Note that Interface_Name is ignored if an address clause
--       is present (since it is meaningless in this case).
--
--       An additional special case usage of this field is in JGNAT for
--       E_Component and E_Discriminant. JGNAT allows these entities to be
--       imported by specifying pragma Import within a component's containing
--       record definition. This supports interfacing to object fields defined
--       within Java classes, and such pragmas are generated by the jvm2ada
--       binding generator tool whenever it processes classes with public
--       object fields. A pragma Import for a component can define the
--       External_Name of the imported Java field (which is generally needed,
--       because Java names are case sensitive).

--    Interfaces (Elist25)
--       Defined in record types and subtypes. List of abstract interfaces
--       implemented by a tagged type that are not already implemented by the
--       ancestors (Ada 2005: AI-251).

--    Invariant_Procedure (synthesized)
--       Defined in types and subtypes. Set for private types if one or more
--       Invariant, or Invariant'Class, or inherited Invariant'Class aspects
--       apply to the type. Points to the entity for a procedure which checks
--       the invariant. This invariant procedure takes a single argument of the
--       given type, and returns if the invariant holds, or raises exception
--       Assertion_Error with an appropriate message if it does not hold. This
--       attribute is defined but always empty for private subtypes. This
--       attribute is also set for the corresponding full type.
--
--       Note: the reason this is marked as a synthesized attribute is that the
--       way this is stored is as an element of the Subprograms_For_Type field.

--    In_Use (Flag8)
--       Defined in packages and types. Set when analyzing a use clause for
--       the corresponding entity. Reset at end of corresponding declarative
--       part. The flag on a type is also used to determine the visibility of
--       the primitive operators of the type.

--    Is_Abstract_Subprogram (Flag19)
--       Defined in all subprograms and entries. Set for abstract subprograms.
--       Always False for enumeration literals and entries. See also
--       Requires_Overriding.

--    Is_Abstract_Type (Flag146)
--       Defined in all types. Set for abstract types.

--    Is_Access_Constant (Flag69)
--       Defined in access types and subtypes. Indicates that the keyword
--       constant was present in the access type definition.

--    Is_Access_Protected_Subprogram_Type (synthesized)
--       Applies to all types, true for named and anonymous access to
--       protected subprograms.

--    Is_Access_Type (synthesized)
--       Applies to all entities, true for access types and subtypes

--    Is_Action (synthesized)
--       Applies to all entities, True only for actions entities and False for
--       all other entity kinds.

--    Is_Ada_2005_Only (Flag185)
--       Defined in all entities, true if a valid pragma Ada_05 or Ada_2005
--       applies to the entity which specifically names the entity, indicating
--       that the entity is Ada 2005 only. Note that this flag is not set if
--       the entity is part of a unit compiled with the normal no-argument form
--       of pragma Ada_05 or Ada_2005.

--    Is_Ada_2012_Only (Flag199)
--       Defined in all entities, true if a valid pragma Ada_12 or Ada_2012
--       applies to the entity which specifically names the entity, indicating
--       that the entity is Ada 2012 only. Note that this flag is not set if
--       the entity is part of a unit compiled with the normal no-argument form
--       of pragma Ada_12 or Ada_2012.

--    Is_Aliased (Flag15)
--       Defined in all entities. Set for objects and types whose declarations
--       carry the keyword aliased, and on record components that have the
--       keyword. For Ada 2012, also applies to formal parameters.

--    Is_AST_Entry (Flag132)
--       Defined in entry entities. Set if a valid pragma AST_Entry applies
--       to the entry. This flag can only be set in OpenVMS versions of GNAT.
--       Note: we also allow the flag to appear in entry families, but given
--       the current implementation of the pragma AST_Entry, this flag will
--       always be False in entry families.

--    Is_Atomic (Flag85)
--       Defined in all type entities, and also in constants, components and
--       variables. Set if a pragma Atomic or Shared applies to the entity.
--       In the case of private and incomplete types, this flag is set in
--       both the partial view and the full view.

--    Is_Atomic_Record_Type (synthesized)
--       Applies to all entities, true if Is_Concurrent_Record_Type
--       Corresponding_Concurrent_Type is an atomic type.

--    Is_Atomic_Type (synthesized)
--       Applies to all entities, true for atomic types and subtypes

--    Is_Array_Type (synthesized)
--       Applies to all entities, true for array types and subtypes

--    Is_Asynchronous (Flag81)
--       Defined in all type entities and in procedure entities. Set
--       if a pragma Asynchronous applies to the entity.

--    Is_Base_Type (synthesized)
--       Applies to type and subtype entities. True if entity is a base type

--    Is_Bit_Packed_Array (Flag122) [implementation base type only]
--       Defined in all entities. This flag is set for a packed array type that
--       is bit packed (i.e. the component size is known by the front end and
--       is in the range 1-7, 9-15, 17-31, or 33-63). Is_Packed is always set
--       if Is_Bit_Packed_Array is set, but it is possible for Is_Packed to be
--       set without Is_Bit_Packed_Array for the case of an array having one or
--       more index types that are enumeration types with non-standard
--       enumeration representations.

--    Is_Boolean_Type (synthesized)
--       Applies to all entities, true for boolean types and subtypes,
--       i.e. Standard.Boolean and all types ultimately derived from it.

--    Is_Called (Flag102)
--       Defined in subprograms. Returns true if the subprogram is called
--       in the unit being compiled or in a unit in the context. Used for
--       inlining.

--    Is_Character_Type (Flag63)
--       Defined in all entities. Set for character types and subtypes,
--       i.e. enumeration types that have at least one character literal.

--    Is_Child_Unit (Flag73)
--       Defined in all entities. Set only for defining entities of program
--       units that are child units (but False for subunits).

--    Is_Class_Wide_Type (synthesized)
--       Applies to all entities, true for class wide types and subtypes

--    Is_Class_Wide_Equivalent_Type (Flag35)
--       Defined in record types and subtypes. Set to True, if the type acts
--       as a class-wide equivalent type, i.e. the Equivalent_Type field of
--       some class-wide subtype entity references this record type.

--    Is_Compilation_Unit (Flag149)
--       Defined in all entities. Set if the entity is a package or subprogram
--       entity for a compilation unit other than a subunit (since we treat
--       subunits as part of the same compilation operation as the ultimate
--       parent, we do not consider them to be separate units for this flag).

--    Is_Completely_Hidden (Flag103)
--       Defined in all entities. This flag can be set only for E_Discriminant
--       entities. This flag can be set only for girder discriminants of
--       untagged types. When set, the entity is a girder discriminant of a
--       derived untagged type which is not directly visible in the derived
--       type because the derived type or one of its ancestors have renamed the
--       discriminants in the root type. Note: there are girder discriminants
--       which are not Completely_Hidden (e.g. discriminants of a root type).

--    Is_Composite_Type (synthesized)
--       Applies to all entities, true for all composite types and
--       subtypes. Either Is_Composite_Type or Is_Elementary_Type (but
--       not both) is true of any type.

--    Is_Concurrent_Record_Type (Flag20)
--       Defined in record types and subtypes. Set if the type was created
--       by the expander to represent a task or protected type. For every
--       concurrent type, such as record type is constructed, and task and
--       protected objects are instances of this record type at runtime
--       (Gigi will replace declarations of the concurrent type using the
--       declarations of the corresponding record type). See package Exp_Ch9
--       for further details.

--    Is_Concurrent_Type (synthesized)
--       Applies to all entities, true for task types and subtypes, for
--       protected types and subtypes, and for atomic types and subtypes.

--    Is_Constant_Object (synthesized)
--       Applies to all entities, true for E_Constant, E_Loop_Parameter, and
--       E_In_Parameter entities.

--    Is_Constrained (Flag12)
--       Defined in types or subtypes which may have index, discriminant
--       or range constraint (i.e. array types and subtypes, record types
--       and subtypes, string types and subtypes, and all numeric types).
--       Set if the type or subtype is constrained.

--    Is_Constr_Subt_For_U_Nominal (Flag80)
--       Defined in all types and subtypes. Set only for the constructed
--       subtype of an object whose nominal subtype is unconstrained. Note
--       that the constructed subtype itself will be constrained.

--    Is_Constr_Subt_For_UN_Aliased (Flag141)
--       Defined in all types and subtypes. This flag can be set only if
--       Is_Constr_Subt_For_U_Nominal is also set. It indicates that in
--       addition the object concerned is aliased. This flag is used by
--       Gigi to determine whether a template must be constructed.

--    Is_Constructor (Flag76)
--       Defined in function and procedure entities. Set if a pragma
--       CPP_Constructor applies to the subprogram.

--    Is_Controlled (Flag42) [base type only]
--       Defined in all type entities. Indicates that the type is controlled,
--       i.e. is either a descendant of Ada.Finalization.Controlled or of
--       Ada.Finalization.Limited_Controlled.

--    Is_Controlling_Formal (Flag97)
--       Defined in all Formal_Kind entities. Marks the controlling parameters
--       of dispatching operations.

--    Is_CPP_Class (Flag74)
--       Defined in all type entities, set only for tagged types to which a
--       valid pragma Import (CPP, ...) or pragma CPP_Class has been applied.

--    Is_Decimal_Fixed_Point_Type (synthesized)
--       Applies to all type entities, true for decimal fixed point
--       types and subtypes.

--    Is_Descendent_Of_Address (Flag223)
--       Defined in all entities. True if the entity is type System.Address,
--       or (recursively) a subtype or derived type of System.Address.

--    Is_Discrete_Type (synthesized)
--       Applies to all entities, true for all discrete types and subtypes

--    Is_Discrete_Or_Fixed_Point_Type (synthesized)
--       Applies to all entities, true for all discrete types and subtypes
--       and all fixed-point types and subtypes.

--    Is_Discrim_SO_Function (Flag176)
--       Defined in all entities. Set only in E_Function entities that Layout
--       creates to compute discriminant-dependent dynamic size/offset values.

--    Is_Discriminal (synthesized)
--       Applies to all entities, true for renamings of discriminants. Such
--       entities appear as constants or IN parameters.

--    Is_Dispatch_Table_Entity (Flag234)
--       Applies to all entities. Set to indicate to the backend that this
--       entity is associated with a dispatch table.

--    Is_Dispatching_Operation (Flag6)
--       Defined in all entities. Set for procedures, functions, generic
--       procedures, and generic functions if the corresponding operation
--       is dispatching.

--    Is_Dynamic_Scope (synthesized)
--       Applies to all Entities. Returns True if the entity is a dynamic
--       scope (i.e. a block, subprogram, task_type, entry
--       or extended return statement).

--    Is_Elementary_Type (synthesized)
--       Applies to all entities, true for all elementary types and
--       subtypes. Either Is_Composite_Type or Is_Elementary_Type (but
--       not both) is true of any type.

--    Is_Eliminated (Flag124)
--       Defined in type entities, subprogram entities, and object entities.
--       Indicates that the corresponding entity has been eliminated by use
--       of pragma Eliminate. Also used to mark subprogram entities whose
--       declaration and body are within unreachable code that is removed.

--    Is_Enumeration_Type (synthesized)
--       Defined in all entities, true for enumeration types and subtypes

--    Is_Entry (synthesized)
--       Applies to all entities, True only for entry and entry family
--       entities and False for all other entity kinds.

--    Is_Entry_Formal (Flag52)
--       Defined in all entities. Set only for entry formals (which can only
--       be in, in-out or out parameters). This flag is used to speed up the
--       test for the need to replace references in Exp_Ch2.

--    Is_Exported (Flag99)
--       Defined in all entities. Set if the entity is exported. For now we
--       only allow the export of constants, exceptions, functions, procedures
--       and variables, but that may well change later on. Exceptions can only
--       be exported in the OpenVMS and Java VM implementations of GNAT.

--    Is_External_State (synthesized)
--       Applies to all entities, true for abstract states that are subject to
--       option External.

--    Is_Finalizer (synthesized)
--       Applies to all entities, true for procedures containing finalization
--       code to process local or library level objects.

--    Is_First_Subtype (Flag70)
--       Defined in all entities. True for first subtypes (RM 3.2.1(6)),
--       i.e. the entity in the type declaration that introduced the type.
--       This may be the base type itself (e.g. for record declarations and
--       enumeration type declarations), or it may be the first subtype of
--       an anonymous base type (e.g. for integer type declarations or
--       constrained array declarations).

--    Is_Fixed_Point_Type (synthesized)
--       Applies to all entities, true for decimal and ordinary fixed
--       point types and subtypes

--    Is_Floating_Point_Type (synthesized)
--       Applies to all entities, true for float types and subtypes

--    Is_Formal (synthesized)
--       Applies to all entities, true for IN, IN OUT and OUT parameters

--    Is_Formal_Object (synthesized)
--       Applies to all entities, true for generic IN and IN OUT parameters

--    Is_Formal_Subprogram (Flag111)
--       Defined in all entities. Set for generic formal subprograms.

--    Is_For_Access_Subtype (Flag118)
--       Defined in E_Private_Subtype and E_Record_Subtype entities. Means the
--       sole purpose of the type is to be designated by an Access_Subtype and
--       hence should not be expanded into components because the type may not
--       have been found or frozen yet.

--    Is_Frozen (Flag4)
--       Defined in all type and subtype entities. Set if type or subtype has
--       been frozen.

--    Is_Generic_Actual_Type (Flag94)
--       Defined in all type and subtype entities. Set in the subtype
--       declaration that renames the generic formal as a subtype of the
--       actual. Guarantees that the subtype is not static within the instance.

--    Is_Generic_Instance (Flag130)
--       Defined in all entities. Set to indicate that the entity is an
--       instance of a generic unit, or a formal package (which is an instance
--       of the template).

--    Is_Generic_Subprogram (synthesized)
--       Applies to all entities. Yields True for a generic subprogram
--       (generic function, generic subprogram), False for all other entities.

--    Is_Generic_Type (Flag13)
--       Defined in all entities. Set for types which are generic formal types.
--       Such types have an Ekind that corresponds to their classification, so
--       the Ekind cannot be used to identify generic formal types.

--    Is_Generic_Unit (synthesized)
--       Applies to all entities. Yields True for a generic unit (generic
--       package, generic function, generic procedure), and False for all
--       other entities.

--    Is_Ghost_Entity (synthesized)
--       Applies to all entities. Yields True for a subprogram or a whole
--       object that has convention Ghost. For now only functions can have
--       Ghost convention, so this will be false for other than functions,
--       but we expect that to change in the future.

--    Is_Ghost_Subprogram (synthesized)
--       Applies to all entities. Yields True for a subprogram that has a Ghost
--       convention. Note: for now, only ghost functions are allowed, so this
--       will always be false for procedures, but that is expected to change in
--       the future.

--    Is_Hidden (Flag57)
--       Defined in all entities. Set for all entities declared in the
--       private part or body of a package. Also marks generic formals of a
--       formal package declared without a box. For library level entities,
--       this flag is set if the entity is not publicly visible. This flag
--       is reset when compiling the body of the package where the entity
--       is declared, when compiling the private part or body of a public
--       child unit, and when compiling a private child unit (see Install_
--       Private_Declaration in sem_ch7).

--    Is_Hidden_Open_Scope (Flag171)
--       Defined in all entities. Set for a scope that contains the
--       instantiation of a child unit, and whose entities are not visible
--       during analysis of the instance.

--    Is_Immediately_Visible (Flag7)
--       Defined in all entities. Set if entity is immediately visible, i.e.
--       is defined in some currently open scope (RM 8.3(4)).

--    Is_Implementation_Defined (Flag254)
--       Defined in all entities. Set if a pragma Implementation_Defined is
--       applied to the pragma. Used to mark all implementation defined
--       identifiers in standard library packages, and to implement the
--       restriction No_Implementation_Identifiers.

--    Is_Imported (Flag24)
--       Defined in all entities. Set if the entity is imported. For now we
--       only allow the import of exceptions, functions, procedures, packages.
--       and variables. Exceptions can only be imported in the OpenVMS and
--       Java VM implementations of GNAT. Packages and types can only be
--       imported in the Java VM implementation.

--    Is_Incomplete_Or_Private_Type (synthesized)
--       Applies to all entities, true for private and incomplete types

--    Is_Incomplete_Type (synthesized)
--       Applies to all entities, true for incomplete types and subtypes

--    Is_Inlined (Flag11)
--       Defined in all entities. Set for functions and procedures which are
--       to be inlined. For subprograms created during expansion, this flag
--       may be set directly by the expander to request inlining. Also set
--       for packages that contain inlined subprograms, whose bodies must be
--       be compiled. Is_Inlined is also set on generic subprograms and is
--       inherited by their instances. It is also set on the body entities
--       of inlined subprograms. See also Has_Pragma_Inline.

--    Is_Instantiated (Flag126)
--       Defined in generic packages and generic subprograms. Set if the unit
--       is instantiated from somewhere in the extended main source unit. This
--       flag is used to control warnings about the unit being uninstantiated.
--       Also set in a package that is used as an actual for a generic package
--       formal in an instantiation. Also set on a parent instance, in the
--       instantiation of a child, which is implicitly declared in the parent.

--    Is_Integer_Type (synthesized)
--       Applies to all entities, true for integer types and subtypes

--    Is_Interface (Flag186)
--       Defined in record types and subtypes. Set to indicate that the current
--       entity corresponds with an abstract interface. Because abstract
--       interfaces are conceptually a special kind of abstract tagged types
--       we represent them by means of tagged record types and subtypes
--       marked with this attribute. This allows us to reuse most of the
--       compiler support for abstract tagged types to implement interfaces
--       (Ada 2005: AI-251).

--    Is_Internal (Flag17)
--       Defined in all entities. Set to indicate an entity created during
--       semantic processing (e.g. an implicit type, or a temporary). The
--       current uses of this flag are:
--
--         1) Internal entities (such as temporaries generated for the result
--         of an inlined function call or dummy variables generated for the
--         debugger). Set to indicate that they need not be initialized, even
--         when scalars are initialized or normalized;
--
--         2) Predefined primitives of tagged types. Set to mark that they
--         have specific properties: first they are primitives even if they
--         are not defined in the type scope (the freezing point is not
--         necessarily in the same scope), and second the predefined equality
--         can be overridden by a user-defined equality, no body will be
--         generated in this case.
--
--         3) Object declarations generated by the expander that are implicitly
--         imported or exported so that they can be marked in Sprint output.
--
--         4) Internal entities in the list of primitives of tagged types that
--         are used to handle secondary dispatch tables. These entities have
--         also the attribute Interface_Alias.

--    Is_Interrupt_Handler (Flag89)
--       Defined in procedures. Set if a pragma Interrupt_Handler applies
--       to the procedure. The procedure must be parameterless, and on all
--       targets except AAMP it must be a protected procedure.

--    Is_Intrinsic_Subprogram (Flag64)
--       Defined in functions and procedures. It is set if a valid pragma
--       Interface or Import is present for this subprogram specifying pragma
--       Intrinsic. Valid means that the name and profile of the subprogram
--       match the requirements of one of the recognized intrinsic subprograms
--       (see package Sem_Intr for details). Note: the value of Convention for
--       such an entity will be set to Convention_Intrinsic, but it is the
--       setting of Is_Intrinsic_Subprogram, NOT simply having convention set
--       to intrinsic, which causes intrinsic code to be generated.

--    Is_Invariant_Procedure (Flag257)
--       Defined in functions an procedures. Set for a generated invariant
--       procedure to identify it easily in the

--    Is_Itype (Flag91)
--       Defined in all entities. Set to indicate that a type is an Itype,
--       which means that the declaration for the type does not appear
--       explicitly in the tree. Instead gigi will elaborate the type when it
--       is first used. Has_Delayed_Freeze can be set for Itypes, and the
--       meaning is that the first use (the one which causes the type to be
--       defined) will be the freeze node. Note that an important restriction
--       on Itypes is that the first use of such a type (the one that causes it
--       to be defined) must be in the same scope as the type.

--    Is_Known_Non_Null (Flag37)
--       Defined in all entities. Relevant (and can be set) only for
--       objects of an access type. It is set if the object is currently
--       known to have a non-null value (meaning that no access checks
--       are needed). The indication can for example come from assignment
--       of an access parameter or an allocator whose value is known non-null.
--
--       Note: this flag is set according to the sequential flow of the
--       program, watching the current value of the variable. However, this
--       processing can miss cases of changing the value of an aliased or
--       constant object, so even if this flag is set, it should not be
--       believed if the variable is aliased or volatile. It would be a
--       little neater to avoid the flag being set in the first place in
--       such cases, but that's trickier, and there is only one place that
--       tests the value anyway.
--
--       The flag is dynamically set and reset as semantic analysis and
--       expansion proceeds. Its value is meaningless once the tree is
--       fully constructed, since it simply indicates the last state.
--       Thus this flag has no meaning to the back end.

--    Is_Known_Null (Flag204)
--       Defined in all entities. Relevant (and can be set ) only for
--       objects of an access type. It is set if the object is currently known
--       to have a null value (meaning that a dereference will surely raise
--       constraint error exception). The indication can come from an
--       assignment or object declaration.
--
--       The comments above about sequential flow and aliased and volatile for
--       the Is_Known_Non_Null flag apply equally to the Is_Known_Null flag.

--    Is_Known_Valid (Flag170)
--       Defined in all entities. Relevant for types (and subtype) and
--       for objects (and enumeration literals) of a discrete type.
--
--       The purpose of this flag is to implement the requirement stated
--       in (RM 13.9.1(9-11)) which require that the use of possibly invalid
--       values may not cause programs to become erroneous. See the function
--       Checks.Expr_Known_Valid for further details. Note that the setting
--       is conservative, in the sense that if the flag is set, it must be
--       right. If the flag is not set, nothing is known about the validity.
--
--       For enumeration literals, the flag is always set, since clearly
--       an enumeration literal represents a valid value. Range checks
--       where necessary will ensure that this valid value is appropriate.
--
--       For objects, the flag indicates the state of knowledge about the
--       current value of the object. This may be modified during expansion,
--       and thus the final value is not relevant to gigi.
--
--       For types and subtypes, the flag is set if all possible bit patterns
--       of length Object_Size (i.e. Esize of the type) represent valid values
--       of the type. In general for such tytpes, all values are valid, the
--       only exception being the case where an object of the type has an
--       explicit size that is greater than Object_Size.
--
--       For non-discrete objects, the setting of the Is_Known_Valid flag is
--       not defined, and is not relevant, since the considerations of the
--       requirement in (RM 13.9.1(9-11)) do not apply.
--
--       The flag is dynamically set and reset as semantic analysis and
--       expansion proceeds. Its value is meaningless once the tree is
--       fully constructed, since it simply indicates the last state.
--       Thus this flag has no meaning to the back end.

--    Is_Limited_Composite (Flag106)
--       Defined in all entities. Set for composite types that have a limited
--       component. Used to enforce the rule that operations on the composite
--       type that depend on the full view of the component do not become
--       visible until the immediate scope of the composite type itself
--       (RM 7.3.1 (5)).

--    Is_Limited_Interface (Flag197)
--       Defined in record types and subtypes. True for interface types, if
--       interface is declared limited, task, protected, or synchronized, or
--       is derived from a limited interface.

--    Is_Limited_Record (Flag25)
--       Defined in all entities. Set to true for record (sub)types if the
--       record is declared to be limited. Note that this flag is not set
--       simply because some components of the record are limited.

--    Is_Local_Anonymous_Access (Flag194)
--       Defined in access types. Set for an anonymous access type to indicate
--       that the type is created for a record component with an access
--       definition, an array component, or (pre-Ada 2012) a standalone object.
--       Such anonymous types have an accessibility level equal to that of the
--       declaration in which they appear, unlike the anonymous access types
--       that are created for access parameters, access discriminants, and
--       (as of Ada 2012) stand-alone objects.

--    Is_Machine_Code_Subprogram (Flag137)
--       Defined in subprogram entities. Set to indicate that the subprogram
--       is a machine code subprogram (i.e. its body includes at least one
--       code statement). Also indicates that all necessary semantic checks
--       as required by RM 13.8(3) have been performed.

--    Is_Modular_Integer_Type (synthesized)
--       Applies to all entities. True if entity is a modular integer type

--    Is_Non_Static_Subtype (Flag109)
--       Defined in all type and subtype entities. It is set in some (but not
--       all) cases in which a subtype is known to be non-static. Before this
--       flag was added, the computation of whether a subtype was static was
--       entirely synthesized, by looking at the bounds, and the immediate
--       subtype parent. However, this method does not work for some Itypes
--       that have no parent set (and the only way to find the immediate
--       subtype parent is to go through the tree). For now, this flag is set
--       conservatively, i.e. if it is set then for sure the subtype is non-
--       static, but if it is not set, then the type may or may not be static.
--       Thus the test for a static subtype is that this flag is clear AND that
--       the bounds are static AND that the parent subtype (if available to be
--       tested) is static. Eventually we should make sure this flag is always
--       set right, at which point, these comments can be removed, and the
--       tests for static subtypes greatly simplified.

--    Is_Null_Init_Proc (Flag178)
--       Defined in procedure entities. Set for generated init proc procedures
--       (used to initialize composite types), if the code for the procedure
--       is null (i.e. is a return and nothing else). Such null initialization
--       procedures are generated in case some client is compiled using the
--       Initialize_Scalars pragma, generating a call to this null procedure,
--       but there is no need to call such procedures within a compilation
--       unit, and this flag is used to suppress such calls.

--    Is_Null_State (synthesized)
--       Applies to all entities, true for an abstract state declared with
--       keyword null.

--    Is_Numeric_Type (synthesized)
--       Applies to all entities, true for all numeric types and subtypes
--       (integer, fixed, float).

--    Is_Object (synthesized)
--       Applies to all entities, true for entities representing objects,
--       including generic formal parameters.

--    Is_Obsolescent (Flag153)
--       Defined in all entities. Set for any entity for which a valid pragma
--       Obsolescent applies.

--    Is_Only_Out_Parameter (Flag226)
--       Defined in formal parameter entities. Set if this parameter is the
--       only OUT parameter for this formal part. If there is more than one
--       out parameter, or if there is some other IN OUT parameter then this
--       flag is not set in any of them. Used in generation of warnings.

--    Is_Optional_Parameter (Flag134)
--       Defined in parameter entities. Set if the parameter is specified as
--       optional by use of a First_Optional_Parameter argument to one of the
--       extended Import pragmas. Can only be set for OpenVMS versions of GNAT.

--    Is_Ordinary_Fixed_Point_Type (synthesized)
--       Applies to all entities, true for ordinary fixed point types and
--       subtypes.

--    Is_Package_Or_Generic_Package (synthesized)
--       Applies to all entities. True for packages and generic packages.
--       False for all other entities.

--    Is_Package_Body_Entity (Flag160)
--       Defined in all entities. Set for entities defined at the top level
--       of a package body. Used to control externally generated names.

--    Is_Packed (Flag51) [implementation base type only]
--       Defined in all type entities. This flag is set only for record and
--       array types which have a packed representation. There are three
--       cases which cause packing:
--
--         1. Explicit use of pragma Pack for an array of package components
--         2. Explicit use of pragma Pack to pack a record
--         4. Setting Component_Size of an array to a bit-packable value
--         3. Indexing an array with a non-standard enumeration type.
--
--       For records, Is_Packed is always set if Has_Pragma_Pack is set,
--       and can also be set on its own in a derived type which inherited
--       its packed status.
--
--       For arrays, Is_Packed is set if an array is bit packed (i.e. the
--       component size is known at compile time and is 1-7, 9-15 or 17-31),
--       or if the array has one or more index types that are enumeration
--       types with non-standard representations (in GNAT, we store such
--       arrays compactly, using the Pos of the enumeration type value).
--
--       As for the case of records, Is_Packed can be set on its own for a
--       derived type, with the same dual before/after freeze meaning.
--       Is_Packed can also be set as the result of an explicit component
--       size clause that specifies an appropriate component size.
--
--       In the bit packed array case, Is_Bit_Packed_Array will be set in
--       the bit packed case once the array type is frozen.
--
--       Before an array type is frozen, Is_Packed will always be set if
--       Has_Pragma_Pack is set. Before the freeze point, it is not possible
--       to know the component size, since the component type is not frozen
--       until the array type is frozen. Thus Is_Packed for an array type
--       before it is frozen means that packed is required. Then if it turns
--       out that the component size is not suitable for bit packing, the
--       Is_Packed flag gets turned off.

--    Is_Packed_Array_Type (Flag138)
--       Defined in all entities. This flag is set on the entity for the type
--       used to implement a packed array (either a modular type, or a subtype
--       of Packed_Bytes{1,2,4} as appropriate). The flag is set if and only
--       if the type appears in the Packed_Array_Type field of some other type
--       entity. It is used by Gigi to activate the special processing for such
--       types (unchecked conversions that would not otherwise be allowed are
--       allowed for such types). If the Is_Packed_Array_Type flag is set in
--       an entity, then the Original_Array_Type field of this entity points
--       to the original array type for which this is the packed array type.

--    Is_Potentially_Use_Visible (Flag9)
--       Defined in all entities. Set if entity is potentially use visible,
--       i.e. it is defined in a package that appears in a currently active
--       use clause (RM 8.4(8)). Note that potentially use visible entities
--       are not necessarily use visible (RM 8.4(9-11)).

--    Is_Predicate_Function (Flag255)
--       Present in functions and procedures. Set for generated predicate
--       functions.

--    Is_Predicate_Function_M (Flag256)
--       Present in functions and procedures. Set for special version of
--       predicate function generated for use in membership tests, where
--       raise expressions are transformed to return False.

--    Is_Preelaborated (Flag59)
--       Defined in all entities, set in E_Package and E_Generic_Package
--       entities to which a pragma Preelaborate is applied, and also in
--       all entities within such packages. Note that the fact that this
--       flag is set does not necesarily mean that no elaboration code is
--       generated for the package.

--    Is_Primitive (Flag218)
--       Defined in overloadable entities and in generic subprograms. Set to
--       indicate that this is a primitive operation of some type, which may
--       be a tagged type or a non-tagged type. Used to verify overriding
--       indicators in bodies.

--    Is_Primitive_Wrapper (Flag195)
--       Defined in functions and procedures created by the expander to serve
--       as an indirection mechanism to overriding primitives of concurrent
--       types, entries and protected procedures.

--    Is_Prival (synthesized)
--       Applies to all entities, true for renamings of private protected
--       components. Such entities appear as constants or variables.

--    Is_Private_Composite (Flag107)
--       Defined in composite types that have a private component. Used to
--       enforce the rule that operations on the composite type that depend
--       on the full view of the component, do not become visible until the
--       immediate scope of the composite type itself (7.3.1 (5)). Both this
--       flag and Is_Limited_Composite are needed.

--    Is_Private_Descendant (Flag53)
--       Defined in entities that can represent library units (packages,
--       functions, procedures). Set if the library unit is itself a private
--       child unit, or if it is the descendent of a private child unit.

--    Is_Private_Primitive (Flag245)
--       Defined in subprograms. Set if the operation is a primitive of a
--       tagged type (procedure or function dispatching on result) whose
--       full view has not been seen. Used in particular for primitive
--       subprograms of a synchronized type declared between the two views
--       of the type, so that the wrapper built for such a subprogram can
--       be given the proper signature.

--    Is_Private_Type (synthesized)
--       Applies to all entities, true for private types and subtypes,
--       as well as for record with private types as subtypes

--    Is_Processed_Transient (Flag252)
--       Defined in entities of variables and constants. Set when a transient
--       object needs to be finalized and it has already been processed by the
--       transient scope machinery. This flag signals the general finalization
--       mechanism to ignore the transient object.

--    Is_Protected_Component (synthesized)
--       Applicable to all entities, true if the entity denotes a private
--       component of a protected type.

--    Is_Protected_Interface (synthesized)
--       Defined in types that are interfaces. True if interface is declared
--       protected, or is derived from protected interfaces.

--    Is_Protected_Type (synthesized)
--       Applies to all entities, true for protected types and subtypes

--    Is_Public (Flag10)
--       Defined in all entities. Set to indicate that an entity defined in
--       one compilation unit can be referenced from other compilation units.
--       If this reference causes a reference in the generated variable, for
--       example in the case of a variable name, then Gigi will generate an
--       appropriate external name for use by the linker.

--    Is_Protected_Record_Type (synthesized)
--       Applies to all entities, true if Is_Concurrent_Record_Type is true and
--       Corresponding_Concurrent_Type is a protected type.

--    Is_Pure (Flag44)
--       Defined in all entities. Set in all entities of a unit to which a
--       pragma Pure is applied, and also set for the entity of the unit
--       itself. In addition, this flag may be set for any other functions
--       or procedures that are known to be side effect free, so in the case
--       of subprograms, the Is_Pure flag may be used by the optimizer to
--       imply that it can assume freedom from side effects (other than those
--       resulting from assignment to out parameters, or to objects designated
--       by access parameters).

--    Is_Pure_Unit_Access_Type (Flag189)
--       Defined in access type and subtype entities. Set if the type or
--       subtype appears in a pure unit. Used to give an error message at
--       freeze time if the access type has a storage pool.

--    Is_RACW_Stub_Type (Flag244)
--       Defined in all types, true for the stub types generated for remote
--       access-to-class-wide types.

--    Is_Raised (Flag224)
--       Defined in exception entities. Set if the entity is referenced by a
--       a raise statement.

--    Is_Real_Type (synthesized)
--       Applies to all entities, true for real types and subtypes

--    Is_Record_Type (synthesized)
--       Applies to all entities, true for record types and subtypes,
--       includes class-wide types and subtypes (which are also records)

--    Is_Remote_Call_Interface (Flag62)
--       Defined in all entities. Set in E_Package and E_Generic_Package
--       entities to which a pragma Remote_Call_Interface is applied, and
--       also on entities declared in the visible part of such a package.

--    Is_Remote_Types (Flag61)
--       Defined in all entities. Set in E_Package and E_Generic_Package
--       entities to which a pragma Remote_Types is applied, and also on
--       entities declared in the visible part of the spec of such a package.
--       Also set for types which are generic formal types to which the
--       pragma Remote_Access_Type applies.

--    Is_Renaming_Of_Object (Flag112)
--       Defined in all entities, set only for a variable or constant for
--       which the Renamed_Object field is non-empty and for which the
--       renaming is handled by the front end, by macro substitution of
--       a copy of the (evaluated) name tree whereever the variable is used.

--    Is_Return_Object (Flag209)
--       Defined in all object entities. True if the object is the return
--       object of an extended_return_statement; False otherwise.

--    Is_Safe_To_Reevaluate (Flag249)
--       Defined in all entities. Set in variables that are initialized by
--       means of an assignment statement. When initialized their contents
--       never change and hence they can be seen by the backend as constants.
--       See also Is_True_Constant.

--    Is_Scalar_Type (synthesized)
--       Applies to all entities, true for scalar types and subtypes

--    Is_Shared_Passive (Flag60)
--       Defined in all entities. Set in E_Package and E_Generic_Package
--       entities to which a pragma Shared_Passive is applied, and also in
--       all entities within such packages.

--    Is_Standard_Character_Type (synthesized)
--       Applies to all entities, true for types and subtypes whose root type
--       is one of the standard character types (Character, Wide_Character,
--       Wide_Wide_Character).

--    Is_Statically_Allocated (Flag28)
--       Defined in all entities. This can only be set for exception,
--       variable, constant, and type/subtype entities. If the flag is set,
--       then the variable or constant must be allocated statically rather
--       than on the local stack frame. For exceptions, the meaning is that
--       the exception data should be allocated statically (and indeed this
--       flag is always set for exceptions, since exceptions do not have
--       local scope). For a type, the meaning is that the type must be
--       elaborated at the global level rather than locally. No type marked
--       with this flag may depend on a local variable, or on any other type
--       which does not also have this flag set to True. For a variable or
--       or constant, if the flag is set, then the type of the object must
--       either be declared at the library level, or it must also have the
--       flag set (since to allocate the object statically, its type must
--       also be elaborated globally).

--    Is_String_Type (synthesized)
--       Applies to all type entities. Determines if the given type is a
--       string type, i.e. it is directly a string type or string subtype,
--       or a string slice type, or an array type with one dimension and a
--       component type that is a character type.

--    Is_Subprogram (synthesized)
--       Applies to all entities, true for function, procedure and operator
--       entities.

--    Is_Synchronized_Interface (synthesized)
--       Defined in types that are interfaces. True if interface is declared
--       synchronized, task, or protected, or is derived from a synchronized
--       interface.

--    Is_Tag (Flag78)
--       Defined in E_Component and E_Constant entities. For regular tagged
--       type this flag is set on the tag component (whose name is Name_uTag).
--       For CPP_Class tagged types, this flag marks the pointer to the main
--       vtable (i.e. the one to be extended by derivation).

--    Is_Tagged_Type (Flag55)
--       Defined in all entities. Set for an entity for a tagged type.

--    Is_Task_Interface (synthesized)
--       Defined in types that are interfaces. True if interface is declared as
--       a task interface, or if it is derived from task interfaces.

--    Is_Task_Record_Type (synthesized)
--       Applies to all entities. True if Is_Concurrent_Record_Type
--       Corresponding_Concurrent_Type is a task type.

--    Is_Task_Type (synthesized)
--       Applies to all entities. True for task types and subtypes

--    Is_Thunk (Flag225)
--       Defined in all entities. True for subprograms that are thunks: that is
--       small subprograms built by the expander for tagged types that cover
--       interface types. As part of the runtime call to an interface, thunks
--       displace the pointer to the object (pointer named "this" in the C++
--       terminology) from a secondary dispatch table to the primary dispatch
--       table associated with a given tagged type; if the thunk is a function
--       that returns an object which covers an interface type then the thunk
--       displaces the pointer to the object from the primary dispatch table to
--       the secondary dispatch table associated with the interface type. Set
--       by Expand_Interface_Thunk and used by Expand_Call to handle extra
--       actuals associated with accessibility level.

--    Is_Trivial_Subprogram (Flag235)
--       Defined in all entities. Set in subprograms where either the body
--       consists of a single null statement, or the first or only statement
--       of the body raises an exception. This is used for suppressing certain
--       warnings, see Sem_Ch6.Analyze_Subprogram_Body discussion for details.

--    Is_True_Constant (Flag163)
--       Defined in all entities for constants and variables. Set in constants
--       and variables which have an initial value specified but which are
--       never assigned, partially or in the whole. For variables, it means
--       that the variable was initialized but never modified, and hence can be
--       treated as a constant by the code generator. For a constant, it means
--       that the constant was not modified by generated code (e.g. to set a
--       discriminant in an init proc). Assignments by user or generated code
--       will reset this flag. See also Is_Safe_To_Reevaluate.

--    Is_Type (synthesized)
--       Applies to all entities, true for a type entity

--    Is_Unchecked_Union (Flag117) [implementation base type only]
--       Defined in all entities. Set only in record types to which the
--       pragma Unchecked_Union has been validly applied.

--    Is_Underlying_Record_View (Flag246) [base type only]
--       Defined in all entities. Set only in record types that represent the
--       underlying record view. This view is built for derivations of types
--       with unknown discriminants; it is a record with the same structure
--       as its corresponding record type, but whose parent is the full view
--       of the parent in the original type extension.

--    Is_Unsigned_Type (Flag144)
--       Defined in all types, but can be set only for discrete and fixed-point
--       type and subtype entities. This flag is only valid if the entity is
--       frozen. If set it indicates that the representation is known to be
--       unsigned (i.e. that no negative values appear in the range). This is
--       normally just a reflection of the lower bound of the subtype or base
--       type, but there is one case in which the setting is non-obvious,
--       namely the case of an unsigned subtype of a signed type from which
--       a further subtype is obtained using variable bounds. This further
--       subtype is still unsigned, but this cannot be determined by looking
--       at its bounds or the bounds of the corresponding base type.

--    Is_Valued_Procedure (Flag127)
--       Defined in procedure entities. Set if an Import_Valued_Procedure
--       or Export_Valued_Procedure pragma applies to the procedure entity.

--    Is_Visible_Formal (Flag206)
--       Defined in all entities. Set for instances of the formals of a
--       formal package. Indicates that the entity must be made visible in the
--       body of the instance, to reproduce the visibility of the generic.
--       This simplifies visibility settings in instance bodies.

--    Is_Visible_Lib_Unit (Flag116)
--       Defined in all (root or child) library unit entities. Once compiled,
--       library units remain chained to the entities in the parent scope, and
--       a separate flag must be used to indicate whether the names are visible
--       by selected notation, or not.

--    Is_VMS_Exception (Flag133)
--       Defined in all entities. Set only for exception entities where the
--       exception was specified in an Import_Exception or Export_Exception
--       pragma with the VMS option for Form. See description of these pragmas
--       for details. This flag can only be set in OpenVMS versions of GNAT.

--    Is_Volatile (Flag16)
--       Defined in all type entities, and also in constants, components and
--       variables. Set if a pragma Volatile applies to the entity. Also set
--       if pragma Shared or pragma Atomic applies to entity. In the case of
--       private or incomplete types, this flag is set in both the private
--       and full view. The flag is not set reliably on private subtypes,
--       and is always retrieved from the base type (but this is not a base-
--       type-only attribute because it applies to other entities). Note that
--       the back end should use Treat_As_Volatile, rather than Is_Volatile
--       to indicate code generation requirements for volatile variables.
--       Similarly, any front end test which is concerned with suppressing
--       optimizations on volatile objects should test Treat_As_Volatile
--       rather than testing this flag.

--    Is_Wrapper_Package (synthesized)
--       Defined in package entities. Indicates that the package has been
--       created as a wrapper for a subprogram instantiation.

--    Itype_Printed (Flag202)
--       Defined in all type and subtype entities. Set in Itypes if the Itype
--       has been printed by Sprint. This is used to avoid printing an Itype
--       more than once.

--    Kill_Elaboration_Checks (Flag32)
--       Defined in all entities. Set by the expander to kill elaboration
--       checks which are known not to be needed. Equivalent in effect to
--       the use of pragma Suppress (Elaboration_Checks) for that entity
--       except that the effect is permanent and cannot be undone by a
--       subsequent pragma Unsuppress.

--    Kill_Range_Checks (Flag33)
--       Defined in all entities. Equivalent in effect to the use of pragma
--       Suppress (Range_Checks) for that entity except that the result is
--       permanent and cannot be undone by a subsequent pragma Unsuppress.
--       This is currently only used in one odd situation in Sem_Ch3 for
--       record types, and it would be good to get rid of it???

--    Known_To_Have_Preelab_Init (Flag207)
--       Defined in all type and subtype entities. If set, then the type is
--       known to have preelaborable initialization. In the case of a partial
--       view of a private type, it is only possible for this to be set if a
--       pragma Preelaborable_Initialization is given for the type. For other
--       types, it is never set if the type does not have preelaborable
--       initialization, it may or may not be set if the type does have
--       preelaborable initialization.

--    Last_Assignment (Node26)
--       Defined in entities for variables, and OUT or IN OUT formals. Set for
--       a local variable or formal to point to the left side of an assignment
--       statement assigning a value to the variable. Cleared if the value of
--       the entity is referenced. Used to warn about dubious assignment
--       statements whose value is not used.

--    Last_Entity (Node20)
--       Defined in all entities which act as scopes to which a list of
--       associated entities is attached (blocks, class subtypes and types,
--       entries, functions, loops, packages, procedures, protected objects,
--       record types and subtypes, private types, task types and subtypes).
--       Points to the last entry in the list of associated entities chained
--       through the Next_Entity field. Empty if no entities are chained.

--    Last_Formal (synthesized)
--       Applies to subprograms and subprogram types, and also in actions,
--       entries and entry families. Returns last formal of the subprogram,
--       action or entry. The formals are the first entities declared in a
--       subprogram or in a subprogram type (the designated type of an
--       Access_To_Subprogram definition) or in an entry or action.

--    Limited_View (Node23)
--       Defined in non-generic package entities that are not instances. Bona
--       fide package with the limited-view list through the first_entity and
--       first_private attributes. The elements of this list are the shadow
--       entities created for the types and local packages that are declared
--       in a package appearing in a limited_with clause (Ada 2005: AI-50217).

--    Linker_Section_Pragma (Node33)
--       Present in constant, variable, type and subprogram entities. Points
--       to a linker section pragma that applies to the entity, or is Empty if
--       no such pragma applies. Note that for constants and variables, this
--       field may be set as a result of a linker section pragma applied to the
--       type of the object.

--    Lit_Indexes (Node15)
--       Defined in enumeration types and subtypes. Non-empty only for the
--       case of an enumeration root type, where it contains the entity for
--       the generated indexes entity. See unit Exp_Imgv for full details of
--       the nature and use of this entity for implementing the Image and
--       Value attributes for the enumeration type in question.

--    Lit_Strings (Node16)
--       Defined in enumeration types and subtypes. Non-empty only for the
--       case of an enumeration root type, where it contains the entity for
--       the literals string entity. See unit Exp_Imgv for full details of
--       the nature and use of this entity for implementing the Image and
--       Value attributes for the enumeration type in question.

--    Low_Bound_Tested (Flag205)
--       Defined in all entities. Currently this can only be set for formal
--       parameter entries of a standard unconstrained one-dimensional array
--       or string type. Indicates that an explicit test of the low bound of
--       the formal appeared in the code, e.g. in a pragma Assert. If this
--       flag is set, warnings about assuming the index low bound to be one
--       are suppressed.

--    Machine_Radix_10 (Flag84)
--       Defined in decimal types and subtypes, set if the Machine_Radix is 10,
--       as the result of the specification of a machine radix representation
--       clause. Note that it is possible for this flag to be set without
--       having Has_Machine_Radix_Clause True. This happens when a type is
--       derived from a type with a clause present.

--    Master_Id (Node17)
--       Defined in access types and subtypes. Empty unless Has_Task is
--       set for the designated type, in which case it points to the entity
--       for the Master_Id for the access type master. Also set for access-to-
--       limited-class-wide types whose root may be extended with task
--       components, and for access-to-limited-interfaces because they can be
--       used to reference tasks implementing such interface.

--    Materialize_Entity (Flag168)
--       Defined in all entities. Set only for renamed obects which should be
--       materialized for debugging purposes. This means that a memory location
--       containing the renamed address should be allocated. This is needed so
--       that the debugger can find the entity.

--    May_Inherit_Delayed_Rep_Aspects (Flag262)
--       Defined in all entities for types and subtypes. Set if the type is
--       derived from a type which has delayed rep aspects (marked by the flag
--       Has_Delayed_Rep_Aspects being set). In this case, at the freeze point
--       for the derived type we know that the parent type is frozen, and if
--       a given attribute has not been set for the derived type, we copy the
--       value from the parent type. See Freeze.Inherit_Delayed_Rep_Aspects.

--    Mechanism (Uint8) (returned as Mechanism_Type)
--       Defined in functions and non-generic formal parameters. Indicates
--       the mechanism to be used for the function return or for the formal
--       parameter. See separate section on passing mechanisms. This field
--       is also set (to the default value of zero) in a subprogram body
--       entity but not used in this context.

--    Modulus (Uint17) [base type only]
--       Defined in modular types. Contains the modulus. For the binary case,
--       this will be a power of 2, but if Non_Binary_Modulus is set, then it
--       will not be a power of 2.

--    Must_Be_On_Byte_Boundary (Flag183)
--       Defined in entities for types and subtypes. Set if objects of the type
--       must always be allocated on a byte boundary (more accurately a storage
--       unit boundary). The front end checks that component clauses respect
--       this rule, and the back end ensures that record packing does not
--       violate this rule. Currently the flag is set only for packed arrays
--       longer than 64 bits where the component size is not a power of 2.

--    Must_Have_Preelab_Init (Flag208)
--       Defined in entities for types and subtypes. Set in the full type of a
--       private type or subtype if a pragma Has_Preelaborable_Initialization
--       is present for the private type. Used to check that the full type has
--       preelaborable initialization at freeze time (this has to be deferred
--       to the freeze point because of the rule about overriding Initialize).

--    Needs_Debug_Info (Flag147)
--       Defined in all entities. Set if the entity requires normal debugging
--       information to be generated. This is true of all entities that have
--       Comes_From_Source set, and also transitively for entities associated
--       with such components (e.g. their types). It is true for all entities
--       in Debug_Generated_Code mode (-gnatD switch). This is the flag that
--       the back end should check to determine whether or not to generate
--       debugging information for an entity. Note that callers should always
--       use Sem_Util.Set_Debug_Info_Needed, rather than Set_Needs_Debug_Info,
--       so that the flag is set properly on subsidiary entities.

--    Needs_No_Actuals (Flag22)
--       Defined in callable entities (subprograms, entries, access to
--       subprograms, actions) which can be called without actuals because all
--       of their formals (if any) have default values. This flag simplifies
--       the resolution of the syntactic ambiguity involving a call to these
--       entities when the return type is an array type, and a call can be
--       interpreted as an indexing of the result of the call. It is also
--       used to resolve various cases of entry calls.

--    Never_Set_In_Source (Flag115)
--       Defined in all entities, but can be set only for variables and
--       parameters. This flag is set if the object is never assigned a value
--       in user source code, either by assignment or by being used as an out
--       or in out parameter. Note that this flag is not reset from using an
--       initial value, so if you want to test for this case as well, test the
--       Has_Initial_Value flag also.
--
--       This flag is only for the purposes of issuing warnings, it must not
--       be used by the code generator to indicate that the variable is in
--       fact a constant, since some assignments in generated code do not
--       count (for example, the call to an init proc to assign some but
--       not all of the fields in a partially initialized record). The code
--       generator should instead use the flag Is_True_Constant.
--
--       For the purposes of this warning, the default assignment of
--       access variables to null is not considered the assignment of
--       of a value (so the warning can be given for code that relies
--       on this initial null value, when no other value is ever set).
--
--       In variables and out parameters, if this flag is set after full
--       processing of the corresponding declarative unit, it indicates that
--       the variable or parameter was never set, and a warning message can
--       be issued.
--
--       Note: this flag is initially set, and then cleared on encountering
--       any construct that might conceivably legitimately set the value.
--       Thus during the analysis of a declarative region and its associated
--       statement sequence, the meaning of the flag is "not set yet", and
--       once this analysis is complete the flag means "never assigned".

--       Note: for variables appearing in package declarations, this flag
--       is never set. That is because there is no way to tell if some
--       client modifies the variable (or in the case of variables in the
--       private part, if some child unit modifies the variables).

--       Note: in the case of renamed objects, the flag must be set in the
--       ultimate renamed object. Clients noting a possible modification
--       should use the Note_Possible_Modification procedure in Sem_Util
--       rather than Set_Never_Set_In_Source precisely to deal properly with
--       the renaming possibility.

--    Next_Component (synthesized)
--       Applies to record components. Returns the next component by following
--       the chain of declared entities until one is found which corresponds to
--       a component (Ekind is E_Component). Any internal types generated from
--       the subtype indications of the record components are skipped. Returns
--       Empty if no more components.

--    Next_Component_Or_Discriminant (synthesized)
--      Similar to Next_Component, but includes components and discriminants
--      so the input can have either E_Component or E_Discriminant, and the
--      same is true for the result. Returns Empty if no more components or
--      discriminants in the record.

--    Next_Discriminant (synthesized)
--       Applies to discriminants returned by First/Next_Discriminant.
--       Returns the next language-defined (ie: perhaps non-girder)
--       discriminant by following the chain of declared entities as long as
--       the kind of the entity corresponds to a discriminant. Note that the
--       discriminants might be the only components of the record.
--       Returns Empty if there are no more.

--    Next_Entity (Node2)
--       Defined in all entities. The entities of a scope are chained, with
--       the head of the list being in the First_Entity field of the scope
--       entity. All entities use the Next_Entity field as a forward pointer
--       for this list, with Empty indicating the end of the list. Since this
--       field is in the base part of the entity, the access routines for this
--       field are in Sinfo.

--    Next_Formal (synthesized)
--       Applies to the entity for a formal parameter. Returns the next
--       formal parameter of the subprogram or subprogram type. Returns
--       Empty if there are no more formals.

--    Next_Formal_With_Extras (synthesized)
--       Applies to the entity for a formal parameter. Returns the next
--       formal parameter of the subprogram or subprogram type. Returns
--       Empty if there are no more formals. The list returned includes
--       all the extra formals (see description of Extra_Formal field)

--    Next_Index (synthesized)
--       Applies to array types and subtypes and to string types and
--       subtypes. Yields the next index. The first index is obtained by
--       using the First_Index attribute, and then subsequent indexes are
--       obtained by applying Next_Index to the previous index. Empty is
--       returned to indicate that there are no more indexes. Note that
--       unlike most attributes in this package, Next_Index applies to
--       nodes for the indexes, not to entities.

--    Next_Inlined_Subprogram (Node12)
--       Defined in subprograms. Used to chain inlined subprograms used in
--       the current compilation, in the order in which they must be compiled
--       by Gigi to insure that all inlinings are performed.

--    Next_Literal (synthesized)
--       Applies to enumeration literals, returns the next literal, or
--       Empty if applied to the last literal. This is actually a synonym
--       for Next, but its use is preferred in this context.

--    Non_Binary_Modulus (Flag58) [base type only]
--       Defined in all subtype and type entities. Set for modular integer
--       types if the modulus value is other than a power of 2.

--    Non_Limited_View (Node17)
--       Defined in abstract states and incomplete types that act as shadow
--       entities created when analysing a limited with clause (Ada 2005:
--       AI-50217). Points to the defining entity of the original declaration.

--    Nonzero_Is_True (Flag162) [base type only]
--       Defined in enumeration types. Set if any non-zero value is to be
--       interpreted as true. Currently this is set for derived Boolean
--       types which have a convention of C, C++ or Fortran.

--    No_Pool_Assigned (Flag131) [root type only]
--       Defined in access types. Set if a storage size clause applies to the
--       variable with a static expression value of zero. This flag is used to
--       generate errors if any attempt is made to allocate or free an instance
--       of such an access type. This is set only in the root type, since
--       derived types must have the same pool.

--    No_Return (Flag113)
--       Defined in all entities. Always false except in the case of procedures
--       and generic procedures for which a pragma No_Return is given.

--    Normalized_First_Bit (Uint8)
--       Defined in components and discriminants. Indicates the normalized
--       value of First_Bit for the component, i.e. the offset within the
--       lowest addressed storage unit containing part or all of the field.
--       Set to No_Uint if no first bit position is assigned yet.

--    Normalized_Position (Uint14)
--       Defined in components and discriminants. Indicates the normalized
--       value of Position for the component, i.e. the offset in storage
--       units from the start of the record to the lowest addressed storage
--       unit containing part or all of the field.

--    Normalized_Position_Max (Uint10)
--       Defined in components and discriminants. For almost all cases, this
--       is the same as Normalized_Position. The one exception is for the case
--       of a discriminated record containing one or more arrays whose length
--       depends on discriminants. In this case, the Normalized_Position_Max
--       field represents the maximum possible value of Normalized_Position
--       assuming min/max values for discriminant subscripts in all fields.
--       This is used by Layout in front end layout mode to properly computed
--       the maximum size such records (needed for allocation purposes when
--       there are default discriminants, and also for the 'Size value).

--    No_Strict_Aliasing (Flag136) [base type only]
--       Defined in access types. Set to direct the back end to avoid any
--       optimizations based on an assumption about the aliasing status of
--       objects designated by the access type. For the case of the gcc
--       back end, the effect is as though all references to objects of
--       the type were compiled with -fno-strict-aliasing. This flag is
--       set if an unchecked conversion with the access type as a target
--       type occurs in the same source unit as the declaration of the
--       access type, or if an explicit pragma No_Strict_Aliasing applies.

--    Number_Dimensions (synthesized)
--       Applies to array types and subtypes. Returns the number of dimensions
--       of the array type or subtype as a value of type Pos.

--    Number_Entries (synthesized)
--       Applies to concurrent types. Returns the number of entries that are
--       declared within the task or protected definition for the type.

--    Number_Formals (synthesized)
--       Applies to subprograms and subprogram types. Yields the number of
--       formals as a value of type Pos.

--    OK_To_Rename (Flag247)
--       Defined only in entities for variables. If this flag is set, it
--       means that if the entity is used as the initial value of an object
--       declaration, the object declaration can be safely converted into a
--       renaming to avoid an extra copy. This is set for variables which are
--       generated by the expander to hold the result of evaluating some
--       expression. Most notably, the local variables used to store the result
--       of concatenations are so marked (see Exp_Ch4.Expand_Concatenate). It
--       is only worth setting this flag for composites, since for primitive
--       types, it is cheaper to do the copy.

--    OK_To_Reorder_Components (Flag239) [base type only]
--       Defined in record types. Set if the back end is permitted to reorder
--       the components. If not set, the record must be layed out in the order
--       in which the components are declared textually. Currently this flag
--       can only be set by debug switches.

--    Optimize_Alignment_Space (Flag241)
--       Defined in type, subtype, variable, and constant entities. This
--       flag records that the type or object is to be layed out in a manner
--       consistent with Optimize_Alignment (Space) mode. The compiler and
--       binder ensure a consistent view of any given type or object. If pragma
--       Optimize_Alignment (Off) mode applies to the type/object, then neither
--       of the flags Optimize_Alignment_Space/Optimize_Alignment_Time is set.

--    Optimize_Alignment_Time (Flag242)
--       Defined in type, subtype, variable, and constant entities. This
--       flag records that the type or object is to be layed out in a manner
--       consistent with Optimize_Alignment (Time) mode. The compiler and
--       binder ensure a consistent view of any given type or object. If pragma
--       Optimize_Alignment (Off) mode applies to the type/object, then neither
--       of the flags Optimize_Alignment_Space/Optimize_Alignment_Time is set.

--    Original_Access_Type (Node26)
--       Defined in E_Access_Subprogram_Type entities. Set only if the access
--       type was generated by the expander as part of processing an access
--       to protected subprogram type. Points to the access to protected
--       subprogram type.

--    Original_Array_Type (Node21)
--       Defined in modular types and array types and subtypes. Set only
--       if the Is_Packed_Array_Type flag is set, indicating that the type
--       is the implementation type for a packed array, and in this case it
--       points to the original array type for which this is the packed
--       array implementation type.

--    Original_Record_Component (Node22)
--       Defined in components, including discriminants. The usage depends
--       on whether the record is a base type and whether it is tagged.
--
--       In base tagged types:
--         When the component is inherited in a record extension, it points
--         to the original component (the entity of the ancestor component
--         which is not itself inherited) otherwise it points to itself.
--         Gigi uses this attribute to implement the automatic dereference in
--         the extension and to apply the transformation:
--
--            Rec_Ext.Comp -> Rec_Ext.Parent. ... .Parent.Comp
--
--       In base non-tagged types:
--         Always points to itself except for non-girder discriminants, where
--         it points to the girder discriminant it renames.
--
--       In subtypes (tagged and untagged):
--         Points to the component in the base type.

--    Overlays_Constant (Flag243)
--       Defined in all entities. Set only for a variable for which there is
--       an address clause which causes the variable to overlay a constant.

--    Overridden_Operation (Node26)
--       Defined in subprograms. For overriding operations, points to the
--       user-defined parent subprogram that is being overridden. Note: this
--       attribute uses the same field as Service_Entry_Barriers and
--       Static_Initialization. The latter is only defined for internal
--       initialization procedures, while the former is only defined for
--       expander generated protected procedures that call the unprotected
--       procedures and enteries of protected objects. In both cases
--       Overridden_Operation is irrelevant and Thus this attribute must not be
--       set for init_procs and expanded protected procedures.

--    Package_Instantiation (Node26)
--       Defined in packages and generic packages. When defined, this field
--       references an N_Generic_Instantiation node associated with an
--       instantiated package. In the case where the referenced node has
--       been rewritten to an N_Package_Specification, the instantiation
--       node is available from the Original_Node field of the package spec
--       node. This is currently not guaranteed to be set in all cases, but
--       when set, the field is used in Get_Package_Instantiation_Node as
--       one of the means of obtaining the instantiation node. Eventually
--       it should be set in all cases, including package entities associated
--       with formal packages. ???

--    Packed_Array_Type (Node23)
--       Defined in array types and subtypes, including the string literal
--       subtype case, if the corresponding type is packed (either bit packed
--       or packed to eliminate holes in non-contiguous enumeration type index
--       types). References the type used to represent the packed array, which
--       is either a modular type for short static arrays, or an array of
--       System.Unsigned. Note that in some situations (internal types, and
--       references to fields of variant records), it is not always possible
--       to construct this type in advance of its use. If Packed_Array_Type
--       is empty, then the necessary type is declared on the fly for each
--       reference to the array.

--    Parameter_Mode (synthesized)
--       Applies to formal parameter entities. This is a synonym for Ekind,
--       used when obtaining the formal kind of a formal parameter (the result
--       is one of E_[In/Out/In_Out]_Parameter)

--    Parent_Subtype (Node19) [base type only]
--       Defined in E_Record_Type. Set only for derived tagged types, in which
--       case it points to the subtype of the parent type. This is the type
--       that is used as the Etype of the _parent field.

--    Part_Of_Constituents (Elist9)
--       Present in abstract state entities. Contains all constituents that are
--       subject to indicator Part_Of (both aspect and option variants).

--    Postcondition_Proc (Node8)
--       Defined only in procedure entities, saves the entity of the generated
--       postcondition proc if one is present, otherwise is set to Empty. Used
--       to generate the call to this procedure in case the expander inserts
--       implicit return statements.

--    PPC_Wrapper (Node25)
--       Defined in entries and entry families. Set only if pre- or post-
--       conditions are present. The precondition_wrapper body is the original
--       entry call, decorated with the given precondition for the entry.

--    Predicate_Function (synthesized)
--       Defined in all types. Set for types for which (Has_Predicates is True)
--       and for which a predicate procedure has been built that tests that the
--       specified predicates are True. Contains the entity for the function
--       which takes a single argument of the given type, and returns True if
--       the predicate holds and False if it does not.
--
--       Note: the reason this is marked as a synthesized attribute is that the
--       way this is stored is as an element of the Subprograms_For_Type field.

--    Predicate_Function_M (synthesized)
--       Defined in all types. Present only if Predicate_Function is present,
--       and only if the predicate function has Raise_Expression nodes. It
--       is the special version created for membership tests, where if one of
--       these raise expressions is executed, the result is to return False.

--    Primitive_Operations (synthesized)
--       Defined in concurrent types, tagged record types and subtypes, tagged
--       private types and tagged incomplete types. For concurrent types whose
--       Corresponding_Record_Type (CRT) is available, returns the list of
--       Direct_Primitive_Operations of its CRT; otherwise returns No_Elist.
--       For all the other types returns the Direct_Primitive_Operations.

--    Prival (Node17)
--       Defined in private components of protected types. Refers to the entity
--       of the component renaming declaration generated inside protected
--       subprograms, entries or barrier functions.

--    Prival_Link (Node20)
--       Defined in constants and variables which rename private components of
--       protected types. Set to the original private component.

--    Private_Dependents (Elist18)
--       Defined in private (sub)types. Records the subtypes of the private
--       type, derivations from it, and records and arrays with components
--       dependent on the type.
--
--       The subtypes are traversed when installing and deinstalling (the full
--       view of) a private type in order to ensure correct view of the
--       subtypes.
--
--       Used in similar fashion for incomplete types: holds list of subtypes
--       of these incomplete types that have discriminant constraints. The
--       full views of these subtypes are constructed when the full view of
--       the incomplete type is processed.

--       In addition, if the incomplete type is the designated type in an
--       access definition for an access parameter, the operation may be
--       a dispatching primitive operation, which is only known when the full
--       declaration of the type is seen. Subprograms that have such an
--       access parameter are also placed in the list of private_dependents.

--    Private_View (Node22)
--       For each private type, three entities are allocated, the private view,
--       the full view, and the shadow entity. The shadow entity contains a
--       copy of the private view and is used for restoring the proper private
--       view after a region in which the full view is visible (and is copied
--       into the entity normally used for the private view during this period
--       of visibility). The Private_View field is self-referential when the
--       private view lives in its normal entity, but in the copy that is made
--       in the shadow entity, it points to the proper location in which to
--       restore the private view saved in the shadow.

--    Protected_Formal (Node22)
--       Defined in formal parameters (in, in out and out parameters). Used
--       only for formals of protected operations. References corresponding
--       formal parameter in the unprotected version of the operation that
--       is created during expansion.

--    Protected_Body_Subprogram (Node11)
--       Defined in protected operations. References the entity for the
--       subprogram which implements the body of the operation.

--    Protection_Object (Node23)
--       Applies to protected entries, entry families and subprograms. Denotes
--       the entity which is used to rename the _object component of protected
--       types.

--    Reachable (Flag49)
--       Defined in labels. The flag is set over the range of statements in
--       which a goto to that label is legal.

--    Referenced (Flag156)
--       Defined in all entities. Set if the entity is referenced, except for
--       the case of an appearance of a simple variable that is not a renaming
--       as the left side of an assignment in which case Referenced_As_LHS is
--       set instead, or a similar appearance as an out parameter actual, in
--       which case Referenced_As_Out_Parameter is set.

--    Referenced_As_LHS (Flag36):
--       Defined in all entities. This flag is set instead of Referenced if a
--       simple variable that is not a renaming appears as the left side of an
--       assignment. The reason we distinguish this kind of reference is that
--       we have a separate warning for variables that are only assigned and
--       never read.

--    Referenced_As_Out_Parameter (Flag227):
--       Defined in all entities. This flag is set instead of Referenced if a
--       simple variable that is not a renaming appears as an actual for an out
--       formal. The reason we distinguish this kind of reference is that
--       we have a separate warning for variables that are only assigned and
--       never read, and out parameters are a special case.

--    Refinement_Constituents (Elist8)
--       Present in abstract state entities. Contains all the constituents that
--       refine the state, in other words, all the hidden states that appear in
--       the constituent_list of aspect/pragma Refined_State.

--    Register_Exception_Call (Node20)
--       Defined in exception entities. When an exception is declared,
--       a call is expanded to Register_Exception. This field points to
--       the expanded N_Procedure_Call_Statement node for this call. It
--       is used for Import/Export_Exception processing to modify the
--       register call to make appropriate entries in the special tables
--       used for handling these pragmas at runtime.

--    Related_Array_Object (Node25)
--       Defined in array types and subtypes. Used only for the base type
--       and subtype created for an anonymous array object. Set to point
--       to the entity of the corresponding array object. Currently used
--       only for type-related error messages.

--    Related_Expression (Node24)
--       Defined in variables and types. When Set for internally generated
--       entities, it may be used to denote the source expression whose
--       elaboration created the variable declaration. If set, it is used
--       for generating clearer messages from CodePeer. It is used on source
--       entities that are variables in iterator specifications, to provide
--       a link to the container that is the domain of iteration. This allows
--       for better cross-reference information when the loop modifies elements
--       of the container, and suppresses spurious warnings.
--
--       Shouldn't it also be used for the same purpose in errout? It seems
--       odd to have two mechanisms here???

--    Related_Instance (Node15)
--       Defined in the wrapper packages created for subprogram instances.
--       The internal subprogram that implements the instance is inside the
--       wrapper package, but for debugging purposes its external symbol
--       must correspond to the name and scope of the related instance.

--    Related_Type (Node27)
--       Defined in components, constants and variables. Set when there is an
--       associated dispatch table to point to entities containing primary or
--       secondary tags. Not set in the _tag component of record types.

--    Renamed_Entity (Node18)
--       Defined in exceptions, packages, subprograms and generic units. Set
--       for entities that are defined by a renaming declaration. Denotes the
--       renamed entity, or transitively the ultimate renamed entity if
--       there is a chain of renaming declarations. Empty if no renaming.

--    Renamed_In_Spec (Flag231)

--       Defined in package entities. If a package renaming occurs within
--       a package spec, then this flag is set on the renamed package. The
--       purpose is to prevent a warning about unused entities in the renamed
--       package. Such a warning would be inappropriate since clients of the
--       package can see the entities in the package via the renaming.

--    Renamed_Object (Node18)
--       Defined in all objects (constants, variables, components, formal
--       parameters, generic formal parameters, and loop parameters).
--       ??? Defined in discriminants?
--       Set non-Empty if the object was declared by a renaming declaration,
--       in which case it references the tree node for the name of the renamed
--       object. This is only possible for the variable and constant cases.
--       For formal parameters, this field is used in the course of inline
--       expansion, to map the formals of a subprogram into the corresponding
--       actuals. For formals of a task entry, it denotes the local renaming
--       that replaces the actual within the accept statement. The field is
--       Empty otherwise (it is always empty for loop parameters).

--    Renaming_Map (Uint9)
--       Defined in generic subprograms, generic packages, and their
--       instances. Also defined in the instances of the corresponding
--       bodies. Denotes the renaming map (generic entities => instance
--       entities) used to construct the instance by givin an index into
--       the tables used to represent these maps. See Sem_Ch12 for further
--       details. The maps for package instances are also used when the
--       instance is the actual corresponding to a formal package.

--    Requires_Overriding (Flag213)
--       Defined in all subprograms and entries. Set for subprograms that
--       require overriding as defined by RM-2005-3.9.3(6/2). Note that this
--       is True only for implicitly declare subprograms; it is not set on the
--       parent type's subprogram. See also Is_Abstract_Subprogram.

--    Return_Present (Flag54)
--       Defined in function and generic function entities. Set if the
--       function contains a return statement (used for error checking).
--       This flag can also be set in procedure and generic procedure
--       entities (for convenience in setting it), but is only tested
--       for the function case.

--    Return_Applies_To (Node8)
--       Defined in E_Return_Statement. Points to the entity representing
--       the construct to which the return statement applies, as defined in
--       RM-6.5(4/2). Note that a (simple) return statement within an
--       extended_return_statement applies to the extended_return_statement,
--       even though it causes the whole function to return.

--    Returns_By_Ref (Flag90)
--       Defined in function entities, to indicate that the function
--       returns the result by reference, either because its return type is a
--       by-reference-type or because it uses explicitly the secondary stack.

--    Reverse_Bit_Order (Flag164) [base type only]
--       Defined in all record type entities. Set if entity has a Bit_Order
--       aspect (set by an aspect clause or attribute definition clause) that
--       has reversed the order of bits from the default value. When this flag
--       is set, a component clause must specify a set of bits entirely within
--       a single storage unit (Ada 95) or within a single machine scalar (see
--       Ada 2005 AI-133), or must occupy an integral number of storage units.

--    Reverse_Storage_Order (Flag93) [base type only]
--       Defined in all record and array type entities. Set if entity has a
--       Scalar_Storage_Order aspect (set by an aspect clause or attribute
--       definition clause) that has reversed the order of storage elements
--       from the default value. When this flag is set for a record type,
--       the Bit_Order aspect must be set to the same value (either explicitly
--       or as the target default value).

--    RM_Size (Uint13)
--       Defined in all type and subtype entities. Contains the value of
--       type'Size as defined in the RM. See also the Esize field and
--       and the description on "Handling of Type'Size Values". A value
--       of zero in this field for a non-discrete type means that
--       the front end has not yet determined the size value. For the
--       case of a discrete type, this field is always set by the front
--       end and zero is a legitimate value for a type with one value.

--    Root_Type (synthesized)
--       Applies to all type entities. For class-wide types, return the root
--       type of the class covered by the CW type, otherwise returns the
--       ultimate derivation ancestor of the given type. This function
--       preserves the view, i.e. the Root_Type of a partial view is the
--       partial view of the ultimate ancestor, the Root_Type of a full view
--       is the full view of the ultimate ancestor. Note that this function
--       does not correspond exactly to the use of root type in the RM, since
--       in the RM root type applies to a class of types, not to a type.

--    Scalar_Range (Node20)
--       Defined in all scalar types (including modular types, where the
--       bounds are 0 .. modulus - 1). References a node in the tree that
--       contains the bounds for the range. Note that this information
--       could be obtained by rummaging around the tree, but it is more
--       convenient to have it immediately at hand in the entity. The
--       contents of Scalar_Range can either be an N_Subtype_Indication
--       node (with a constraint), or a Range node, but not a simple
--       subtype reference (a subtype is converted into a range).

--    Scale_Value (Uint15)
--       Defined in decimal fixed-point types and subtypes. Contains the scale
--       for the type (i.e. the value of type'Scale = the number of decimal
--       digits after the decimal point).

--    Scope (Node3)
--       Defined in all entities. Points to the entity for the scope (block,
--       loop, subprogram, package etc.) in which the entity is declared.
--       Since this field is in the base part of the entity node, the access
--       routines for this field are in Sinfo. Note that for a child package,
--       the Scope will be the parent package, and for a non-child package,
--       the Scope will be Standard.

--    Scope_Depth (synthesized)
--       Applies to program units, blocks, concurrent types, actions and
--       entries, and also to record types, i.e. to any entity that can appear
--       on the scope stack. Yields the scope depth value, which for those
--       entities other than records is simply the scope depth value, for
--       record entities, it is the Scope_Depth of the record scope.

--    Scope_Depth_Value (Uint22)
--       Defined in program units, blocks, concurrent types, actions, and
--       entries. Indicates the number of scopes that statically enclose the
--       declaration of the unit or type. Library units have a depth of zero.
--       Note that record types can act as scopes but do NOT have this field
--       set (see Scope_Depth above)

--    Scope_Depth_Set (synthesized)
--       Applies to a special predicate function that returns a Boolean value
--       indicating whether or not the Scope_Depth field has been set. It is
--       needed, since returns an invalid value in this case.

--    Sec_Stack_Needed_For_Return (Flag167)
--       Defined in scope entities (blocks, functions, procedures, tasks,
--       entries). Set to True when secondary stack is used to hold the
--       returned value of a function and thus should not be released on
--       scope exit.

--    Barrier_Service_Function (Node26)
--       Present in protected types and subtypes and the generated protected
--       procedure for protected object procedures and entries. References the
--       entity for the barrier serivce function constructed by the expander
--       (see Exp_Ch9). Uses the same field as Static_Initialization and
--       Overridden_Operation, neither which are used in the generated
--       protected subprogram.

--    Shadow_Entities (List14)
--       Defined in package and generic package entities. Points to a list
--       of entities that correspond to private types. For each private type
--       a shadow entity is created that holds a copy of the private view.
--       In regions of the program where the full views of these private
--       entities are visible, the full view is copied into the entity that
--       is normally used to hold the private view, but the shadow entity
--       copy is unchanged. The shadow entities are then used to restore the
--       original private views at the end of the region. This list is a
--       standard format list (i.e. First (Shadow_Entities) is the first
--       entry and subsequent entries are obtained using Next.

--    Shared_Var_Procs_Instance (Node22)
--       Defined in variables. Set non-Empty only if Is_Shared_Passive is
--       set, in which case this is the entity for the associated instance of
--       System.Shared_Storage.Shared_Var_Procs. See Exp_Smem for full details.

--    Size_Check_Code (Node19)
--       Defined in constants and variables. Normally Empty. Set if code is
--       generated to check the size of the object. This field is used to
--       suppress this code if a subsequent address clause is encountered.

--    Size_Clause (synthesized)
--       Applies to all entities. If a size clause is present in the rep
--       item chain for an entity then the attribute definition clause node
--       for the size clause is returned. Otherwise Size_Clause returns Empty
--       if no item is present. Usually this is only meaningful if the flag
--       Has_Size_Clause is set. This is because when the representation item
--       chain is copied for a derived type, it can inherit a size clause that
--       is not applicable to the entity.

--    Size_Depends_On_Discriminant (Flag177)
--       Defined in all entities for types and subtypes. Indicates that the
--       size of the type depends on the value of one or more discriminants.
--       Currently, this flag is only set for arrays which have one or more
--       bounds depending on a discriminant value.

--    Size_Known_At_Compile_Time (Flag92)
--       Defined in all entities for types and subtypes. Indicates that the
--       size of objects of the type is known at compile time. This flag is
--       used to optimize some generated code sequences, and also to enable
--       some error checks (e.g. disallowing component clauses on variable
--       length objects). It is set conservatively (i.e. if it is True, the
--       size is certainly known at compile time, if it is False, then the
--       size may or may not be known at compile time, but the code will
--       assume that it is not known).

--    Small_Value (Ureal21)
--       Defined in fixed point types. Points to the universal real for the
--       Small of the type, either as given in a representation clause, or
--       as computed (as a power of two) by the compiler.

--    SPARK_Aux_Pragma (Node33)
--       Present in package spec and body entities. For a package spec entity
--       it relates to the SPARK mode setting for the private part. This field
--       points to the N_Pragma node that applies to the private part. This is
--       either set with a local SPARK_Mode pragma in the private part or it is
--       inherited from the SPARK mode that applies to the rest of the spec.
--       For a package body, it similarly applies to the SPARK mode setting for
--       the elaboration sequence after the BEGIN. In the case where the pragma
--       is inherited, the SPARK_Aux_Pragma_Inherited flag is set in the
--       package spec or body entity.

--    SPARK_Aux_Pragma_Inherited (Flag266)
--       Present in the entities of subprogram specs and bodies as well as
--       in package specs and bodies. Set if the SPARK_Aux_Pragma field
--       points to a pragma that is inherited, rather than a local one.

--    SPARK_Pragma (Node32)
--       Present in the entities of subprogram specs and bodies as well as in
--       package specs and bodies. Points to the N_Pragma node that applies to
--       the spec or body. This is either set by a local SPARK_Mode pragma or
--       is inherited from the context (from an outer scope for the spec case
--       or from the spec for the body case). In the case where it is inherited
--       the flag SPARK_Pragma_Inherited is set. Empty if no SPARK_Mode pragma
--       is applicable.

--    SPARK_Pragma_Inherited (Flag265)
--       Present in the entities of subprogram specs and bodies as well as in
--       package specs and bodies. Set if the SPARK_Pragma field points to a
--       pragma that is inherited, rather than a local one.

--    Spec_Entity (Node19)
--       Defined in package body entities. Points to corresponding package
--       spec entity. Also defined in subprogram body parameters in the
--       case where there is a separate spec, where this field references
--       the corresponding parameter entities in the spec.

--    Static_Predicate (List25)
--       Defined in discrete types/subtypes with predicates (Has_Predicates
--       set). Set if the type/subtype has a static predicate. Points to a
--       list of expression and N_Range nodes that represent the predicate
--       in canonical form. The canonical form has entries sorted in ascending
--       order, with duplicates eliminated, and adjacent ranges coalesced, so
--       that there is always a gap in the values between successive entries.
--       The entries in this list are fully analyzed and typed with the base
--       type of the subtype. Note that all entries are static and have values
--       within the subtype range.

--    Status_Flag_Or_Transient_Decl (Node15)
--       Defined in variables and constants. Applies to objects that require
--       special treatment by the finalization machinery, such as extended
--       return results, IF and CASE expression results, and objects inside
--       N_Expression_With_Actions nodes. The attribute contains the entity
--       of a flag which specifies particular behavior over a region of code
--       or the declaration of a "hook" object.
--       In which case is it a flag, or a hook object???

--    Storage_Size_Variable (Node15) [implementation base type only]
--       Defined in access types and task type entities. This flag is set
--       if a valid and effective pragma Storage_Size applies to the base
--       type. Points to the entity for a variable that is created to
--       hold the value given in a Storage_Size pragma for an access
--       collection or a task type. Note that in the access type case,
--       this field is defined only in the root type (since derived types
--       share the same storage pool).

--    Static_Elaboration_Desired (Flag77)
--       Defined in library-level packages. Set by the pragma of the same
--       name, to indicate that static initialization must be attempted for
--       all types declared in the package, and that a warning must be emitted
--       for those types to which static initialization is not available.

--    Static_Initialization (Node30)
--       Defined in initialization procedures for types whose objects can be
--       initialized statically. The value of this attribute is a positional
--       aggregate whose components are compile-time static values. Used
--       when available in object declarations to eliminate the call to the
--       initialization procedure, and to minimize elaboration code. Note:
--       This attribute uses the same field as Overridden_Operation and
--       Barrier_Service_Function, which are irrelevant in init_procs.

--    Stored_Constraint (Elist23)
--       Defined in entities that can have discriminants (concurrent types
--       subtypes, record types and subtypes, private types and subtypes,
--       limited private types and subtypes and incomplete types). Points
--       to an element list containing the expressions for each of the
--       stored discriminants for the record (sub)type.

--    Strict_Alignment (Flag145) [implementation base type only]
--       Defined in all type entities. Indicates that some containing part
--       is either aliased or tagged. This prohibits packing the object
--       tighter than its natural size and alignment.

--    String_Literal_Length (Uint16)
--       Defined in string literal subtypes (which are created to correspond
--       to string literals in the program). Contains the length of the string
--       literal.

--    String_Literal_Low_Bound (Node15)
--       Defined in string literal subtypes (which are created to correspond
--       to string literals in the program). Contains an expression whose
--       value represents the low bound of the literal. This is a copy of
--       the low bound of the applicable index constraint if there is one,
--       or a copy of the low bound of the index base type if not.

--    Subprograms_For_Type (Node29)
--       Defined in all type and subprogram entities. This is used to hold
--       a list of subprogram entities for subprograms associated with the
--       type, linked through the Subprograms_For_Type field of the subprogram
--       entity. Basically this is a way of multiplexing the single field to
--       hold more than one entity (since we ran out of space in some type
--       entities). This is currently used for Invariant_Procedure and also
--       for Predicate_Function, and clients will always use the latter two
--       names to access entries in this list.

--    Suppress_Elaboration_Warnings (Flag148)
--       Defined in all entities, can be set only for subprogram entities and
--       for variables. If this flag is set then Sem_Elab will not generate
--       elaboration warnings for the subprogram or variable. Suppression of
--       such warnings is automatic for subprograms for which elaboration
--       checks are suppressed (without the need to set this flag), but the
--       flag is also set for various internal entities (such as init procs)
--       which are known not to generate any possible access before
--       elaboration, and it is set on variables when a warning is given to
--       avoid multiple elaboration warnings for the same variable.

--    Suppress_Initialization (Flag105)
--       Defined in all type and subtype entities. If set for the base type,
--       then the generation of initialization procedures is suppressed for the
--       type. Any other implicit initialiation (e.g. from the use of pragma
--       Initialize_Scalars) is also suppressed if this flag is set either for
--       the subtype in question, or for the base type. Set by use of pragma
--       Suppress_Initialization and also for internal entities where we know
--       that no initialization is required. For example, enumeration image
--       table entities set it.

--    Suppress_Style_Checks (Flag165)
--       Defined in all entities. Suppresses any style checks specifically
--       associated with the given entity if set.

--    Suppress_Value_Tracking_On_Call (Flag217)
--       Defined in all entities. Set in a scope entity if value tracking is to
--       be suppressed on any call within the scope. Used when an access to a
--       local subprogram is computed, to deal with the possibility that this
--       value may be passed around, and if used, may clobber a local variable.

--    Task_Body_Procedure (Node25)
--       Defined in task types and subtypes. Points to the entity for the task
--       task body procedure (as further described in Exp_Ch9, task bodies are
--       expanded into procedures). A convenient function to retrieve this
--       field is Sem_Util.Get_Task_Body_Procedure.
--
--       The last sentence is odd??? Why not have Task_Body_Procedure go to the
--       Underlying_Type of the Root_Type???

--    Thunk_Entity (Node31)
--       Defined in functions and procedures which have been classified as
--       Is_Thunk. Set to the target entity called by the thunk.

--    Treat_As_Volatile (Flag41)
--       Defined in all type entities, and also in constants, components and
--       variables. Set if this entity is to be treated as volatile for code
--       generation purposes. Always set if Is_Volatile is set, but can also
--       be set as a result of situations (such as address overlays) where
--       the front end wishes to force volatile handling to inhibit aliasing
--       optimization which might be legally ok, but is undesirable. Note
--       that the back end always tests this flag rather than Is_Volatile.
--       The front end tests Is_Volatile if it is concerned with legality
--       checks associated with declared volatile variables, but if the test
--       is for the purposes of suppressing optimizations, then the front
--       end should test Treat_As_Volatile rather than Is_Volatile.
--
--       Note: before testing Treat_As_Volatile, consider whether it would
--       be more appropriate to use Exp_Util.Is_Volatile_Reference instead,
--       which catches more cases of volatile references.

--    Type_High_Bound (synthesized)
--       Applies to scalar types. Returns the tree node (Node_Id) that contains
--       the high bound of a scalar type. The returned value is literal for a
--       base type, but may be an expression in the case of scalar type with
--       dynamic bounds. Note that in the case of a fixed point type, the high
--       bound is in units of small, and is an integer.

--    Type_Low_Bound (synthesized)
--       Applies to scalar types. Returns the tree node (Node_Id) that contains
--       the low bound of a scalar type. The returned value is literal for a
--       base type, but may be an expression in the case of scalar type with
--       dynamic bounds. Note that in the case of a fixed point type, the low
--       bound is in units of small, and is an integer.

--    Underlying_Full_View (Node19)
--       Defined in private subtypes that are the completion of other private
--       types, or in private types that are derived from private subtypes. If
--       the full view of a private type T is derived from another private type
--       with discriminants Td, the full view of T is also private, and there
--       is no way to attach to it a further full view that would convey the
--       structure of T to the back end. The Underlying_Full_ View is an
--       attribute of the full view that is a subtype of Td with the same
--       constraint as the declaration for T. The declaration for this subtype
--       is built at the point of the declaration of T, either as completion,
--       or as a subtype declaration where the base type is private and has a
--       private completion. If Td is already constrained, then its full view
--       can serve directly as the full view of T.

--    Underlying_Record_View (Node28)
--       Defined in record types. Set for record types that are extensions of
--       types with unknown discriminants, and also set for internally built
--       underlying record views to reference its original record type. Record
--       types that are extensions of types with unknown discriminants do not
--       have a completion, but they cannot be used without having some
--       discriminated view at hand. This view is a record type with the same
--       structure, whose parent type is the full view of the parent in the
--       original type extension.

--    Underlying_Type (synthesized)
--       Applies to all entities. This is the identity function except in the
--       case where it is applied to an incomplete or private type, in which
--       case it is the underlying type of the type declared by the completion,
--       or Empty if the completion has not yet been encountered and analyzed.
--
--       Note: the reason this attribute applies to all entities, and not just
--       types, is to legitimize code where Underlying_Type is applied to an
--       entity which may or may not be a type, with the intent that if it is a
--       type, its underlying type is taken.

--    Universal_Aliasing (Flag216) [implementation base type only]
--       Defined in all type entities. Set to direct the back-end to avoid
--       any optimizations based on type-based alias analysis for this type.
--       Indicates that objects of this type can alias objects of any other
--       types, which guarantees that any objects can be referenced through
--       access types designating this type safely, whatever the actual type
--       of these objects. In other words, the effect is as though access
--       types designating this type were subject to No_Strict_Aliasing.

--    Unset_Reference (Node16)
--       Defined in variables and out parameters. This is normally Empty. It
--       is set to point to an identifier that represents a reference to the
--       entity before any value has been set. Only the first such reference
--       is identified. This field is used to generate a warning message if
--       necessary (see Sem_Warn.Check_Unset_Reference).

--    Used_As_Generic_Actual (Flag222)
--       Defined in all entities, set if the entity is used as an argument to
--       a generic instantiation. Used to tune certain warning messages.

--    Uses_Lock_Free (Flag188)
--       Defined in protected type entities. Set to True when the Lock Free
--       implementation is used for the protected type. This implemenatation is
--       based on atomic transactions and doesn't require anymore the use of
--       Protection object (see System.Tasking.Protected_Objects).

--    Uses_Sec_Stack (Flag95)
--       Defined in scope entities (blocks,functions, procedures, tasks,
--       entries). Set to True when secondary stack is used in this scope and
--       must be released on exit unless Sec_Stack_Needed_For_Return is set.

--    Warnings_Off (Flag96)
--       Defined in all entities. Set if a pragma Warnings (Off, entity-name)
--       is used to suppress warnings for a given entity. It is also used by
--       the compiler in some situations to kill spurious warnings. Note that
--       clients should generally not test this flag directly, but instead
--       use function Has_Warnings_Off.

--    Warnings_Off_Used (Flag236)
--       Defined in all entities. Can only be set if Warnings_Off is set. If
--       set indicates that a warning was suppressed by the Warnings_Off flag,
--       and Unmodified/Unreferenced would not have suppressed the warning.

--    Warnings_Off_Used_Unmodified (Flag237)
--       Defined in all entities. Can only be set if Warnings_Off is set and
--       Has_Pragma_Unmodified is not set. If set indicates that a warning was
--       suppressed by the Warnings_Off status but that pragma Unmodified
--       would also have suppressed the warning.

--    Warnings_Off_Used_Unreferenced (Flag238)
--       Defined in all entities. Can only be set if Warnings_Off is set and
--       Has_Pragma_Unreferenced is not set. If set indicates that a warning
--       was suppressed by the Warnings_Off status but that pragma Unreferenced
--       would also have suppressed the warning.

--    Was_Hidden (Flag196)
--       Defined in all entities. Used to save the value of the Is_Hidden
--       attribute when the limited-view is installed (Ada 2005: AI-217).

--    Wrapped_Entity (Node27)
--       Defined in functions and procedures which have been classified as
--       Is_Primitive_Wrapper. Set to the entity being wrapper.

--------------------------------------
-- Delayed Freezing and Elaboration --
--------------------------------------

--  The flag Has_Delayed_Freeze indicates that an entity carries an explicit
--  freeze node, which appears later in the expanded tree.

--  a)   The flag is used by the front-end to trigger expansion actions
--  which include the generation of that freeze node. Typically this happens at
--  the end of the current compilation unit, or before the first subprogram
--  body is encountered in the current unit. See files freeze and exp_ch13 for
--  details on the actions triggered by a freeze node, which include the
--  construction of initialization procedures and dispatch tables.

--  b) The flag is used by the backend to defer elaboration of the entity until
--  its freeze node is seen.  In the absence of an explicit freeze node, an
--  entity is frozen (and elaborated) at the point of declaration.

--  For object declarations, the flag is set when an address clause for the
--  object is encountered. Legality checks on the address expression only
--  take place at the freeze point of the object.

--  Most types have an explicit freeze node, because they cannot be elaborated
--  until all representation and operational items that apply to them have been
--  analyzed. Private types and incomplete types have the flag set as well, as
--  do task and protected types.

--  Implicit base types created for type derivations, as well as classwide
--  types created for all tagged types, have the flag set.

--  If a subprogram has an access parameter whose designated type is incomplete
--  the subprogram has the flag set.

   ------------------
   -- Access Kinds --
   ------------------

   --  The following entity kinds are introduced by the corresponding type
   --  definitions:

   --    E_Access_Type,
   --    E_General_Access_Type,
   --    E_Access_Subprogram_Type,
   --    E_Anonymous_Access_Subprogram_Type,
   --    E_Access_Protected_Subprogram_Type,
   --    E_Anonymous_Access_Protected_Subprogram_Type
   --    E_Anonymous_Access_Type.

   --  E_Access_Subtype is for an access subtype created by a subtype
   --  declaration.

   --  In addition, we define the kind E_Allocator_Type to label allocators.
   --  This is because special resolution rules apply to this construct.
   --  Eventually the constructs are labeled with the access type imposed by
   --  the context. Gigi should never see the type E_Allocator.

   --  Similarly, the type E_Access_Attribute_Type is used as the initial kind
   --  associated with an access attribute. After resolution a specific access
   --  type will be established as determined by the context.

   --  Finally, the type Any_Access is used to label -null- during type
   --  resolution. Any_Access is also replaced by the context type after
   --  resolution.

   --------------------------------
   -- Classification of Entities --
   --------------------------------

   --  The classification of program entities which follows is a refinement of
   --  the list given in RM 3.1(1). E.g., separate entities denote subtypes of
   --  different type classes. Ada 95 entities include class wide types,
   --  protected types, subprogram types, generalized access types,  generic
   --  formal derived types and generic formal packages.

   --  The order chosen for these kinds allows us to classify related entities
   --  so that they are contiguous. As a result, they do not appear in the
   --  exact same order as their order of first appearance in the LRM (For
   --  example, private types are listed before packages). The contiguity
   --  allows us to define useful subtypes (see below) such as type entities,
   --  overloaded entities, etc.

   --  Each entity (explicitly or implicitly declared) has a kind, which is
   --  a value of the following type:

   type Entity_Kind is (

      E_Void,
      --  The initial Ekind value for a newly created entity. Also used as the
      --  Ekind for Standard_Void_Type, a type entity in Standard used as a
      --  dummy type for the return type of a procedure (the reason we create
      --  this type is to share the circuits for performing overload resolution
      --  on calls).

      -------------
      -- Objects --
      -------------

      E_Component,
      --  Components of a record declaration, private declarations of
      --  protected objects.

      E_Constant,
      --  Constants created by an object declaration with a constant keyword

      E_Discriminant,
      --  A discriminant, created by the use of a discriminant in a type
      --  declaration.

      E_Loop_Parameter,
      --  A loop parameter created by a for loop

      E_Variable,
      --  Variables created by an object declaration with no constant keyword

      ------------------------
      -- Parameter Entities --
      ------------------------

      --  Parameters are also objects

      E_Out_Parameter,
      --  An out parameter of a subprogram or entry

      E_In_Out_Parameter,
      --  An in-out parameter of a subprogram or entry

      E_In_Parameter,
      --  An in parameter of a subprogram or entry

      --------------------------------
      -- Generic Parameter Entities --
      --------------------------------

      --  Generic parameters are also objects

      E_Generic_In_Out_Parameter,
      --  A generic in out parameter, created by the use of a generic in out
      --  parameter in a generic declaration.

      E_Generic_In_Parameter,
      --  A generic in parameter, created by the use of a generic in
      --  parameter in a generic declaration.

      -------------------
      -- Named Numbers --
      -------------------

      E_Named_Integer,
      --  Named numbers created by a number declaration with an integer value

      E_Named_Real,
      --  Named numbers created by a number declaration with a real value

      -----------------------
      -- Enumeration Types --
      -----------------------

      E_Enumeration_Type,
      --  Enumeration types, created by an enumeration type declaration

      E_Enumeration_Subtype,
      --  Enumeration subtypes, created by an explicit or implicit subtype
      --  declaration applied to an enumeration type or subtype.

      -------------------
      -- Numeric Types --
      -------------------

      E_Signed_Integer_Type,
      --  Signed integer type, used for the anonymous base type of the
      --  integer subtype created by an integer type declaration.

      E_Signed_Integer_Subtype,
      --  Signed integer subtype, created by either an integer subtype or
      --  integer type declaration (in the latter case an integer type is
      --  created for the base type, and this is the first named subtype).

      E_Modular_Integer_Type,
      --  Modular integer type, used for the anonymous base type of the
      --  integer subtype created by a modular integer type declaration.

      E_Modular_Integer_Subtype,
      --  Modular integer subtype, created by either an modular subtype
      --  or modular type declaration (in the latter case a modular type
      --  is created for the base type, and this is the first named subtype).

      E_Ordinary_Fixed_Point_Type,
      --  Ordinary fixed type, used for the anonymous base type of the
      --  fixed subtype created by an ordinary fixed point type declaration.

      E_Ordinary_Fixed_Point_Subtype,
      --  Ordinary fixed point subtype, created by either an ordinary fixed
      --  point subtype or ordinary fixed point type declaration (in the
      --  latter case a fixed point type is created for the base type, and
      --  this is the first named subtype).

      E_Decimal_Fixed_Point_Type,
      --  Decimal fixed type, used for the anonymous base type of the decimal
      --  fixed subtype created by an ordinary fixed point type declaration.

      E_Decimal_Fixed_Point_Subtype,
      --  Decimal fixed point subtype, created by either a decimal fixed point
      --  subtype or decimal fixed point type declaration (in the latter case
      --  a fixed point type is created for the base type, and this is the
      --  first named subtype).

      E_Floating_Point_Type,
      --  Floating point type, used for the anonymous base type of the
      --  floating point subtype created by a floating point type declaration.

      E_Floating_Point_Subtype,

      --  Floating point subtype, created by either a floating point subtype
      --  or floating point type declaration (in the latter case a floating
      --  point type is created for the base type, and this is the first
      --  named subtype).

      ------------------
      -- Access Types --
      ------------------

      E_Access_Type,
      --  An access type created by an access type declaration with no all
      --  keyword present. Note that the predefined type Any_Access, which
      --  has E_Access_Type Ekind, is used to label NULL in the upwards pass
      --  of type analysis, to be replaced by the true access type in the
      --  downwards resolution pass.

      E_Access_Subtype,
      --  An access subtype created by a subtype declaration for any access
      --  type (whether or not it is a general access type).

      E_Access_Attribute_Type,
      --  An access type created for an access attribute (such as 'Access,
      --  'Unrestricted_Access and Unchecked_Access)

      E_Allocator_Type,
      --  A special internal type used to label allocators and attribute
      --  references using 'Access. This is needed because special resolution
      --  rules apply to these constructs. On the resolution pass, this type
      --  is always replaced by the actual access type, so Gigi should never
      --  see types with this Ekind.

      E_General_Access_Type,
      --  An access type created by an access type declaration with the all
      --  keyword present.

      E_Access_Subprogram_Type,
      --  An access to subprogram type, created by an access to subprogram
      --  declaration.

      E_Anonymous_Access_Subprogram_Type,
      --  An anonymous access to subprogram type, created by an access to
      --  subprogram declaration, or generated for a current instance of
      --  a type name appearing within a component definition that has an
      --  anonymous access to subprogram type.

      E_Access_Protected_Subprogram_Type,
      --  An access to a protected subprogram, created by the corresponding
      --  declaration. Values of such a type denote both a protected object
      --  and a protected operation within, and have different compile-time
      --  and run-time properties than other access to subprograms.

      E_Anonymous_Access_Protected_Subprogram_Type,
      --  An anonymous access to protected subprogram type, created by an
      --  access to subprogram declaration.

      E_Anonymous_Access_Type,
      --  An anonymous access type created by an access parameter or access
      --  discriminant.

      ---------------------
      -- Composite Types --
      ---------------------

      E_Array_Type,
      --  An array type created by an array type declaration. Includes all
      --  cases of arrays, except for string types.

      E_Array_Subtype,
      --  An array subtype, created by an explicit array subtype declaration,
      --  or the use of an anonymous array subtype.

      E_String_Type,
      --  A string type, i.e. an array type whose component type is a character
      --  type, and for which string literals can thus be written.

      E_String_Subtype,
      --  A string subtype, created by an explicit subtype declaration for a
      --  string type, or the use of an anonymous subtype of a string type,

      E_String_Literal_Subtype,
      --  A special string subtype, used only to describe the type of a string
      --  literal (will always be one dimensional, with literal bounds).

      E_Class_Wide_Type,
      --  A class wide type, created by any tagged type declaration (i.e. if
      --  a tagged type is declared, the corresponding class type is always
      --  created, using this Ekind value).

      E_Class_Wide_Subtype,
      --  A subtype of a class wide type, created by a subtype declaration
      --  used to declare a subtype of a class type.

      E_Record_Type,
      --  A record type, created by a record type declaration

      E_Record_Subtype,
      --  A record subtype, created by a record subtype declaration

      E_Record_Type_With_Private,
      --  Used for types defined by a private extension declaration, and
      --  for tagged private types. Includes the fields for both private
      --  types and for record types (with the sole exception of
      --  Corresponding_Concurrent_Type which is obviously not needed).
      --  This entity is considered to be both a record type and
      --  a private type.

      E_Record_Subtype_With_Private,
      --  A subtype of a type defined by a private extension declaration

      E_Private_Type,
      --  A private type, created by a private type declaration
      --  that has neither the keyword limited nor the keyword tagged.

      E_Private_Subtype,
      --  A subtype of a private type, created by a subtype declaration used
      --  to declare a subtype of a private type.

      E_Limited_Private_Type,
      --  A limited private type, created by a private type declaration that
      --  has the keyword limited, but not the keyword tagged.

      E_Limited_Private_Subtype,
      --  A subtype of a limited private type, created by a subtype declaration
      --  used to declare a subtype of a limited private type.

      E_Incomplete_Type,
      --  An incomplete type, created by an incomplete type declaration

      E_Incomplete_Subtype,
      --  An incomplete subtype, created by a subtype declaration where the
      --  subtype mark denotes an incomplete type.

      E_Task_Type,
      --  A task type, created by a task type declaration. An entity with this
      --  Ekind is also created to describe the anonymous type of a task that
      --  is created by a single task declaration.

      E_Task_Subtype,
      --  A subtype of a task type, created by a subtype declaration used to
      --  declare a subtype of a task type.

      E_Protected_Type,
      --  A protected type, created by a protected type declaration. An entity
      --  with this Ekind is also created to describe the anonymous type of
      --  a protected object created by a single protected declaration.

      E_Protected_Subtype,
      --  A subtype of a protected type, created by a subtype declaration used
      --  to declare a subtype of a protected type.

      E_Atomic_Type,
      --  An atomic type, created by an atomic type declaration. An entity
      --  with this Ekind is also created to describe the anonymous type of
      --  an atomic object created by a single atomic declaration.

      E_Atomic_Subtype,
      --  A subtype of an atomic type, created by a subtype declaration used
      --  to declare a subtype of an atomic type.

      -----------------
      -- Other Types --
      -----------------

      E_Exception_Type,
      --  The type of an exception created by an exception declaration

      E_Subprogram_Type,
      --  This is the designated type of an Access_To_Subprogram. Has type
      --  and signature like a subprogram entity, so can appear in calls,
      --  which are resolved like regular calls, except that such an entity
      --  is not overloadable.

      ---------------------------
      -- Overloadable Entities --
      ---------------------------

      E_Enumeration_Literal,
      --  An enumeration literal, created by the use of the literal in an
      --  enumeration type definition.

      E_Function,
      --  A function, created by a function declaration or a function body
      --  that acts as its own declaration.

      E_Operator,
      --  A predefined operator, appearing in Standard, or an implicitly
      --  defined concatenation operator created whenever an array is
      --  declared. We do not make normal derived operators explicit in
      --  the tree, but the concatenation operators are made explicit.

      E_Procedure,
      --  A procedure, created by a procedure declaration or a procedure
      --  body that acts as its own declaration.

      E_Action,
      --  An action, created by an action declaration in an atomic object.

      E_Entry,
      --  An entry, created by an entry declaration in a task or protected
      --  object.

      E_Abstract_State,
      --  A state abstraction. Used to designate entities introduced by aspect
      --  or pragma Abstract_State. The entity carries the various properties
      --  of the state.

      --------------------
      -- Other Entities --
      --------------------

      E_Entry_Family,
      --  An entry family, created by an entry family declaration in a
      --  task or protected type definition.

      E_Block,
      --  A block identifier, created by an explicit or implicit label on
      --  a block or declare statement.

      E_Entry_Index_Parameter,
      --  An entry index parameter created by an entry index specification
      --  for the body of a protected entry family.

      E_Exception,
      --  An exception created by an exception declaration. The exception
      --  itself uses E_Exception for the Ekind, the implicit type that is
      --  created to represent its type uses the Ekind E_Exception_Type.

      E_Generic_Function,
      --  A generic function. This is the entity for a generic function
      --  created by a generic subprogram declaration.

      E_Generic_Procedure,
      --  A generic function. This is the entity for a generic procedure
      --  created by a generic subprogram declaration.

      E_Generic_Package,
      --  A generic package, this is the entity for a generic package created
      --  by a generic package declaration.

      E_Label,
      --  The defining entity for a label. Note that this is created by the
      --  implicit label declaration, not the occurrence of the label itself,
      --  which is simply a direct name referring to the label.

      E_Loop,
      --  A loop identifier, created by an explicit or implicit label on a
      --  loop statement.

      E_Return_Statement,
      --  A dummy entity created for each return statement. Used to hold
      --  information about the return statement (what it applies to) and in
      --  rules checking. For example, a simple_return_statement that applies
      --  to an extended_return_statement cannot have an expression; this
      --  requires putting the E_Return_Statement entity for the
      --  extended_return_statement on the scope stack.

      E_Package,
      --  A package, created by a package declaration

      E_Package_Body,
      --  A package body. This entity serves only limited functions, since
      --  most semantic analysis uses the package entity (E_Package). However
      --  there are some attributes that are significant for the body entity.
      --  For example, collection of exception handlers.

      E_Atomic_Object,
      --  An atomic object, created by an object declaration that declares
      --  an object of an atomic type.

      E_Protected_Object,
      --  A protected object, created by an object declaration that declares
      --  an object of a protected type.

      E_Atomic_Body,
      --  A atomic body. This entity serves almost no function, since all
      --  semantic analysis uses the atomic entity (E_Atomic_Type)

      E_Protected_Body,
      --  A protected body. This entity serves almost no function, since all
      --  semantic analysis uses the protected entity (E_Protected_Type)

      E_Task_Body,
      --  A task body. This entity serves almost no function, since all
      --  semantic analysis uses the protected entity (E_Task_Type).

      E_Subprogram_Body
      --  A subprogram body. Used when a subprogram has a separate declaration
      --  to represent the entity for the body. This entity serves almost no
      --  function, since all semantic analysis uses the subprogram entity
      --  for the declaration (E_Function or E_Procedure).
   );

   for Entity_Kind'Size use 8;
   --  The data structures in Atree assume this

   --------------------------
   -- Subtype Declarations --
   --------------------------

   --  The above entities are arranged so that they can be conveniently grouped
   --  into subtype ranges. Note that for each of the xxx_Kind ranges defined
   --  below, there is a corresponding Is_xxx (or for types, Is_xxx_Type)
   --  predicate which is to be used in preference to direct range tests using
   --  the subtype name. However, the subtype names are available for direct
   --  use, e.g. as choices in case statements.

   subtype Access_Kind                 is Entity_Kind range
       E_Access_Type ..
   --  E_Access_Subtype
   --  E_Access_Attribute_Type
   --  E_Allocator_Type
   --  E_General_Access_Type
   --  E_Access_Subprogram_Type
   --  E_Anonymous_Access_Subprogram_Type
   --  E_Access_Protected_Subprogram_Type
   --  E_Anonymous_Access_Protected_Subprogram_Type
       E_Anonymous_Access_Type;

   subtype Access_Subprogram_Kind      is Entity_Kind range
       E_Access_Subprogram_Type ..
   --  E_Anonymous_Access_Subprogram_Type
   --  E_Access_Protected_Subprogram_Type
       E_Anonymous_Access_Protected_Subprogram_Type;

   subtype Access_Protected_Kind       is Entity_Kind range
      E_Access_Protected_Subprogram_Type ..
      E_Anonymous_Access_Protected_Subprogram_Type;

   subtype Aggregate_Kind              is Entity_Kind range
       E_Array_Type ..
   --  E_Array_Subtype
   --  E_String_Type
   --  E_String_Subtype
   --  E_String_Literal_Subtype
   --  E_Class_Wide_Type
   --  E_Class_Wide_Subtype
   --  E_Record_Type
       E_Record_Subtype;

   subtype Array_Kind                  is Entity_Kind range
       E_Array_Type ..
   --  E_Array_Subtype
   --  E_String_Type
   --  E_String_Subtype
       E_String_Literal_Subtype;

   subtype Assignable_Kind             is Entity_Kind range
       E_Variable ..
   --  E_Out_Parameter
       E_In_Out_Parameter;

   subtype Atomic_Kind              is Entity_Kind range
       E_Atomic_Type ..
       E_Atomic_Subtype;

   subtype Class_Wide_Kind             is Entity_Kind range
       E_Class_Wide_Type ..
       E_Class_Wide_Subtype;

   subtype Composite_Kind              is Entity_Kind range
       E_Array_Type ..
   --  E_Array_Subtype
   --  E_String_Type
   --  E_String_Subtype
   --  E_String_Literal_Subtype
   --  E_Class_Wide_Type
   --  E_Class_Wide_Subtype
   --  E_Record_Type
   --  E_Record_Subtype
   --  E_Record_Type_With_Private
   --  E_Record_Subtype_With_Private
   --  E_Private_Type
   --  E_Private_Subtype
   --  E_Limited_Private_Type
   --  E_Limited_Private_Subtype
   --  E_Incomplete_Type
   --  E_Incomplete_Subtype
   --  E_Task_Type
   --  E_Task_Subtype,
   --  E_Protected_Type,
   --  E_Protected_Subtype,
   --  E_Atomic_Type,
       E_Atomic_Subtype;

   subtype Concurrent_Kind             is Entity_Kind range
       E_Task_Type ..
   --  E_Task_Subtype,
   --  E_Protected_Type,
   --  E_Protected_Subtype,
   --  E_Atomic_Type,
       E_Atomic_Subtype;

   subtype Concurrent_Body_Kind        is Entity_Kind range
       E_Atomic_Body ..
   --  E_Protected_Body,
       E_Task_Body;

   subtype Decimal_Fixed_Point_Kind    is Entity_Kind range
       E_Decimal_Fixed_Point_Type ..
       E_Decimal_Fixed_Point_Subtype;

   subtype Digits_Kind                 is Entity_Kind range
       E_Decimal_Fixed_Point_Type ..
   --  E_Decimal_Fixed_Point_Subtype
   --  E_Floating_Point_Type
       E_Floating_Point_Subtype;

   subtype Discrete_Kind               is Entity_Kind range
       E_Enumeration_Type ..
   --  E_Enumeration_Subtype
   --  E_Signed_Integer_Type
   --  E_Signed_Integer_Subtype
   --  E_Modular_Integer_Type
       E_Modular_Integer_Subtype;

   subtype Discrete_Or_Fixed_Point_Kind is Entity_Kind range
       E_Enumeration_Type ..
   --  E_Enumeration_Subtype
   --  E_Signed_Integer_Type
   --  E_Signed_Integer_Subtype
   --  E_Modular_Integer_Type
   --  E_Modular_Integer_Subtype
   --  E_Ordinary_Fixed_Point_Type
   --  E_Ordinary_Fixed_Point_Subtype
   --  E_Decimal_Fixed_Point_Type
       E_Decimal_Fixed_Point_Subtype;

   subtype Elementary_Kind             is Entity_Kind range
       E_Enumeration_Type ..
   --  E_Enumeration_Subtype
   --  E_Signed_Integer_Type
   --  E_Signed_Integer_Subtype
   --  E_Modular_Integer_Type
   --  E_Modular_Integer_Subtype
   --  E_Ordinary_Fixed_Point_Type
   --  E_Ordinary_Fixed_Point_Subtype
   --  E_Decimal_Fixed_Point_Type
   --  E_Decimal_Fixed_Point_Subtype
   --  E_Floating_Point_Type
   --  E_Floating_Point_Subtype
   --  E_Access_Type
   --  E_Access_Subtype
   --  E_Access_Attribute_Type
   --  E_Allocator_Type
   --  E_General_Access_Type
   --  E_Access_Subprogram_Type
   --  E_Access_Protected_Subprogram_Type
   --  E_Anonymous_Access_Subprogram_Type
   --  E_Anonymous_Access_Protected_Subprogram_Type
       E_Anonymous_Access_Type;

   subtype Enumeration_Kind            is Entity_Kind range
       E_Enumeration_Type ..
       E_Enumeration_Subtype;

   subtype Entry_Kind                  is Entity_Kind range
       E_Entry ..
       E_Entry_Family;

   subtype Fixed_Point_Kind            is Entity_Kind range
       E_Ordinary_Fixed_Point_Type ..
   --  E_Ordinary_Fixed_Point_Subtype
   --  E_Decimal_Fixed_Point_Type
       E_Decimal_Fixed_Point_Subtype;

   subtype Float_Kind                  is Entity_Kind range
       E_Floating_Point_Type ..
       E_Floating_Point_Subtype;

   subtype Formal_Kind                 is Entity_Kind range
       E_Out_Parameter ..
   --  E_In_Out_Parameter
       E_In_Parameter;

   subtype Formal_Object_Kind          is Entity_Kind range
       E_Generic_In_Out_Parameter ..
       E_Generic_In_Parameter;

   subtype Generic_Subprogram_Kind     is Entity_Kind range
       E_Generic_Function ..
       E_Generic_Procedure;

   subtype Generic_Unit_Kind           is Entity_Kind range
       E_Generic_Function ..
   --  E_Generic_Procedure
       E_Generic_Package;

   subtype Incomplete_Kind             is Entity_Kind range
       E_Incomplete_Type ..
       E_Incomplete_Subtype;

   subtype Incomplete_Or_Private_Kind  is Entity_Kind range
       E_Record_Type_With_Private ..
   --  E_Record_Subtype_With_Private
   --  E_Private_Type
   --  E_Private_Subtype
   --  E_Limited_Private_Type
   --  E_Limited_Private_Subtype
   --  E_Incomplete_Type
       E_Incomplete_Subtype;

   subtype Integer_Kind                is Entity_Kind range
       E_Signed_Integer_Type ..
   --  E_Signed_Integer_Subtype
   --  E_Modular_Integer_Type
       E_Modular_Integer_Subtype;

   subtype Modular_Integer_Kind        is Entity_Kind range
       E_Modular_Integer_Type ..
       E_Modular_Integer_Subtype;

   subtype Named_Kind                  is Entity_Kind range
       E_Named_Integer ..
       E_Named_Real;

   subtype Numeric_Kind                is Entity_Kind range
       E_Signed_Integer_Type ..
   --  E_Signed_Integer_Subtype
   --  E_Modular_Integer_Type
   --  E_Modular_Integer_Subtype
   --  E_Ordinary_Fixed_Point_Type
   --  E_Ordinary_Fixed_Point_Subtype
   --  E_Decimal_Fixed_Point_Type
   --  E_Decimal_Fixed_Point_Subtype
   --  E_Floating_Point_Type
       E_Floating_Point_Subtype;

   subtype Object_Kind                 is Entity_Kind range
       E_Component ..
   --  E_Constant
   --  E_Discriminant
   --  E_Loop_Parameter
   --  E_Variable
   --  E_Out_Parameter
   --  E_In_Out_Parameter
   --  E_In_Parameter
   --  E_Generic_In_Out_Parameter
       E_Generic_In_Parameter;

   subtype Ordinary_Fixed_Point_Kind   is Entity_Kind range
       E_Ordinary_Fixed_Point_Type ..
       E_Ordinary_Fixed_Point_Subtype;

   subtype Overloadable_Kind           is Entity_Kind range
       E_Enumeration_Literal ..
   --  E_Function
   --  E_Operator
   --  E_Procedure
<<<<<<< HEAD
   --  E_Action
       E_Entry;
=======
   --  E_Entry
       E_Abstract_State;
>>>>>>> 5a9bdbcd

   subtype Private_Kind                is Entity_Kind range
       E_Record_Type_With_Private ..
   --  E_Record_Subtype_With_Private
   --  E_Private_Type
   --  E_Private_Subtype
   --  E_Limited_Private_Type
       E_Limited_Private_Subtype;

   subtype Protected_Kind              is Entity_Kind range
       E_Protected_Type ..
       E_Protected_Subtype;

   subtype Real_Kind                   is Entity_Kind range
       E_Ordinary_Fixed_Point_Type ..
   --  E_Ordinary_Fixed_Point_Subtype
   --  E_Decimal_Fixed_Point_Type
   --  E_Decimal_Fixed_Point_Subtype
   --  E_Floating_Point_Type
       E_Floating_Point_Subtype;

   subtype Record_Kind                 is Entity_Kind range
       E_Class_Wide_Type ..
   --  E_Class_Wide_Subtype
   --  E_Record_Type
   --  E_Record_Subtype
   --  E_Record_Type_With_Private
       E_Record_Subtype_With_Private;

   subtype Scalar_Kind                 is Entity_Kind range
       E_Enumeration_Type ..
   --  E_Enumeration_Subtype
   --  E_Signed_Integer_Type
   --  E_Signed_Integer_Subtype
   --  E_Modular_Integer_Type
   --  E_Modular_Integer_Subtype
   --  E_Ordinary_Fixed_Point_Type
   --  E_Ordinary_Fixed_Point_Subtype
   --  E_Decimal_Fixed_Point_Type
   --  E_Decimal_Fixed_Point_Subtype
   --  E_Floating_Point_Type
       E_Floating_Point_Subtype;

   subtype String_Kind                 is Entity_Kind range
       E_String_Type ..
   --  E_String_Subtype
       E_String_Literal_Subtype;

   subtype Subprogram_Kind             is Entity_Kind range
       E_Function ..
   --  E_Operator
       E_Procedure;

   subtype Signed_Integer_Kind         is Entity_Kind range
       E_Signed_Integer_Type ..
       E_Signed_Integer_Subtype;

   subtype Task_Kind                   is Entity_Kind range
       E_Task_Type ..
       E_Task_Subtype;

   subtype Type_Kind                   is Entity_Kind range
       E_Enumeration_Type ..
   --  E_Enumeration_Subtype
   --  E_Signed_Integer_Type
   --  E_Signed_Integer_Subtype
   --  E_Modular_Integer_Type
   --  E_Modular_Integer_Subtype
   --  E_Ordinary_Fixed_Point_Type
   --  E_Ordinary_Fixed_Point_Subtype
   --  E_Decimal_Fixed_Point_Type
   --  E_Decimal_Fixed_Point_Subtype
   --  E_Floating_Point_Type
   --  E_Floating_Point_Subtype
   --  E_Access_Type
   --  E_Access_Subtype
   --  E_Access_Attribute_Type
   --  E_Allocator_Type,
   --  E_General_Access_Type
   --  E_Access_Subprogram_Type,
   --  E_Access_Protected_Subprogram_Type
   --  E_Anonymous_Access_Subprogram_Type
   --  E_Anonymous_Access_Protected_Subprogram_Type
   --  E_Anonymous_Access_Type
   --  E_Array_Type
   --  E_Array_Subtype
   --  E_String_Type
   --  E_String_Subtype
   --  E_String_Literal_Subtype
   --  E_Class_Wide_Subtype
   --  E_Class_Wide_Type
   --  E_Record_Type
   --  E_Record_Subtype
   --  E_Record_Type_With_Private
   --  E_Record_Subtype_With_Private
   --  E_Private_Type
   --  E_Private_Subtype
   --  E_Limited_Private_Type
   --  E_Limited_Private_Subtype
   --  E_Incomplete_Type
   --  E_Incomplete_Subtype
   --  E_Task_Type
   --  E_Task_Subtype
   --  E_Protected_Type
   --  E_Protected_Subtype
   --  E_Atomic_Type
   --  E_Atomic_Subtype
   --  E_Exception_Type
       E_Subprogram_Type;

   --------------------------------------------------------
   -- Description of Defined Attributes for Entity_Kinds --
   --------------------------------------------------------

   --  For each enumeration value defined in Entity_Kind we list all the
   --  attributes defined in Einfo which can legally be applied to an entity
   --  of that kind. The implementation of the attribute functions (and for
   --  non-synthesized attributes, of the corresponding set procedures) are
   --  in the Einfo body.

   --  The following attributes are defined in all entities

   --    Ekind                               (Ekind)

   --    Chars                               (Name1)
   --    Next_Entity                         (Node2)
   --    Scope                               (Node3)
   --    Homonym                             (Node4)
   --    Etype                               (Node5)
   --    First_Rep_Item                      (Node6)
   --    Freeze_Node                         (Node7)

   --    Address_Taken                       (Flag104)
   --    Can_Never_Be_Null                   (Flag38)
   --    Checks_May_Be_Suppressed            (Flag31)
   --    Debug_Info_Off                      (Flag166)
   --    Has_Convention_Pragma               (Flag119)
   --    Has_Delayed_Aspects                 (Flag200)
   --    Has_Delayed_Freeze                  (Flag18)
   --    Has_Fully_Qualified_Name            (Flag173)
   --    Has_Gigi_Rep_Item                   (Flag82)
   --    Has_Homonym                         (Flag56)
   --    Has_Pragma_Elaborate_Body           (Flag150)
   --    Has_Pragma_Inline                   (Flag157)
   --    Has_Pragma_Inline_Always            (Flag230)
   --    Has_Pragma_No_Inline                (Flag201)
   --    Has_Pragma_Pure                     (Flag203)
   --    Has_Pragma_Pure_Function            (Flag179)
   --    Has_Pragma_Thread_Local_Storage     (Flag169)
   --    Has_Pragma_Unmodified               (Flag233)
   --    Has_Pragma_Unreferenced             (Flag180)
   --    Has_Private_Declaration             (Flag155)
   --    Has_Qualified_Name                  (Flag161)
   --    Has_Stream_Size_Clause              (Flag184)
   --    Has_Unknown_Discriminants           (Flag72)
   --    Has_Xref_Entry                      (Flag182)
   --    In_Private_Part                     (Flag45)
   --    Is_Ada_2005_Only                    (Flag185)
   --    Is_Ada_2012_Only                    (Flag199)
   --    Is_Bit_Packed_Array                 (Flag122)  (base type only)
   --    Is_Aliased                          (Flag15)
   --    Is_Character_Type                   (Flag63)
   --    Is_Child_Unit                       (Flag73)
   --    Is_Compilation_Unit                 (Flag149)
   --    Is_Completely_Hidden                (Flag103)
   --    Is_Descendent_Of_Address            (Flag223)
   --    Is_Discrim_SO_Function              (Flag176)
   --    Is_Dispatch_Table_Entity            (Flag234)
   --    Is_Dispatching_Operation            (Flag6)
   --    Is_Entry_Formal                     (Flag52)
   --    Is_Exported                         (Flag99)
   --    Is_First_Subtype                    (Flag70)
   --    Is_Formal_Subprogram                (Flag111)
   --    Is_Generic_Instance                 (Flag130)
   --    Is_Generic_Type                     (Flag13)
   --    Is_Hidden                           (Flag57)
   --    Is_Hidden_Open_Scope                (Flag171)
   --    Is_Immediately_Visible              (Flag7)
   --    Is_Implementation_Defined           (Flag254)
   --    Is_Imported                         (Flag24)
   --    Is_Inlined                          (Flag11)
   --    Is_Internal                         (Flag17)
   --    Is_Itype                            (Flag91)
   --    Is_Known_Non_Null                   (Flag37)
   --    Is_Known_Null                       (Flag204)
   --    Is_Known_Valid                      (Flag170)
   --    Is_Limited_Composite                (Flag106)
   --    Is_Limited_Record                   (Flag25)
   --    Is_Obsolescent                      (Flag153)
   --    Is_Package_Body_Entity              (Flag160)
   --    Is_Packed_Array_Type                (Flag138)
   --    Is_Potentially_Use_Visible          (Flag9)
   --    Is_Preelaborated                    (Flag59)
   --    Is_Primitive_Wrapper                (Flag195)
   --    Is_Public                           (Flag10)
   --    Is_Pure                             (Flag44)
   --    Is_Remote_Call_Interface            (Flag62)
   --    Is_Remote_Types                     (Flag61)
   --    Is_Renaming_Of_Object               (Flag112)
   --    Is_Shared_Passive                   (Flag60)
   --    Is_Statically_Allocated             (Flag28)
   --    Is_Tagged_Type                      (Flag55)
   --    Is_Thunk                            (Flag225)
   --    Is_Trivial_Subprogram               (Flag235)
   --    Is_Unchecked_Union                  (Flag117)
   --    Is_Visible_Formal                   (Flag206)
   --    Is_VMS_Exception                    (Flag133)
   --    Kill_Elaboration_Checks             (Flag32)
   --    Kill_Range_Checks                   (Flag33)
   --    Low_Bound_Tested                    (Flag205)
   --    Materialize_Entity                  (Flag168)
   --    Needs_Debug_Info                    (Flag147)
   --    Never_Set_In_Source                 (Flag115)
   --    No_Return                           (Flag113)
   --    Overlays_Constant                   (Flag243)
   --    Referenced                          (Flag156)
   --    Referenced_As_LHS                   (Flag36)
   --    Referenced_As_Out_Parameter         (Flag227)
   --    Suppress_Elaboration_Warnings       (Flag148)
   --    Suppress_Style_Checks               (Flag165)
   --    Suppress_Value_Tracking_On_Call     (Flag217)
   --    Used_As_Generic_Actual              (Flag222)
   --    Warnings_Off                        (Flag96)
   --    Warnings_Off_Used                   (Flag236)
   --    Warnings_Off_Used_Unmodified        (Flag237)
   --    Warnings_Off_Used_Unreferenced      (Flag238)
   --    Was_Hidden                          (Flag196)

   --    Declaration_Node                    (synth)
   --    Has_Foreign_Convention              (synth)
   --    Is_Dynamic_Scope                    (synth)
   --    Is_Standard_Character_Type          (synth)
   --    Underlying_Type                     (synth)
   --    all classification attributes       (synth)

   --  The following list of access functions applies to all entities for
   --  types and subtypes. References to this list appear subsequently as
   --  as "(plus type attributes)" for each appropriate Entity_Kind.

   --    Associated_Node_For_Itype           (Node8)
   --    Class_Wide_Type                     (Node9)
   --    Full_View                           (Node11)
   --    Esize                               (Uint12)
   --    RM_Size                             (Uint13)
   --    Alignment                           (Uint14)
   --    Related_Expression                  (Node24)
   --    Current_Use_Clause                  (Node27)
   --    Subprograms_For_Type                (Node29)
   --    Linker_Section_Pragma               (Node33)

   --    Depends_On_Private                  (Flag14)
   --    Discard_Names                       (Flag88)
   --    Finalize_Storage_Only               (Flag158)  (base type only)
   --    From_Limited_With                   (Flag159)
   --    Has_Aliased_Components              (Flag135)  (base type only)
   --    Has_Alignment_Clause                (Flag46)
   --    Has_Atomic_Components               (Flag86)   (base type only)
   --    Has_Completion_In_Body              (Flag71)
   --    Has_Complex_Representation          (Flag140)  (base type only)
   --    Has_Constrained_Partial_View        (Flag187)
   --    Has_Controlled_Component            (Flag43)   (base type only)
   --    Has_Default_Aspect                  (Flag39)   (base type only)
   --    Has_Delayed_Rep_Aspects             (Flag261)
   --    Has_Discriminants                   (Flag5)
   --    Has_Dynamic_Predicate_Aspect        (Flag258)
   --    Has_Independent_Components          (Flag34)   (base type only)
   --    Has_Inheritable_Invariants          (Flag248)
   --    Has_Invariants                      (Flag232)
   --    Has_Non_Standard_Rep                (Flag75)   (base type only)
   --    Has_Object_Size_Clause              (Flag172)
   --    Has_Pragma_Preelab_Init             (Flag221)
   --    Has_Pragma_Unreferenced_Objects     (Flag212)
   --    Has_Predicates                      (Flag250)
   --    Has_Primitive_Operations            (Flag120)  (base type only)
   --    Has_Size_Clause                     (Flag29)
   --    Has_Specified_Layout                (Flag100)  (base type only)
   --    Has_Specified_Stream_Input          (Flag190)
   --    Has_Specified_Stream_Output         (Flag191)
   --    Has_Specified_Stream_Read           (Flag192)
   --    Has_Specified_Stream_Write          (Flag193)
   --    Has_Static_Predicate_Aspect         (Flag259)
   --    Has_Task                            (Flag30)   (base type only)
   --    Has_Unchecked_Union                 (Flag123)  (base type only)
   --    Has_Volatile_Components             (Flag87)   (base type only)
   --    In_Use                              (Flag8)
   --    Is_Abstract_Type                    (Flag146)
   --    Is_Asynchronous                     (Flag81)
   --    Is_Atomic                           (Flag85)
   --    Is_Constr_Subt_For_U_Nominal        (Flag80)
   --    Is_Constr_Subt_For_UN_Aliased       (Flag141)
   --    Is_Controlled                       (Flag42)   (base type only)
   --    Is_Eliminated                       (Flag124)
   --    Is_Frozen                           (Flag4)
   --    Is_Generic_Actual_Type              (Flag94)
   --    Is_RACW_Stub_Type                   (Flag244)
   --    Is_Non_Static_Subtype               (Flag109)
   --    Is_Packed                           (Flag51)   (base type only)
   --    Is_Private_Composite                (Flag107)
   --    Is_Unsigned_Type                    (Flag144)
   --    Is_Volatile                         (Flag16)
   --    Itype_Printed                       (Flag202)  (itypes only)
   --    Known_To_Have_Preelab_Init          (Flag207)
   --    May_Inherit_Delayed_Rep_Aspects     (Flag262)
   --    Must_Be_On_Byte_Boundary            (Flag183)
   --    Must_Have_Preelab_Init              (Flag208)
   --    Optimize_Alignment_Space            (Flag241)
   --    Optimize_Alignment_Time             (Flag242)
   --    Size_Depends_On_Discriminant        (Flag177)
   --    Size_Known_At_Compile_Time          (Flag92)
   --    Strict_Alignment                    (Flag145)  (base type only)
   --    Suppress_Initialization             (Flag105)
   --    Treat_As_Volatile                   (Flag41)
   --    Universal_Aliasing                  (Flag216)  (impl base type only)

   --    Alignment_Clause                    (synth)
   --    Base_Type                           (synth)
   --    Implementation_Base_Type            (synth)
   --    Invariant_Procedure                 (synth)
   --    Is_Access_Protected_Subprogram_Type (synth)
   --    Predicate_Function                  (synth)
   --    Predicate_Function_M                (synth)
   --    Root_Type                           (synth)
   --    Size_Clause                         (synth)

   ------------------------------------------
   -- Applicable attributes by entity kind --
   ------------------------------------------

   --  E_Abstract_State
   --    Refinement_Constituents             (Elist8)
   --    Part_Of_Constituents                (Elist9)
   --    Encapsulating_State                 (Node10)
   --    Body_References                     (Elist16)
   --    Non_Limited_View                    (Node17)
   --    From_Limited_With                   (Flag159)
   --    Has_Visible_Refinement              (Flag263)
   --    Has_Non_Null_Refinement             (synth)
   --    Has_Null_Refinement                 (synth)
   --    Is_External_State                   (synth)
   --    Is_Null_State                       (synth)

   --  E_Access_Protected_Subprogram_Type
   --    Equivalent_Type                     (Node18)
   --    Directly_Designated_Type            (Node20)
   --    Needs_No_Actuals                    (Flag22)
   --    Can_Use_Internal_Rep                (Flag229)
   --    (plus type attributes)

   --  E_Access_Subprogram_Type
   --    Equivalent_Type                     (Node18)   (remote types only)
   --    Directly_Designated_Type            (Node20)
   --    Interface_Name                      (Node21)   (JGNAT usage only)
   --    Needs_No_Actuals                    (Flag22)
   --    Original_Access_Type                (Node26)
   --    Can_Use_Internal_Rep                (Flag229)
   --    (plus type attributes)

   --  E_Access_Type
   --  E_Access_Subtype
   --    Storage_Size_Variable               (Node15)   (base type only)
   --    Master_Id                           (Node17)
   --    Directly_Designated_Type            (Node20)
   --    Associated_Storage_Pool             (Node22)   (base type only)
   --    Finalization_Master                 (Node23)   (base type only)
   --    Has_Pragma_Controlled               (Flag27)   (base type only)
   --    Has_Storage_Size_Clause             (Flag23)   (base type only)
   --    Is_Access_Constant                  (Flag69)
   --    Is_Local_Anonymous_Access           (Flag194)
   --    Is_Pure_Unit_Access_Type            (Flag189)
   --    No_Pool_Assigned                    (Flag131)  (base type only)
   --    No_Strict_Aliasing                  (Flag136)  (base type only)
   --    (plus type attributes)

   --  E_Access_Attribute_Type
   --    Directly_Designated_Type            (Node20)
   --    (plus type attributes)

   --  E_Action
   --    Action_Body_Subprogram              (Node11)
   --    First_Entity                        (Node17)
   --    Alias                               (Node18)   (for entry only. Empty)
   --    Last_Entity                         (Node20)
   --    Scope_Depth_Value                   (Uint22)
   --    Atomic_Object                       (Node23)   (atomic kind)
   --    Contract                            (Node24)   (for entry only)
   --    Ensure                              (Node25)
   --    Extra_Formals                       (Node28)
   --    Default_Expressions_Processed       (Flag108)
   --    Needs_No_Actuals                    (Flag22)
   --    Sec_Stack_Needed_For_Return         (Flag167)
   --    Uses_Sec_Stack                      (Flag95)
   --    Address_Clause                      (synth)
   --    First_Formal                        (synth)
   --    First_Formal_With_Extras            (synth)
   --    Last_Formal                         (synth)
   --    Number_Formals                      (synth)
   --    Scope_Depth                         (synth)

   --  E_Allocator_Type
   --    Directly_Designated_Type            (Node20)
   --    (plus type attributes)

   --  E_Anonymous_Access_Subprogram_Type
   --  E_Anonymous_Access_Protected_Subprogram_Type
   --    Storage_Size_Variable               (Node15)   ??? is this needed ???
   --    Directly_Designated_Type            (Node20)
   --    Can_Use_Internal_Rep                (Flag229)
   --    (plus type attributes)

   --  E_Anonymous_Access_Type
   --    Storage_Size_Variable               (Node15)   ??? is this needed ???
   --    Directly_Designated_Type            (Node20)
   --    Finalization_Master                 (Node23)
   --    (plus type attributes)

   --  E_Array_Type
   --  E_Array_Subtype
   --    First_Index                         (Node17)
   --    Default_Aspect_Component_Value      (Node19)   (base type only)
   --    Component_Type                      (Node20)   (base type only)
   --    Original_Array_Type                 (Node21)
   --    Component_Size                      (Uint22)   (base type only)
   --    Packed_Array_Type                   (Node23)
   --    Related_Array_Object                (Node25)
   --    Component_Alignment                 (special)  (base type only)
   --    Has_Component_Size_Clause           (Flag68)   (base type only)
   --    Has_Pragma_Pack                     (Flag121)  (impl base type only)
   --    Is_Constrained                      (Flag12)
   --    Reverse_Storage_Order               (Flag93)   (base type only)
   --    Next_Index                          (synth)
   --    Number_Dimensions                   (synth)
   --    (plus type attributes)

   --  E_Atomic_Body
   --    (any others??? First/Last Entity, Scope_Depth???)

   --  E_Atomic_Object

   --  E_Atomic_Type
   --  E_Atomic_Subtype
   --    Direct_Primitive_Operations         (Elist10)
   --    First_Private_Entity                (Node16)
   --    First_Entity                        (Node17)
   --    Corresponding_Record_Type           (Node18)
   --    Last_Entity                         (Node20)
   --    Discriminant_Constraint             (Elist21)
   --    Scope_Depth_Value                   (Uint22)
   --    Scope_Depth                         (synth)
   --    Stored_Constraint                   (Elist23)

   --  E_Block
   --    Block_Node                          (Node11)
   --    First_Entity                        (Node17)
   --    Last_Entity                         (Node20)
   --    Scope_Depth_Value                   (Uint22)
   --    Entry_Cancel_Parameter              (Node23)
   --    Delay_Cleanups                      (Flag114)
   --    Discard_Names                       (Flag88)
   --    Has_Master_Entity                   (Flag21)
   --    Has_Nested_Block_With_Handler       (Flag101)
   --    Sec_Stack_Needed_For_Return         (Flag167)
   --    Uses_Sec_Stack                      (Flag95)
   --    Scope_Depth                         (synth)

   --  E_Class_Wide_Type
   --  E_Class_Wide_Subtype
   --    Direct_Primitive_Operations         (Elist10)
   --    Cloned_Subtype                      (Node16)   (subtype case only)
   --    First_Entity                        (Node17)
   --    Equivalent_Type                     (Node18)   (always Empty for type)
   --    Last_Entity                         (Node20)
   --    First_Component                     (synth)
   --    First_Component_Or_Discriminant     (synth)
   --    (plus type attributes)

   --  E_Component
   --    Normalized_First_Bit                (Uint8)
   --    Current_Value                       (Node9)    (always Empty)
   --    Normalized_Position_Max             (Uint10)
   --    Component_Bit_Offset                (Uint11)
   --    Esize                               (Uint12)
   --    Component_Clause                    (Node13)
   --    Normalized_Position                 (Uint14)
   --    DT_Entry_Count                      (Uint15)
   --    Entry_Formal                        (Node16)
   --    Prival                              (Node17)
   --    Renamed_Object                      (Node18)   (always Empty)
   --    Discriminant_Checking_Func          (Node20)
   --    Interface_Name                      (Node21)   (JGNAT usage only)
   --    Original_Record_Component           (Node22)
   --    DT_Offset_To_Top_Func               (Node25)
   --    Related_Type                        (Node27)
   --    Has_Biased_Representation           (Flag139)
   --    Has_Per_Object_Constraint           (Flag154)
   --    Is_Atomic                           (Flag85)
   --    Is_Tag                              (Flag78)
   --    Is_Volatile                         (Flag16)
   --    Treat_As_Volatile                   (Flag41)
   --    Is_Return_Object                    (Flag209)
   --    Next_Component                      (synth)
   --    Next_Component_Or_Discriminant      (synth)

   --  E_Constant
   --  E_Loop_Parameter
   --    Current_Value                       (Node9)    (always Empty)
   --    Discriminal_Link                    (Node10)
   --    Full_View                           (Node11)
   --    Esize                               (Uint12)
   --    Extra_Accessibility                 (Node13)   (constants only)
   --    Alignment                           (Uint14)
   --    Status_Flag_Or_Transient_Decl       (Node15)   (constants only)
   --    Actual_Subtype                      (Node17)
   --    Renamed_Object                      (Node18)
   --    Size_Check_Code                     (Node19)   (constants only)
   --    Prival_Link                         (Node20)   (privals only)
   --    Interface_Name                      (Node21)   (constants only)
   --    Related_Type                        (Node27)   (constants only)
   --    Initialization_Statements           (Node28)
   --    Linker_Section_Pragma               (Node33)
   --    Has_Alignment_Clause                (Flag46)
   --    Has_Atomic_Components               (Flag86)
   --    Has_Biased_Representation           (Flag139)
   --    Has_Completion                      (Flag26)   (constants only)
   --    Has_Independent_Components          (Flag34)   (base type only)
   --    Has_Thunks                          (Flag228)  (constants only)
   --    Has_Size_Clause                     (Flag29)
   --    Has_Up_Level_Access                 (Flag215)
   --    Has_Volatile_Components             (Flag87)
   --    Is_Atomic                           (Flag85)
   --    Is_Eliminated                       (Flag124)
   --    Is_Processed_Transient              (Flag252)  (constants only)
   --    Is_Return_Object                    (Flag209)
   --    Is_True_Constant                    (Flag163)
   --    Is_Volatile                         (Flag16)
   --    Optimize_Alignment_Space            (Flag241)  (constants only)
   --    Optimize_Alignment_Time             (Flag242)  (constants only)
   --    Treat_As_Volatile                   (Flag41)
   --    Address_Clause                      (synth)
   --    Alignment_Clause                    (synth)
   --    Size_Clause                         (synth)

   --  E_Decimal_Fixed_Point_Type
   --  E_Decimal_Fixed_Subtype
   --    Scale_Value                         (Uint15)
   --    Digits_Value                        (Uint17)
   --    Scalar_Range                        (Node20)
   --    Delta_Value                         (Ureal18)
   --    Small_Value                         (Ureal21)
   --    Has_Machine_Radix_Clause            (Flag83)
   --    Machine_Radix_10                    (Flag84)
   --    Aft_Value                           (synth)
   --    Type_Low_Bound                      (synth)
   --    Type_High_Bound                     (synth)
   --    (plus type attributes)

   --  E_Discriminant
   --    Normalized_First_Bit                (Uint8)
   --    Current_Value                       (Node9)    (always Empty)
   --    Normalized_Position_Max             (Uint10)
   --    Component_Bit_Offset                (Uint11)
   --    Esize                               (Uint12)
   --    Component_Clause                    (Node13)
   --    Normalized_Position                 (Uint14)
   --    Discriminant_Number                 (Uint15)
   --    Discriminal                         (Node17)
   --    Renamed_Object                      (Node18)   (always Empty)
   --    Corresponding_Discriminant          (Node19)
   --    Discriminant_Default_Value          (Node20)
   --    Interface_Name                      (Node21)   (JGNAT usage only)
   --    Original_Record_Component           (Node22)
   --    CR_Discriminant                     (Node23)
   --    Is_Return_Object                    (Flag209)
   --    Next_Component_Or_Discriminant      (synth)
   --    Next_Discriminant                   (synth)
   --    Next_Stored_Discriminant            (synth)

   --  E_Entry
   --  E_Entry_Family
   --    Protected_Body_Subprogram           (Node11)
   --    Barrier_Function                    (Node12)
   --    Entry_Parameters_Type               (Node15)
   --    First_Entity                        (Node17)
   --    Alias                               (Node18)   (for entry only. Empty)
   --    Last_Entity                         (Node20)
   --    Accept_Address                      (Elist21)
   --    Scope_Depth_Value                   (Uint22)
   --    Protection_Object                   (Node23)   (protected kind)
   --    PPC_Wrapper                         (Node25)
   --    Extra_Formals                       (Node28)
   --    Contract                            (Node34)
   --    Default_Expressions_Processed       (Flag108)
   --    Entry_Accepted                      (Flag152)
   --    Is_AST_Entry                        (Flag132)  (for entry only)
   --    Needs_No_Actuals                    (Flag22)
   --    Sec_Stack_Needed_For_Return         (Flag167)
   --    Uses_Sec_Stack                      (Flag95)
   --    Address_Clause                      (synth)
   --    Entry_Index_Type                    (synth)
   --    First_Formal                        (synth)
   --    First_Formal_With_Extras            (synth)
   --    Last_Formal                         (synth)
   --    Number_Formals                      (synth)
   --    Scope_Depth                         (synth)

   --  E_Entry_Index_Parameter
   --    Entry_Index_Constant                (Node18)

   --  E_Enumeration_Literal
   --    Enumeration_Pos                     (Uint11)
   --    Enumeration_Rep                     (Uint12)
   --    Alias                               (Node18)
   --    Enumeration_Rep_Expr                (Node22)
   --    Next_Literal                        (synth)

   --  E_Enumeration_Type
   --  E_Enumeration_Subtype
   --    Lit_Indexes                         (Node15)   (root type only)
   --    Lit_Strings                         (Node16)   (root type only)
   --    First_Literal                       (Node17)
   --    Default_Aspect_Value                (Node19)   (base type only)
   --    Scalar_Range                        (Node20)
   --    Enum_Pos_To_Rep                     (Node23)   (type only)
   --    Static_Predicate                    (List25)
   --    Has_Biased_Representation           (Flag139)
   --    Has_Contiguous_Rep                  (Flag181)
   --    Has_Enumeration_Rep_Clause          (Flag66)
   --    Has_Pragma_Ordered                  (Flag198)  (base type only)
   --    Nonzero_Is_True                     (Flag162)  (base type only)
   --    Type_Low_Bound                      (synth)
   --    Type_High_Bound                     (synth)
   --    (plus type attributes)

   --  E_Exception
   --    Esize                               (Uint12)
   --    Alignment                           (Uint14)
   --    Renamed_Entity                      (Node18)
   --    Register_Exception_Call             (Node20)
   --    Interface_Name                      (Node21)
   --    Exception_Code                      (Uint22)
   --    Discard_Names                       (Flag88)
   --    Is_VMS_Exception                    (Flag133)
   --    Is_Raised                           (Flag224)

   --  E_Exception_Type
   --    Equivalent_Type                     (Node18)
   --    (plus type attributes)

   --  E_Floating_Point_Type
   --  E_Floating_Point_Subtype
   --    Digits_Value                        (Uint17)
   --    Float_Rep                           (Uint10)   (Float_Rep_Kind)
   --    Default_Aspect_Value                (Node19)   (base type only)
   --    Scalar_Range                        (Node20)
   --    Machine_Emax_Value                  (synth)
   --    Machine_Emin_Value                  (synth)
   --    Machine_Mantissa_Value              (synth)
   --    Machine_Radix_Value                 (synth)
   --    Model_Emin_Value                    (synth)
   --    Model_Epsilon_Value                 (synth)
   --    Model_Mantissa_Value                (synth)
   --    Model_Small_Value                   (synth)
   --    Safe_Emax_Value                     (synth)
   --    Safe_First_Value                    (synth)
   --    Safe_Last_Value                     (synth)
   --    Type_Low_Bound                      (synth)
   --    Type_High_Bound                     (synth)
   --    Vax_Float                           (synth)
   --    (plus type attributes)

   --  E_Function
   --  E_Generic_Function
   --    Mechanism                           (Uint8)    (Mechanism_Type)
   --    Renaming_Map                        (Uint9)
   --    Handler_Records                     (List10)   (non-generic case only)
   --    Protected_Body_Subprogram           (Node11)
   --    Next_Inlined_Subprogram             (Node12)
   --    Elaboration_Entity                  (Node13)   (not implicit /=)
   --    First_Optional_Parameter            (Node14)   (non-generic case only)
   --    DT_Position                         (Uint15)
   --    DTC_Entity                          (Node16)
   --    First_Entity                        (Node17)
   --    Alias                               (Node18)   (non-generic case only)
   --    Renamed_Entity                      (Node18)   (generic case only)
   --    Extra_Accessibility_Of_Result       (Node19)   (non-generic case only)
   --    Last_Entity                         (Node20)
   --    Interface_Name                      (Node21)
   --    Scope_Depth_Value                   (Uint22)
   --    Generic_Renamings                   (Elist23)  (for an instance)
   --    Inner_Instances                     (Elist23)  (generic case only)
   --    Protection_Object                   (Node23)   (for concurrent kind)
   --    Interface_Alias                     (Node25)
   --    Overridden_Operation                (Node26)
   --    Wrapped_Entity                      (Node27)   (non-generic case only)
   --    Extra_Formals                       (Node28)
   --    Subprograms_For_Type                (Node29)
   --    Corresponding_Equality              (Node30)   (implicit /= only)
   --    Thunk_Entity                        (Node31)   (thunk case only)
   --    SPARK_Pragma                        (Node32)
   --    Linker_Section_Pragma               (Node33)
   --    Contract                            (Node34)
   --    Body_Needed_For_SAL                 (Flag40)
   --    Elaboration_Entity_Required         (Flag174)
   --    Default_Expressions_Processed       (Flag108)
   --    Delay_Cleanups                      (Flag114)
   --    Delay_Subprogram_Descriptors        (Flag50)
   --    Discard_Names                       (Flag88)
   --    Has_Anonymous_Master                (Flag253)
   --    Has_Completion                      (Flag26)
   --    Has_Controlling_Result              (Flag98)
   --    Has_Invariants                      (Flag232)
   --    Has_Master_Entity                   (Flag21)
   --    Has_Missing_Return                  (Flag142)
   --    Has_Nested_Block_With_Handler       (Flag101)
   --    Has_Postconditions                  (Flag240)
   --    Has_Recursive_Call                  (Flag143)
   --    Is_Abstract_Subprogram              (Flag19)   (non-generic case only)
   --    Is_Called                           (Flag102)  (non-generic case only)
   --    Is_Constructor                      (Flag76)
   --    Is_Discrim_SO_Function              (Flag176)
   --    Is_Eliminated                       (Flag124)
   --    Is_Instantiated                     (Flag126)  (generic case only)
   --    Is_Intrinsic_Subprogram             (Flag64)
   --    Is_Invariant_Procedure              (Flag257)  (non-generic case only)
   --    Is_Machine_Code_Subprogram          (Flag137)  (non-generic case only)
   --    Is_Predicate_Function               (Flag255)  (non-generic case only)
   --    Is_Predicate_Function_M             (Flag256)  (non-generic case only)
   --    Is_Primitive                        (Flag218)
   --    Is_Primitive_Wrapper                (Flag195)  (non-generic case only)
   --    Is_Private_Descendant               (Flag53)
   --    Is_Private_Primitive                (Flag245)  (non-generic case only)
   --    Is_Pure                             (Flag44)
   --    Is_Visible_Lib_Unit                 (Flag116)
   --    Needs_No_Actuals                    (Flag22)
   --    Requires_Overriding                 (Flag213)  (non-generic case only)
   --    Return_Present                      (Flag54)
   --    Returns_By_Ref                      (Flag90)
   --    Sec_Stack_Needed_For_Return         (Flag167)
   --    SPARK_Pragma_Inherited              (Flag265)
   --    Uses_Sec_Stack                      (Flag95)
   --    Address_Clause                      (synth)
   --    First_Formal                        (synth)
   --    First_Formal_With_Extras            (synth)
   --    Is_Ghost_Entity                     (synth)    (non-generic case only)
   --    Is_Ghost_Subprogram                 (synth)    (non-generic case only)
   --    Last_Formal                         (synth)
   --    Number_Formals                      (synth)
   --    Scope_Depth                         (synth)

   --  E_General_Access_Type
   --    Storage_Size_Variable               (Node15)   (base type only)
   --    Master_Id                           (Node17)
   --    Directly_Designated_Type            (Node20)
   --    Associated_Storage_Pool             (Node22)   (root type only)
   --    Finalization_Master                 (Node23)   (root type only)
   --    (plus type attributes)

   --  E_Generic_In_Parameter
   --  E_Generic_In_Out_Parameter
   --    Current_Value                       (Node9)    (always Empty)
   --    Entry_Component                     (Node11)
   --    Actual_Subtype                      (Node17)
   --    Renamed_Object                      (Node18)   (always Empty)
   --    Default_Value                       (Node20)
   --    Protected_Formal                    (Node22)
   --    Atomic_Formal                       (Node24)
   --    Is_Controlling_Formal               (Flag97)
   --    Is_Return_Object                    (Flag209)
   --    Parameter_Mode                      (synth)

   --  E_Incomplete_Type
   --  E_Incomplete_Subtype
   --    Direct_Primitive_Operations         (Elist10)
   --    Non_Limited_View                    (Node17)
   --    Private_Dependents                  (Elist18)
   --    Discriminant_Constraint             (Elist21)
   --    Stored_Constraint                   (Elist23)
   --    (plus type attributes)

   --  E_In_Parameter
   --  E_In_Out_Parameter
   --  E_Out_Parameter
   --    Mechanism                           (Uint8)    (Mechanism_Type)
   --    Current_Value                       (Node9)
   --    Discriminal_Link                    (Node10)   (discriminals only)
   --    Entry_Component                     (Node11)
   --    Esize                               (Uint12)
   --    Extra_Accessibility                 (Node13)
   --    Alignment                           (Uint14)
   --    Extra_Formal                        (Node15)
   --    Unset_Reference                     (Node16)
   --    Actual_Subtype                      (Node17)
   --    Renamed_Object                      (Node18)
   --    Spec_Entity                         (Node19)
   --    Default_Value                       (Node20)
   --    Default_Expr_Function               (Node21)
   --    Protected_Formal                    (Node22)
   --    Extra_Constrained                   (Node23)
   --    Atomic_Formal                       (Node24)
   --    Last_Assignment                     (Node26)   (OUT, IN-OUT only)
   --    Has_Initial_Value                   (Flag219)
   --    Is_Controlling_Formal               (Flag97)
   --    Is_Only_Out_Parameter               (Flag226)
   --    Is_Optional_Parameter               (Flag134)
   --    Low_Bound_Tested                    (Flag205)
   --    Is_Return_Object                    (Flag209)
   --    Parameter_Mode                      (synth)

   --  E_Label
   --    Enclosing_Scope                     (Node18)
   --    Reachable                           (Flag49)

   --  E_Limited_Private_Type
   --  E_Limited_Private_Subtype
   --    First_Entity                        (Node17)
   --    Private_Dependents                  (Elist18)
   --    Underlying_Full_View                (Node19)
   --    Last_Entity                         (Node20)
   --    Discriminant_Constraint             (Elist21)
   --    Private_View                        (Node22)
   --    Stored_Constraint                   (Elist23)
   --    Has_Completion                      (Flag26)
   --    (plus type attributes)

   --  E_Loop
   --    First_Exit_Statement                (Node8)
   --    Has_Exit                            (Flag47)
   --    Has_Loop_Entry_Attributes           (Flag260)
   --    Has_Master_Entity                   (Flag21)
   --    Has_Nested_Block_With_Handler       (Flag101)

   --  E_Modular_Integer_Type
   --  E_Modular_Integer_Subtype
   --    Modulus                             (Uint17)   (base type only)
   --    Default_Aspect_Value                (Node19)   (base type only)
   --    Original_Array_Type                 (Node21)
   --    Scalar_Range                        (Node20)
   --    Static_Predicate                    (List25)
   --    Non_Binary_Modulus                  (Flag58)   (base type only)
   --    Has_Biased_Representation           (Flag139)
   --    Type_Low_Bound                      (synth)
   --    Type_High_Bound                     (synth)
   --    (plus type attributes)

   --  E_Named_Integer

   --  E_Named_Real

   --  E_Operator
   --    First_Entity                        (Node17)
   --    Alias                               (Node18)
   --    Extra_Accessibility_Of_Result       (Node19)
   --    Last_Entity                         (Node20)
   --    Overridden_Operation                (Node26)
   --    Subprograms_For_Type                (Node29)
   --    Linker_Section_Pragma               (Node33)
   --    Contract                            (Node34)
   --    Has_Invariants                      (Flag232)
   --    Has_Postconditions                  (Flag240)
   --    Is_Machine_Code_Subprogram          (Flag137)
   --    Is_Pure                             (Flag44)
   --    Is_Intrinsic_Subprogram             (Flag64)
   --    Is_Primitive                        (Flag218)
   --    Default_Expressions_Processed       (Flag108)
   --    Aren't there more flags and fields? seems like this list should be
   --    more similar to the E_Function list, which is much longer ???

   --  E_Ordinary_Fixed_Point_Type
   --  E_Ordinary_Fixed_Point_Subtype
   --    Delta_Value                         (Ureal18)
   --    Default_Aspect_Value                (Node19)   (base type only)
   --    Scalar_Range                        (Node20)
   --    Small_Value                         (Ureal21)
   --    Has_Small_Clause                    (Flag67)
   --    Aft_Value                           (synth)
   --    Type_Low_Bound                      (synth)
   --    Type_High_Bound                     (synth)
   --    (plus type attributes)

   --  E_Package
   --  E_Generic_Package
   --    Dependent_Instances                 (Elist8)   (for an instance)
   --    Renaming_Map                        (Uint9)
   --    Handler_Records                     (List10)   (non-generic case only)
   --    Generic_Homonym                     (Node11)   (generic case only)
   --    Associated_Formal_Package           (Node12)
   --    Elaboration_Entity                  (Node13)
   --    Shadow_Entities                     (List14)
   --    Related_Instance                    (Node15)   (non-generic case only)
   --    First_Private_Entity                (Node16)
   --    First_Entity                        (Node17)
   --    Renamed_Entity                      (Node18)
   --    Body_Entity                         (Node19)
   --    Last_Entity                         (Node20)
   --    Interface_Name                      (Node21)
   --    Scope_Depth_Value                   (Uint22)
   --    Generic_Renamings                   (Elist23)  (for an instance)
   --    Inner_Instances                     (Elist23)  (generic case only)
   --    Limited_View                        (Node23)   (non-generic/instance)
   --    Abstract_States                     (Elist25)
   --    Package_Instantiation               (Node26)
   --    Current_Use_Clause                  (Node27)
   --    Finalizer                           (Node28)   (non-generic case only)
   --    SPARK_Aux_Pragma                    (Node33)
   --    SPARK_Pragma                        (Node32)
   --    Contract                            (Node34)
   --    Delay_Subprogram_Descriptors        (Flag50)
   --    Body_Needed_For_SAL                 (Flag40)
   --    Discard_Names                       (Flag88)
   --    Elaboration_Entity_Required         (Flag174)
   --    Elaborate_Body_Desirable            (Flag210)  (non-generic case only)
   --    From_Limited_With                   (Flag159)
   --    Has_All_Calls_Remote                (Flag79)
   --    Has_Anonymous_Master                (Flag253)
   --    Has_Completion                      (Flag26)
   --    Has_Forward_Instantiation           (Flag175)
   --    Has_Master_Entity                   (Flag21)
   --    Has_RACW                            (Flag214)  (non-generic case only)
   --    In_Package_Body                     (Flag48)
   --    In_Use                              (Flag8)
   --    Is_Instantiated                     (Flag126)
   --    Is_Private_Descendant               (Flag53)
   --    Is_Visible_Lib_Unit                 (Flag116)
   --    Renamed_In_Spec                     (Flag231)  (non-generic case only)
   --    SPARK_Aux_Pragma_Inherited          (Flag266)
   --    SPARK_Pragma_Inherited              (Flag265)
   --    Static_Elaboration_Desired          (Flag77)   (non-generic case only)
   --    Has_Null_Abstract_State             (synth)
   --    Is_Wrapper_Package                  (synth)    (non-generic case only)
   --    Scope_Depth                         (synth)

   --  E_Package_Body
   --    Handler_Records                     (List10)   (non-generic case only)
   --    Related_Instance                    (Node15)   (non-generic case only)
   --    First_Entity                        (Node17)
   --    Spec_Entity                         (Node19)
   --    Last_Entity                         (Node20)
   --    Scope_Depth_Value                   (Uint22)
   --    Finalizer                           (Node28)   (non-generic case only)
   --    SPARK_Aux_Pragma                    (Node33)
   --    SPARK_Pragma                        (Node32)
   --    Contract                            (Node34)
   --    Delay_Subprogram_Descriptors        (Flag50)
   --    Has_Anonymous_Master                (Flag253)
   --    SPARK_Aux_Pragma_Inherited          (Flag266)
   --    SPARK_Pragma_Inherited              (Flag265)
   --    Scope_Depth                         (synth)

   --  E_Private_Type
   --  E_Private_Subtype
   --    Direct_Primitive_Operations         (Elist10)
   --    First_Entity                        (Node17)
   --    Private_Dependents                  (Elist18)
   --    Underlying_Full_View                (Node19)
   --    Last_Entity                         (Node20)
   --    Discriminant_Constraint             (Elist21)
   --    Private_View                        (Node22)
   --    Stored_Constraint                   (Elist23)
   --    Has_Completion                      (Flag26)
   --    Is_Controlled                       (Flag42)   (base type only)
   --    Is_For_Access_Subtype               (Flag118)  (subtype only)
   --    (plus type attributes)

   --  E_Procedure
   --  E_Generic_Procedure
   --    Postcondition_Proc                  (Node8)    (non-generic case only)
   --    Renaming_Map                        (Uint9)
   --    Handler_Records                     (List10)   (non-generic case only)
   --    Protected_Body_Subprogram           (Node11)
   --    Next_Inlined_Subprogram             (Node12)
   --    Elaboration_Entity                  (Node13)
   --    First_Optional_Parameter            (Node14)   (non-generic case only)
   --    DT_Position                         (Uint15)
   --    DTC_Entity                          (Node16)
   --    First_Entity                        (Node17)
   --    Alias                               (Node18)   (non-generic case only)
   --    Renamed_Entity                      (Node18)   (generic case only)
   --    Last_Entity                         (Node20)
   --    Interface_Name                      (Node21)
   --    Scope_Depth_Value                   (Uint22)
   --    Generic_Renamings                   (Elist23)  (for an instance)
   --    Inner_Instances                     (Elist23)  (generic case only)
   --    Protection_Object                   (Node23)   (for concurrent kind)
   --    Interface_Alias                     (Node25)
   --    Overridden_Operation                (Node26)   (never for init proc)
   --    Wrapped_Entity                      (Node27)   (non-generic case only)
   --    Extra_Formals                       (Node28)
   --    Static_Initialization               (Node30)   (init_proc only)
   --    Thunk_Entity                        (Node31)   (thunk case only)
   --    SPARK_Pragma                        (Node32)
   --    Linker_Section_Pragma               (Node33)
   --    Contract                            (Node34)
   --    Body_Needed_For_SAL                 (Flag40)
   --    Delay_Cleanups                      (Flag114)
   --    Discard_Names                       (Flag88)
   --    Elaboration_Entity_Required         (Flag174)
   --    Default_Expressions_Processed       (Flag108)
   --    Delay_Cleanups                      (Flag114)
   --    Delay_Subprogram_Descriptors        (Flag50)
   --    Discard_Names                       (Flag88)
   --    Has_Anonymous_Master                (Flag253)
   --    Has_Completion                      (Flag26)
   --    Has_Invariants                      (Flag232)
   --    Has_Master_Entity                   (Flag21)
   --    Has_Nested_Block_With_Handler       (Flag101)
   --    Has_Postconditions                  (Flag240)
   --    Is_Abstract_Subprogram              (Flag19)   (non-generic case only)
   --    Is_Asynchronous                     (Flag81)
   --    Is_Called                           (Flag102)  (non-generic case only)
   --    Is_Constructor                      (Flag76)
   --    Is_Eliminated                       (Flag124)
   --    Is_Instantiated                     (Flag126)  (generic case only)
   --    Is_Interrupt_Handler                (Flag89)
   --    Is_Intrinsic_Subprogram             (Flag64)
   --    Is_Invariant_Procedure              (Flag257)  (non-generic case only)
   --    Is_Machine_Code_Subprogram          (Flag137)  (non-generic case only)
   --    Is_Null_Init_Proc                   (Flag178)
   --    Is_Predicate_Function               (Flag255)  (non-generic case only)
   --    Is_Predicate_Function_M             (Flag256)  (non-generic case only)
   --    Is_Primitive                        (Flag218)
   --    Is_Primitive_Wrapper                (Flag195)  (non-generic case only)
   --    Is_Private_Descendant               (Flag53)
   --    Is_Private_Primitive                (Flag245)  (non-generic case only)
   --    Is_Pure                             (Flag44)
   --    Is_Valued_Procedure                 (Flag127)
   --    Is_Visible_Lib_Unit                 (Flag116)
   --    Needs_No_Actuals                    (Flag22)
   --    No_Return                           (Flag113)
   --    Requires_Overriding                 (Flag213)  (non-generic case only)
   --    Sec_Stack_Needed_For_Return         (Flag167)
   --    SPARK_Pragma_Inherited              (Flag265)
   --    Address_Clause                      (synth)
   --    First_Formal                        (synth)
   --    First_Formal_With_Extras            (synth)
   --    Is_Finalizer                        (synth)
   --    Is_Ghost_Entity                     (synth)    (non-generic case only)
   --    Is_Ghost_Subprogram                 (synth)    (non-generic case only)
   --    Last_Formal                         (synth)
   --    Number_Formals                      (synth)

   --  E_Protected_Body
   --    (any others??? First/Last Entity, Scope_Depth???)

   --  E_Protected_Object

   --  E_Protected_Type
   --  E_Protected_Subtype
   --    Direct_Primitive_Operations         (Elist10)
   --    First_Private_Entity                (Node16)
   --    First_Entity                        (Node17)
   --    Corresponding_Record_Type           (Node18)
   --    Last_Entity                         (Node20)
   --    Discriminant_Constraint             (Elist21)
   --    Scope_Depth_Value                   (Uint22)
   --    Scope_Depth                         (synth)
   --    Stored_Constraint                   (Elist23)
   --    Barrier_Service_Function            (Node26)
   --    Has_Interrupt_Handler               (synth)
   --    Sec_Stack_Needed_For_Return         (Flag167)  ???
   --    Uses_Lock_Free                      (Flag188)
   --    Uses_Sec_Stack                      (Flag95)   ???
   --    Has_Entries                         (synth)
   --    Number_Entries                      (synth)

   --  E_Record_Type
   --  E_Record_Subtype
   --    Direct_Primitive_Operations         (Elist10)
   --    Access_Disp_Table                   (Elist16)  (base type only)
   --    Cloned_Subtype                      (Node16)   (subtype case only)
   --    First_Entity                        (Node17)
   --    Corresponding_Concurrent_Type       (Node18)
   --    Parent_Subtype                      (Node19)   (base type only)
   --    Last_Entity                         (Node20)
   --    Discriminant_Constraint             (Elist21)
   --    Corresponding_Remote_Type           (Node22)
   --    Stored_Constraint                   (Elist23)
   --    Interfaces                          (Elist25)
   --    Dispatch_Table_Wrappers             (Elist26)  (base type only)
   --    Underlying_Record_View              (Node28)   (base type only)
   --    Component_Alignment                 (special)  (base type only)
   --    C_Pass_By_Copy                      (Flag125)  (base type only)
   --    Has_Dispatch_Table                  (Flag220)  (base tagged type only)
   --    Has_External_Tag_Rep_Clause         (Flag110)
   --    Has_Pragma_Pack                     (Flag121)  (impl base type only)
   --    Has_Private_Ancestor                (Flag151)
   --    Has_Record_Rep_Clause               (Flag65)   (base type only)
   --    Has_Static_Discriminants            (Flag211)  (subtype only)
   --    Is_Class_Wide_Equivalent_Type       (Flag35)
   --    Is_Concurrent_Record_Type           (Flag20)
   --    Is_Constrained                      (Flag12)
   --    Is_Controlled                       (Flag42)   (base type only)
   --    Is_Interface                        (Flag186)
   --    Is_Limited_Interface                (Flag197)
   --    OK_To_Reorder_Components            (Flag239)  (base type only)
   --    Reverse_Bit_Order                   (Flag164)  (base type only)
   --    Reverse_Storage_Order               (Flag93)   (base type only)
   --    First_Component                     (synth)
   --    First_Component_Or_Discriminant     (synth)
   --    (plus type attributes)

   --  E_Record_Type_With_Private
   --  E_Record_Subtype_With_Private
   --    Direct_Primitive_Operations         (Elist10)
   --    First_Entity                        (Node17)
   --    Private_Dependents                  (Elist18)
   --    Underlying_Full_View                (Node19)
   --    Last_Entity                         (Node20)
   --    Discriminant_Constraint             (Elist21)
   --    Private_View                        (Node22)
   --    Stored_Constraint                   (Elist23)
   --    Interfaces                          (Elist25)
   --    Has_Completion                      (Flag26)
   --    Has_Private_Ancestor                (Flag151)
   --    Has_Record_Rep_Clause               (Flag65)   (base type only)
   --    Has_External_Tag_Rep_Clause         (Flag110)
   --    Is_Concurrent_Record_Type           (Flag20)
   --    Is_Constrained                      (Flag12)
   --    Is_Controlled                       (Flag42)   (base type only)
   --    Is_Interface                        (Flag186)
   --    Is_Limited_Interface                (Flag197)
   --    OK_To_Reorder_Components            (Flag239)  (base type only)
   --    Reverse_Bit_Order                   (Flag164)  (base type only)
   --    Reverse_Storage_Order               (Flag93)   (base type only)
   --    First_Component                     (synth)
   --    First_Component_Or_Discriminant     (synth)
   --    (plus type attributes)

   --  E_Return_Statement
   --    Return_Applies_To                   (Node8)

   --  E_Signed_Integer_Type
   --  E_Signed_Integer_Subtype
   --    Default_Aspect_Value                (Node19)   (base type only)
   --    Scalar_Range                        (Node20)
   --    Static_Predicate                    (List25)
   --    Has_Biased_Representation           (Flag139)
   --    Type_Low_Bound                      (synth)
   --    Type_High_Bound                     (synth)
   --    (plus type attributes)

   --  E_String_Type
   --  E_String_Subtype
   --    First_Index                         (Node17)
   --    Component_Type                      (Node20)   (base type only)
   --    Is_Constrained                      (Flag12)
   --    Next_Index                          (synth)
   --    Number_Dimensions                   (synth)
   --    (plus type attributes)

   --  E_String_Literal_Subtype
   --    String_Literal_Low_Bound            (Node15)
   --    String_Literal_Length               (Uint16)
   --    First_Index                         (Node17)   (always Empty)
   --    Packed_Array_Type                   (Node23)
   --    (plus type attributes)

   --  E_Subprogram_Body
   --    Mechanism                           (Uint8)
   --    First_Entity                        (Node17)
   --    Corresponding_Protected_Entry       (Node18)
   --    Corresponding_Action                (Node19)
   --    Last_Entity                         (Node20)
   --    Scope_Depth_Value                   (Uint22)
   --    Barrier_Service_Function            (Node26)
   --    Extra_Formals                       (Node28)
   --    SPARK_Pragma                        (Node32)
   --    SPARK_Pragma_Inherited              (Flag265)
   --    Contract                            (Node34)
   --    Scope_Depth                         (synth)

   --  E_Subprogram_Type
   --    Extra_Accessibility_Of_Result       (Node19)
   --    Directly_Designated_Type            (Node20)
   --    Extra_Formals                       (Node28)
   --    First_Formal                        (synth)
   --    First_Formal_With_Extras            (synth)
   --    Last_Formal                         (synth)
   --    Number_Formals                      (synth)
   --    (plus type attributes)

   --  E_Task_Body
   --    (any others??? First/Last Entity, Scope_Depth???)

   --  E_Task_Type
   --  E_Task_Subtype
   --    Direct_Primitive_Operations         (Elist10)
   --    Storage_Size_Variable               (Node15)   (base type only)
   --    First_Private_Entity                (Node16)
   --    First_Entity                        (Node17)
   --    Corresponding_Record_Type           (Node18)
   --    Last_Entity                         (Node20)
   --    Discriminant_Constraint             (Elist21)
   --    Scope_Depth_Value                   (Uint22)
   --    Scope_Depth                         (synth)
   --    Stored_Constraint                   (Elist23)
   --    Task_Body_Procedure                 (Node25)
   --    Delay_Cleanups                      (Flag114)
   --    Has_Master_Entity                   (Flag21)
   --    Has_Storage_Size_Clause             (Flag23)   (base type only)
   --    Uses_Sec_Stack                      (Flag95)   ???
   --    Sec_Stack_Needed_For_Return         (Flag167)  ???
   --    Has_Entries                         (synth)
   --    Number_Entries                      (synth)
   --    Has_Cyclic_Section                  (Flag286)
   --    (plus type attributes)

   --  E_Variable
   --    Hiding_Loop_Variable                (Node8)
   --    Current_Value                       (Node9)
   --    Encapsulating_State                 (Node10)
   --    Esize                               (Uint12)
   --    Extra_Accessibility                 (Node13)
   --    Alignment                           (Uint14)
   --    Status_Flag_Or_Transient_Decl       (Node15)   (transient object only)
   --    Unset_Reference                     (Node16)
   --    Actual_Subtype                      (Node17)
   --    Renamed_Object                      (Node18)
   --    Size_Check_Code                     (Node19)
   --    Prival_Link                         (Node20)
   --    Interface_Name                      (Node21)
   --    Shared_Var_Procs_Instance           (Node22)
   --    Extra_Constrained                   (Node23)
   --    Related_Expression                  (Node24)
   --    Debug_Renaming_Link                 (Node25)
   --    Last_Assignment                     (Node26)
   --    Related_Type                        (Node27)
   --    Initialization_Statements           (Node28)
   --    Linker_Section_Pragma               (Node33)
   --    Contract                            (Node34)
   --    Has_Alignment_Clause                (Flag46)
   --    Has_Atomic_Components               (Flag86)
   --    Has_Biased_Representation           (Flag139)
   --    Has_Independent_Components          (Flag34)   (base type only)
   --    Has_Initial_Value                   (Flag219)
   --    Has_Size_Clause                     (Flag29)
   --    Has_Up_Level_Access                 (Flag215)
   --    Has_Volatile_Components             (Flag87)
   --    Is_Atomic                           (Flag85)
   --    Is_Eliminated                       (Flag124)
   --    Is_Processed_Transient              (Flag252)
   --    Is_Safe_To_Reevaluate               (Flag249)
   --    Is_Shared_Passive                   (Flag60)
   --    Is_True_Constant                    (Flag163)
   --    Is_Volatile                         (Flag16)
   --    Is_Return_Object                    (Flag209)
   --    OK_To_Rename                        (Flag247)
   --    Optimize_Alignment_Space            (Flag241)
   --    Optimize_Alignment_Time             (Flag242)
   --    Treat_As_Volatile                   (Flag41)
   --    Address_Clause                      (synth)
   --    Alignment_Clause                    (synth)
   --    Is_Ghost_Entity                     (synth)
   --    Size_Clause                         (synth)

   --  E_Void
   --    Since E_Void is the initial Ekind value of an entity when it is first
   --    created, one might expect that no attributes would be defined on such
   --    an entity until its Ekind field is set. However, in practice, there
   --    are many instances in which fields of an E_Void entity are set in the
   --    code prior to setting the Ekind field. This is not well documented or
   --    well controlled, and needs cleaning up later. Meanwhile, the access
   --    procedures in the body of Einfo permit many, but not all, attributes
   --    to be applied to an E_Void entity, precisely so that this kind of
   --    pre-setting of attributes works. This is really a hole in the dynamic
   --    type checking, since there is no assurance that the eventual Ekind
   --    value will be appropriate for the attributes set, and the consequence
   --    is that the dynamic type checking in the Einfo body is unnecessarily
   --    weak. To be looked at systematically some time ???

   ---------------------------------
   -- Component_Alignment Control --
   ---------------------------------

   --  There are four types of alignment possible for array and record
   --  types, and a field in the type entities contains a value of the
   --  following type indicating which alignment choice applies. For full
   --  details of the meaning of these alignment types, see description
   --  of the Component_Alignment pragma

   type Component_Alignment_Kind is (
      Calign_Default,          -- default alignment
      Calign_Component_Size,   -- natural alignment for component size
      Calign_Component_Size_4, -- natural for size <= 4, 4 for size >= 4
      Calign_Storage_Unit);    -- all components byte aligned

   -----------------------------------
   -- Floating Point Representation --
   -----------------------------------

   type Float_Rep_Kind is (
      IEEE_Binary,  -- IEEE 754p conform binary format
      VAX_Native,   -- VAX D, F, G or H format
      AAMP);        -- AAMP format

   ---------------
   -- Iterators --
   ---------------

   --  In addition to attributes that are stored as plain data, other
   --  attributes are procedural, and require some small amount of
   --  computation. Of course, from the point of view of a user of this
   --  package, the distinction is not visible (even the field information
   --  provided below should be disregarded, as it is subject to  change
   --  without notice). A number of  attributes appear as lists: lists of
   --  formals,  lists of actuals, of discriminants, etc. For these, pairs
   --  of functions are defined, which take the form:

   --      function First_Thing (E : Enclosing_Construct) return Thing;
   --      function Next_Thing (T : Thing) return Thing;

   --  The end of iteration is always signaled by a value of Empty, so that
   --  loops over these chains invariably have the form:

   --      This : Thing;
   --      ...
   --      This := First_Thing (E);

   --      while Present (This) loop
   --         Do_Something_With (This);
   --        ...
   --        This := Next_Thing (This);
   --      end loop;

   -----------------------------------
   -- Handling of Check Suppression --
   -----------------------------------

   --  There are three ways that checks can be suppressed:

   --    1.  At the command line level
   --    2.  At the scope level.
   --    3.  At the entity level.

   --  See spec of Sem in sem.ads for details of the data structures used
   --  to keep track of these various methods for suppressing checks.

   -------------------------------
   -- Handling of Discriminants --
   -------------------------------

   --  During semantic processing, discriminants are separate entities which
   --  reflect the semantic properties and allowed usage of discriminants in
   --  the language.

   --  In the case of discriminants used as bounds, the references are handled
   --  directly, since special processing is needed in any case. However, there
   --  are two circumstances in which discriminants are referenced in a quite
   --  general manner, like any other variables:

   --     In initialization expressions for records. Note that the expressions
   --     used in Priority, Storage_Size, Task_Info and Relative_Deadline
   --     pragmas are effectively in this category, since these pragmas are
   --     converted to initialized record fields in the Corresponding_Record_
   --     Type.

   --     In task and protected bodies, where the discriminant values may be
   --     referenced freely within these bodies. Discriminants can also appear
   --     in bounds of entry families and in defaults of operations.

   --  In both these cases, the discriminants must be treated essentially as
   --  objects. The following approach is used to simplify and minimize the
   --  special processing that is required.

   --  When a record type with discriminants is analyzed, semantic processing
   --  creates the entities for the discriminants. It also creates additional
   --  sets of entities called discriminals, one for each of the discriminants,
   --  and the Discriminal field of the discriminant entity points to this
   --  additional entity, which is initially created as an uninitialized
   --  (E_Void) entity.

   --  During expansion of expressions, any discriminant reference is replaced
   --  by a reference to the corresponding discriminal. When the initialization
   --  procedure for the record is created (there will always be one, since
   --  discriminants are present, see Exp_Ch3 for further details), the
   --  discriminals are used as the entities for the formal parameters of
   --  this initialization procedure. The references to these discriminants
   --  have already been replaced by references to these discriminals, which
   --  are now the formal parameters corresponding to the required objects.

   --  In the case of a task or protected body, the semantics similarly creates
   --  a set of discriminals for the discriminants of the task or protected
   --  type. When the procedure is created for the task body, the parameter
   --  passed in is a reference to the task value type, which contains the
   --  required discriminant values. The expander creates a set of declarations
   --  of the form:

   --      discr_nameD : constant discr_type renames _task.discr_name;

   --  where discr_nameD is the discriminal entity referenced by the task
   --  discriminant, and _task is the task value passed in as the parameter.
   --  Again, any references to discriminants in the task body have been
   --  replaced by the discriminal reference, which is now an object that
   --  contains the required value.

   --  This approach for tasks means that two sets of discriminals are needed
   --  for a task type, one for the initialization procedure, and one for the
   --  task body. This works out nicely, since the semantics allocates one set
   --  for the task itself, and one set for the corresponding record.

   --  The one bit of trickiness arises in making sure that the right set of
   --  discriminals is used at the right time. First the task definition is
   --  processed. Any references to discriminants here are replaced by the
   --  corresponding *task* discriminals (the record type doesn't even exist
   --  yet, since it is constructed as part of the expansion of the task
   --  declaration, which happens after the semantic processing of the task
   --  definition). The discriminants to be used for the corresponding record
   --  are created at the same time as the other discriminals, and held in the
   --  CR_Discriminant field of the discriminant. A use of the discriminant in
   --  a bound for an entry family is replaced with the CR_Discriminant because
   --  it controls the bound of the entry queue array which is a component of
   --  the corresponding record.

   --  Just before the record initialization routine is constructed, the
   --  expander exchanges the task and record discriminals. This has two
   --  effects. First the generation of the record initialization routine
   --  uses the discriminals that are now on the record, which is the set
   --  that used to be on the task, which is what we want.

   --  Second, a new set of (so far unused) discriminals is now on the task
   --  discriminants, and it is this set that will be used for expanding the
   --  task body, and also for the discriminal declarations at the start of
   --  the task body.

   ---------------------------------------------------
   -- Handling of private data in protected objects --
   ---------------------------------------------------

   --  Private components in protected types pose problems similar to those
   --  of discriminants. Private data is visible and can be directly referenced
   --  from protected bodies. However, when protected entries and subprograms
   --  are expanded into corresponding bodies and barrier functions, private
   --  components lose their original context and visibility.

   --  To remedy this side effect of expansion, private components are expanded
   --  into renamings called "privals", by analogy with "discriminals".

   --     private_comp : comp_type renames _object.private_comp;

   --  Prival declarations are inserted during the analysis of subprogram and
   --  entry bodies to ensure proper visibility for any subsequent expansion.
   --  _Object is the formal parameter of the generated corresponding body or
   --  a local renaming which denotes the protected object obtained from entry
   --  parameter _O. Privals receive minimal decoration upon creation and are
   --  categorized as either E_Variable for the general case or E_Constant when
   --  they appear in functions.

   --  Along with the local declarations, each private component carries a
   --  placeholder which references the prival entity in the current body. This
   --  form of indirection is used to resolve name clashes of privals and other
   --  locally visible entities such as parameters, local objects, entry family
   --  indexes or identifiers used in the barrier condition.

   --  When analyzing the statements of a protected subprogram or entry, any
   --  reference to a private component must resolve to the locally declared
   --  prival through normal visibility. In case of name conflicts (the cases
   --  above), the prival is marked as hidden and acts as a weakly declared
   --  entity. As a result, the reference points to the correct entity. When a
   --  private component is denoted by an expanded name (prot_type.comp for
   --  example), the expansion mechanism uses the placeholder of the component
   --  to correct the Entity and Etype of the reference.

   -------------------
   -- Type Synonyms --
   -------------------

   --  The following type synonyms are used to tidy up the function and
   --  procedure declarations that follow, and also to make it possible to meet
   --  the requirement for the XEINFO utility that all function specs must fit
   --  on a single source line.

   subtype B is Boolean;
   subtype C is Component_Alignment_Kind;
   subtype E is Entity_Id;
   subtype F is Float_Rep_Kind;
   subtype M is Mechanism_Type;
   subtype N is Node_Id;
   subtype U is Uint;
   subtype R is Ureal;
   subtype L is Elist_Id;
   subtype S is List_Id;

   --------------------------------
   -- Attribute Access Functions --
   --------------------------------

   --  All attributes are manipulated through a procedural interface. This
   --  section contains the functions used to obtain attribute values which
   --  correspond to values in fields or flags in the entity itself.

   function Abstract_States                     (Id : E) return L;
   function Accept_Address                      (Id : E) return L;
   function Access_Disp_Table                   (Id : E) return L;
   function Action_Body_Subprogram              (Id : E) return E;
   function Actual_Subtype                      (Id : E) return E;
   function Address_Taken                       (Id : E) return B;
   function Alias                               (Id : E) return E;
   function Alignment                           (Id : E) return U;
   function Associated_Formal_Package           (Id : E) return E;
   function Associated_Node_For_Itype           (Id : E) return N;
   function Associated_Storage_Pool             (Id : E) return E;
   function Atomic_Formal                       (Id : E) return E;
   function Atomic_Object                       (Id : E) return E;
   function Barrier_Function                    (Id : E) return N;
   function Barrier_Service_Function            (Id : E) return E;
   function Block_Node                          (Id : E) return N;
   function Body_Entity                         (Id : E) return E;
   function Body_Needed_For_SAL                 (Id : E) return B;
   function Body_References                     (Id : E) return L;
   function CR_Discriminant                     (Id : E) return E;
   function C_Pass_By_Copy                      (Id : E) return B;
   function Can_Never_Be_Null                   (Id : E) return B;
   function Can_Use_Internal_Rep                (Id : E) return B;
   function Checks_May_Be_Suppressed            (Id : E) return B;
   function Class_Wide_Type                     (Id : E) return E;
   function Cloned_Subtype                      (Id : E) return E;
   function Component_Alignment                 (Id : E) return C;
   function Component_Bit_Offset                (Id : E) return U;
   function Component_Clause                    (Id : E) return N;
   function Component_Size                      (Id : E) return U;
   function Component_Type                      (Id : E) return E;
   function Contract                            (Id : E) return N;
   function Corresponding_Action                (Id : E) return E;
   function Corresponding_Concurrent_Type       (Id : E) return E;
   function Corresponding_Discriminant          (Id : E) return E;
   function Corresponding_Equality              (Id : E) return E;
   function Corresponding_Protected_Entry       (Id : E) return E;
   function Corresponding_Record_Type           (Id : E) return E;
   function Corresponding_Remote_Type           (Id : E) return E;
   function Current_Use_Clause                  (Id : E) return E;
   function Current_Value                       (Id : E) return N;
   function DTC_Entity                          (Id : E) return E;
   function DT_Entry_Count                      (Id : E) return U;
   function DT_Offset_To_Top_Func               (Id : E) return E;
   function DT_Position                         (Id : E) return U;
   function Debug_Info_Off                      (Id : E) return B;
   function Debug_Renaming_Link                 (Id : E) return E;
   function Default_Aspect_Component_Value      (Id : E) return N;
   function Default_Aspect_Value                (Id : E) return N;
   function Default_Expr_Function               (Id : E) return E;
   function Default_Expressions_Processed       (Id : E) return B;
   function Default_Value                       (Id : E) return N;
   function Delay_Cleanups                      (Id : E) return B;
   function Delay_Subprogram_Descriptors        (Id : E) return B;
   function Delta_Value                         (Id : E) return R;
   function Dependent_Instances                 (Id : E) return L;
   function Depends_On_Private                  (Id : E) return B;
   function Digits_Value                        (Id : E) return U;
   function Direct_Primitive_Operations         (Id : E) return L;
   function Directly_Designated_Type            (Id : E) return E;
   function Discard_Names                       (Id : E) return B;
   function Discriminal                         (Id : E) return E;
   function Discriminal_Link                    (Id : E) return E;
   function Discriminant_Checking_Func          (Id : E) return E;
   function Discriminant_Constraint             (Id : E) return L;
   function Discriminant_Default_Value          (Id : E) return N;
   function Discriminant_Number                 (Id : E) return U;
   function Dispatch_Table_Wrappers             (Id : E) return L;
   function Elaborate_Body_Desirable            (Id : E) return B;
   function Elaboration_Entity                  (Id : E) return E;
   function Elaboration_Entity_Required         (Id : E) return B;
   function Encapsulating_State                 (Id : E) return E;
   function Enclosing_Scope                     (Id : E) return E;
   function Ensure                              (Id : E) return N;
   function Entry_Accepted                      (Id : E) return B;
   function Entry_Cancel_Parameter              (Id : E) return E;
   function Entry_Component                     (Id : E) return E;
   function Entry_Formal                        (Id : E) return E;
   function Entry_Index_Constant                (Id : E) return E;
   function Entry_Index_Type                    (Id : E) return E;
   function Entry_Parameters_Type               (Id : E) return E;
   function Enum_Pos_To_Rep                     (Id : E) return E;
   function Enumeration_Pos                     (Id : E) return U;
   function Enumeration_Rep                     (Id : E) return U;
   function Enumeration_Rep_Expr                (Id : E) return N;
   function Equivalent_Type                     (Id : E) return E;
   function Esize                               (Id : E) return U;
   function Exception_Code                      (Id : E) return U;
   function Extra_Accessibility                 (Id : E) return E;
   function Extra_Accessibility_Of_Result       (Id : E) return E;
   function Extra_Constrained                   (Id : E) return E;
   function Extra_Formal                        (Id : E) return E;
   function Extra_Formals                       (Id : E) return E;
   function Finalization_Master                 (Id : E) return E;
   function Finalize_Storage_Only               (Id : E) return B;
   function Finalizer                           (Id : E) return E;
   function First_Entity                        (Id : E) return E;
   function First_Exit_Statement                (Id : E) return N;
   function First_Index                         (Id : E) return N;
   function First_Literal                       (Id : E) return E;
   function First_Optional_Parameter            (Id : E) return E;
   function First_Private_Entity                (Id : E) return E;
   function First_Rep_Item                      (Id : E) return N;
   function Float_Rep                           (Id : E) return F;
   function Freeze_Node                         (Id : E) return N;
   function From_Limited_With                   (Id : E) return B;
   function Full_View                           (Id : E) return E;
   function Generic_Homonym                     (Id : E) return E;
   function Generic_Renamings                   (Id : E) return L;
   function Handler_Records                     (Id : E) return S;
   function Has_Aliased_Components              (Id : E) return B;
   function Has_Alignment_Clause                (Id : E) return B;
   function Has_All_Calls_Remote                (Id : E) return B;
   function Has_Anonymous_Master                (Id : E) return B;
   function Has_Atomic_Components               (Id : E) return B;
   function Has_Biased_Representation           (Id : E) return B;
   function Has_Completion                      (Id : E) return B;
   function Has_Completion_In_Body              (Id : E) return B;
   function Has_Complex_Representation          (Id : E) return B;
   function Has_Component_Size_Clause           (Id : E) return B;
   function Has_Constrained_Partial_View        (Id : E) return B;
   function Has_Contiguous_Rep                  (Id : E) return B;
   function Has_Controlled_Component            (Id : E) return B;
   function Has_Controlling_Result              (Id : E) return B;
   function Has_Convention_Pragma               (Id : E) return B;
   function Has_Cyclic_Section                  (Id : E) return B;
   function Has_Default_Aspect                  (Id : E) return B;
   function Has_Delayed_Aspects                 (Id : E) return B;
   function Has_Delayed_Freeze                  (Id : E) return B;
   function Has_Delayed_Rep_Aspects             (Id : E) return B;
   function Has_Discriminants                   (Id : E) return B;
   function Has_Dispatch_Table                  (Id : E) return B;
   function Has_Dynamic_Predicate_Aspect        (Id : E) return B;
   function Has_Enumeration_Rep_Clause          (Id : E) return B;
   function Has_Exit                            (Id : E) return B;
   function Has_External_Tag_Rep_Clause         (Id : E) return B;
   function Has_Forward_Instantiation           (Id : E) return B;
   function Has_Fully_Qualified_Name            (Id : E) return B;
   function Has_Gigi_Rep_Item                   (Id : E) return B;
   function Has_Homonym                         (Id : E) return B;
   function Has_Implicit_Dereference            (Id : E) return B;
   function Has_Independent_Components          (Id : E) return B;
   function Has_Inheritable_Invariants          (Id : E) return B;
   function Has_Initial_Value                   (Id : E) return B;
   function Has_Interrupt_Handler               (Id : E) return B;
   function Has_Invariants                      (Id : E) return B;
   function Has_Loop_Entry_Attributes           (Id : E) return B;
   function Has_Machine_Radix_Clause            (Id : E) return B;
   function Has_Master_Entity                   (Id : E) return B;
   function Has_Missing_Return                  (Id : E) return B;
   function Has_Nested_Block_With_Handler       (Id : E) return B;
   function Has_Non_Standard_Rep                (Id : E) return B;
   function Has_Object_Size_Clause              (Id : E) return B;
   function Has_Per_Object_Constraint           (Id : E) return B;
   function Has_Postconditions                  (Id : E) return B;
   function Has_Pragma_Controlled               (Id : E) return B;
   function Has_Pragma_Elaborate_Body           (Id : E) return B;
   function Has_Pragma_Inline                   (Id : E) return B;
   function Has_Pragma_Inline_Always            (Id : E) return B;
   function Has_Pragma_No_Inline                (Id : E) return B;
   function Has_Pragma_Ordered                  (Id : E) return B;
   function Has_Pragma_Pack                     (Id : E) return B;
   function Has_Pragma_Preelab_Init             (Id : E) return B;
   function Has_Pragma_Pure                     (Id : E) return B;
   function Has_Pragma_Pure_Function            (Id : E) return B;
   function Has_Pragma_Thread_Local_Storage     (Id : E) return B;
   function Has_Pragma_Unmodified               (Id : E) return B;
   function Has_Pragma_Unreferenced             (Id : E) return B;
   function Has_Pragma_Unreferenced_Objects     (Id : E) return B;
   function Has_Predicates                      (Id : E) return B;
   function Has_Primitive_Operations            (Id : E) return B;
   function Has_Private_Ancestor                (Id : E) return B;
   function Has_Private_Declaration             (Id : E) return B;
   function Has_Qualified_Name                  (Id : E) return B;
   function Has_RACW                            (Id : E) return B;
   function Has_Record_Rep_Clause               (Id : E) return B;
   function Has_Recursive_Call                  (Id : E) return B;
   function Has_Size_Clause                     (Id : E) return B;
   function Has_Small_Clause                    (Id : E) return B;
   function Has_Specified_Layout                (Id : E) return B;
   function Has_Specified_Stream_Input          (Id : E) return B;
   function Has_Specified_Stream_Output         (Id : E) return B;
   function Has_Specified_Stream_Read           (Id : E) return B;
   function Has_Specified_Stream_Write          (Id : E) return B;
   function Has_Static_Discriminants            (Id : E) return B;
   function Has_Static_Predicate_Aspect         (Id : E) return B;
   function Has_Storage_Size_Clause             (Id : E) return B;
   function Has_Stream_Size_Clause              (Id : E) return B;
   function Has_Task                            (Id : E) return B;
   function Has_Thunks                          (Id : E) return B;
   function Has_Unchecked_Union                 (Id : E) return B;
   function Has_Unknown_Discriminants           (Id : E) return B;
   function Has_Up_Level_Access                 (Id : E) return B;
   function Has_Visible_Refinement              (Id : E) return B;
   function Has_Volatile_Components             (Id : E) return B;
   function Has_Xref_Entry                      (Id : E) return B;
   function Hiding_Loop_Variable                (Id : E) return E;
   function Homonym                             (Id : E) return E;
   function In_Package_Body                     (Id : E) return B;
   function In_Private_Part                     (Id : E) return B;
   function In_Use                              (Id : E) return B;
   function Initialization_Statements           (Id : E) return N;
   function Inner_Instances                     (Id : E) return L;
   function Interface_Alias                     (Id : E) return E;
   function Interface_Name                      (Id : E) return N;
   function Interfaces                          (Id : E) return L;
   function Is_AST_Entry                        (Id : E) return B;
   function Is_Abstract_Subprogram              (Id : E) return B;
   function Is_Abstract_Type                    (Id : E) return B;
   function Is_Access_Constant                  (Id : E) return B;
   function Is_Ada_2005_Only                    (Id : E) return B;
   function Is_Ada_2012_Only                    (Id : E) return B;
   function Is_Aliased                          (Id : E) return B;
   function Is_Asynchronous                     (Id : E) return B;
   function Is_Atomic                           (Id : E) return B;
   function Is_Bit_Packed_Array                 (Id : E) return B;
   function Is_CPP_Class                        (Id : E) return B;
   function Is_Called                           (Id : E) return B;
   function Is_Character_Type                   (Id : E) return B;
   function Is_Child_Unit                       (Id : E) return B;
   function Is_Class_Wide_Equivalent_Type       (Id : E) return B;
   function Is_Compilation_Unit                 (Id : E) return B;
   function Is_Completely_Hidden                (Id : E) return B;
   function Is_Constr_Subt_For_UN_Aliased       (Id : E) return B;
   function Is_Constr_Subt_For_U_Nominal        (Id : E) return B;
   function Is_Constrained                      (Id : E) return B;
   function Is_Constructor                      (Id : E) return B;
   function Is_Controlled                       (Id : E) return B;
   function Is_Controlling_Formal               (Id : E) return B;
   function Is_Descendent_Of_Address            (Id : E) return B;
   function Is_Discrim_SO_Function              (Id : E) return B;
   function Is_Dispatch_Table_Entity            (Id : E) return B;
   function Is_Dispatching_Operation            (Id : E) return B;
   function Is_Eliminated                       (Id : E) return B;
   function Is_Entry_Formal                     (Id : E) return B;
   function Is_Exported                         (Id : E) return B;
   function Is_First_Subtype                    (Id : E) return B;
   function Is_For_Access_Subtype               (Id : E) return B;
   function Is_Frozen                           (Id : E) return B;
   function Is_Generic_Instance                 (Id : E) return B;
   function Is_Hidden                           (Id : E) return B;
   function Is_Hidden_Open_Scope                (Id : E) return B;
   function Is_Immediately_Visible              (Id : E) return B;
   function Is_Implementation_Defined           (Id : E) return B;
   function Is_Imported                         (Id : E) return B;
   function Is_Inlined                          (Id : E) return B;
   function Is_Instantiated                     (Id : E) return B;
   function Is_Interface                        (Id : E) return B;
   function Is_Internal                         (Id : E) return B;
   function Is_Interrupt_Handler                (Id : E) return B;
   function Is_Intrinsic_Subprogram             (Id : E) return B;
   function Is_Invariant_Procedure              (Id : E) return B;
   function Is_Itype                            (Id : E) return B;
   function Is_Known_Non_Null                   (Id : E) return B;
   function Is_Known_Null                       (Id : E) return B;
   function Is_Known_Valid                      (Id : E) return B;
   function Is_Limited_Composite                (Id : E) return B;
   function Is_Limited_Interface                (Id : E) return B;
   function Is_Local_Anonymous_Access           (Id : E) return B;
   function Is_Machine_Code_Subprogram          (Id : E) return B;
   function Is_Non_Static_Subtype               (Id : E) return B;
   function Is_Null_Init_Proc                   (Id : E) return B;
   function Is_Obsolescent                      (Id : E) return B;
   function Is_Only_Out_Parameter               (Id : E) return B;
   function Is_Optional_Parameter               (Id : E) return B;
   function Is_Package_Body_Entity              (Id : E) return B;
   function Is_Packed                           (Id : E) return B;
   function Is_Packed_Array_Type                (Id : E) return B;
   function Is_Potentially_Use_Visible          (Id : E) return B;
   function Is_Predicate_Function               (Id : E) return B;
   function Is_Predicate_Function_M             (Id : E) return B;
   function Is_Preelaborated                    (Id : E) return B;
   function Is_Primitive                        (Id : E) return B;
   function Is_Primitive_Wrapper                (Id : E) return B;
   function Is_Private_Composite                (Id : E) return B;
   function Is_Private_Descendant               (Id : E) return B;
   function Is_Private_Primitive                (Id : E) return B;
   function Is_Processed_Transient              (Id : E) return B;
   function Is_Public                           (Id : E) return B;
   function Is_Pure                             (Id : E) return B;
   function Is_Pure_Unit_Access_Type            (Id : E) return B;
   function Is_RACW_Stub_Type                   (Id : E) return B;
   function Is_Raised                           (Id : E) return B;
   function Is_Remote_Call_Interface            (Id : E) return B;
   function Is_Remote_Types                     (Id : E) return B;
   function Is_Renaming_Of_Object               (Id : E) return B;
   function Is_Return_Object                    (Id : E) return B;
   function Is_Safe_To_Reevaluate               (Id : E) return B;
   function Is_Shared_Passive                   (Id : E) return B;
   function Is_Statically_Allocated             (Id : E) return B;
   function Is_Tag                              (Id : E) return B;
   function Is_Tagged_Type                      (Id : E) return B;
   function Is_Thunk                            (Id : E) return B;
   function Is_Trivial_Subprogram               (Id : E) return B;
   function Is_True_Constant                    (Id : E) return B;
   function Is_Unchecked_Union                  (Id : E) return B;
   function Is_Underlying_Record_View           (Id : E) return B;
   function Is_Unsigned_Type                    (Id : E) return B;
   function Is_VMS_Exception                    (Id : E) return B;
   function Is_Valued_Procedure                 (Id : E) return B;
   function Is_Visible_Formal                   (Id : E) return B;
   function Is_Visible_Lib_Unit                 (Id : E) return B;
   function Is_Volatile                         (Id : E) return B;
   function Itype_Printed                       (Id : E) return B;
   function Kill_Elaboration_Checks             (Id : E) return B;
   function Kill_Range_Checks                   (Id : E) return B;
   function Known_To_Have_Preelab_Init          (Id : E) return B;
   function Last_Assignment                     (Id : E) return N;
   function Last_Entity                         (Id : E) return E;
   function Limited_View                        (Id : E) return E;
   function Linker_Section_Pragma               (Id : E) return N;
   function Lit_Indexes                         (Id : E) return E;
   function Lit_Strings                         (Id : E) return E;
   function Low_Bound_Tested                    (Id : E) return B;
   function Machine_Radix_10                    (Id : E) return B;
   function Master_Id                           (Id : E) return E;
   function Materialize_Entity                  (Id : E) return B;
   function May_Inherit_Delayed_Rep_Aspects     (Id : E) return B;
   function Mechanism                           (Id : E) return M;
   function Modulus                             (Id : E) return U;
   function Must_Be_On_Byte_Boundary            (Id : E) return B;
   function Must_Have_Preelab_Init              (Id : E) return B;
   function Needs_Debug_Info                    (Id : E) return B;
   function Needs_No_Actuals                    (Id : E) return B;
   function Never_Set_In_Source                 (Id : E) return B;
   function Next_Inlined_Subprogram             (Id : E) return E;
   function No_Pool_Assigned                    (Id : E) return B;
   function No_Return                           (Id : E) return B;
   function No_Strict_Aliasing                  (Id : E) return B;
   function Non_Binary_Modulus                  (Id : E) return B;
   function Non_Limited_View                    (Id : E) return E;
   function Nonzero_Is_True                     (Id : E) return B;
   function Normalized_First_Bit                (Id : E) return U;
   function Normalized_Position                 (Id : E) return U;
   function Normalized_Position_Max             (Id : E) return U;
   function OK_To_Rename                        (Id : E) return B;
   function OK_To_Reorder_Components            (Id : E) return B;
   function Optimize_Alignment_Space            (Id : E) return B;
   function Optimize_Alignment_Time             (Id : E) return B;
   function Original_Access_Type                (Id : E) return E;
   function Original_Array_Type                 (Id : E) return E;
   function Original_Record_Component           (Id : E) return E;
   function Overlays_Constant                   (Id : E) return B;
   function Overridden_Operation                (Id : E) return E;
   function PPC_Wrapper                         (Id : E) return E;
   function Package_Instantiation               (Id : E) return N;
   function Packed_Array_Type                   (Id : E) return E;
   function Parent_Subtype                      (Id : E) return E;
   function Part_Of_Constituents                (Id : E) return L;
   function Postcondition_Proc                  (Id : E) return E;
   function Prival                              (Id : E) return E;
   function Prival_Link                         (Id : E) return E;
   function Private_Dependents                  (Id : E) return L;
   function Private_View                        (Id : E) return N;
   function Protected_Body_Subprogram           (Id : E) return E;
   function Protected_Formal                    (Id : E) return E;
   function Protection_Object                   (Id : E) return E;
   function RM_Size                             (Id : E) return U;
   function Reachable                           (Id : E) return B;
   function Referenced                          (Id : E) return B;
   function Referenced_As_LHS                   (Id : E) return B;
   function Referenced_As_Out_Parameter         (Id : E) return B;
   function Refinement_Constituents             (Id : E) return L;
   function Register_Exception_Call             (Id : E) return N;
   function Related_Array_Object                (Id : E) return E;
   function Related_Expression                  (Id : E) return N;
   function Related_Instance                    (Id : E) return E;
   function Related_Type                        (Id : E) return E;
   function Renamed_Entity                      (Id : E) return N;
   function Renamed_In_Spec                     (Id : E) return B;
   function Renamed_Object                      (Id : E) return N;
   function Renaming_Map                        (Id : E) return U;
   function Requires_Overriding                 (Id : E) return B;
   function Return_Applies_To                   (Id : E) return N;
   function Return_Present                      (Id : E) return B;
   function Returns_By_Ref                      (Id : E) return B;
   function Reverse_Bit_Order                   (Id : E) return B;
   function Reverse_Storage_Order               (Id : E) return B;
   function Scalar_Range                        (Id : E) return N;
   function Scale_Value                         (Id : E) return U;
   function Scope_Depth_Value                   (Id : E) return U;
   function Sec_Stack_Needed_For_Return         (Id : E) return B;
   function Shadow_Entities                     (Id : E) return S;
   function Shared_Var_Procs_Instance           (Id : E) return E;
   function Size_Check_Code                     (Id : E) return N;
   function Size_Depends_On_Discriminant        (Id : E) return B;
   function Size_Known_At_Compile_Time          (Id : E) return B;
   function Small_Value                         (Id : E) return R;
   function SPARK_Aux_Pragma                    (Id : E) return N;
   function SPARK_Aux_Pragma_Inherited          (Id : E) return B;
   function SPARK_Pragma                        (Id : E) return N;
   function SPARK_Pragma_Inherited              (Id : E) return B;
   function Spec_Entity                         (Id : E) return E;
   function Static_Elaboration_Desired          (Id : E) return B;
   function Static_Initialization               (Id : E) return N;
   function Static_Predicate                    (Id : E) return S;
   function Status_Flag_Or_Transient_Decl       (Id : E) return E;
   function Storage_Size_Variable               (Id : E) return E;
   function Stored_Constraint                   (Id : E) return L;
   function Strict_Alignment                    (Id : E) return B;
   function String_Literal_Length               (Id : E) return U;
   function String_Literal_Low_Bound            (Id : E) return N;
   function Subprograms_For_Type                (Id : E) return E;
   function Suppress_Elaboration_Warnings       (Id : E) return B;
   function Suppress_Initialization             (Id : E) return B;
   function Suppress_Style_Checks               (Id : E) return B;
   function Suppress_Value_Tracking_On_Call     (Id : E) return B;
   function Task_Body_Procedure                 (Id : E) return N;
   function Thunk_Entity                        (Id : E) return E;
   function Treat_As_Volatile                   (Id : E) return B;
   function Underlying_Full_View                (Id : E) return E;
   function Underlying_Record_View              (Id : E) return E;
   function Universal_Aliasing                  (Id : E) return B;
   function Unset_Reference                     (Id : E) return N;
   function Used_As_Generic_Actual              (Id : E) return B;
   function Uses_Lock_Free                      (Id : E) return B;
   function Uses_Sec_Stack                      (Id : E) return B;
   function Vax_Float                           (Id : E) return B;
   function Warnings_Off                        (Id : E) return B;
   function Warnings_Off_Used                   (Id : E) return B;
   function Warnings_Off_Used_Unmodified        (Id : E) return B;
   function Warnings_Off_Used_Unreferenced      (Id : E) return B;
   function Was_Hidden                          (Id : E) return B;
   function Wrapped_Entity                      (Id : E) return E;

   -------------------------------
   -- Classification Attributes --
   -------------------------------

   --  These functions provide a convenient functional notation for testing
   --  whether an Ekind value belongs to a specified kind, for example the
   --  function Is_Elementary_Type tests if its argument is in Elementary_Kind.
   --  In some cases, the test is of an entity attribute (e.g. in the case of
   --  Is_Generic_Type where the Ekind does not provide the needed information)

   function Is_Access_Type                      (Id : E) return B;
   function Is_Access_Protected_Subprogram_Type (Id : E) return B;
   function Is_Access_Subprogram_Type           (Id : E) return B;
   function Is_Action                           (Id : E) return B;
   function Is_Aggregate_Type                   (Id : E) return B;
   function Is_Array_Type                       (Id : E) return B;
   function Is_Assignable                       (Id : E) return B;
   function Is_Atomic_Type                      (Id : E) return B;
   function Is_Class_Wide_Type                  (Id : E) return B;
   function Is_Composite_Type                   (Id : E) return B;
   function Is_Concurrent_Body                  (Id : E) return B;
   function Is_Concurrent_Record_Type           (Id : E) return B;
   function Is_Concurrent_Type                  (Id : E) return B;
   function Is_Decimal_Fixed_Point_Type         (Id : E) return B;
   function Is_Digits_Type                      (Id : E) return B;
   function Is_Discrete_Or_Fixed_Point_Type     (Id : E) return B;
   function Is_Discrete_Type                    (Id : E) return B;
   function Is_Elementary_Type                  (Id : E) return B;
   function Is_Entry                            (Id : E) return B;
   function Is_Enumeration_Type                 (Id : E) return B;
   function Is_Fixed_Point_Type                 (Id : E) return B;
   function Is_Floating_Point_Type              (Id : E) return B;
   function Is_Formal                           (Id : E) return B;
   function Is_Formal_Object                    (Id : E) return B;
   function Is_Formal_Subprogram                (Id : E) return B;
   function Is_Generic_Actual_Type              (Id : E) return B;
   function Is_Generic_Unit                     (Id : E) return B;
   function Is_Generic_Type                     (Id : E) return B;
   function Is_Generic_Subprogram               (Id : E) return B;
   function Is_Incomplete_Or_Private_Type       (Id : E) return B;
   function Is_Incomplete_Type                  (Id : E) return B;
   function Is_Integer_Type                     (Id : E) return B;
   function Is_Limited_Record                   (Id : E) return B;
   function Is_Modular_Integer_Type             (Id : E) return B;
   function Is_Named_Number                     (Id : E) return B;
   function Is_Numeric_Type                     (Id : E) return B;
   function Is_Object                           (Id : E) return B;
   function Is_Ordinary_Fixed_Point_Type        (Id : E) return B;
   function Is_Overloadable                     (Id : E) return B;
   function Is_Private_Type                     (Id : E) return B;
   function Is_Protected_Type                   (Id : E) return B;
   function Is_Real_Type                        (Id : E) return B;
   function Is_Record_Type                      (Id : E) return B;
   function Is_Scalar_Type                      (Id : E) return B;
   function Is_Signed_Integer_Type              (Id : E) return B;
   function Is_Subprogram                       (Id : E) return B;
   function Is_Task_Type                        (Id : E) return B;
   function Is_Type                             (Id : E) return B;

   -------------------------------------
   -- Synthesized Attribute Functions --
   -------------------------------------

   --  The functions in this section synthesize attributes from the tree,
   --  so they do not correspond to defined fields in the entity itself.

   function Address_Clause                      (Id : E) return N;
   function Aft_Value                           (Id : E) return U;
   function Alignment_Clause                    (Id : E) return N;
   function Base_Type                           (Id : E) return E;
   function Declaration_Node                    (Id : E) return N;
   function Designated_Type                     (Id : E) return E;
   function First_Component                     (Id : E) return E;
   function First_Component_Or_Discriminant     (Id : E) return E;
   function First_Formal                        (Id : E) return E;
   function First_Formal_With_Extras            (Id : E) return E;
   function Has_Attach_Handler                  (Id : E) return B;
   function Has_Entries                         (Id : E) return B;
   function Has_Foreign_Convention              (Id : E) return B;
   function Has_Non_Null_Refinement             (Id : E) return B;
   function Has_Null_Abstract_State             (Id : E) return B;
   function Has_Null_Refinement                 (Id : E) return B;
   function Implementation_Base_Type            (Id : E) return E;
   function Is_Atomic_Record_Type            (Id : E) return B;
   function Is_Base_Type                        (Id : E) return B;
   function Is_Boolean_Type                     (Id : E) return B;
   function Is_Constant_Object                  (Id : E) return B;
   function Is_Discriminal                      (Id : E) return B;
   function Is_Dynamic_Scope                    (Id : E) return B;
   function Is_External_State                   (Id : E) return B;
   function Is_Finalizer                        (Id : E) return B;
   function Is_Ghost_Entity                     (Id : E) return B;
   function Is_Ghost_Subprogram                 (Id : E) return B;
   function Is_Null_State                       (Id : E) return B;
   function Is_Package_Or_Generic_Package       (Id : E) return B;
   function Is_Prival                           (Id : E) return B;
   function Is_Protected_Component              (Id : E) return B;
   function Is_Protected_Interface              (Id : E) return B;
   function Is_Protected_Record_Type            (Id : E) return B;
   function Is_Standard_Character_Type          (Id : E) return B;
   function Is_String_Type                      (Id : E) return B;
   function Is_Synchronized_Interface           (Id : E) return B;
   function Is_Task_Interface                   (Id : E) return B;
   function Is_Task_Record_Type                 (Id : E) return B;
   function Is_Wrapper_Package                  (Id : E) return B;
   function Last_Formal                         (Id : E) return E;
   function Machine_Emax_Value                  (Id : E) return U;
   function Machine_Emin_Value                  (Id : E) return U;
   function Machine_Mantissa_Value              (Id : E) return U;
   function Machine_Radix_Value                 (Id : E) return U;
   function Model_Emin_Value                    (Id : E) return U;
   function Model_Epsilon_Value                 (Id : E) return R;
   function Model_Mantissa_Value                (Id : E) return U;
   function Model_Small_Value                   (Id : E) return R;
   function Next_Component                      (Id : E) return E;
   function Next_Component_Or_Discriminant      (Id : E) return E;
   function Next_Discriminant                   (Id : E) return E;
   function Next_Formal                         (Id : E) return E;
   function Next_Formal_With_Extras             (Id : E) return E;
   function Next_Literal                        (Id : E) return E;
   function Next_Stored_Discriminant            (Id : E) return E;
   function Number_Dimensions                   (Id : E) return Pos;
   function Number_Entries                      (Id : E) return Nat;
   function Number_Formals                      (Id : E) return Pos;
   function Parameter_Mode                      (Id : E) return Formal_Kind;
   function Primitive_Operations                (Id : E) return L;
   function Root_Type                           (Id : E) return E;
   function Safe_Emax_Value                     (Id : E) return U;
   function Safe_First_Value                    (Id : E) return R;
   function Safe_Last_Value                     (Id : E) return R;
   function Scope_Depth_Set                     (Id : E) return B;
   function Size_Clause                         (Id : E) return N;
   function Stream_Size_Clause                  (Id : E) return N;
   function Type_High_Bound                     (Id : E) return N;
   function Type_Low_Bound                      (Id : E) return N;
   function Underlying_Type                     (Id : E) return E;

   ----------------------------------------------
   -- Type Representation Attribute Predicates --
   ----------------------------------------------

   --  These predicates test the setting of the indicated attribute. If the
   --  value has been set, then Known is True, and Unknown is False. If no
   --  value is set, then Known is False and Unknown is True. The Known_Static
   --  predicate is true only if the value is set (Known) and is set to a
   --  compile time known value. Note that in the case of Alignment and
   --  Normalized_First_Bit, dynamic values are not possible, so we do not
   --  need a separate Known_Static calls in these cases. The not set (unknown)
   --  values are as follows:

   --    Alignment               Uint_0 or No_Uint
   --    Component_Size          Uint_0 or No_Uint
   --    Component_Bit_Offset    No_Uint
   --    Digits_Value            Uint_0 or No_Uint
   --    Esize                   Uint_0 or No_Uint
   --    Normalized_First_Bit    No_Uint
   --    Normalized_Position     No_Uint
   --    Normalized_Position_Max No_Uint
   --    RM_Size                 Uint_0 or No_Uint

   --  It would be cleaner to use No_Uint in all these cases, but historically
   --  we chose to use Uint_0 at first, and the change over will take time ???
   --  This is particularly true for the RM_Size field, where a value of zero
   --  is legitimate. We deal with this by a nasty kludge that knows that the
   --  value is always known static for discrete types (and no other types can
   --  have an RM_Size value of zero).

   --  In two cases, Known_Static_Esize and Known_Static_RM_Size, there is one
   --  more consideration, which is that we always return False for generic
   --  types. Within a template, the size can look known, because of the fake
   --  size values we put in template types, but they are not really known and
   --  anyone testing if they are known within the template should get False as
   --  a result to prevent incorrect assumptions.

   function Known_Alignment                       (E : Entity_Id) return B;
   function Known_Component_Bit_Offset            (E : Entity_Id) return B;
   function Known_Component_Size                  (E : Entity_Id) return B;
   function Known_Esize                           (E : Entity_Id) return B;
   function Known_Normalized_First_Bit            (E : Entity_Id) return B;
   function Known_Normalized_Position             (E : Entity_Id) return B;
   function Known_Normalized_Position_Max         (E : Entity_Id) return B;
   function Known_RM_Size                         (E : Entity_Id) return B;

   function Known_Static_Component_Bit_Offset     (E : Entity_Id) return B;
   function Known_Static_Component_Size           (E : Entity_Id) return B;
   function Known_Static_Esize                    (E : Entity_Id) return B;
   function Known_Static_Normalized_First_Bit     (E : Entity_Id) return B;
   function Known_Static_Normalized_Position      (E : Entity_Id) return B;
   function Known_Static_Normalized_Position_Max  (E : Entity_Id) return B;
   function Known_Static_RM_Size                  (E : Entity_Id) return B;

   function Unknown_Alignment                     (E : Entity_Id) return B;
   function Unknown_Component_Bit_Offset          (E : Entity_Id) return B;
   function Unknown_Component_Size                (E : Entity_Id) return B;
   function Unknown_Esize                         (E : Entity_Id) return B;
   function Unknown_Normalized_First_Bit          (E : Entity_Id) return B;
   function Unknown_Normalized_Position           (E : Entity_Id) return B;
   function Unknown_Normalized_Position_Max       (E : Entity_Id) return B;
   function Unknown_RM_Size                       (E : Entity_Id) return B;

   ------------------------------
   -- Attribute Set Procedures --
   ------------------------------

   procedure Set_Abstract_States                 (Id : E; V : L);
   procedure Set_Accept_Address                  (Id : E; V : L);
   procedure Set_Access_Disp_Table               (Id : E; V : L);
   procedure Set_Action_Body_Subprogram          (Id : E; V : E);
   procedure Set_Actual_Subtype                  (Id : E; V : E);
   procedure Set_Address_Taken                   (Id : E; V : B := True);
   procedure Set_Alias                           (Id : E; V : E);
   procedure Set_Alignment                       (Id : E; V : U);
   procedure Set_Associated_Formal_Package       (Id : E; V : E);
   procedure Set_Associated_Node_For_Itype       (Id : E; V : N);
   procedure Set_Associated_Storage_Pool         (Id : E; V : E);
   procedure Set_Atomic_Formal                   (Id : E; V : E);
   procedure Set_Atomic_Object                   (Id : E; V : E);
   procedure Set_Barrier_Function                (Id : E; V : N);
   procedure Set_Block_Node                      (Id : E; V : N);
   procedure Set_Body_Entity                     (Id : E; V : E);
   procedure Set_Body_Needed_For_SAL             (Id : E; V : B := True);
   procedure Set_Body_References                 (Id : E; V : L);
   procedure Set_CR_Discriminant                 (Id : E; V : E);
   procedure Set_C_Pass_By_Copy                  (Id : E; V : B := True);
   procedure Set_Can_Never_Be_Null               (Id : E; V : B := True);
   procedure Set_Can_Use_Internal_Rep            (Id : E; V : B := True);
   procedure Set_Checks_May_Be_Suppressed        (Id : E; V : B := True);
   procedure Set_Class_Wide_Type                 (Id : E; V : E);
   procedure Set_Cloned_Subtype                  (Id : E; V : E);
   procedure Set_Component_Alignment             (Id : E; V : C);
   procedure Set_Component_Bit_Offset            (Id : E; V : U);
   procedure Set_Component_Clause                (Id : E; V : N);
   procedure Set_Component_Size                  (Id : E; V : U);
   procedure Set_Component_Type                  (Id : E; V : E);
   procedure Set_Contract                        (Id : E; V : N);
   procedure Set_Corresponding_Action            (Id : E; V : E);
   procedure Set_Corresponding_Concurrent_Type   (Id : E; V : E);
   procedure Set_Corresponding_Discriminant      (Id : E; V : E);
   procedure Set_Corresponding_Equality          (Id : E; V : E);
   procedure Set_Corresponding_Protected_Entry   (Id : E; V : E);
   procedure Set_Corresponding_Record_Type       (Id : E; V : E);
   procedure Set_Corresponding_Remote_Type       (Id : E; V : E);
   procedure Set_Current_Use_Clause              (Id : E; V : E);
   procedure Set_Current_Value                   (Id : E; V : N);
   procedure Set_DTC_Entity                      (Id : E; V : E);
   procedure Set_DT_Entry_Count                  (Id : E; V : U);
   procedure Set_DT_Offset_To_Top_Func           (Id : E; V : E);
   procedure Set_DT_Position                     (Id : E; V : U);
   procedure Set_Debug_Info_Off                  (Id : E; V : B := True);
   procedure Set_Debug_Renaming_Link             (Id : E; V : E);
   procedure Set_Default_Aspect_Component_Value  (Id : E; V : N);
   procedure Set_Default_Aspect_Value            (Id : E; V : N);
   procedure Set_Default_Expr_Function           (Id : E; V : E);
   procedure Set_Default_Expressions_Processed   (Id : E; V : B := True);
   procedure Set_Default_Value                   (Id : E; V : N);
   procedure Set_Delay_Cleanups                  (Id : E; V : B := True);
   procedure Set_Delay_Subprogram_Descriptors    (Id : E; V : B := True);
   procedure Set_Delta_Value                     (Id : E; V : R);
   procedure Set_Dependent_Instances             (Id : E; V : L);
   procedure Set_Depends_On_Private              (Id : E; V : B := True);
   procedure Set_Digits_Value                    (Id : E; V : U);
   procedure Set_Direct_Primitive_Operations     (Id : E; V : L);
   procedure Set_Directly_Designated_Type        (Id : E; V : E);
   procedure Set_Discard_Names                   (Id : E; V : B := True);
   procedure Set_Discriminal                     (Id : E; V : E);
   procedure Set_Discriminal_Link                (Id : E; V : E);
   procedure Set_Discriminant_Checking_Func      (Id : E; V : E);
   procedure Set_Discriminant_Constraint         (Id : E; V : L);
   procedure Set_Discriminant_Default_Value      (Id : E; V : N);
   procedure Set_Discriminant_Number             (Id : E; V : U);
   procedure Set_Dispatch_Table_Wrappers         (Id : E; V : L);
   procedure Set_Elaborate_Body_Desirable        (Id : E; V : B := True);
   procedure Set_Elaboration_Entity              (Id : E; V : E);
   procedure Set_Elaboration_Entity_Required     (Id : E; V : B := True);
   procedure Set_Encapsulating_State             (Id : E; V : E);
   procedure Set_Enclosing_Scope                 (Id : E; V : E);
   procedure Set_Ensure                          (Id : E; V : N);
   procedure Set_Entry_Accepted                  (Id : E; V : B := True);
   procedure Set_Entry_Cancel_Parameter          (Id : E; V : E);
   procedure Set_Entry_Component                 (Id : E; V : E);
   procedure Set_Entry_Formal                    (Id : E; V : E);
   procedure Set_Entry_Index_Constant            (Id : E; V : E);
   procedure Set_Entry_Parameters_Type           (Id : E; V : E);
   procedure Set_Enum_Pos_To_Rep                 (Id : E; V : E);
   procedure Set_Enumeration_Pos                 (Id : E; V : U);
   procedure Set_Enumeration_Rep                 (Id : E; V : U);
   procedure Set_Enumeration_Rep_Expr            (Id : E; V : N);
   procedure Set_Equivalent_Type                 (Id : E; V : E);
   procedure Set_Esize                           (Id : E; V : U);
   procedure Set_Exception_Code                  (Id : E; V : U);
   procedure Set_Extra_Accessibility             (Id : E; V : E);
   procedure Set_Extra_Accessibility_Of_Result   (Id : E; V : E);
   procedure Set_Extra_Constrained               (Id : E; V : E);
   procedure Set_Extra_Formal                    (Id : E; V : E);
   procedure Set_Extra_Formals                   (Id : E; V : E);
   procedure Set_Finalization_Master             (Id : E; V : E);
   procedure Set_Finalize_Storage_Only           (Id : E; V : B := True);
   procedure Set_Finalizer                       (Id : E; V : E);
   procedure Set_First_Entity                    (Id : E; V : E);
   procedure Set_First_Exit_Statement            (Id : E; V : N);
   procedure Set_First_Index                     (Id : E; V : N);
   procedure Set_First_Literal                   (Id : E; V : E);
   procedure Set_First_Optional_Parameter        (Id : E; V : E);
   procedure Set_First_Private_Entity            (Id : E; V : E);
   procedure Set_First_Rep_Item                  (Id : E; V : N);
   procedure Set_Float_Rep                       (Id : E; V : F);
   procedure Set_Freeze_Node                     (Id : E; V : N);
   procedure Set_From_Limited_With               (Id : E; V : B := True);
   procedure Set_Full_View                       (Id : E; V : E);
   procedure Set_Generic_Homonym                 (Id : E; V : E);
   procedure Set_Generic_Renamings               (Id : E; V : L);
   procedure Set_Handler_Records                 (Id : E; V : S);
   procedure Set_Has_Aliased_Components          (Id : E; V : B := True);
   procedure Set_Has_Alignment_Clause            (Id : E; V : B := True);
   procedure Set_Has_All_Calls_Remote            (Id : E; V : B := True);
   procedure Set_Has_Anonymous_Master            (Id : E; V : B := True);
   procedure Set_Has_Atomic_Components           (Id : E; V : B := True);
   procedure Set_Has_Biased_Representation       (Id : E; V : B := True);
   procedure Set_Has_Completion                  (Id : E; V : B := True);
   procedure Set_Has_Completion_In_Body          (Id : E; V : B := True);
   procedure Set_Has_Complex_Representation      (Id : E; V : B := True);
   procedure Set_Has_Component_Size_Clause       (Id : E; V : B := True);
   procedure Set_Has_Constrained_Partial_View    (Id : E; V : B := True);
   procedure Set_Has_Contiguous_Rep              (Id : E; V : B := True);
   procedure Set_Has_Controlled_Component        (Id : E; V : B := True);
   procedure Set_Has_Controlling_Result          (Id : E; V : B := True);
   procedure Set_Has_Convention_Pragma           (Id : E; V : B := True);
   procedure Set_Has_Cyclic_Section              (Id : E; V : B := True);
   procedure Set_Has_Default_Aspect              (Id : E; V : B := True);
   procedure Set_Has_Delayed_Aspects             (Id : E; V : B := True);
   procedure Set_Has_Delayed_Freeze              (Id : E; V : B := True);
   procedure Set_Has_Delayed_Rep_Aspects         (Id : E; V : B := True);
   procedure Set_Has_Discriminants               (Id : E; V : B := True);
   procedure Set_Has_Dispatch_Table              (Id : E; V : B := True);
   procedure Set_Has_Dynamic_Predicate_Aspect    (Id : E; V : B := True);
   procedure Set_Has_Enumeration_Rep_Clause      (Id : E; V : B := True);
   procedure Set_Has_Exit                        (Id : E; V : B := True);
   procedure Set_Has_External_Tag_Rep_Clause     (Id : E; V : B := True);
   procedure Set_Has_Forward_Instantiation       (Id : E; V : B := True);
   procedure Set_Has_Fully_Qualified_Name        (Id : E; V : B := True);
   procedure Set_Has_Gigi_Rep_Item               (Id : E; V : B := True);
   procedure Set_Has_Homonym                     (Id : E; V : B := True);
   procedure Set_Has_Implicit_Dereference        (Id : E; V : B := True);
   procedure Set_Has_Independent_Components      (Id : E; V : B := True);
   procedure Set_Has_Inheritable_Invariants      (Id : E; V : B := True);
   procedure Set_Has_Initial_Value               (Id : E; V : B := True);
   procedure Set_Has_Invariants                  (Id : E; V : B := True);
   procedure Set_Has_Loop_Entry_Attributes       (Id : E; V : B := True);
   procedure Set_Has_Machine_Radix_Clause        (Id : E; V : B := True);
   procedure Set_Has_Master_Entity               (Id : E; V : B := True);
   procedure Set_Has_Missing_Return              (Id : E; V : B := True);
   procedure Set_Has_Nested_Block_With_Handler   (Id : E; V : B := True);
   procedure Set_Has_Non_Standard_Rep            (Id : E; V : B := True);
   procedure Set_Has_Object_Size_Clause          (Id : E; V : B := True);
   procedure Set_Has_Per_Object_Constraint       (Id : E; V : B := True);
   procedure Set_Has_Postconditions              (Id : E; V : B := True);
   procedure Set_Has_Pragma_Controlled           (Id : E; V : B := True);
   procedure Set_Has_Pragma_Elaborate_Body       (Id : E; V : B := True);
   procedure Set_Has_Pragma_Inline               (Id : E; V : B := True);
   procedure Set_Has_Pragma_Inline_Always        (Id : E; V : B := True);
   procedure Set_Has_Pragma_No_Inline            (Id : E; V : B := True);
   procedure Set_Has_Pragma_Ordered              (Id : E; V : B := True);
   procedure Set_Has_Pragma_Pack                 (Id : E; V : B := True);
   procedure Set_Has_Pragma_Preelab_Init         (Id : E; V : B := True);
   procedure Set_Has_Pragma_Pure                 (Id : E; V : B := True);
   procedure Set_Has_Pragma_Pure_Function        (Id : E; V : B := True);
   procedure Set_Has_Pragma_Thread_Local_Storage (Id : E; V : B := True);
   procedure Set_Has_Pragma_Unmodified           (Id : E; V : B := True);
   procedure Set_Has_Pragma_Unreferenced         (Id : E; V : B := True);
   procedure Set_Has_Pragma_Unreferenced_Objects (Id : E; V : B := True);
   procedure Set_Has_Predicates                  (Id : E; V : B := True);
   procedure Set_Has_Primitive_Operations        (Id : E; V : B := True);
   procedure Set_Has_Private_Ancestor            (Id : E; V : B := True);
   procedure Set_Has_Private_Declaration         (Id : E; V : B := True);
   procedure Set_Has_Qualified_Name              (Id : E; V : B := True);
   procedure Set_Has_RACW                        (Id : E; V : B := True);
   procedure Set_Has_Record_Rep_Clause           (Id : E; V : B := True);
   procedure Set_Has_Recursive_Call              (Id : E; V : B := True);
   procedure Set_Has_Size_Clause                 (Id : E; V : B := True);
   procedure Set_Has_Small_Clause                (Id : E; V : B := True);
   procedure Set_Has_Specified_Layout            (Id : E; V : B := True);
   procedure Set_Has_Specified_Stream_Input      (Id : E; V : B := True);
   procedure Set_Has_Specified_Stream_Output     (Id : E; V : B := True);
   procedure Set_Has_Specified_Stream_Read       (Id : E; V : B := True);
   procedure Set_Has_Specified_Stream_Write      (Id : E; V : B := True);
   procedure Set_Has_Static_Discriminants        (Id : E; V : B := True);
   procedure Set_Has_Static_Predicate_Aspect     (Id : E; V : B := True);
   procedure Set_Has_Storage_Size_Clause         (Id : E; V : B := True);
   procedure Set_Has_Stream_Size_Clause          (Id : E; V : B := True);
   procedure Set_Has_Task                        (Id : E; V : B := True);
   procedure Set_Has_Thunks                      (Id : E; V : B := True);
   procedure Set_Has_Unchecked_Union             (Id : E; V : B := True);
   procedure Set_Has_Unknown_Discriminants       (Id : E; V : B := True);
   procedure Set_Has_Up_Level_Access             (Id : E; V : B := True);
   procedure Set_Has_Visible_Refinement          (Id : E; V : B := True);
   procedure Set_Has_Volatile_Components         (Id : E; V : B := True);
   procedure Set_Has_Xref_Entry                  (Id : E; V : B := True);
   procedure Set_Hiding_Loop_Variable            (Id : E; V : E);
   procedure Set_Homonym                         (Id : E; V : E);
   procedure Set_In_Package_Body                 (Id : E; V : B := True);
   procedure Set_In_Private_Part                 (Id : E; V : B := True);
   procedure Set_In_Use                          (Id : E; V : B := True);
   procedure Set_Initialization_Statements       (Id : E; V : N);
   procedure Set_Inner_Instances                 (Id : E; V : L);
   procedure Set_Interface_Alias                 (Id : E; V : E);
   procedure Set_Interface_Name                  (Id : E; V : N);
   procedure Set_Interfaces                      (Id : E; V : L);
   procedure Set_Is_AST_Entry                    (Id : E; V : B := True);
   procedure Set_Is_Abstract_Subprogram          (Id : E; V : B := True);
   procedure Set_Is_Abstract_Type                (Id : E; V : B := True);
   procedure Set_Is_Access_Constant              (Id : E; V : B := True);
   procedure Set_Is_Ada_2005_Only                (Id : E; V : B := True);
   procedure Set_Is_Ada_2012_Only                (Id : E; V : B := True);
   procedure Set_Is_Aliased                      (Id : E; V : B := True);
   procedure Set_Is_Asynchronous                 (Id : E; V : B := True);
   procedure Set_Is_Atomic                       (Id : E; V : B := True);
   procedure Set_Is_Bit_Packed_Array             (Id : E; V : B := True);
   procedure Set_Is_CPP_Class                    (Id : E; V : B := True);
   procedure Set_Is_Called                       (Id : E; V : B := True);
   procedure Set_Is_Character_Type               (Id : E; V : B := True);
   procedure Set_Is_Child_Unit                   (Id : E; V : B := True);
   procedure Set_Is_Class_Wide_Equivalent_Type   (Id : E; V : B := True);
   procedure Set_Is_Compilation_Unit             (Id : E; V : B := True);
   procedure Set_Is_Completely_Hidden            (Id : E; V : B := True);
   procedure Set_Is_Concurrent_Record_Type       (Id : E; V : B := True);
   procedure Set_Is_Constr_Subt_For_UN_Aliased   (Id : E; V : B := True);
   procedure Set_Is_Constr_Subt_For_U_Nominal    (Id : E; V : B := True);
   procedure Set_Is_Constrained                  (Id : E; V : B := True);
   procedure Set_Is_Constructor                  (Id : E; V : B := True);
   procedure Set_Is_Controlled                   (Id : E; V : B := True);
   procedure Set_Is_Controlling_Formal           (Id : E; V : B := True);
   procedure Set_Is_Descendent_Of_Address        (Id : E; V : B := True);
   procedure Set_Is_Discrim_SO_Function          (Id : E; V : B := True);
   procedure Set_Is_Dispatch_Table_Entity        (Id : E; V : B := True);
   procedure Set_Is_Dispatching_Operation        (Id : E; V : B := True);
   procedure Set_Is_Eliminated                   (Id : E; V : B := True);
   procedure Set_Is_Entry_Formal                 (Id : E; V : B := True);
   procedure Set_Is_Exported                     (Id : E; V : B := True);
   procedure Set_Is_First_Subtype                (Id : E; V : B := True);
   procedure Set_Is_For_Access_Subtype           (Id : E; V : B := True);
   procedure Set_Is_Formal_Subprogram            (Id : E; V : B := True);
   procedure Set_Is_Frozen                       (Id : E; V : B := True);
   procedure Set_Is_Generic_Actual_Type          (Id : E; V : B := True);
   procedure Set_Is_Generic_Instance             (Id : E; V : B := True);
   procedure Set_Is_Generic_Type                 (Id : E; V : B := True);
   procedure Set_Is_Hidden                       (Id : E; V : B := True);
   procedure Set_Is_Hidden_Open_Scope            (Id : E; V : B := True);
   procedure Set_Is_Immediately_Visible          (Id : E; V : B := True);
   procedure Set_Is_Implementation_Defined       (Id : E; V : B := True);
   procedure Set_Is_Imported                     (Id : E; V : B := True);
   procedure Set_Is_Inlined                      (Id : E; V : B := True);
   procedure Set_Is_Instantiated                 (Id : E; V : B := True);
   procedure Set_Is_Interface                    (Id : E; V : B := True);
   procedure Set_Is_Internal                     (Id : E; V : B := True);
   procedure Set_Is_Interrupt_Handler            (Id : E; V : B := True);
   procedure Set_Is_Intrinsic_Subprogram         (Id : E; V : B := True);
   procedure Set_Is_Invariant_Procedure          (Id : E; V : B := True);
   procedure Set_Is_Itype                        (Id : E; V : B := True);
   procedure Set_Is_Known_Non_Null               (Id : E; V : B := True);
   procedure Set_Is_Known_Null                   (Id : E; V : B := True);
   procedure Set_Is_Known_Valid                  (Id : E; V : B := True);
   procedure Set_Is_Limited_Composite            (Id : E; V : B := True);
   procedure Set_Is_Limited_Interface            (Id : E; V : B := True);
   procedure Set_Is_Limited_Record               (Id : E; V : B := True);
   procedure Set_Is_Local_Anonymous_Access       (Id : E; V : B := True);
   procedure Set_Is_Machine_Code_Subprogram      (Id : E; V : B := True);
   procedure Set_Is_Non_Static_Subtype           (Id : E; V : B := True);
   procedure Set_Is_Null_Init_Proc               (Id : E; V : B := True);
   procedure Set_Is_Obsolescent                  (Id : E; V : B := True);
   procedure Set_Is_Only_Out_Parameter           (Id : E; V : B := True);
   procedure Set_Is_Optional_Parameter           (Id : E; V : B := True);
   procedure Set_Is_Package_Body_Entity          (Id : E; V : B := True);
   procedure Set_Is_Packed                       (Id : E; V : B := True);
   procedure Set_Is_Packed_Array_Type            (Id : E; V : B := True);
   procedure Set_Is_Potentially_Use_Visible      (Id : E; V : B := True);
   procedure Set_Is_Predicate_Function           (Id : E; V : B := True);
   procedure Set_Is_Predicate_Function_M         (Id : E; V : B := True);
   procedure Set_Is_Preelaborated                (Id : E; V : B := True);
   procedure Set_Is_Primitive                    (Id : E; V : B := True);
   procedure Set_Is_Primitive_Wrapper            (Id : E; V : B := True);
   procedure Set_Is_Private_Composite            (Id : E; V : B := True);
   procedure Set_Is_Private_Descendant           (Id : E; V : B := True);
   procedure Set_Is_Private_Primitive            (Id : E; V : B := True);
   procedure Set_Is_Processed_Transient          (Id : E; V : B := True);
   procedure Set_Is_Public                       (Id : E; V : B := True);
   procedure Set_Is_Pure                         (Id : E; V : B := True);
   procedure Set_Is_Pure_Unit_Access_Type        (Id : E; V : B := True);
   procedure Set_Is_RACW_Stub_Type               (Id : E; V : B := True);
   procedure Set_Is_Raised                       (Id : E; V : B := True);
   procedure Set_Is_Remote_Call_Interface        (Id : E; V : B := True);
   procedure Set_Is_Remote_Types                 (Id : E; V : B := True);
   procedure Set_Is_Renaming_Of_Object           (Id : E; V : B := True);
   procedure Set_Is_Return_Object                (Id : E; V : B := True);
   procedure Set_Is_Safe_To_Reevaluate           (Id : E; V : B := True);
   procedure Set_Is_Shared_Passive               (Id : E; V : B := True);
   procedure Set_Is_Statically_Allocated         (Id : E; V : B := True);
   procedure Set_Is_Tag                          (Id : E; V : B := True);
   procedure Set_Is_Tagged_Type                  (Id : E; V : B := True);
   procedure Set_Is_Thunk                        (Id : E; V : B := True);
   procedure Set_Is_Trivial_Subprogram           (Id : E; V : B := True);
   procedure Set_Is_True_Constant                (Id : E; V : B := True);
   procedure Set_Is_Unchecked_Union              (Id : E; V : B := True);
   procedure Set_Is_Underlying_Record_View       (Id : E; V : B := True);
   procedure Set_Is_Unsigned_Type                (Id : E; V : B := True);
   procedure Set_Is_VMS_Exception                (Id : E; V : B := True);
   procedure Set_Is_Valued_Procedure             (Id : E; V : B := True);
   procedure Set_Is_Visible_Formal               (Id : E; V : B := True);
   procedure Set_Is_Visible_Lib_Unit             (Id : E; V : B := True);
   procedure Set_Is_Volatile                     (Id : E; V : B := True);
   procedure Set_Itype_Printed                   (Id : E; V : B := True);
   procedure Set_Kill_Elaboration_Checks         (Id : E; V : B := True);
   procedure Set_Kill_Range_Checks               (Id : E; V : B := True);
   procedure Set_Known_To_Have_Preelab_Init      (Id : E; V : B := True);
   procedure Set_Last_Assignment                 (Id : E; V : N);
   procedure Set_Last_Entity                     (Id : E; V : E);
   procedure Set_Limited_View                    (Id : E; V : E);
   procedure Set_Linker_Section_Pragma           (Id : E; V : N);
   procedure Set_Lit_Indexes                     (Id : E; V : E);
   procedure Set_Lit_Strings                     (Id : E; V : E);
   procedure Set_Low_Bound_Tested                (Id : E; V : B := True);
   procedure Set_Machine_Radix_10                (Id : E; V : B := True);
   procedure Set_Master_Id                       (Id : E; V : E);
   procedure Set_Materialize_Entity              (Id : E; V : B := True);
   procedure Set_May_Inherit_Delayed_Rep_Aspects (Id : E; V : B := True);
   procedure Set_Mechanism                       (Id : E; V : M);
   procedure Set_Modulus                         (Id : E; V : U);
   procedure Set_Must_Be_On_Byte_Boundary        (Id : E; V : B := True);
   procedure Set_Must_Have_Preelab_Init          (Id : E; V : B := True);
   procedure Set_Needs_Debug_Info                (Id : E; V : B := True);
   procedure Set_Needs_No_Actuals                (Id : E; V : B := True);
   procedure Set_Never_Set_In_Source             (Id : E; V : B := True);
   procedure Set_Next_Inlined_Subprogram         (Id : E; V : E);
   procedure Set_No_Pool_Assigned                (Id : E; V : B := True);
   procedure Set_No_Return                       (Id : E; V : B := True);
   procedure Set_No_Strict_Aliasing              (Id : E; V : B := True);
   procedure Set_Non_Binary_Modulus              (Id : E; V : B := True);
   procedure Set_Non_Limited_View                (Id : E; V : E);
   procedure Set_Nonzero_Is_True                 (Id : E; V : B := True);
   procedure Set_Normalized_First_Bit            (Id : E; V : U);
   procedure Set_Normalized_Position             (Id : E; V : U);
   procedure Set_Normalized_Position_Max         (Id : E; V : U);
   procedure Set_OK_To_Rename                    (Id : E; V : B := True);
   procedure Set_OK_To_Reorder_Components        (Id : E; V : B := True);
   procedure Set_Optimize_Alignment_Space        (Id : E; V : B := True);
   procedure Set_Optimize_Alignment_Time         (Id : E; V : B := True);
   procedure Set_Original_Access_Type            (Id : E; V : E);
   procedure Set_Original_Array_Type             (Id : E; V : E);
   procedure Set_Original_Record_Component       (Id : E; V : E);
   procedure Set_Overlays_Constant               (Id : E; V : B := True);
   procedure Set_Overridden_Operation            (Id : E; V : E);
   procedure Set_PPC_Wrapper                     (Id : E; V : E);
   procedure Set_Package_Instantiation           (Id : E; V : N);
   procedure Set_Packed_Array_Type               (Id : E; V : E);
   procedure Set_Parent_Subtype                  (Id : E; V : E);
   procedure Set_Part_Of_Constituents            (Id : E; V : L);
   procedure Set_Postcondition_Proc              (Id : E; V : E);
   procedure Set_Prival                          (Id : E; V : E);
   procedure Set_Prival_Link                     (Id : E; V : E);
   procedure Set_Private_Dependents              (Id : E; V : L);
   procedure Set_Private_View                    (Id : E; V : N);
   procedure Set_Protected_Body_Subprogram       (Id : E; V : E);
   procedure Set_Protected_Formal                (Id : E; V : E);
   procedure Set_Protection_Object               (Id : E; V : E);
   procedure Set_RM_Size                         (Id : E; V : U);
   procedure Set_Reachable                       (Id : E; V : B := True);
   procedure Set_Referenced                      (Id : E; V : B := True);
   procedure Set_Referenced_As_LHS               (Id : E; V : B := True);
   procedure Set_Referenced_As_Out_Parameter     (Id : E; V : B := True);
   procedure Set_Refinement_Constituents         (Id : E; V : L);
   procedure Set_Register_Exception_Call         (Id : E; V : N);
   procedure Set_Related_Array_Object            (Id : E; V : E);
   procedure Set_Related_Expression              (Id : E; V : N);
   procedure Set_Related_Instance                (Id : E; V : E);
   procedure Set_Related_Type                    (Id : E; V : E);
   procedure Set_Renamed_Entity                  (Id : E; V : N);
   procedure Set_Renamed_In_Spec                 (Id : E; V : B := True);
   procedure Set_Renamed_Object                  (Id : E; V : N);
   procedure Set_Renaming_Map                    (Id : E; V : U);
   procedure Set_Requires_Overriding             (Id : E; V : B := True);
   procedure Set_Return_Applies_To               (Id : E; V : N);
   procedure Set_Return_Present                  (Id : E; V : B := True);
   procedure Set_Returns_By_Ref                  (Id : E; V : B := True);
   procedure Set_Reverse_Bit_Order               (Id : E; V : B := True);
   procedure Set_Reverse_Storage_Order           (Id : E; V : B := True);
   procedure Set_Scalar_Range                    (Id : E; V : N);
   procedure Set_Scale_Value                     (Id : E; V : U);
   procedure Set_Scope_Depth_Value               (Id : E; V : U);
   procedure Set_Sec_Stack_Needed_For_Return     (Id : E; V : B := True);
   procedure Set_Barrier_Service_Function        (Id : E; V : E);
   procedure Set_Shadow_Entities                 (Id : E; V : S);
   procedure Set_Shared_Var_Procs_Instance       (Id : E; V : E);
   procedure Set_Size_Check_Code                 (Id : E; V : N);
   procedure Set_Size_Depends_On_Discriminant    (Id : E; V : B := True);
   procedure Set_Size_Known_At_Compile_Time      (Id : E; V : B := True);
   procedure Set_Small_Value                     (Id : E; V : R);
   procedure Set_SPARK_Aux_Pragma                (Id : E; V : N);
   procedure Set_SPARK_Aux_Pragma_Inherited      (Id : E; V : B := True);
   procedure Set_SPARK_Pragma                    (Id : E; V : N);
   procedure Set_SPARK_Pragma_Inherited          (Id : E; V : B := True);
   procedure Set_Spec_Entity                     (Id : E; V : E);
   procedure Set_Static_Elaboration_Desired      (Id : E; V : B);
   procedure Set_Static_Initialization           (Id : E; V : N);
   procedure Set_Static_Predicate                (Id : E; V : S);
   procedure Set_Status_Flag_Or_Transient_Decl   (Id : E; V : E);
   procedure Set_Storage_Size_Variable           (Id : E; V : E);
   procedure Set_Stored_Constraint               (Id : E; V : L);
   procedure Set_Strict_Alignment                (Id : E; V : B := True);
   procedure Set_String_Literal_Length           (Id : E; V : U);
   procedure Set_String_Literal_Low_Bound        (Id : E; V : N);
   procedure Set_Subprograms_For_Type            (Id : E; V : E);
   procedure Set_Suppress_Elaboration_Warnings   (Id : E; V : B := True);
   procedure Set_Suppress_Initialization         (Id : E; V : B := True);
   procedure Set_Suppress_Style_Checks           (Id : E; V : B := True);
   procedure Set_Suppress_Value_Tracking_On_Call (Id : E; V : B := True);
   procedure Set_Task_Body_Procedure             (Id : E; V : N);
   procedure Set_Thunk_Entity                    (Id : E; V : E);
   procedure Set_Treat_As_Volatile               (Id : E; V : B := True);
   procedure Set_Underlying_Full_View            (Id : E; V : E);
   procedure Set_Underlying_Record_View          (Id : E; V : E);
   procedure Set_Universal_Aliasing              (Id : E; V : B := True);
   procedure Set_Unset_Reference                 (Id : E; V : N);
   procedure Set_Used_As_Generic_Actual          (Id : E; V : B := True);
   procedure Set_Uses_Lock_Free                  (Id : E; V : B := True);
   procedure Set_Uses_Sec_Stack                  (Id : E; V : B := True);
   procedure Set_Warnings_Off                    (Id : E; V : B := True);
   procedure Set_Warnings_Off_Used               (Id : E; V : B := True);
   procedure Set_Warnings_Off_Used_Unmodified    (Id : E; V : B := True);
   procedure Set_Warnings_Off_Used_Unreferenced  (Id : E; V : B := True);
   procedure Set_Was_Hidden                      (Id : E; V : B := True);
   procedure Set_Wrapped_Entity                  (Id : E; V : E);

   ---------------------------------------------------
   -- Access to Subprograms in Subprograms_For_Type --
   ---------------------------------------------------

   function Invariant_Procedure                 (Id : E) return N;
   function Predicate_Function                  (Id : E) return N;
   function Predicate_Function_M                (Id : E) return N;

   procedure Set_Invariant_Procedure            (Id : E; V : E);
   procedure Set_Predicate_Function             (Id : E; V : E);
   procedure Set_Predicate_Function_M           (Id : E; V : E);

   -----------------------------------
   -- Field Initialization Routines --
   -----------------------------------

   --  These routines are overloadings of some of the above Set procedures
   --  where the argument is normally a Uint. The overloadings take an Int
   --  parameter instead, and appropriately convert it. There are also
   --  versions that implicitly initialize to the appropriate "not set"
   --  value. The not set (unknown) values are as follows:

   --    Alignment                 Uint_0
   --    Component_Size            Uint_0
   --    Component_Bit_Offset      No_Uint
   --    Digits_Value              Uint_0
   --    Esize                     Uint_0
   --    Normalized_First_Bit      No_Uint
   --    Normalized_Position       No_Uint
   --    Normalized_Position_Max   No_Uint
   --    RM_Size                   Uint_0

   --  It would be cleaner to use No_Uint in all these cases, but historically
   --  we chose to use Uint_0 at first, and the change over will take time ???
   --  This is particularly true for the RM_Size field, where a value of zero
   --  is legitimate and causes some kludges around the code.

   --  Contrary to the corresponding Set procedures above, these routines
   --  do NOT check the entity kind of their argument, instead they set the
   --  underlying Uint fields directly (this allows them to be used for
   --  entities whose Ekind has not been set yet).

   procedure Init_Alignment                (Id : E; V : Int);
   procedure Init_Component_Size           (Id : E; V : Int);
   procedure Init_Component_Bit_Offset     (Id : E; V : Int);
   procedure Init_Digits_Value             (Id : E; V : Int);
   procedure Init_Esize                    (Id : E; V : Int);
   procedure Init_Normalized_First_Bit     (Id : E; V : Int);
   procedure Init_Normalized_Position      (Id : E; V : Int);
   procedure Init_Normalized_Position_Max  (Id : E; V : Int);
   procedure Init_RM_Size                  (Id : E; V : Int);

   procedure Init_Alignment                (Id : E);
   procedure Init_Component_Size           (Id : E);
   procedure Init_Component_Bit_Offset     (Id : E);
   procedure Init_Digits_Value             (Id : E);
   procedure Init_Esize                    (Id : E);
   procedure Init_Normalized_First_Bit     (Id : E);
   procedure Init_Normalized_Position      (Id : E);
   procedure Init_Normalized_Position_Max  (Id : E);
   procedure Init_RM_Size                  (Id : E);

   procedure Init_Size_Align (Id : E);
   --  This procedure initializes both size fields and the alignment
   --  field to all be Unknown.

   procedure Init_Object_Size_Align (Id : E);
   --  Same as Init_Size_Align except RM_Size field (which is only for types)
   --  is unaffected.

   procedure Init_Size (Id : E; V : Int);
   --  Initialize both the Esize and RM_Size fields of E to V

   procedure Init_Component_Location (Id : E);
   --  Initializes all fields describing the location of a component
   --  (Normalized_Position, Component_Bit_Offset, Normalized_First_Bit,
   --  Normalized_Position_Max, Esize) to all be Unknown.

   ---------------
   -- Iterators --
   ---------------

   --  The call to Next_xxx (obj) is equivalent to obj := Next_xxx (obj)
   --  We define the set of Proc_Next_xxx routines simply for the purposes
   --  of inlining them without necessarily inlining the function.

   procedure Proc_Next_Component                 (N : in out Node_Id);
   procedure Proc_Next_Component_Or_Discriminant (N : in out Node_Id);
   procedure Proc_Next_Discriminant              (N : in out Node_Id);
   procedure Proc_Next_Formal                    (N : in out Node_Id);
   procedure Proc_Next_Formal_With_Extras        (N : in out Node_Id);
   procedure Proc_Next_Index                     (N : in out Node_Id);
   procedure Proc_Next_Inlined_Subprogram        (N : in out Node_Id);
   procedure Proc_Next_Literal                   (N : in out Node_Id);
   procedure Proc_Next_Stored_Discriminant       (N : in out Node_Id);

   pragma Inline (Proc_Next_Component);
   pragma Inline (Proc_Next_Component_Or_Discriminant);
   pragma Inline (Proc_Next_Discriminant);
   pragma Inline (Proc_Next_Formal);
   pragma Inline (Proc_Next_Formal_With_Extras);
   pragma Inline (Proc_Next_Index);
   pragma Inline (Proc_Next_Inlined_Subprogram);
   pragma Inline (Proc_Next_Literal);
   pragma Inline (Proc_Next_Stored_Discriminant);

   procedure Next_Component                 (N : in out Node_Id)
     renames Proc_Next_Component;

   procedure Next_Component_Or_Discriminant (N : in out Node_Id)
     renames Proc_Next_Component_Or_Discriminant;

   procedure Next_Discriminant              (N : in out Node_Id)
     renames Proc_Next_Discriminant;

   procedure Next_Formal                    (N : in out Node_Id)
     renames Proc_Next_Formal;

   procedure Next_Formal_With_Extras        (N : in out Node_Id)
     renames Proc_Next_Formal_With_Extras;

   procedure Next_Index                     (N : in out Node_Id)
     renames Proc_Next_Index;

   procedure Next_Inlined_Subprogram        (N : in out Node_Id)
     renames Proc_Next_Inlined_Subprogram;

   procedure Next_Literal                   (N : in out Node_Id)
     renames Proc_Next_Literal;

   procedure Next_Stored_Discriminant       (N : in out Node_Id)
     renames Proc_Next_Stored_Discriminant;

   ---------------------------
   -- Testing Warning Flags --
   ---------------------------

   --  These routines are to be used rather than testing flags Warnings_Off,
   --  Has_Pragma_Unmodified, Has_Pragma_Unreferenced. They deal with setting
   --  the flags Warnings_Off_Used[_Unmodified|Unreferenced] for later access.

   function Has_Warnings_Off (E : Entity_Id) return Boolean;
   --  If Warnings_Off is set on E, then returns True and also sets the flag
   --  Warnings_Off_Used on E. If Warnings_Off is not set on E, returns False
   --  and has no side effect.

   function Has_Unmodified (E : Entity_Id) return Boolean;
   --  If flag Has_Pragma_Unmodified is set on E, returns True with no side
   --  effects. Otherwise if Warnings_Off is set on E, returns True and also
   --  sets the flag Warnings_Off_Used_Unmodified on E. If neither of the flags
   --  Warnings_Off nor Has_Pragma_Unmodified is set, returns False with no
   --  side effects.

   function Has_Unreferenced (E : Entity_Id) return Boolean;
   --  If flag Has_Pragma_Unreferenced is set on E, returns True with no side
   --  effects. Otherwise if Warnings_Off is set on E, returns True and also
   --  sets the flag Warnings_Off_Used_Unreferenced on E. If neither of the
   --  flags Warnings_Off nor Has_Pragma_Unreferenced is set, returns False
   --  with no side effects.

   ----------------------------------------------
   -- Subprograms for Accessing Rep Item Chain --
   ----------------------------------------------

   --  The First_Rep_Item field of every entity points to a linked list (linked
   --  through Next_Rep_Item) of representation pragmas, attribute definition
   --  clauses, representation clauses, and aspect specifications that apply to
   --  the item. Note that in the case of types, it is assumed that any such
   --  rep items for a base type also apply to all subtypes. This is achieved
   --  by having the chain for subtypes link onto the chain for the base type,
   --  so that new entries for the subtype are added at the start of the chain.
   --
   --  Note: aspect specification nodes are linked only when evaluation of the
   --  expression is deferred to the freeze point. For further details see
   --  Sem_Ch13.Analyze_Aspect_Specifications.

   function Get_Attribute_Definition_Clause
     (E  : Entity_Id;
      Id : Attribute_Id) return Node_Id;
   --  Searches the Rep_Item chain for a given entity E, for an instance of an
   --  attribute definition clause with the given attribute Id. If found, the
   --  value returned is the N_Attribute_Definition_Clause node, otherwise
   --  Empty is returned.

   function Get_Pragma (E : Entity_Id; Id : Pragma_Id) return Node_Id;
   --  Searches the Rep_Item chain of entity E, for an instance of a pragma
   --  with the given pragma Id. If found, the value returned is the N_Pragma
   --  node, otherwise Empty is returned. The following contract pragmas that
   --  appear in N_Contract nodes are also handled by this routine:
   --    Abstract_State
   --    Async_Readers
   --    Async_Writers
   --    Contract_Cases
   --    Depends
   --    Effective_Reads
   --    Effective_Writes
   --    Global
   --    Initial_Condition
   --    Initializes
   --    Part_Of
   --    Precondition
   --    Postcondition
   --    Refined_Depends
   --    Refined_Global
   --    Refined_Post
   --    Refined_State
   --    Test_Case

   function Get_Record_Representation_Clause (E : Entity_Id) return Node_Id;
   --  Searches the Rep_Item chain for a given entity E, for a record
   --  representation clause, and if found, returns it. Returns Empty
   --  if no such clause is found.

   function Present_In_Rep_Item (E : Entity_Id; N : Node_Id) return Boolean;
   --  Return True if N is present in the Rep_Item chain for a given entity E

   procedure Record_Rep_Item (E : Entity_Id; N : Node_Id);
   --  N is the node for a representation pragma, representation clause, an
   --  attribute definition clause, or an aspect specification that applies to
   --  entity E. This procedure links the node N onto the Rep_Item chain for
   --  entity E. Note that it is an error to call this procedure with E being
   --  overloadable, and N being a pragma that applies to multiple overloadable
   --  entities (Convention, Interface, Inline, Inline_Always, Import, Export,
   --  External). This is not allowed even in the case where the entity is not
   --  overloaded, since we can't rely on it being present in the overloaded
   --  case, it is not useful to have it present in the non-overloaded case.

   -------------------------------
   -- Miscellaneous Subprograms --
   -------------------------------

   procedure Append_Entity (Id : Entity_Id; V : Entity_Id);
   --  Add an entity to the list of entities declared in the scope V

   function Get_Full_View (T : Entity_Id) return Entity_Id;
   --  If T is an incomplete type and the full declaration has been seen, or
   --  is the name of a class_wide type whose root is incomplete, return the
   --  corresponding full declaration, else return T itself.

   function Is_Entity_Name (N : Node_Id) return Boolean;
   --  Test if the node N is the name of an entity (i.e. is an identifier,
   --  expanded name, or an attribute reference that returns an entity).

   function Next_Index (Id : Node_Id) return Node_Id;
   --  Given an index from a previous call to First_Index or Next_Index,
   --  returns a node representing the occurrence of the next index subtype,
   --  or Empty if there are no more index subtypes.

   function Scope_Depth (Id : Entity_Id) return Uint;
   --  Returns the scope depth value of the Id, unless the Id is a record
   --  type, in which case it returns the scope depth of the record scope.

   function Subtype_Kind (K : Entity_Kind) return Entity_Kind;
   --  Given an entity_kind K this function returns the entity_kind
   --  corresponding to subtype kind of the type represented by K. For
   --  example if K is E_Signed_Integer_Type then E_Signed_Integer_Subtype
   --  is returned. If K is already a subtype kind it itself is returned. An
   --  internal error is generated if no such correspondence exists for K.

   ----------------------------------
   -- Debugging Output Subprograms --
   ----------------------------------

   procedure Write_Entity_Flags (Id : Entity_Id; Prefix : String);
   --  Writes a series of entries giving a line for each flag that is
   --  set to True. Each line is prefixed by the given string

   procedure Write_Entity_Info (Id : Entity_Id; Prefix : String);
   --  A debugging procedure to write out information about an entity

   procedure Write_Field6_Name  (Id : Entity_Id);
   procedure Write_Field7_Name  (Id : Entity_Id);
   procedure Write_Field8_Name  (Id : Entity_Id);
   procedure Write_Field9_Name  (Id : Entity_Id);
   procedure Write_Field10_Name (Id : Entity_Id);
   procedure Write_Field11_Name (Id : Entity_Id);
   procedure Write_Field12_Name (Id : Entity_Id);
   procedure Write_Field13_Name (Id : Entity_Id);
   procedure Write_Field14_Name (Id : Entity_Id);
   procedure Write_Field15_Name (Id : Entity_Id);
   procedure Write_Field16_Name (Id : Entity_Id);
   procedure Write_Field17_Name (Id : Entity_Id);
   procedure Write_Field18_Name (Id : Entity_Id);
   procedure Write_Field19_Name (Id : Entity_Id);
   procedure Write_Field20_Name (Id : Entity_Id);
   procedure Write_Field21_Name (Id : Entity_Id);
   procedure Write_Field22_Name (Id : Entity_Id);
   procedure Write_Field23_Name (Id : Entity_Id);
   procedure Write_Field24_Name (Id : Entity_Id);
   procedure Write_Field25_Name (Id : Entity_Id);
   procedure Write_Field26_Name (Id : Entity_Id);
   procedure Write_Field27_Name (Id : Entity_Id);
   procedure Write_Field28_Name (Id : Entity_Id);
   procedure Write_Field29_Name (Id : Entity_Id);
   procedure Write_Field30_Name (Id : Entity_Id);
   procedure Write_Field31_Name (Id : Entity_Id);
   procedure Write_Field32_Name (Id : Entity_Id);
   procedure Write_Field33_Name (Id : Entity_Id);
   procedure Write_Field34_Name (Id : Entity_Id);
   procedure Write_Field35_Name (Id : Entity_Id);
   --  These routines are used in Treepr to output a nice symbolic name for
   --  the given field, depending on the Ekind. No blanks or end of lines are
   --  output, just the characters of the field name.

   --------------------
   -- Inline Pragmas --
   --------------------

   --  Note that these inline pragmas are referenced by the XEINFO utility
   --  program in preparing the corresponding C header, and only those
   --  subprograms meeting the requirements documented in the section on
   --  XEINFO may be referenced in this section.

   pragma Inline (Abstract_States);
   pragma Inline (Accept_Address);
   pragma Inline (Access_Disp_Table);
   pragma Inline (Action_Body_Subprogram);
   pragma Inline (Actual_Subtype);
   pragma Inline (Address_Taken);
   pragma Inline (Alias);
   pragma Inline (Alignment);
   pragma Inline (Associated_Formal_Package);
   pragma Inline (Associated_Node_For_Itype);
   pragma Inline (Associated_Storage_Pool);
   pragma Inline (Atomic_Formal);
   pragma Inline (Atomic_Object);
   pragma Inline (Barrier_Function);
   pragma Inline (Block_Node);
   pragma Inline (Body_Entity);
   pragma Inline (Body_Needed_For_SAL);
   pragma Inline (Body_References);
   pragma Inline (CR_Discriminant);
   pragma Inline (C_Pass_By_Copy);
   pragma Inline (Can_Never_Be_Null);
   pragma Inline (Can_Use_Internal_Rep);
   pragma Inline (Checks_May_Be_Suppressed);
   pragma Inline (Class_Wide_Type);
   pragma Inline (Cloned_Subtype);
   pragma Inline (Component_Bit_Offset);
   pragma Inline (Component_Clause);
   pragma Inline (Component_Size);
   pragma Inline (Component_Type);
   pragma Inline (Contract);
   pragma Inline (Corresponding_Action);
   pragma Inline (Corresponding_Concurrent_Type);
   pragma Inline (Corresponding_Discriminant);
   pragma Inline (Corresponding_Equality);
   pragma Inline (Corresponding_Protected_Entry);
   pragma Inline (Corresponding_Record_Type);
   pragma Inline (Corresponding_Remote_Type);
   pragma Inline (Current_Use_Clause);
   pragma Inline (Current_Value);
   pragma Inline (DTC_Entity);
   pragma Inline (DT_Entry_Count);
   pragma Inline (DT_Offset_To_Top_Func);
   pragma Inline (DT_Position);
   pragma Inline (Debug_Info_Off);
   pragma Inline (Debug_Renaming_Link);
   pragma Inline (Default_Aspect_Component_Value);
   pragma Inline (Default_Aspect_Value);
   pragma Inline (Default_Expr_Function);
   pragma Inline (Default_Expressions_Processed);
   pragma Inline (Default_Value);
   pragma Inline (Delay_Cleanups);
   pragma Inline (Delay_Subprogram_Descriptors);
   pragma Inline (Delta_Value);
   pragma Inline (Dependent_Instances);
   pragma Inline (Depends_On_Private);
   pragma Inline (Digits_Value);
   pragma Inline (Direct_Primitive_Operations);
   pragma Inline (Directly_Designated_Type);
   pragma Inline (Discard_Names);
   pragma Inline (Discriminal);
   pragma Inline (Discriminal_Link);
   pragma Inline (Discriminant_Checking_Func);
   pragma Inline (Discriminant_Constraint);
   pragma Inline (Discriminant_Default_Value);
   pragma Inline (Discriminant_Number);
   pragma Inline (Dispatch_Table_Wrappers);
   pragma Inline (Elaborate_Body_Desirable);
   pragma Inline (Elaboration_Entity);
   pragma Inline (Elaboration_Entity_Required);
   pragma Inline (Encapsulating_State);
   pragma Inline (Enclosing_Scope);
   pragma Inline (Ensure);
   pragma Inline (Entry_Accepted);
   pragma Inline (Entry_Cancel_Parameter);
   pragma Inline (Entry_Component);
   pragma Inline (Entry_Formal);
   pragma Inline (Entry_Index_Constant);
   pragma Inline (Entry_Index_Type);
   pragma Inline (Entry_Parameters_Type);
   pragma Inline (Enum_Pos_To_Rep);
   pragma Inline (Enumeration_Pos);
   pragma Inline (Enumeration_Rep);
   pragma Inline (Enumeration_Rep_Expr);
   pragma Inline (Equivalent_Type);
   pragma Inline (Esize);
   pragma Inline (Exception_Code);
   pragma Inline (Extra_Accessibility);
   pragma Inline (Extra_Accessibility_Of_Result);
   pragma Inline (Extra_Constrained);
   pragma Inline (Extra_Formal);
   pragma Inline (Extra_Formals);
   pragma Inline (Finalization_Master);
   pragma Inline (Finalizer);
   pragma Inline (First_Entity);
   pragma Inline (First_Exit_Statement);
   pragma Inline (First_Index);
   pragma Inline (First_Literal);
   pragma Inline (First_Optional_Parameter);
   pragma Inline (First_Private_Entity);
   pragma Inline (First_Rep_Item);
   pragma Inline (Freeze_Node);
   pragma Inline (From_Limited_With);
   pragma Inline (Full_View);
   pragma Inline (Generic_Homonym);
   pragma Inline (Generic_Renamings);
   pragma Inline (Handler_Records);
   pragma Inline (Has_Aliased_Components);
   pragma Inline (Has_Alignment_Clause);
   pragma Inline (Has_All_Calls_Remote);
   pragma Inline (Has_Anonymous_Master);
   pragma Inline (Has_Atomic_Components);
   pragma Inline (Has_Biased_Representation);
   pragma Inline (Has_Completion);
   pragma Inline (Has_Completion_In_Body);
   pragma Inline (Has_Complex_Representation);
   pragma Inline (Has_Component_Size_Clause);
   pragma Inline (Has_Constrained_Partial_View);
   pragma Inline (Has_Contiguous_Rep);
   pragma Inline (Has_Controlled_Component);
   pragma Inline (Has_Controlling_Result);
   pragma Inline (Has_Convention_Pragma);
   pragma Inline (Has_Cyclic_Section);
   pragma Inline (Has_Default_Aspect);
   pragma Inline (Has_Delayed_Aspects);
   pragma Inline (Has_Delayed_Freeze);
   pragma Inline (Has_Delayed_Rep_Aspects);
   pragma Inline (Has_Discriminants);
   pragma Inline (Has_Dispatch_Table);
   pragma Inline (Has_Dynamic_Predicate_Aspect);
   pragma Inline (Has_Enumeration_Rep_Clause);
   pragma Inline (Has_Exit);
   pragma Inline (Has_External_Tag_Rep_Clause);
   pragma Inline (Has_Forward_Instantiation);
   pragma Inline (Has_Fully_Qualified_Name);
   pragma Inline (Has_Gigi_Rep_Item);
   pragma Inline (Has_Homonym);
   pragma Inline (Has_Implicit_Dereference);
   pragma Inline (Has_Independent_Components);
   pragma Inline (Has_Inheritable_Invariants);
   pragma Inline (Has_Initial_Value);
   pragma Inline (Has_Invariants);
   pragma Inline (Has_Loop_Entry_Attributes);
   pragma Inline (Has_Machine_Radix_Clause);
   pragma Inline (Has_Master_Entity);
   pragma Inline (Has_Missing_Return);
   pragma Inline (Has_Nested_Block_With_Handler);
   pragma Inline (Has_Non_Standard_Rep);
   pragma Inline (Has_Object_Size_Clause);
   pragma Inline (Has_Per_Object_Constraint);
   pragma Inline (Has_Postconditions);
   pragma Inline (Has_Pragma_Controlled);
   pragma Inline (Has_Pragma_Elaborate_Body);
   pragma Inline (Has_Pragma_Inline);
   pragma Inline (Has_Pragma_Inline_Always);
   pragma Inline (Has_Pragma_No_Inline);
   pragma Inline (Has_Pragma_Ordered);
   pragma Inline (Has_Pragma_Pack);
   pragma Inline (Has_Pragma_Preelab_Init);
   pragma Inline (Has_Pragma_Pure);
   pragma Inline (Has_Pragma_Pure_Function);
   pragma Inline (Has_Pragma_Thread_Local_Storage);
   pragma Inline (Has_Pragma_Unmodified);
   pragma Inline (Has_Pragma_Unreferenced);
   pragma Inline (Has_Pragma_Unreferenced_Objects);
   pragma Inline (Has_Predicates);
   pragma Inline (Has_Primitive_Operations);
   pragma Inline (Has_Private_Ancestor);
   pragma Inline (Has_Private_Declaration);
   pragma Inline (Has_Qualified_Name);
   pragma Inline (Has_RACW);
   pragma Inline (Has_Record_Rep_Clause);
   pragma Inline (Has_Recursive_Call);
   pragma Inline (Has_Size_Clause);
   pragma Inline (Has_Small_Clause);
   pragma Inline (Has_Specified_Layout);
   pragma Inline (Has_Specified_Stream_Input);
   pragma Inline (Has_Specified_Stream_Output);
   pragma Inline (Has_Specified_Stream_Read);
   pragma Inline (Has_Specified_Stream_Write);
   pragma Inline (Has_Static_Discriminants);
   pragma Inline (Has_Static_Predicate_Aspect);
   pragma Inline (Has_Storage_Size_Clause);
   pragma Inline (Has_Stream_Size_Clause);
   pragma Inline (Has_Task);
   pragma Inline (Has_Thunks);
   pragma Inline (Has_Unchecked_Union);
   pragma Inline (Has_Unknown_Discriminants);
   pragma Inline (Has_Up_Level_Access);
   pragma Inline (Has_Visible_Refinement);
   pragma Inline (Has_Volatile_Components);
   pragma Inline (Has_Xref_Entry);
   pragma Inline (Hiding_Loop_Variable);
   pragma Inline (Homonym);
   pragma Inline (In_Package_Body);
   pragma Inline (In_Private_Part);
   pragma Inline (In_Use);
   pragma Inline (Inner_Instances);
   pragma Inline (Interface_Alias);
   pragma Inline (Interface_Name);
   pragma Inline (Interfaces);
   pragma Inline (Is_AST_Entry);
   pragma Inline (Is_Abstract_Subprogram);
   pragma Inline (Is_Abstract_Type);
   pragma Inline (Is_Access_Constant);
   pragma Inline (Is_Access_Protected_Subprogram_Type);
   pragma Inline (Is_Access_Subprogram_Type);
   pragma Inline (Is_Access_Type);
   pragma Inline (Is_Action);
   pragma Inline (Is_Ada_2005_Only);
   pragma Inline (Is_Ada_2012_Only);
   pragma Inline (Is_Aggregate_Type);
   pragma Inline (Is_Aliased);
   pragma Inline (Is_Array_Type);
   pragma Inline (Is_Assignable);
   pragma Inline (Is_Asynchronous);
   pragma Inline (Is_Atomic);
   pragma Inline (Is_Atomic_Type);
   pragma Inline (Is_Bit_Packed_Array);
   pragma Inline (Is_CPP_Class);
   pragma Inline (Is_Called);
   pragma Inline (Is_Character_Type);
   pragma Inline (Is_Child_Unit);
   pragma Inline (Is_Class_Wide_Equivalent_Type);
   pragma Inline (Is_Class_Wide_Type);
   pragma Inline (Is_Compilation_Unit);
   pragma Inline (Is_Completely_Hidden);
   pragma Inline (Is_Composite_Type);
   pragma Inline (Is_Concurrent_Body);
   pragma Inline (Is_Concurrent_Record_Type);
   pragma Inline (Is_Concurrent_Type);
   pragma Inline (Is_Constr_Subt_For_UN_Aliased);
   pragma Inline (Is_Constr_Subt_For_U_Nominal);
   pragma Inline (Is_Constrained);
   pragma Inline (Is_Constructor);
   pragma Inline (Is_Controlled);
   pragma Inline (Is_Controlling_Formal);
   pragma Inline (Is_Decimal_Fixed_Point_Type);
   pragma Inline (Is_Descendent_Of_Address);
   pragma Inline (Is_Digits_Type);
   pragma Inline (Is_Discrete_Or_Fixed_Point_Type);
   pragma Inline (Is_Discrete_Type);
   pragma Inline (Is_Discrim_SO_Function);
   pragma Inline (Is_Dispatch_Table_Entity);
   pragma Inline (Is_Dispatching_Operation);
   pragma Inline (Is_Elementary_Type);
   pragma Inline (Is_Eliminated);
   pragma Inline (Is_Entry);
   pragma Inline (Is_Entry_Formal);
   pragma Inline (Is_Enumeration_Type);
   pragma Inline (Is_Exported);
   pragma Inline (Is_First_Subtype);
   pragma Inline (Is_Fixed_Point_Type);
   pragma Inline (Is_Floating_Point_Type);
   pragma Inline (Is_For_Access_Subtype);
   pragma Inline (Is_Formal);
   pragma Inline (Is_Formal_Object);
   pragma Inline (Is_Formal_Subprogram);
   pragma Inline (Is_Frozen);
   pragma Inline (Is_Generic_Actual_Type);
   pragma Inline (Is_Generic_Instance);
   pragma Inline (Is_Generic_Subprogram);
   pragma Inline (Is_Generic_Type);
   pragma Inline (Is_Generic_Unit);
   pragma Inline (Is_Hidden);
   pragma Inline (Is_Hidden_Open_Scope);
   pragma Inline (Is_Immediately_Visible);
   pragma Inline (Is_Implementation_Defined);
   pragma Inline (Is_Imported);
   pragma Inline (Is_Incomplete_Or_Private_Type);
   pragma Inline (Is_Incomplete_Type);
   pragma Inline (Is_Inlined);
   pragma Inline (Is_Instantiated);
   pragma Inline (Is_Integer_Type);
   pragma Inline (Is_Interface);
   pragma Inline (Is_Internal);
   pragma Inline (Is_Interrupt_Handler);
   pragma Inline (Is_Intrinsic_Subprogram);
   pragma Inline (Is_Invariant_Procedure);
   pragma Inline (Is_Itype);
   pragma Inline (Is_Known_Non_Null);
   pragma Inline (Is_Known_Null);
   pragma Inline (Is_Known_Valid);
   pragma Inline (Is_Limited_Composite);
   pragma Inline (Is_Limited_Interface);
   pragma Inline (Is_Limited_Record);
   pragma Inline (Is_Local_Anonymous_Access);
   pragma Inline (Is_Machine_Code_Subprogram);
   pragma Inline (Is_Modular_Integer_Type);
   pragma Inline (Is_Named_Number);
   pragma Inline (Is_Non_Static_Subtype);
   pragma Inline (Is_Null_Init_Proc);
   pragma Inline (Is_Numeric_Type);
   pragma Inline (Is_Object);
   pragma Inline (Is_Obsolescent);
   pragma Inline (Is_Only_Out_Parameter);
   pragma Inline (Is_Optional_Parameter);
   pragma Inline (Is_Ordinary_Fixed_Point_Type);
   pragma Inline (Is_Overloadable);
   pragma Inline (Is_Package_Body_Entity);
   pragma Inline (Is_Packed);
   pragma Inline (Is_Packed_Array_Type);
   pragma Inline (Is_Potentially_Use_Visible);
   pragma Inline (Is_Predicate_Function);
   pragma Inline (Is_Predicate_Function_M);
   pragma Inline (Is_Preelaborated);
   pragma Inline (Is_Primitive);
   pragma Inline (Is_Primitive_Wrapper);
   pragma Inline (Is_Private_Composite);
   pragma Inline (Is_Private_Descendant);
   pragma Inline (Is_Private_Primitive);
   pragma Inline (Is_Private_Type);
   pragma Inline (Is_Processed_Transient);
   pragma Inline (Is_Protected_Type);
   pragma Inline (Is_Public);
   pragma Inline (Is_Pure);
   pragma Inline (Is_Pure_Unit_Access_Type);
   pragma Inline (Is_RACW_Stub_Type);
   pragma Inline (Is_Raised);
   pragma Inline (Is_Real_Type);
   pragma Inline (Is_Record_Type);
   pragma Inline (Is_Remote_Call_Interface);
   pragma Inline (Is_Remote_Types);
   pragma Inline (Is_Renaming_Of_Object);
   pragma Inline (Is_Return_Object);
   pragma Inline (Is_Safe_To_Reevaluate);
   pragma Inline (Is_Scalar_Type);
   pragma Inline (Is_Shared_Passive);
   pragma Inline (Is_Signed_Integer_Type);
   pragma Inline (Is_Statically_Allocated);
   pragma Inline (Is_Subprogram);
   pragma Inline (Is_Tag);
   pragma Inline (Is_Tagged_Type);
   pragma Inline (Is_Task_Type);
   pragma Inline (Is_Thunk);
   pragma Inline (Is_Trivial_Subprogram);
   pragma Inline (Is_True_Constant);
   pragma Inline (Is_Type);
   pragma Inline (Is_Unchecked_Union);
   pragma Inline (Is_Underlying_Record_View);
   pragma Inline (Is_Unsigned_Type);
   pragma Inline (Is_VMS_Exception);
   pragma Inline (Is_Valued_Procedure);
   pragma Inline (Is_Visible_Formal);
   pragma Inline (Is_Visible_Lib_Unit);
   pragma Inline (Itype_Printed);
   pragma Inline (Kill_Elaboration_Checks);
   pragma Inline (Kill_Range_Checks);
   pragma Inline (Known_To_Have_Preelab_Init);
   pragma Inline (Last_Assignment);
   pragma Inline (Last_Entity);
   pragma Inline (Limited_View);
   pragma Inline (Linker_Section_Pragma);
   pragma Inline (Lit_Indexes);
   pragma Inline (Lit_Strings);
   pragma Inline (Low_Bound_Tested);
   pragma Inline (Machine_Radix_10);
   pragma Inline (Master_Id);
   pragma Inline (Materialize_Entity);
   pragma Inline (May_Inherit_Delayed_Rep_Aspects);
   pragma Inline (Mechanism);
   pragma Inline (Modulus);
   pragma Inline (Must_Be_On_Byte_Boundary);
   pragma Inline (Must_Have_Preelab_Init);
   pragma Inline (Needs_Debug_Info);
   pragma Inline (Needs_No_Actuals);
   pragma Inline (Never_Set_In_Source);
   pragma Inline (Next_Index);
   pragma Inline (Next_Inlined_Subprogram);
   pragma Inline (Next_Literal);
   pragma Inline (No_Pool_Assigned);
   pragma Inline (No_Return);
   pragma Inline (No_Strict_Aliasing);
   pragma Inline (Non_Binary_Modulus);
   pragma Inline (Non_Limited_View);
   pragma Inline (Nonzero_Is_True);
   pragma Inline (Normalized_First_Bit);
   pragma Inline (Normalized_Position);
   pragma Inline (Normalized_Position_Max);
   pragma Inline (OK_To_Rename);
   pragma Inline (OK_To_Reorder_Components);
   pragma Inline (Optimize_Alignment_Space);
   pragma Inline (Optimize_Alignment_Time);
   pragma Inline (Original_Access_Type);
   pragma Inline (Original_Array_Type);
   pragma Inline (Original_Record_Component);
   pragma Inline (Overlays_Constant);
   pragma Inline (Overridden_Operation);
   pragma Inline (PPC_Wrapper);
   pragma Inline (Package_Instantiation);
   pragma Inline (Packed_Array_Type);
   pragma Inline (Parameter_Mode);
   pragma Inline (Parent_Subtype);
   pragma Inline (Part_Of_Constituents);
   pragma Inline (Postcondition_Proc);
   pragma Inline (Prival);
   pragma Inline (Prival_Link);
   pragma Inline (Private_Dependents);
   pragma Inline (Private_View);
   pragma Inline (Protected_Body_Subprogram);
   pragma Inline (Protected_Formal);
   pragma Inline (Protection_Object);
   pragma Inline (RM_Size);
   pragma Inline (Reachable);
   pragma Inline (Referenced);
   pragma Inline (Referenced_As_LHS);
   pragma Inline (Referenced_As_Out_Parameter);
   pragma Inline (Refinement_Constituents);
   pragma Inline (Register_Exception_Call);
   pragma Inline (Related_Array_Object);
   pragma Inline (Related_Expression);
   pragma Inline (Related_Instance);
   pragma Inline (Related_Type);
   pragma Inline (Renamed_Entity);
   pragma Inline (Renamed_In_Spec);
   pragma Inline (Renamed_Object);
   pragma Inline (Renaming_Map);
   pragma Inline (Requires_Overriding);
   pragma Inline (Return_Applies_To);
   pragma Inline (Return_Present);
   pragma Inline (Returns_By_Ref);
   pragma Inline (Reverse_Bit_Order);
   pragma Inline (Reverse_Storage_Order);
   pragma Inline (Scalar_Range);
   pragma Inline (Scale_Value);
   pragma Inline (Scope_Depth_Value);
   pragma Inline (Sec_Stack_Needed_For_Return);
   pragma Inline (Barrier_Service_Function);
   pragma Inline (Shadow_Entities);
   pragma Inline (Shared_Var_Procs_Instance);
   pragma Inline (Size_Check_Code);
   pragma Inline (Size_Depends_On_Discriminant);
   pragma Inline (Size_Known_At_Compile_Time);
   pragma Inline (Small_Value);
   pragma Inline (SPARK_Aux_Pragma);
   pragma Inline (SPARK_Aux_Pragma_Inherited);
   pragma Inline (SPARK_Pragma);
   pragma Inline (SPARK_Pragma_Inherited);
   pragma Inline (Spec_Entity);
   pragma Inline (Static_Elaboration_Desired);
   pragma Inline (Static_Initialization);
   pragma Inline (Static_Predicate);
   pragma Inline (Status_Flag_Or_Transient_Decl);
   pragma Inline (Storage_Size_Variable);
   pragma Inline (Stored_Constraint);
   pragma Inline (Strict_Alignment);
   pragma Inline (String_Literal_Length);
   pragma Inline (String_Literal_Low_Bound);
   pragma Inline (Subprograms_For_Type);
   pragma Inline (Suppress_Elaboration_Warnings);
   pragma Inline (Suppress_Initialization);
   pragma Inline (Suppress_Style_Checks);
   pragma Inline (Suppress_Value_Tracking_On_Call);
   pragma Inline (Task_Body_Procedure);
   pragma Inline (Thunk_Entity);
   pragma Inline (Treat_As_Volatile);
   pragma Inline (Underlying_Full_View);
   pragma Inline (Underlying_Record_View);
   pragma Inline (Universal_Aliasing);
   pragma Inline (Unset_Reference);
   pragma Inline (Used_As_Generic_Actual);
   pragma Inline (Uses_Lock_Free);
   pragma Inline (Uses_Sec_Stack);
   pragma Inline (Warnings_Off);
   pragma Inline (Warnings_Off_Used);
   pragma Inline (Warnings_Off_Used_Unmodified);
   pragma Inline (Warnings_Off_Used_Unreferenced);
   pragma Inline (Was_Hidden);
   pragma Inline (Wrapped_Entity);

   pragma Inline (Init_Alignment);
   pragma Inline (Init_Component_Bit_Offset);
   pragma Inline (Init_Component_Size);
   pragma Inline (Init_Digits_Value);
   pragma Inline (Init_Esize);
   pragma Inline (Init_RM_Size);

   pragma Inline (Set_Abstract_States);
   pragma Inline (Set_Accept_Address);
   pragma Inline (Set_Access_Disp_Table);
   pragma Inline (Set_Actual_Subtype);
   pragma Inline (Set_Action_Body_Subprogram);
   pragma Inline (Set_Address_Taken);
   pragma Inline (Set_Alias);
   pragma Inline (Set_Alignment);
   pragma Inline (Set_Associated_Formal_Package);
   pragma Inline (Set_Associated_Node_For_Itype);
   pragma Inline (Set_Associated_Storage_Pool);
   pragma Inline (Set_Atomic_Formal);
   pragma Inline (Set_Atomic_Object);
   pragma Inline (Set_Barrier_Function);
   pragma Inline (Set_Block_Node);
   pragma Inline (Set_Body_Entity);
   pragma Inline (Set_Body_Needed_For_SAL);
   pragma Inline (Set_Body_References);
   pragma Inline (Set_CR_Discriminant);
   pragma Inline (Set_C_Pass_By_Copy);
   pragma Inline (Set_Can_Never_Be_Null);
   pragma Inline (Set_Can_Use_Internal_Rep);
   pragma Inline (Set_Checks_May_Be_Suppressed);
   pragma Inline (Set_Class_Wide_Type);
   pragma Inline (Set_Cloned_Subtype);
   pragma Inline (Set_Component_Bit_Offset);
   pragma Inline (Set_Component_Clause);
   pragma Inline (Set_Component_Size);
   pragma Inline (Set_Component_Type);
   pragma Inline (Set_Contract);
   pragma Inline (Set_Corresponding_Action);
   pragma Inline (Set_Corresponding_Concurrent_Type);
   pragma Inline (Set_Corresponding_Discriminant);
   pragma Inline (Set_Corresponding_Equality);
   pragma Inline (Set_Corresponding_Protected_Entry);
   pragma Inline (Set_Corresponding_Record_Type);
   pragma Inline (Set_Corresponding_Remote_Type);
   pragma Inline (Set_Current_Use_Clause);
   pragma Inline (Set_Current_Value);
   pragma Inline (Set_DTC_Entity);
   pragma Inline (Set_DT_Entry_Count);
   pragma Inline (Set_DT_Offset_To_Top_Func);
   pragma Inline (Set_DT_Position);
   pragma Inline (Set_Debug_Info_Off);
   pragma Inline (Set_Debug_Renaming_Link);
   pragma Inline (Set_Default_Aspect_Component_Value);
   pragma Inline (Set_Default_Aspect_Value);
   pragma Inline (Set_Default_Expr_Function);
   pragma Inline (Set_Default_Expressions_Processed);
   pragma Inline (Set_Default_Value);
   pragma Inline (Set_Delay_Cleanups);
   pragma Inline (Set_Delay_Subprogram_Descriptors);
   pragma Inline (Set_Delta_Value);
   pragma Inline (Set_Dependent_Instances);
   pragma Inline (Set_Depends_On_Private);
   pragma Inline (Set_Digits_Value);
   pragma Inline (Set_Direct_Primitive_Operations);
   pragma Inline (Set_Directly_Designated_Type);
   pragma Inline (Set_Discard_Names);
   pragma Inline (Set_Discriminal);
   pragma Inline (Set_Discriminal_Link);
   pragma Inline (Set_Discriminant_Checking_Func);
   pragma Inline (Set_Discriminant_Constraint);
   pragma Inline (Set_Discriminant_Default_Value);
   pragma Inline (Set_Discriminant_Number);
   pragma Inline (Set_Dispatch_Table_Wrappers);
   pragma Inline (Set_Elaborate_Body_Desirable);
   pragma Inline (Set_Elaboration_Entity);
   pragma Inline (Set_Elaboration_Entity_Required);
   pragma Inline (Set_Encapsulating_State);
   pragma Inline (Set_Enclosing_Scope);
   pragma Inline (Set_Ensure);
   pragma Inline (Set_Entry_Accepted);
   pragma Inline (Set_Entry_Cancel_Parameter);
   pragma Inline (Set_Entry_Component);
   pragma Inline (Set_Entry_Formal);
   pragma Inline (Set_Entry_Parameters_Type);
   pragma Inline (Set_Enum_Pos_To_Rep);
   pragma Inline (Set_Enumeration_Pos);
   pragma Inline (Set_Enumeration_Rep);
   pragma Inline (Set_Enumeration_Rep_Expr);
   pragma Inline (Set_Equivalent_Type);
   pragma Inline (Set_Esize);
   pragma Inline (Set_Exception_Code);
   pragma Inline (Set_Extra_Accessibility);
   pragma Inline (Set_Extra_Accessibility_Of_Result);
   pragma Inline (Set_Extra_Constrained);
   pragma Inline (Set_Extra_Formal);
   pragma Inline (Set_Extra_Formals);
   pragma Inline (Set_Finalization_Master);
   pragma Inline (Set_Finalizer);
   pragma Inline (Set_First_Entity);
   pragma Inline (Set_First_Exit_Statement);
   pragma Inline (Set_First_Index);
   pragma Inline (Set_First_Literal);
   pragma Inline (Set_First_Optional_Parameter);
   pragma Inline (Set_First_Private_Entity);
   pragma Inline (Set_First_Rep_Item);
   pragma Inline (Set_Freeze_Node);
   pragma Inline (Set_From_Limited_With);
   pragma Inline (Set_Full_View);
   pragma Inline (Set_Generic_Homonym);
   pragma Inline (Set_Generic_Renamings);
   pragma Inline (Set_Handler_Records);
   pragma Inline (Set_Has_Aliased_Components);
   pragma Inline (Set_Has_Alignment_Clause);
   pragma Inline (Set_Has_All_Calls_Remote);
   pragma Inline (Set_Has_Anonymous_Master);
   pragma Inline (Set_Has_Atomic_Components);
   pragma Inline (Set_Has_Biased_Representation);
   pragma Inline (Set_Has_Completion);
   pragma Inline (Set_Has_Completion_In_Body);
   pragma Inline (Set_Has_Complex_Representation);
   pragma Inline (Set_Has_Component_Size_Clause);
   pragma Inline (Set_Has_Constrained_Partial_View);
   pragma Inline (Set_Has_Contiguous_Rep);
   pragma Inline (Set_Has_Controlled_Component);
   pragma Inline (Set_Has_Controlling_Result);
   pragma Inline (Set_Has_Convention_Pragma);
   pragma Inline (Set_Has_Cyclic_Section);
   pragma Inline (Set_Has_Default_Aspect);
   pragma Inline (Set_Has_Delayed_Aspects);
   pragma Inline (Set_Has_Delayed_Freeze);
   pragma Inline (Set_Has_Delayed_Rep_Aspects);
   pragma Inline (Set_Has_Discriminants);
   pragma Inline (Set_Has_Dispatch_Table);
   pragma Inline (Set_Has_Dynamic_Predicate_Aspect);
   pragma Inline (Set_Has_Enumeration_Rep_Clause);
   pragma Inline (Set_Has_Exit);
   pragma Inline (Set_Has_External_Tag_Rep_Clause);
   pragma Inline (Set_Has_Forward_Instantiation);
   pragma Inline (Set_Has_Fully_Qualified_Name);
   pragma Inline (Set_Has_Gigi_Rep_Item);
   pragma Inline (Set_Has_Homonym);
   pragma Inline (Set_Has_Implicit_Dereference);
   pragma Inline (Set_Has_Independent_Components);
   pragma Inline (Set_Has_Inheritable_Invariants);
   pragma Inline (Set_Has_Initial_Value);
   pragma Inline (Set_Has_Invariants);
   pragma Inline (Set_Has_Loop_Entry_Attributes);
   pragma Inline (Set_Has_Machine_Radix_Clause);
   pragma Inline (Set_Has_Master_Entity);
   pragma Inline (Set_Has_Missing_Return);
   pragma Inline (Set_Has_Nested_Block_With_Handler);
   pragma Inline (Set_Has_Non_Standard_Rep);
   pragma Inline (Set_Has_Object_Size_Clause);
   pragma Inline (Set_Has_Per_Object_Constraint);
   pragma Inline (Set_Has_Postconditions);
   pragma Inline (Set_Has_Pragma_Controlled);
   pragma Inline (Set_Has_Pragma_Elaborate_Body);
   pragma Inline (Set_Has_Pragma_Inline);
   pragma Inline (Set_Has_Pragma_Inline_Always);
   pragma Inline (Set_Has_Pragma_No_Inline);
   pragma Inline (Set_Has_Pragma_Ordered);
   pragma Inline (Set_Has_Pragma_Pack);
   pragma Inline (Set_Has_Pragma_Preelab_Init);
   pragma Inline (Set_Has_Pragma_Pure);
   pragma Inline (Set_Has_Pragma_Pure_Function);
   pragma Inline (Set_Has_Pragma_Thread_Local_Storage);
   pragma Inline (Set_Has_Pragma_Unmodified);
   pragma Inline (Set_Has_Pragma_Unreferenced);
   pragma Inline (Set_Has_Pragma_Unreferenced_Objects);
   pragma Inline (Set_Has_Predicates);
   pragma Inline (Set_Has_Primitive_Operations);
   pragma Inline (Set_Has_Private_Ancestor);
   pragma Inline (Set_Has_Private_Declaration);
   pragma Inline (Set_Has_Qualified_Name);
   pragma Inline (Set_Has_RACW);
   pragma Inline (Set_Has_Record_Rep_Clause);
   pragma Inline (Set_Has_Recursive_Call);
   pragma Inline (Set_Has_Size_Clause);
   pragma Inline (Set_Has_Small_Clause);
   pragma Inline (Set_Has_Specified_Layout);
   pragma Inline (Set_Has_Specified_Stream_Input);
   pragma Inline (Set_Has_Specified_Stream_Output);
   pragma Inline (Set_Has_Specified_Stream_Read);
   pragma Inline (Set_Has_Specified_Stream_Write);
   pragma Inline (Set_Has_Static_Discriminants);
   pragma Inline (Set_Has_Static_Predicate_Aspect);
   pragma Inline (Set_Has_Storage_Size_Clause);
   pragma Inline (Set_Has_Stream_Size_Clause);
   pragma Inline (Set_Has_Task);
   pragma Inline (Set_Has_Thunks);
   pragma Inline (Set_Has_Unchecked_Union);
   pragma Inline (Set_Has_Unknown_Discriminants);
   pragma Inline (Set_Has_Up_Level_Access);
   pragma Inline (Set_Has_Visible_Refinement);
   pragma Inline (Set_Has_Volatile_Components);
   pragma Inline (Set_Has_Xref_Entry);
   pragma Inline (Set_Hiding_Loop_Variable);
   pragma Inline (Set_Homonym);
   pragma Inline (Set_In_Package_Body);
   pragma Inline (Set_In_Private_Part);
   pragma Inline (Set_In_Use);
   pragma Inline (Set_Inner_Instances);
   pragma Inline (Set_Interface_Alias);
   pragma Inline (Set_Interface_Name);
   pragma Inline (Set_Interfaces);
   pragma Inline (Set_Is_AST_Entry);
   pragma Inline (Set_Is_Abstract_Subprogram);
   pragma Inline (Set_Is_Abstract_Type);
   pragma Inline (Set_Is_Access_Constant);
   pragma Inline (Set_Is_Ada_2005_Only);
   pragma Inline (Set_Is_Ada_2012_Only);
   pragma Inline (Set_Is_Aliased);
   pragma Inline (Set_Is_Asynchronous);
   pragma Inline (Set_Is_Atomic);
   pragma Inline (Set_Is_Bit_Packed_Array);
   pragma Inline (Set_Is_CPP_Class);
   pragma Inline (Set_Is_Called);
   pragma Inline (Set_Is_Character_Type);
   pragma Inline (Set_Is_Child_Unit);
   pragma Inline (Set_Is_Class_Wide_Equivalent_Type);
   pragma Inline (Set_Is_Compilation_Unit);
   pragma Inline (Set_Is_Completely_Hidden);
   pragma Inline (Set_Is_Concurrent_Record_Type);
   pragma Inline (Set_Is_Constr_Subt_For_UN_Aliased);
   pragma Inline (Set_Is_Constr_Subt_For_U_Nominal);
   pragma Inline (Set_Is_Constrained);
   pragma Inline (Set_Is_Constructor);
   pragma Inline (Set_Is_Controlled);
   pragma Inline (Set_Is_Controlling_Formal);
   pragma Inline (Set_Is_Descendent_Of_Address);
   pragma Inline (Set_Is_Discrim_SO_Function);
   pragma Inline (Set_Is_Dispatch_Table_Entity);
   pragma Inline (Set_Is_Dispatching_Operation);
   pragma Inline (Set_Is_Eliminated);
   pragma Inline (Set_Is_Entry_Formal);
   pragma Inline (Set_Is_Exported);
   pragma Inline (Set_Is_First_Subtype);
   pragma Inline (Set_Is_For_Access_Subtype);
   pragma Inline (Set_Is_Formal_Subprogram);
   pragma Inline (Set_Is_Frozen);
   pragma Inline (Set_Is_Generic_Actual_Type);
   pragma Inline (Set_Is_Generic_Instance);
   pragma Inline (Set_Is_Generic_Type);
   pragma Inline (Set_Is_Hidden);
   pragma Inline (Set_Is_Hidden_Open_Scope);
   pragma Inline (Set_Is_Immediately_Visible);
   pragma Inline (Set_Is_Implementation_Defined);
   pragma Inline (Set_Is_Imported);
   pragma Inline (Set_Is_Inlined);
   pragma Inline (Set_Is_Instantiated);
   pragma Inline (Set_Is_Interface);
   pragma Inline (Set_Is_Internal);
   pragma Inline (Set_Is_Interrupt_Handler);
   pragma Inline (Set_Is_Intrinsic_Subprogram);
   pragma Inline (Set_Is_Invariant_Procedure);
   pragma Inline (Set_Is_Itype);
   pragma Inline (Set_Is_Known_Non_Null);
   pragma Inline (Set_Is_Known_Null);
   pragma Inline (Set_Is_Known_Valid);
   pragma Inline (Set_Is_Limited_Composite);
   pragma Inline (Set_Is_Limited_Interface);
   pragma Inline (Set_Is_Limited_Record);
   pragma Inline (Set_Is_Local_Anonymous_Access);
   pragma Inline (Set_Is_Machine_Code_Subprogram);
   pragma Inline (Set_Is_Non_Static_Subtype);
   pragma Inline (Set_Is_Null_Init_Proc);
   pragma Inline (Set_Is_Obsolescent);
   pragma Inline (Set_Is_Only_Out_Parameter);
   pragma Inline (Set_Is_Optional_Parameter);
   pragma Inline (Set_Is_Package_Body_Entity);
   pragma Inline (Set_Is_Packed);
   pragma Inline (Set_Is_Packed_Array_Type);
   pragma Inline (Set_Is_Potentially_Use_Visible);
   pragma Inline (Set_Is_Predicate_Function);
   pragma Inline (Set_Is_Predicate_Function_M);
   pragma Inline (Set_Is_Preelaborated);
   pragma Inline (Set_Is_Primitive);
   pragma Inline (Set_Is_Primitive_Wrapper);
   pragma Inline (Set_Is_Private_Composite);
   pragma Inline (Set_Is_Private_Descendant);
   pragma Inline (Set_Is_Private_Primitive);
   pragma Inline (Set_Is_Processed_Transient);
   pragma Inline (Set_Is_Public);
   pragma Inline (Set_Is_Pure);
   pragma Inline (Set_Is_Pure_Unit_Access_Type);
   pragma Inline (Set_Is_RACW_Stub_Type);
   pragma Inline (Set_Is_Raised);
   pragma Inline (Set_Is_Remote_Call_Interface);
   pragma Inline (Set_Is_Remote_Types);
   pragma Inline (Set_Is_Renaming_Of_Object);
   pragma Inline (Set_Is_Return_Object);
   pragma Inline (Set_Is_Safe_To_Reevaluate);
   pragma Inline (Set_Is_Shared_Passive);
   pragma Inline (Set_Is_Statically_Allocated);
   pragma Inline (Set_Is_Tag);
   pragma Inline (Set_Is_Tagged_Type);
   pragma Inline (Set_Is_Thunk);
   pragma Inline (Set_Is_Trivial_Subprogram);
   pragma Inline (Set_Is_True_Constant);
   pragma Inline (Set_Is_Unchecked_Union);
   pragma Inline (Set_Is_Underlying_Record_View);
   pragma Inline (Set_Is_Unsigned_Type);
   pragma Inline (Set_Is_VMS_Exception);
   pragma Inline (Set_Is_Valued_Procedure);
   pragma Inline (Set_Is_Visible_Formal);
   pragma Inline (Set_Is_Visible_Lib_Unit);
   pragma Inline (Set_Is_Volatile);
   pragma Inline (Set_Itype_Printed);
   pragma Inline (Set_Kill_Elaboration_Checks);
   pragma Inline (Set_Kill_Range_Checks);
   pragma Inline (Set_Known_To_Have_Preelab_Init);
   pragma Inline (Set_Last_Assignment);
   pragma Inline (Set_Last_Entity);
   pragma Inline (Set_Limited_View);
   pragma Inline (Set_Linker_Section_Pragma);
   pragma Inline (Set_Lit_Indexes);
   pragma Inline (Set_Lit_Strings);
   pragma Inline (Set_Low_Bound_Tested);
   pragma Inline (Set_Machine_Radix_10);
   pragma Inline (Set_Master_Id);
   pragma Inline (Set_Materialize_Entity);
   pragma Inline (Set_May_Inherit_Delayed_Rep_Aspects);
   pragma Inline (Set_Mechanism);
   pragma Inline (Set_Modulus);
   pragma Inline (Set_Must_Be_On_Byte_Boundary);
   pragma Inline (Set_Must_Have_Preelab_Init);
   pragma Inline (Set_Needs_Debug_Info);
   pragma Inline (Set_Needs_No_Actuals);
   pragma Inline (Set_Never_Set_In_Source);
   pragma Inline (Set_Next_Inlined_Subprogram);
   pragma Inline (Set_No_Pool_Assigned);
   pragma Inline (Set_No_Return);
   pragma Inline (Set_No_Strict_Aliasing);
   pragma Inline (Set_Non_Binary_Modulus);
   pragma Inline (Set_Non_Limited_View);
   pragma Inline (Set_Nonzero_Is_True);
   pragma Inline (Set_Normalized_First_Bit);
   pragma Inline (Set_Normalized_Position);
   pragma Inline (Set_Normalized_Position_Max);
   pragma Inline (Set_OK_To_Rename);
   pragma Inline (Set_OK_To_Reorder_Components);
   pragma Inline (Set_Optimize_Alignment_Space);
   pragma Inline (Set_Optimize_Alignment_Time);
   pragma Inline (Set_Original_Access_Type);
   pragma Inline (Set_Original_Array_Type);
   pragma Inline (Set_Original_Record_Component);
   pragma Inline (Set_Overlays_Constant);
   pragma Inline (Set_Overridden_Operation);
   pragma Inline (Set_PPC_Wrapper);
   pragma Inline (Set_Package_Instantiation);
   pragma Inline (Set_Packed_Array_Type);
   pragma Inline (Set_Parent_Subtype);
   pragma Inline (Set_Part_Of_Constituents);
   pragma Inline (Set_Postcondition_Proc);
   pragma Inline (Set_Prival);
   pragma Inline (Set_Prival_Link);
   pragma Inline (Set_Private_Dependents);
   pragma Inline (Set_Private_View);
   pragma Inline (Set_Protected_Body_Subprogram);
   pragma Inline (Set_Protected_Formal);
   pragma Inline (Set_Protection_Object);
   pragma Inline (Set_RM_Size);
   pragma Inline (Set_Reachable);
   pragma Inline (Set_Referenced);
   pragma Inline (Set_Referenced_As_LHS);
   pragma Inline (Set_Referenced_As_Out_Parameter);
   pragma Inline (Set_Refinement_Constituents);
   pragma Inline (Set_Register_Exception_Call);
   pragma Inline (Set_Related_Array_Object);
   pragma Inline (Set_Related_Expression);
   pragma Inline (Set_Related_Instance);
   pragma Inline (Set_Related_Type);
   pragma Inline (Set_Renamed_Entity);
   pragma Inline (Set_Renamed_In_Spec);
   pragma Inline (Set_Renamed_Object);
   pragma Inline (Set_Renaming_Map);
   pragma Inline (Set_Requires_Overriding);
   pragma Inline (Set_Return_Applies_To);
   pragma Inline (Set_Return_Present);
   pragma Inline (Set_Returns_By_Ref);
   pragma Inline (Set_Reverse_Bit_Order);
   pragma Inline (Set_Reverse_Storage_Order);
   pragma Inline (Set_Barrier_Service_Function);
   pragma Inline (Set_Scalar_Range);
   pragma Inline (Set_Scale_Value);
   pragma Inline (Set_Scope_Depth_Value);
   pragma Inline (Set_Sec_Stack_Needed_For_Return);
   pragma Inline (Set_Shadow_Entities);
   pragma Inline (Set_Shared_Var_Procs_Instance);
   pragma Inline (Set_Size_Check_Code);
   pragma Inline (Set_Size_Depends_On_Discriminant);
   pragma Inline (Set_Size_Known_At_Compile_Time);
   pragma Inline (Set_Small_Value);
   pragma Inline (Set_SPARK_Aux_Pragma);
   pragma Inline (Set_SPARK_Aux_Pragma_Inherited);
   pragma Inline (Set_SPARK_Pragma);
   pragma Inline (Set_SPARK_Pragma_Inherited);
   pragma Inline (Set_Spec_Entity);
   pragma Inline (Set_Static_Elaboration_Desired);
   pragma Inline (Set_Static_Initialization);
   pragma Inline (Set_Static_Predicate);
   pragma Inline (Set_Status_Flag_Or_Transient_Decl);
   pragma Inline (Set_Storage_Size_Variable);
   pragma Inline (Set_Stored_Constraint);
   pragma Inline (Set_Strict_Alignment);
   pragma Inline (Set_String_Literal_Length);
   pragma Inline (Set_String_Literal_Low_Bound);
   pragma Inline (Set_Subprograms_For_Type);
   pragma Inline (Set_Suppress_Elaboration_Warnings);
   pragma Inline (Set_Suppress_Initialization);
   pragma Inline (Set_Suppress_Style_Checks);
   pragma Inline (Set_Suppress_Value_Tracking_On_Call);
   pragma Inline (Set_Task_Body_Procedure);
   pragma Inline (Set_Thunk_Entity);
   pragma Inline (Set_Treat_As_Volatile);
   pragma Inline (Set_Underlying_Full_View);
   pragma Inline (Set_Underlying_Record_View);
   pragma Inline (Set_Universal_Aliasing);
   pragma Inline (Set_Unset_Reference);
   pragma Inline (Set_Used_As_Generic_Actual);
   pragma Inline (Set_Uses_Lock_Free);
   pragma Inline (Set_Uses_Sec_Stack);
   pragma Inline (Set_Warnings_Off);
   pragma Inline (Set_Warnings_Off_Used);
   pragma Inline (Set_Warnings_Off_Used_Unmodified);
   pragma Inline (Set_Warnings_Off_Used_Unreferenced);
   pragma Inline (Set_Was_Hidden);
   pragma Inline (Set_Wrapped_Entity);

   --  END XEINFO INLINES

   --  The following Inline pragmas are *not* read by xeinfo when building
   --  the C version of this interface automatically (so the C version will
   --  end up making out of line calls). The pragma scan in xeinfo will be
   --  terminated on encountering the END XEINFO INLINES line. We inline
   --  things here which are small, but not of the canonical attribute
   --  access/set format that can be handled by xeinfo.

   pragma Inline (Base_Type);
   pragma Inline (Is_Base_Type);
   pragma Inline (Is_Package_Or_Generic_Package);
   pragma Inline (Is_Volatile);
   pragma Inline (Is_Wrapper_Package);
   pragma Inline (Known_RM_Size);
   pragma Inline (Known_Static_Component_Bit_Offset);
   pragma Inline (Known_Static_RM_Size);
   pragma Inline (Scope_Depth);
   pragma Inline (Scope_Depth_Set);
   pragma Inline (Unknown_RM_Size);

end Einfo;<|MERGE_RESOLUTION|>--- conflicted
+++ resolved
@@ -354,10 +354,6 @@
 --       used to expand dispatching calls through the primary dispatch table.
 --       For a non-tagged record, contains No_Elist.
 
---    Action_Body_Subprogram (Node11)
---       Present in atomic operations. References the entity for the
---       subprogram which implements the body of the operation.
-
 --    Actual_Subtype (Node17)
 --       Defined in variables, constants, and formal parameters. This is the
 --       subtype imposed by the value of the object, as opposed to its nominal
@@ -377,12 +373,11 @@
 --       subtype being unconstrained use flag Is_Constr_Subt_For_U_Nominal(qv).
 
 --    Address_Clause (synthesized)
---       Applies to actions, entries, objects and subprograms. Set if an
---       address clause is present which references the object or subprogram
---       and points to the N_Attribute_Definition_Clause node. Empty if no
---       Address clause. The expression in the address clause is always a
---       constant that is defined before the entity to which the address clause
---       applies.
+--       Applies to entries, objects and subprograms. Set if an address clause
+--       is present which references the object or subprogram and points to
+--       the N_Attribute_Definition_Clause node. Empty if no Address clause.
+--       The expression in the address clause is always a constant that is
+--       defined before the entity to which the address clause applies.
 --       Note: Gigi references this field in E_Task_Type entities???
 
 --    Address_Taken (Flag104)
@@ -462,16 +457,6 @@
 --       Empty means that the default pool is to be used. This is defined
 --       only in the root type, since derived types must have the same pool
 --       as the parent type.
-
---    Atomic_Formal (Node24)
---       Present in formal parameters (in, in out and out parameters). Used
---       only for formals of atomic operations. References corresponding
---       formal parameter in the internal version of the operation that
---       is created during expansion.
-
---    Atomic_Object (Node23)
---       Applies to actions. Denotes the entity which is used to rename the
---       _object component of protected types.
 
 --    Barrier_Function (Node12)
 --       Defined in protected entries and entry families. This is the
@@ -669,10 +654,6 @@
 --    Component_Type (Node20) [implementation base type only]
 --       Defined in array types and string types. References component type.
 
---    Corresponding_Action (Node19)
---       Present in subprogram bodies. Set for subprogram bodies that implement
---       an atomic type action to point to the entity for the action.
-
 --    Corresponding_Concurrent_Type (Node18)
 --       Defined in record types that are constructed by the expander to
 --       represent task and protected types (Is_Concurrent_Record_Type flag
@@ -701,10 +682,9 @@
 --          something that we did not want anyway.
 
 --    Corresponding_Record_Type (Node18)
---       Defined in atomic, protected, and task types and subtypes. References
---       the entity for the corresponding record type constructed by the
---       expander (see Exp_Ch9). This type is used to represent values of the
---       task type.
+--       Defined in protected and task types and subtypes. References the
+--       entity for the corresponding record type constructed by the expander
+--       (see Exp_Ch9). This type is used to represent values of the task type.
 
 --    Corresponding_Remote_Type (Node22)
 --       Defined in record types that describe the fat pointer structure for
@@ -785,11 +765,10 @@
 
 --    Default_Expressions_Processed (Flag108)
 --       A flag in subprograms (functions, operators, procedures) and in
---       actions, entries and entry families used to indicate that default
---       expressions have been processed and to avoid multiple calls to process
---       the default expressions (see Freeze.Process_Default_Expressions),
---       which would not only waste time, but also generate false error
---       messages.
+--       entries and entry families used to indicate that default expressions
+--       have been processed and to avoid multiple calls to process the
+--       default expressions (see Freeze.Process_Default_Expressions), which
+--       would not only waste time, but also generate false error messages.
 
 --    Default_Value (Node20)
 --       Defined in formal parameters. Points to the node representing the
@@ -1051,22 +1030,11 @@
 --       accept statement for a member of the family, and in the prefix of
 --       'COUNT when it applies to a family member.
 
-<<<<<<< HEAD
---    Contract (Node24)
---       Defined in actions, entries, and in subprogram and generic subprogram
---       entities. Points to the contract of the entity, holding both pre- and
---       postconditions as well as test-cases.
-=======
 --    Contract (Node34)
 --       Defined in entry, entry family, package, package body, subprogram and
 --       subprogram body entities as well as their respective generic forms. A
 --       contract is also applicable to a variable. Points to the contract of
 --       the entity, holding various assertion items and data classifiers.
->>>>>>> 5a9bdbcd
-
---    Ensure (Node25)
---       Present in actions entities. Points to the pragma node that holds
---       the action's ensure test case.
 
 --    Entry_Parameters_Type (Node15)
 --       Defined in entries. Points to the access-to-record type that is
@@ -1170,9 +1138,9 @@
 --       end of the list of extra formals.
 
 --    Extra_Formals (Node28)
---       Applies to subprograms and subprogram types, and also in actions,
---       entries and entry families. Returns first extra formal of the
---       subprogram or entry. Returns Empty if there are no extra formals.
+--       Applies to subprograms and subprogram types, and also in entries
+--       and entry families. Returns first extra formal of the subprogram
+--       or entry. Returns Empty if there are no extra formals.
 
 --    Extra_Accessibility (Node13)
 --       Defined in formal parameters in the non-generic case. Normally Empty,
@@ -1254,18 +1222,17 @@
 --       N_Exit_Statement node with Empty marking the end of the list.
 
 --    First_Formal (synthesized)
---       Applies to subprograms and subprogram types, and also in actions,
---       entries and entry families. Returns first formal of the subprogram or
---       entry. The formals are the first entities declared in a subprogram or
---       in a subprogram type (the designated type of an Access_To_Subprogram
---       definition) or in an entry or action.
+--       Applies to subprograms and subprogram types, and also in entries
+--       and entry families. Returns first formal of the subprogram or entry.
+--       The formals are the first entities declared in a subprogram or in
+--       a subprogram type (the designated type of an Access_To_Subprogram
+--       definition) or in an entry.
 
 --    First_Formal_With_Extras (synthesized)
---       Applies to subprograms and subprogram types, and also in actions,
---       entries and entry families. Returns first formal of the subprogram,
---       action or entry. Returns Empty if there are no formals. The list
---       returned includes all the extra formals (see description of
---       Extra_Formals field).
+--       Applies to subprograms and subprogram types, and also in entries
+--       and entry families. Returns first formal of the subprogram or entry.
+--       Returns Empty if there are no formals. The list returned includes
+--       all the extra formals (see description of Extra_Formals field).
 
 --    First_Index (Node17)
 --       Defined in array types and subtypes and in string types and subtypes.
@@ -1495,19 +1462,11 @@
 --       task that contains a Cycle_Sequence_Of_Statements in its body.
 
 --    Has_Delayed_Aspects (Flag200)
-<<<<<<< HEAD
---       Defined in all entities. Set true if the Rep_Item chain for the entity
---       has one or more N_Aspect_Definition nodes chained which are not to be
---       evaluated till the freeze point. The aspect definition expression
---       clause has been preanalyzed to get visibility at the point of use,
---       but no other action has been taken.
-=======
 --      Defined in all entities. Set if the Rep_Item chain for the entity has
 --      one or more N_Aspect_Definition nodes chained which are not to be
 --      evaluated till the freeze point. The aspect definition expression
 --      clause has been preanalyzed to get visibility at the point of use,
 --      but no other action has been taken.
->>>>>>> 5a9bdbcd
 
 --    Has_Delayed_Freeze (Flag18)
 --       Defined in all entities. Set to indicate that an explicit freeze
@@ -1574,8 +1533,7 @@
 --    Has_Foreign_Convention (synthesized)
 --       Applies to all entities. Determines if the Convention for the
 --       entity is a foreign convention (i.e. is other than Convention_Ada,
---       Convention_Intrinsic, Convention_Action, Convention_Entry
---       or Convention_Protected).
+--       Convention_Intrinsic, Convention_Entry or Convention_Protected).
 
 --    Has_Forward_Instantiation (Flag175)
 --       Defined in package entities. Set for packages that instantiate local
@@ -2107,10 +2065,6 @@
 --    Is_Access_Type (synthesized)
 --       Applies to all entities, true for access types and subtypes
 
---    Is_Action (synthesized)
---       Applies to all entities, True only for actions entities and False for
---       all other entity kinds.
-
 --    Is_Ada_2005_Only (Flag185)
 --       Defined in all entities, true if a valid pragma Ada_05 or Ada_2005
 --       applies to the entity which specifically names the entity, indicating
@@ -2142,13 +2096,6 @@
 --       variables. Set if a pragma Atomic or Shared applies to the entity.
 --       In the case of private and incomplete types, this flag is set in
 --       both the partial view and the full view.
-
---    Is_Atomic_Record_Type (synthesized)
---       Applies to all entities, true if Is_Concurrent_Record_Type
---       Corresponding_Concurrent_Type is an atomic type.
-
---    Is_Atomic_Type (synthesized)
---       Applies to all entities, true for atomic types and subtypes
 
 --    Is_Array_Type (synthesized)
 --       Applies to all entities, true for array types and subtypes
@@ -2224,8 +2171,8 @@
 --       for further details.
 
 --    Is_Concurrent_Type (synthesized)
---       Applies to all entities, true for task types and subtypes, for
---       protected types and subtypes, and for atomic types and subtypes.
+--       Applies to all entities, true for task types and subtypes and for
+--       protected types and subtypes.
 
 --    Is_Constant_Object (synthesized)
 --       Applies to all entities, true for E_Constant, E_Loop_Parameter, and
@@ -3090,11 +3037,11 @@
 --       through the Next_Entity field. Empty if no entities are chained.
 
 --    Last_Formal (synthesized)
---       Applies to subprograms and subprogram types, and also in actions,
---       entries and entry families. Returns last formal of the subprogram,
---       action or entry. The formals are the first entities declared in a
---       subprogram or in a subprogram type (the designated type of an
---       Access_To_Subprogram definition) or in an entry or action.
+--       Applies to subprograms and subprogram types, and also in entries
+--       and entry families. Returns last formal of the subprogram or entry.
+--       The formals are the first entities declared in a subprogram or in
+--       a subprogram type (the designated type of an Access_To_Subprogram
+--       definition) or in an entry.
 
 --    Limited_View (Node23)
 --       Defined in non-generic package entities that are not instances. Bona
@@ -3201,9 +3148,9 @@
 
 --    Needs_No_Actuals (Flag22)
 --       Defined in callable entities (subprograms, entries, access to
---       subprograms, actions) which can be called without actuals because all
---       of their formals (if any) have default values. This flag simplifies
---       the resolution of the syntactic ambiguity involving a call to these
+--       subprograms)  which can be called without actuals because all of
+--       their formals (if any) have default values. This flag simplifies the
+--       resolution of the syntactic ambiguity involving a call to these
 --       entities when the return type is an array type, and a call can be
 --       interpreted as an indexing of the result of the call. It is also
 --       used to resolve various cases of entry calls.
@@ -3775,18 +3722,18 @@
 --       the Scope will be Standard.
 
 --    Scope_Depth (synthesized)
---       Applies to program units, blocks, concurrent types, actions and
---       entries, and also to record types, i.e. to any entity that can appear
---       on the scope stack. Yields the scope depth value, which for those
---       entities other than records is simply the scope depth value, for
---       record entities, it is the Scope_Depth of the record scope.
+--       Applies to program units, blocks, concurrent types and entries, and
+--       also to record types, i.e. to any entity that can appear on the scope
+--       stack. Yields the scope depth value, which for those entities other
+--       than records is simply the scope depth value, for record entities, it
+--       is the Scope_Depth of the record scope.
 
 --    Scope_Depth_Value (Uint22)
---       Defined in program units, blocks, concurrent types, actions, and
---       entries. Indicates the number of scopes that statically enclose the
---       declaration of the unit or type. Library units have a depth of zero.
---       Note that record types can act as scopes but do NOT have this field
---       set (see Scope_Depth above)
+--       Defined in program units, blocks, concurrent types, and entries.
+--       Indicates the number of scopes that statically enclose the declaration
+--       of the unit or type. Library units have a depth of zero. Note that
+--       record types can act as scopes but do NOT have this field set (see
+--       Scope_Depth above)
 
 --    Scope_Depth_Set (synthesized)
 --       Applies to a special predicate function that returns a Boolean value
@@ -4508,15 +4455,6 @@
       --  A subtype of a protected type, created by a subtype declaration used
       --  to declare a subtype of a protected type.
 
-      E_Atomic_Type,
-      --  An atomic type, created by an atomic type declaration. An entity
-      --  with this Ekind is also created to describe the anonymous type of
-      --  an atomic object created by a single atomic declaration.
-
-      E_Atomic_Subtype,
-      --  A subtype of an atomic type, created by a subtype declaration used
-      --  to declare a subtype of an atomic type.
-
       -----------------
       -- Other Types --
       -----------------
@@ -4551,9 +4489,6 @@
       E_Procedure,
       --  A procedure, created by a procedure declaration or a procedure
       --  body that acts as its own declaration.
-
-      E_Action,
-      --  An action, created by an action declaration in an atomic object.
 
       E_Entry,
       --  An entry, created by an entry declaration in a task or protected
@@ -4623,17 +4558,9 @@
       --  there are some attributes that are significant for the body entity.
       --  For example, collection of exception handlers.
 
-      E_Atomic_Object,
-      --  An atomic object, created by an object declaration that declares
-      --  an object of an atomic type.
-
       E_Protected_Object,
       --  A protected object, created by an object declaration that declares
       --  an object of a protected type.
-
-      E_Atomic_Body,
-      --  A atomic body. This entity serves almost no function, since all
-      --  semantic analysis uses the atomic entity (E_Atomic_Type)
 
       E_Protected_Body,
       --  A protected body. This entity serves almost no function, since all
@@ -4708,10 +4635,6 @@
        E_Variable ..
    --  E_Out_Parameter
        E_In_Out_Parameter;
-
-   subtype Atomic_Kind              is Entity_Kind range
-       E_Atomic_Type ..
-       E_Atomic_Subtype;
 
    subtype Class_Wide_Kind             is Entity_Kind range
        E_Class_Wide_Type ..
@@ -4738,21 +4661,16 @@
    --  E_Task_Type
    --  E_Task_Subtype,
    --  E_Protected_Type,
-   --  E_Protected_Subtype,
-   --  E_Atomic_Type,
-       E_Atomic_Subtype;
+       E_Protected_Subtype;
 
    subtype Concurrent_Kind             is Entity_Kind range
        E_Task_Type ..
    --  E_Task_Subtype,
    --  E_Protected_Type,
-   --  E_Protected_Subtype,
-   --  E_Atomic_Type,
-       E_Atomic_Subtype;
+       E_Protected_Subtype;
 
    subtype Concurrent_Body_Kind        is Entity_Kind range
-       E_Atomic_Body ..
-   --  E_Protected_Body,
+       E_Protected_Body ..
        E_Task_Body;
 
    subtype Decimal_Fixed_Point_Kind    is Entity_Kind range
@@ -4906,13 +4824,8 @@
    --  E_Function
    --  E_Operator
    --  E_Procedure
-<<<<<<< HEAD
-   --  E_Action
-       E_Entry;
-=======
    --  E_Entry
        E_Abstract_State;
->>>>>>> 5a9bdbcd
 
    subtype Private_Kind                is Entity_Kind range
        E_Record_Type_With_Private ..
@@ -5018,8 +4931,6 @@
    --  E_Task_Subtype
    --  E_Protected_Type
    --  E_Protected_Subtype
-   --  E_Atomic_Type
-   --  E_Atomic_Subtype
    --  E_Exception_Type
        E_Subprogram_Type;
 
@@ -5290,27 +5201,6 @@
    --    Directly_Designated_Type            (Node20)
    --    (plus type attributes)
 
-   --  E_Action
-   --    Action_Body_Subprogram              (Node11)
-   --    First_Entity                        (Node17)
-   --    Alias                               (Node18)   (for entry only. Empty)
-   --    Last_Entity                         (Node20)
-   --    Scope_Depth_Value                   (Uint22)
-   --    Atomic_Object                       (Node23)   (atomic kind)
-   --    Contract                            (Node24)   (for entry only)
-   --    Ensure                              (Node25)
-   --    Extra_Formals                       (Node28)
-   --    Default_Expressions_Processed       (Flag108)
-   --    Needs_No_Actuals                    (Flag22)
-   --    Sec_Stack_Needed_For_Return         (Flag167)
-   --    Uses_Sec_Stack                      (Flag95)
-   --    Address_Clause                      (synth)
-   --    First_Formal                        (synth)
-   --    First_Formal_With_Extras            (synth)
-   --    Last_Formal                         (synth)
-   --    Number_Formals                      (synth)
-   --    Scope_Depth                         (synth)
-
    --  E_Allocator_Type
    --    Directly_Designated_Type            (Node20)
    --    (plus type attributes)
@@ -5345,23 +5235,6 @@
    --    Next_Index                          (synth)
    --    Number_Dimensions                   (synth)
    --    (plus type attributes)
-
-   --  E_Atomic_Body
-   --    (any others??? First/Last Entity, Scope_Depth???)
-
-   --  E_Atomic_Object
-
-   --  E_Atomic_Type
-   --  E_Atomic_Subtype
-   --    Direct_Primitive_Operations         (Elist10)
-   --    First_Private_Entity                (Node16)
-   --    First_Entity                        (Node17)
-   --    Corresponding_Record_Type           (Node18)
-   --    Last_Entity                         (Node20)
-   --    Discriminant_Constraint             (Elist21)
-   --    Scope_Depth_Value                   (Uint22)
-   --    Scope_Depth                         (synth)
-   --    Stored_Constraint                   (Elist23)
 
    --  E_Block
    --    Block_Node                          (Node11)
@@ -5677,7 +5550,6 @@
    --    Renamed_Object                      (Node18)   (always Empty)
    --    Default_Value                       (Node20)
    --    Protected_Formal                    (Node22)
-   --    Atomic_Formal                       (Node24)
    --    Is_Controlling_Formal               (Flag97)
    --    Is_Return_Object                    (Flag209)
    --    Parameter_Mode                      (synth)
@@ -5710,7 +5582,6 @@
    --    Default_Expr_Function               (Node21)
    --    Protected_Formal                    (Node22)
    --    Extra_Constrained                   (Node23)
-   --    Atomic_Formal                       (Node24)
    --    Last_Assignment                     (Node26)   (OUT, IN-OUT only)
    --    Has_Initial_Value                   (Flag219)
    --    Is_Controlling_Formal               (Flag97)
@@ -6404,7 +6275,6 @@
    function Abstract_States                     (Id : E) return L;
    function Accept_Address                      (Id : E) return L;
    function Access_Disp_Table                   (Id : E) return L;
-   function Action_Body_Subprogram              (Id : E) return E;
    function Actual_Subtype                      (Id : E) return E;
    function Address_Taken                       (Id : E) return B;
    function Alias                               (Id : E) return E;
@@ -6412,8 +6282,6 @@
    function Associated_Formal_Package           (Id : E) return E;
    function Associated_Node_For_Itype           (Id : E) return N;
    function Associated_Storage_Pool             (Id : E) return E;
-   function Atomic_Formal                       (Id : E) return E;
-   function Atomic_Object                       (Id : E) return E;
    function Barrier_Function                    (Id : E) return N;
    function Barrier_Service_Function            (Id : E) return E;
    function Block_Node                          (Id : E) return N;
@@ -6433,7 +6301,6 @@
    function Component_Size                      (Id : E) return U;
    function Component_Type                      (Id : E) return E;
    function Contract                            (Id : E) return N;
-   function Corresponding_Action                (Id : E) return E;
    function Corresponding_Concurrent_Type       (Id : E) return E;
    function Corresponding_Discriminant          (Id : E) return E;
    function Corresponding_Equality              (Id : E) return E;
@@ -6474,7 +6341,6 @@
    function Elaboration_Entity_Required         (Id : E) return B;
    function Encapsulating_State                 (Id : E) return E;
    function Enclosing_Scope                     (Id : E) return E;
-   function Ensure                              (Id : E) return N;
    function Entry_Accepted                      (Id : E) return B;
    function Entry_Cancel_Parameter              (Id : E) return E;
    function Entry_Component                     (Id : E) return E;
@@ -6839,11 +6705,9 @@
    function Is_Access_Type                      (Id : E) return B;
    function Is_Access_Protected_Subprogram_Type (Id : E) return B;
    function Is_Access_Subprogram_Type           (Id : E) return B;
-   function Is_Action                           (Id : E) return B;
    function Is_Aggregate_Type                   (Id : E) return B;
    function Is_Array_Type                       (Id : E) return B;
    function Is_Assignable                       (Id : E) return B;
-   function Is_Atomic_Type                      (Id : E) return B;
    function Is_Class_Wide_Type                  (Id : E) return B;
    function Is_Composite_Type                   (Id : E) return B;
    function Is_Concurrent_Body                  (Id : E) return B;
@@ -6909,7 +6773,6 @@
    function Has_Null_Abstract_State             (Id : E) return B;
    function Has_Null_Refinement                 (Id : E) return B;
    function Implementation_Base_Type            (Id : E) return E;
-   function Is_Atomic_Record_Type            (Id : E) return B;
    function Is_Base_Type                        (Id : E) return B;
    function Is_Boolean_Type                     (Id : E) return B;
    function Is_Constant_Object                  (Id : E) return B;
@@ -7033,7 +6896,6 @@
    procedure Set_Abstract_States                 (Id : E; V : L);
    procedure Set_Accept_Address                  (Id : E; V : L);
    procedure Set_Access_Disp_Table               (Id : E; V : L);
-   procedure Set_Action_Body_Subprogram          (Id : E; V : E);
    procedure Set_Actual_Subtype                  (Id : E; V : E);
    procedure Set_Address_Taken                   (Id : E; V : B := True);
    procedure Set_Alias                           (Id : E; V : E);
@@ -7041,8 +6903,6 @@
    procedure Set_Associated_Formal_Package       (Id : E; V : E);
    procedure Set_Associated_Node_For_Itype       (Id : E; V : N);
    procedure Set_Associated_Storage_Pool         (Id : E; V : E);
-   procedure Set_Atomic_Formal                   (Id : E; V : E);
-   procedure Set_Atomic_Object                   (Id : E; V : E);
    procedure Set_Barrier_Function                (Id : E; V : N);
    procedure Set_Block_Node                      (Id : E; V : N);
    procedure Set_Body_Entity                     (Id : E; V : E);
@@ -7061,7 +6921,6 @@
    procedure Set_Component_Size                  (Id : E; V : U);
    procedure Set_Component_Type                  (Id : E; V : E);
    procedure Set_Contract                        (Id : E; V : N);
-   procedure Set_Corresponding_Action            (Id : E; V : E);
    procedure Set_Corresponding_Concurrent_Type   (Id : E; V : E);
    procedure Set_Corresponding_Discriminant      (Id : E; V : E);
    procedure Set_Corresponding_Equality          (Id : E; V : E);
@@ -7102,7 +6961,6 @@
    procedure Set_Elaboration_Entity_Required     (Id : E; V : B := True);
    procedure Set_Encapsulating_State             (Id : E; V : E);
    procedure Set_Enclosing_Scope                 (Id : E; V : E);
-   procedure Set_Ensure                          (Id : E; V : N);
    procedure Set_Entry_Accepted                  (Id : E; V : B := True);
    procedure Set_Entry_Cancel_Parameter          (Id : E; V : E);
    procedure Set_Entry_Component                 (Id : E; V : E);
@@ -7773,7 +7631,6 @@
    pragma Inline (Abstract_States);
    pragma Inline (Accept_Address);
    pragma Inline (Access_Disp_Table);
-   pragma Inline (Action_Body_Subprogram);
    pragma Inline (Actual_Subtype);
    pragma Inline (Address_Taken);
    pragma Inline (Alias);
@@ -7781,8 +7638,6 @@
    pragma Inline (Associated_Formal_Package);
    pragma Inline (Associated_Node_For_Itype);
    pragma Inline (Associated_Storage_Pool);
-   pragma Inline (Atomic_Formal);
-   pragma Inline (Atomic_Object);
    pragma Inline (Barrier_Function);
    pragma Inline (Block_Node);
    pragma Inline (Body_Entity);
@@ -7800,7 +7655,6 @@
    pragma Inline (Component_Size);
    pragma Inline (Component_Type);
    pragma Inline (Contract);
-   pragma Inline (Corresponding_Action);
    pragma Inline (Corresponding_Concurrent_Type);
    pragma Inline (Corresponding_Discriminant);
    pragma Inline (Corresponding_Equality);
@@ -7841,7 +7695,6 @@
    pragma Inline (Elaboration_Entity_Required);
    pragma Inline (Encapsulating_State);
    pragma Inline (Enclosing_Scope);
-   pragma Inline (Ensure);
    pragma Inline (Entry_Accepted);
    pragma Inline (Entry_Cancel_Parameter);
    pragma Inline (Entry_Component);
@@ -7977,7 +7830,6 @@
    pragma Inline (Is_Access_Protected_Subprogram_Type);
    pragma Inline (Is_Access_Subprogram_Type);
    pragma Inline (Is_Access_Type);
-   pragma Inline (Is_Action);
    pragma Inline (Is_Ada_2005_Only);
    pragma Inline (Is_Ada_2012_Only);
    pragma Inline (Is_Aggregate_Type);
@@ -7986,7 +7838,6 @@
    pragma Inline (Is_Assignable);
    pragma Inline (Is_Asynchronous);
    pragma Inline (Is_Atomic);
-   pragma Inline (Is_Atomic_Type);
    pragma Inline (Is_Bit_Packed_Array);
    pragma Inline (Is_CPP_Class);
    pragma Inline (Is_Called);
@@ -8250,15 +8101,12 @@
    pragma Inline (Set_Accept_Address);
    pragma Inline (Set_Access_Disp_Table);
    pragma Inline (Set_Actual_Subtype);
-   pragma Inline (Set_Action_Body_Subprogram);
    pragma Inline (Set_Address_Taken);
    pragma Inline (Set_Alias);
    pragma Inline (Set_Alignment);
    pragma Inline (Set_Associated_Formal_Package);
    pragma Inline (Set_Associated_Node_For_Itype);
    pragma Inline (Set_Associated_Storage_Pool);
-   pragma Inline (Set_Atomic_Formal);
-   pragma Inline (Set_Atomic_Object);
    pragma Inline (Set_Barrier_Function);
    pragma Inline (Set_Block_Node);
    pragma Inline (Set_Body_Entity);
@@ -8276,7 +8124,6 @@
    pragma Inline (Set_Component_Size);
    pragma Inline (Set_Component_Type);
    pragma Inline (Set_Contract);
-   pragma Inline (Set_Corresponding_Action);
    pragma Inline (Set_Corresponding_Concurrent_Type);
    pragma Inline (Set_Corresponding_Discriminant);
    pragma Inline (Set_Corresponding_Equality);
@@ -8317,7 +8164,6 @@
    pragma Inline (Set_Elaboration_Entity_Required);
    pragma Inline (Set_Encapsulating_State);
    pragma Inline (Set_Enclosing_Scope);
-   pragma Inline (Set_Ensure);
    pragma Inline (Set_Entry_Accepted);
    pragma Inline (Set_Entry_Cancel_Parameter);
    pragma Inline (Set_Entry_Component);
