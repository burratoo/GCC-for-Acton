--- conflicted
+++ resolved
@@ -233,12 +233,8 @@
       Aspect_Annotate                 => True,
       Aspect_Async_Readers            => True,
       Aspect_Async_Writers            => True,
-<<<<<<< HEAD
       Aspect_Budget_Handler           => True,
       Aspect_Budget_Response          => True,
-      Aspect_Compiler_Unit            => True,
-=======
->>>>>>> 760e63ca
       Aspect_Contract_Cases           => True,
       Aspect_Cycle_Behaviour          => True,
       Aspect_Cycle_Period             => True,
@@ -419,12 +415,8 @@
       Aspect_Atomic_Components            => Name_Atomic_Components,
       Aspect_Attach_Handler               => Name_Attach_Handler,
       Aspect_Bit_Order                    => Name_Bit_Order,
-<<<<<<< HEAD
       Aspect_Budget_Handler               => Name_Budget_Handler,
       Aspect_Budget_Response              => Name_Budget_Response,
-      Aspect_Compiler_Unit                => Name_Compiler_Unit,
-=======
->>>>>>> 760e63ca
       Aspect_Component_Size               => Name_Component_Size,
       Aspect_Constant_Indexing            => Name_Constant_Indexing,
       Aspect_Contract_Cases               => Name_Contract_Cases,
@@ -641,12 +633,8 @@
       Aspect_Async_Writers                => Always_Delay,
       Aspect_Asynchronous                 => Always_Delay,
       Aspect_Attach_Handler               => Always_Delay,
-<<<<<<< HEAD
       Aspect_Budget_Handler               => Always_Delay,
       Aspect_Budget_Response              => Always_Delay,
-      Aspect_Compiler_Unit                => Always_Delay,
-=======
->>>>>>> 760e63ca
       Aspect_Constant_Indexing            => Always_Delay,
       Aspect_Contract_Cases               => Always_Delay,
       Aspect_CPU                          => Always_Delay,
