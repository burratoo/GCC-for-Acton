--- conflicted
+++ resolved
@@ -99,7 +99,6 @@
       Aspect_Dimension_System,              -- GNAT
       Aspect_Dispatching_Domain,
       Aspect_Dynamic_Predicate,
-      Aspect_Ensure,                        -- Acton
       Aspect_Execution_Budget,              -- Acton
       Aspect_Execution_Server,              -- Acton
       Aspect_External_Name,
@@ -113,21 +112,13 @@
       Aspect_Invariant,                     -- GNAT
       Aspect_Iterator_Element,
       Aspect_Link_Name,
-<<<<<<< HEAD
-      Aspect_Linker_Section,                -- GANT
-=======
       Aspect_Linker_Section,                -- GNAT
->>>>>>> 5a9bdbcd
       Aspect_Machine_Radix,
       Aspect_No_End_Barrier,                -- Acton
       Aspect_No_Start_Barrier,              -- Acton
       Aspect_Object_Size,                   -- GNAT
       Aspect_Output,
-<<<<<<< HEAD
-      Aspect_Participating_Actions,         -- Acton
-=======
       Aspect_Part_Of,                       -- GNAT
->>>>>>> 5a9bdbcd
       Aspect_Post,
       Aspect_Postcondition,
       Aspect_Pre,
@@ -140,7 +131,6 @@
       Aspect_Refined_Post,                  -- GNAT
       Aspect_Refined_State,                 -- GNAT
       Aspect_Relative_Deadline,
-      Aspect_Restore_State,                 -- Acton
       Aspect_Scalar_Storage_Order,          -- GNAT
       Aspect_Simple_Storage_Pool,           -- GNAT
       Aspect_Size,
@@ -243,13 +233,10 @@
      (Aspect_Abstract_State           => True,
       Aspect_Ada_2005                 => True,
       Aspect_Ada_2012                 => True,
-<<<<<<< HEAD
+      Aspect_Async_Readers            => True,
+      Aspect_Async_Writers            => True,
       Aspect_Budget_Handler           => True,
       Aspect_Budget_Response          => True,
-=======
-      Aspect_Async_Readers            => True,
-      Aspect_Async_Writers            => True,
->>>>>>> 5a9bdbcd
       Aspect_Compiler_Unit            => True,
       Aspect_Contract_Cases           => True,
       Aspect_Cycle_Behaviour          => True,
@@ -260,14 +247,11 @@
       Aspect_Depends                  => True,
       Aspect_Dimension                => True,
       Aspect_Dimension_System         => True,
-<<<<<<< HEAD
+      Aspect_Effective_Reads          => True,
+      Aspect_Effective_Writes         => True,
       Aspect_Execution_Budget         => True,
       Aspect_Execution_Server         => True,
       Aspect_Execution_Server_Object  => True,
-=======
-      Aspect_Effective_Reads          => True,
-      Aspect_Effective_Writes         => True,
->>>>>>> 5a9bdbcd
       Aspect_Favor_Top_Level          => True,
       Aspect_Global                   => True,
       Aspect_Inline_Always            => True,
@@ -276,7 +260,6 @@
       Aspect_No_End_Barrier           => True,
       Aspect_No_Start_Barrier         => True,
       Aspect_Object_Size              => True,
-      Aspect_Participating_Actions    => True,
       Aspect_Persistent_BSS           => True,
       Aspect_Predicate                => True,
       Aspect_Preelaborate_05          => True,
@@ -284,7 +267,6 @@
       Aspect_Pure_12                  => True,
       Aspect_Pure_Function            => True,
       Aspect_Remote_Access_Type       => True,
-      Aspect_Restore_State            => True,
       Aspect_Scalar_Storage_Order     => True,
       Aspect_Shared                   => True,
       Aspect_Simple_Storage_Pool      => True,
@@ -385,11 +367,7 @@
       Aspect_No_Start_Barrier        => Optional,
       Aspect_Object_Size             => Expression,
       Aspect_Output                  => Name,
-<<<<<<< HEAD
-      Aspect_Participating_Actions   => Name,
-=======
       Aspect_Part_Of                 => Expression,
->>>>>>> 5a9bdbcd
       Aspect_Post                    => Expression,
       Aspect_Postcondition           => Expression,
       Aspect_Pre                     => Expression,
@@ -402,7 +380,6 @@
       Aspect_Refined_Post            => Expression,
       Aspect_Refined_State           => Expression,
       Aspect_Relative_Deadline       => Expression,
-      Aspect_Restore_State           => Optional,
       Aspect_Scalar_Storage_Order    => Expression,
       Aspect_Simple_Storage_Pool     => Name,
       Aspect_Size                    => Expression,
@@ -471,7 +448,6 @@
       Aspect_Effective_Reads              => Name_Effective_Reads,
       Aspect_Effective_Writes             => Name_Effective_Writes,
       Aspect_Elaborate_Body               => Name_Elaborate_Body,
-      Aspect_Ensure                       => Name_Ensure,
       Aspect_Execution_Budget             => Name_Execution_Budget,
       Aspect_Execution_Server             => Name_Execution_Server,
       Aspect_Execution_Server_Object      => Name_Execution_Server_Object,
@@ -503,11 +479,7 @@
       Aspect_Object_Size                  => Name_Object_Size,
       Aspect_Output                       => Name_Output,
       Aspect_Pack                         => Name_Pack,
-<<<<<<< HEAD
-      Aspect_Participating_Actions        => Name_Participating_Actions,
-=======
       Aspect_Part_Of                      => Name_Part_Of,
->>>>>>> 5a9bdbcd
       Aspect_Persistent_BSS               => Name_Persistent_BSS,
       Aspect_Post                         => Name_Post,
       Aspect_Postcondition                => Name_Postcondition,
@@ -528,7 +500,6 @@
       Aspect_Refined_Post                 => Name_Refined_Post,
       Aspect_Refined_State                => Name_Refined_State,
       Aspect_Relative_Deadline            => Name_Relative_Deadline,
-      Aspect_Restore_State                => Name_Restore_State,
       Aspect_Remote_Access_Type           => Name_Remote_Access_Type,
       Aspect_Remote_Call_Interface        => Name_Remote_Call_Interface,
       Aspect_Remote_Types                 => Name_Remote_Types,
