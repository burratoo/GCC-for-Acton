------------------------------------------------------------------------------
--                                                                          --
--                         GNAT COMPILER COMPONENTS                         --
--                                                                          --
--                              E X P _ C H 7                               --
--                                                                          --
--                                 B o d y                                  --
--                                                                          --
--          Copyright (C) 1992-2013, Free Software Foundation, Inc.         --
--                                                                          --
-- GNAT is free software;  you can  redistribute it  and/or modify it under --
-- terms of the  GNU General Public License as published  by the Free Soft- --
-- ware  Foundation;  either version 3,  or (at your option) any later ver- --
-- sion.  GNAT is distributed in the hope that it will be useful, but WITH- --
-- OUT ANY WARRANTY;  without even the  implied warranty of MERCHANTABILITY --
-- or FITNESS FOR A PARTICULAR PURPOSE.  See the GNU General Public License --
-- for  more details.  You should have  received  a copy of the GNU General --
-- Public License  distributed with GNAT; see file COPYING3.  If not, go to --
-- http://www.gnu.org/licenses for a complete copy of the license.          --
--                                                                          --
-- GNAT was originally developed  by the GNAT team at  New York University. --
-- Extensive contributions were provided by Ada Core Technologies Inc.      --
--                                                                          --
------------------------------------------------------------------------------

--  This package contains virtually all expansion mechanisms related to
--    - controlled types
--    - transient scopes

with Atree;    use Atree;
with Debug;    use Debug;
with Einfo;    use Einfo;
with Elists;   use Elists;
with Errout;   use Errout;
with Exp_Atom; use Exp_Atom;
with Exp_Ch6;  use Exp_Ch6;
with Exp_Ch9;  use Exp_Ch9;
with Exp_Ch11; use Exp_Ch11;
with Exp_Dbug; use Exp_Dbug;
with Exp_Dist; use Exp_Dist;
with Exp_Disp; use Exp_Disp;
with Exp_Tss;  use Exp_Tss;
with Exp_Util; use Exp_Util;
with Freeze;   use Freeze;
with Lib;      use Lib;
with Nlists;   use Nlists;
with Nmake;    use Nmake;
with Opt;      use Opt;
with Output;   use Output;
with Restrict; use Restrict;
with Rident;   use Rident;
with Rtsfind;  use Rtsfind;
with Sinfo;    use Sinfo;
with Sem;      use Sem;
with Sem_Aux;  use Sem_Aux;
with Sem_Ch3;  use Sem_Ch3;
with Sem_Ch7;  use Sem_Ch7;
with Sem_Ch8;  use Sem_Ch8;
with Sem_Res;  use Sem_Res;
with Sem_Util; use Sem_Util;
with Snames;   use Snames;
with Stand;    use Stand;
with Targparm; use Targparm;
with Tbuild;   use Tbuild;
with Ttypes;   use Ttypes;
with Uintp;    use Uintp;

package body Exp_Ch7 is

   --------------------------------
   -- Transient Scope Management --
   --------------------------------

   --  A transient scope is created when temporary objects are created by the
   --  compiler. These temporary objects are allocated on the secondary stack
   --  and the transient scope is responsible for finalizing the object when
   --  appropriate and reclaiming the memory at the right time. The temporary
   --  objects are generally the objects allocated to store the result of a
   --  function returning an unconstrained or a tagged value. Expressions
   --  needing to be wrapped in a transient scope (functions calls returning
   --  unconstrained or tagged values) may appear in 3 different contexts which
   --  lead to 3 different kinds of transient scope expansion:

   --   1. In a simple statement (procedure call, assignment, ...). In this
   --      case the instruction is wrapped into a transient block. See
   --      Wrap_Transient_Statement for details.

   --   2. In an expression of a control structure (test in a IF statement,
   --      expression in a CASE statement, ...). See Wrap_Transient_Expression
   --      for details.

   --   3. In a expression of an object_declaration. No wrapping is possible
   --      here, so the finalization actions, if any, are done right after the
   --      declaration and the secondary stack deallocation is done in the
   --      proper enclosing scope. See Wrap_Transient_Declaration for details.

   --  Note about functions returning tagged types: it has been decided to
   --  always allocate their result in the secondary stack, even though is not
   --  absolutely mandatory when the tagged type is constrained because the
   --  caller knows the size of the returned object and thus could allocate the
   --  result in the primary stack. An exception to this is when the function
   --  builds its result in place, as is done for functions with inherently
   --  limited result types for Ada 2005. In that case, certain callers may
   --  pass the address of a constrained object as the target object for the
   --  function result.

   --  By allocating tagged results in the secondary stack a number of
   --  implementation difficulties are avoided:

   --    - If it is a dispatching function call, the computation of the size of
   --      the result is possible but complex from the outside.

   --    - If the returned type is controlled, the assignment of the returned
   --      value to the anonymous object involves an Adjust, and we have no
   --      easy way to access the anonymous object created by the back end.

   --    - If the returned type is class-wide, this is an unconstrained type
   --      anyway.

   --  Furthermore, the small loss in efficiency which is the result of this
   --  decision is not such a big deal because functions returning tagged types
   --  are not as common in practice compared to functions returning access to
   --  a tagged type.

   --------------------------------------------------
   -- Transient Blocks and Finalization Management --
   --------------------------------------------------

   function Find_Node_To_Be_Wrapped (N : Node_Id) return Node_Id;
   --  N is a node which may generate a transient scope. Loop over the parent
   --  pointers of N until it find the appropriate node to wrap. If it returns
   --  Empty, it means that no transient scope is needed in this context.

   procedure Insert_Actions_In_Scope_Around (N : Node_Id);
   --  Insert the before-actions kept in the scope stack before N, and the
   --  after-actions after N, which must be a member of a list.

   function Make_Transient_Block
     (Loc    : Source_Ptr;
      Action : Node_Id;
      Par    : Node_Id) return Node_Id;
   --  Action is a single statement or object declaration. Par is the proper
   --  parent of the generated block. Create a transient block whose name is
   --  the current scope and the only handled statement is Action. If Action
   --  involves controlled objects or secondary stack usage, the corresponding
   --  cleanup actions are performed at the end of the block.

   procedure Set_Node_To_Be_Wrapped (N : Node_Id);
   --  Set the field Node_To_Be_Wrapped of the current scope

   --  ??? The entire comment needs to be rewritten
   --  ??? which entire comment?

   -----------------------------
   -- Finalization Management --
   -----------------------------

   --  This part describe how Initialization/Adjustment/Finalization procedures
   --  are generated and called. Two cases must be considered, types that are
   --  Controlled (Is_Controlled flag set) and composite types that contain
   --  controlled components (Has_Controlled_Component flag set). In the first
   --  case the procedures to call are the user-defined primitive operations
   --  Initialize/Adjust/Finalize. In the second case, GNAT generates
   --  Deep_Initialize, Deep_Adjust and Deep_Finalize that are in charge
   --  of calling the former procedures on the controlled components.

   --  For records with Has_Controlled_Component set, a hidden "controller"
   --  component is inserted. This controller component contains its own
   --  finalization list on which all controlled components are attached
   --  creating an indirection on the upper-level Finalization list. This
   --  technique facilitates the management of objects whose number of
   --  controlled components changes during execution. This controller
   --  component is itself controlled and is attached to the upper-level
   --  finalization chain. Its adjust primitive is in charge of calling adjust
   --  on the components and adjusting the finalization pointer to match their
   --  new location (see a-finali.adb).

   --  It is not possible to use a similar technique for arrays that have
   --  Has_Controlled_Component set. In this case, deep procedures are
   --  generated that call initialize/adjust/finalize + attachment or
   --  detachment on the finalization list for all component.

   --  Initialize calls: they are generated for declarations or dynamic
   --  allocations of Controlled objects with no initial value. They are always
   --  followed by an attachment to the current Finalization Chain. For the
   --  dynamic allocation case this the chain attached to the scope of the
   --  access type definition otherwise, this is the chain of the current
   --  scope.

   --  Adjust Calls: They are generated on 2 occasions: (1) for declarations
   --  or dynamic allocations of Controlled objects with an initial value.
   --  (2) after an assignment. In the first case they are followed by an
   --  attachment to the final chain, in the second case they are not.

   --  Finalization Calls: They are generated on (1) scope exit, (2)
   --  assignments, (3) unchecked deallocations. In case (3) they have to
   --  be detached from the final chain, in case (2) they must not and in
   --  case (1) this is not important since we are exiting the scope anyway.

   --  Other details:

   --    Type extensions will have a new record controller at each derivation
   --    level containing controlled components. The record controller for
   --    the parent/ancestor is attached to the finalization list of the
   --    extension's record controller (i.e. the parent is like a component
   --    of the extension).

   --    For types that are both Is_Controlled and Has_Controlled_Components,
   --    the record controller and the object itself are handled separately.
   --    It could seem simpler to attach the object at the end of its record
   --    controller but this would not tackle view conversions properly.

   --    A classwide type can always potentially have controlled components
   --    but the record controller of the corresponding actual type may not
   --    be known at compile time so the dispatch table contains a special
   --    field that allows to compute the offset of the record controller
   --    dynamically. See s-finimp.Deep_Tag_Attach and a-tags.RC_Offset.

   --  Here is a simple example of the expansion of a controlled block :

   --    declare
   --       X : Controlled;
   --       Y : Controlled := Init;
   --
   --       type R is record
   --          C : Controlled;
   --       end record;
   --       W : R;
   --       Z : R := (C => X);

   --    begin
   --       X := Y;
   --       W := Z;
   --    end;
   --
   --  is expanded into
   --
   --    declare
   --       _L : System.FI.Finalizable_Ptr;

   --       procedure _Clean is
   --       begin
   --          Abort_Defer;
   --          System.FI.Finalize_List (_L);
   --          Abort_Undefer;
   --       end _Clean;

   --       X : Controlled;
   --       begin
   --          Abort_Defer;
   --          Initialize (X);
   --          Attach_To_Final_List (_L, Finalizable (X), 1);
   --       at end: Abort_Undefer;
   --       Y : Controlled := Init;
   --       Adjust (Y);
   --       Attach_To_Final_List (_L, Finalizable (Y), 1);
   --
   --       type R is record
   --          C : Controlled;
   --       end record;
   --       W : R;
   --       begin
   --          Abort_Defer;
   --          Deep_Initialize (W, _L, 1);
   --       at end: Abort_Under;
   --       Z : R := (C => X);
   --       Deep_Adjust (Z, _L, 1);

   --    begin
   --       _Assign (X, Y);
   --       Deep_Finalize (W, False);
   --       <save W's final pointers>
   --       W := Z;
   --       <restore W's final pointers>
   --       Deep_Adjust (W, _L, 0);
   --    at end
   --       _Clean;
   --    end;

   type Final_Primitives is
     (Initialize_Case, Adjust_Case, Finalize_Case, Address_Case);
   --  This enumeration type is defined in order to ease sharing code for
   --  building finalization procedures for composite types.

   Name_Of      : constant array (Final_Primitives) of Name_Id :=
                    (Initialize_Case => Name_Initialize,
                     Adjust_Case     => Name_Adjust,
                     Finalize_Case   => Name_Finalize,
                     Address_Case    => Name_Finalize_Address);
   Deep_Name_Of : constant array (Final_Primitives) of TSS_Name_Type :=
                    (Initialize_Case => TSS_Deep_Initialize,
                     Adjust_Case     => TSS_Deep_Adjust,
                     Finalize_Case   => TSS_Deep_Finalize,
                     Address_Case    => TSS_Finalize_Address);

   procedure Build_Array_Deep_Procs (Typ : Entity_Id);
   --  Build the deep Initialize/Adjust/Finalize for a record Typ with
   --  Has_Controlled_Component set and store them using the TSS mechanism.

   function Build_Cleanup_Statements (N : Node_Id) return List_Id;
   --  Create the clean up calls for an asynchronous call block, task master,
   --  action subprogram body, protected subprogram body, task allocation block
   --  or task body. If the context does not contain the above constructs, the
   --  routine returns an empty list.

   procedure Build_Finalizer
     (N           : Node_Id;
      Clean_Stmts : List_Id;
      Mark_Id     : Entity_Id;
      Top_Decls   : List_Id;
      Defer_Abort : Boolean;
      Fin_Id      : out Entity_Id);
   --  N may denote an accept statement, block, entry body, package body,
   --  package spec, protected body, subprogram body, or a task body. Create
   --  a procedure which contains finalization calls for all controlled objects
   --  declared in the declarative or statement region of N. The calls are
   --  built in reverse order relative to the original declarations. In the
   --  case of a task body, the routine delays the creation of the finalizer
   --  until all statements have been moved to the task body procedure.
   --  Clean_Stmts may contain additional context-dependent code used to abort
   --  asynchronous calls or complete tasks (see Build_Cleanup_Statements).
   --  Mark_Id is the secondary stack used in the current context or Empty if
   --  missing. Top_Decls is the list on which the declaration of the finalizer
   --  is attached in the non-package case. Defer_Abort indicates that the
   --  statements passed in perform actions that require abort to be deferred,
   --  such as for task termination. Fin_Id is the finalizer declaration
   --  entity.

   procedure Build_Finalizer_Call (N : Node_Id; Fin_Id : Entity_Id);
   --  N is a construct which contains a handled sequence of statements, Fin_Id
   --  is the entity of a finalizer. Create an At_End handler which covers the
   --  statements of N and calls Fin_Id. If the handled statement sequence has
   --  an exception handler, the statements will be wrapped in a block to avoid
   --  unwanted interaction with the new At_End handler.

   procedure Build_Record_Deep_Procs (Typ : Entity_Id);
   --  Build the deep Initialize/Adjust/Finalize for a record Typ with
   --  Has_Component_Component set and store them using the TSS mechanism.

   procedure Check_Visibly_Controlled
     (Prim : Final_Primitives;
      Typ  : Entity_Id;
      E    : in out Entity_Id;
      Cref : in out Node_Id);
   --  The controlled operation declared for a derived type may not be
   --  overriding, if the controlled operations of the parent type are hidden,
   --  for example when the parent is a private type whose full view is
   --  controlled. For other primitive operations we modify the name of the
   --  operation to indicate that it is not overriding, but this is not
   --  possible for Initialize, etc. because they have to be retrievable by
   --  name. Before generating the proper call to one of these operations we
   --  check whether Typ is known to be controlled at the point of definition.
   --  If it is not then we must retrieve the hidden operation of the parent
   --  and use it instead.  This is one case that might be solved more cleanly
   --  once Overriding pragmas or declarations are in place.

   function Convert_View
     (Proc : Entity_Id;
      Arg  : Node_Id;
      Ind  : Pos := 1) return Node_Id;
   --  Proc is one of the Initialize/Adjust/Finalize operations, and Arg is the
   --  argument being passed to it. Ind indicates which formal of procedure
   --  Proc we are trying to match. This function will, if necessary, generate
   --  a conversion between the partial and full view of Arg to match the type
   --  of the formal of Proc, or force a conversion to the class-wide type in
   --  the case where the operation is abstract.

   function Enclosing_Function (E : Entity_Id) return Entity_Id;
   --  Given an arbitrary entity, traverse the scope chain looking for the
   --  first enclosing function. Return Empty if no function was found.

   procedure Expand_Pragma_Initial_Condition (N : Node_Id);
   --  Subsidiary to the expansion of package specs and bodies. Generate a
   --  runtime check needed to verify the assumption introduced by pragma
   --  Initial_Condition. N denotes the package spec or body.

   function Make_Call
     (Loc        : Source_Ptr;
      Proc_Id    : Entity_Id;
      Param      : Node_Id;
      For_Parent : Boolean := False) return Node_Id;
   --  Subsidiary to Make_Adjust_Call and Make_Final_Call. Given the entity of
   --  routine [Deep_]Adjust / Finalize and an object parameter, create an
   --  adjust / finalization call. Flag For_Parent should be set when field
   --  _parent is being processed.

   function Make_Deep_Proc
     (Prim  : Final_Primitives;
      Typ   : Entity_Id;
      Stmts : List_Id) return Node_Id;
   --  This function generates the tree for Deep_Initialize, Deep_Adjust or
   --  Deep_Finalize procedures according to the first parameter, these
   --  procedures operate on the type Typ. The Stmts parameter gives the body
   --  of the procedure.

   function Make_Deep_Array_Body
     (Prim : Final_Primitives;
      Typ  : Entity_Id) return List_Id;
   --  This function generates the list of statements for implementing
   --  Deep_Initialize, Deep_Adjust or Deep_Finalize procedures according to
   --  the first parameter, these procedures operate on the array type Typ.

   function Make_Deep_Record_Body
     (Prim     : Final_Primitives;
      Typ      : Entity_Id;
      Is_Local : Boolean := False) return List_Id;
   --  This function generates the list of statements for implementing
   --  Deep_Initialize, Deep_Adjust or Deep_Finalize procedures according to
   --  the first parameter, these procedures operate on the record type Typ.
   --  Flag Is_Local is used in conjunction with Deep_Finalize to designate
   --  whether the inner logic should be dictated by state counters.

   function Make_Finalize_Address_Stmts (Typ : Entity_Id) return List_Id;
   --  Subsidiary to Make_Finalize_Address_Body, Make_Deep_Array_Body and
   --  Make_Deep_Record_Body. Generate the following statements:
   --
   --    declare
   --       type Acc_Typ is access all Typ;
   --       for Acc_Typ'Storage_Size use 0;
   --    begin
   --       [Deep_]Finalize (Acc_Typ (V).all);
   --    end;

   ----------------------------
   -- Build_Array_Deep_Procs --
   ----------------------------

   procedure Build_Array_Deep_Procs (Typ : Entity_Id) is
   begin
      Set_TSS (Typ,
        Make_Deep_Proc
          (Prim  => Initialize_Case,
           Typ   => Typ,
           Stmts => Make_Deep_Array_Body (Initialize_Case, Typ)));

      if not Is_Limited_View (Typ) then
         Set_TSS (Typ,
           Make_Deep_Proc
             (Prim  => Adjust_Case,
              Typ   => Typ,
              Stmts => Make_Deep_Array_Body (Adjust_Case, Typ)));
      end if;

      --  Do not generate Deep_Finalize and Finalize_Address if finalization is
      --  suppressed since these routine will not be used.

      if not Restriction_Active (No_Finalization) then
         Set_TSS (Typ,
           Make_Deep_Proc
             (Prim  => Finalize_Case,
              Typ   => Typ,
              Stmts => Make_Deep_Array_Body (Finalize_Case, Typ)));

         --  Create TSS primitive Finalize_Address for non-VM targets. JVM and
         --  .NET do not support address arithmetic and unchecked conversions.

         if VM_Target = No_VM then
            Set_TSS (Typ,
              Make_Deep_Proc
                (Prim  => Address_Case,
                 Typ   => Typ,
                 Stmts => Make_Deep_Array_Body (Address_Case, Typ)));
         end if;
      end if;
   end Build_Array_Deep_Procs;

   ------------------------------
   -- Build_Cleanup_Statements --
   ------------------------------

   function Build_Cleanup_Statements (N : Node_Id) return List_Id is
      Is_Asynchronous_Call : constant Boolean :=
                               Nkind (N) = N_Block_Statement
                                 and then Is_Asynchronous_Call_Block (N);
      Is_Action_Bod        : constant Boolean :=
                               Nkind (N) = N_Subprogram_Body
                                 and then Is_Action_Body (N);
      Is_Master            : constant Boolean :=
                               Nkind (N) /= N_Entry_Body
                                 and then Nkind (N) /= N_Action_Body
                                 and then Is_Task_Master (N);
      Is_Protected_Body    : constant Boolean :=
                               Nkind (N) = N_Subprogram_Body
                                 and then Is_Protected_Subprogram_Body (N);
      Is_Task_Allocation   : constant Boolean :=
                               Nkind (N) = N_Block_Statement
                                 and then Is_Task_Allocation_Block (N);
      Is_Task_Body         : constant Boolean :=
                               Nkind (Original_Node (N)) = N_Task_Body;

      Loc   : constant Source_Ptr := Sloc (N);
      Stmts : constant List_Id    := New_List;

   begin
      if Is_Task_Body then
         Append_To (Stmts,
           Build_Runtime_Call (Loc, RE_Complete_Task));

      elsif Is_Master then
         if Restriction_Active (No_Task_Hierarchy) = False then
            Append_To (Stmts, Build_Runtime_Call (Loc, RE_Complete_Master));
         end if;

      --  Add statements to unlock the protected object parameter and to
      --  undefer abort. If the context is a protected procedure and the object
      --  has entries, call the entry service routine.

      --  NOTE: The generated code references _object, a parameter to the
      --  procedure.

      elsif Is_Protected_Body then
         declare
            Spec      : constant Node_Id := Parent (Corresponding_Spec (N));
            Conc_Typ  : Entity_Id;
            Param     : Node_Id;
            Param_Typ : Entity_Id;

         begin
            --  Find the _object parameter representing the protected object

            Param := First (Parameter_Specifications (Spec));
            loop
               Param_Typ := Etype (Parameter_Type (Param));

               if Ekind (Param_Typ) = E_Record_Type then
                  Conc_Typ := Corresponding_Concurrent_Type (Param_Typ);
               end if;

               exit when No (Param) or else Present (Conc_Typ);
               Next (Param);
            end loop;

            pragma Assert (Present (Param));

<<<<<<< HEAD
            --  Generate:
            --    Exit_Protected_Object (_object.protected_agent));
            Append_To (Stmts,
              Make_Procedure_Call_Statement (Loc,
                Name                   =>
                  New_Reference_To (RTE (RE_Exit_Protected_Object), Loc),
                Parameter_Associations => New_List (
                  Make_Selected_Component (Loc,
                    Prefix        =>
                      New_Reference_To (Defining_Identifier (Param), Loc),
                    Selector_Name =>
                      Make_Identifier (Loc, Name_uProtected_Agent)))));
         end;

      elsif Is_Action_Bod then
         declare
            Def       : Entity_Id := Defining_Unit_Name (Specification (N));
            Act_Def   : Entity_Id := Corresponding_Action (Def);
            Atom_Def  : Entity_Id := Scope (Act_Def);
            Spec      : constant Node_Id   := Parent (Corresponding_Spec (N));
            Conc_Typ  : Entity_Id;
            E         : Entity_Id;
            Nam       : Entity_Id;
            Param     : Node_Id;
            Param_Id  : Entity_Id;
            Param_Typ : Entity_Id;
            Rest_Stms : List_Id;
            Ritem     : Node_Id;
            Save_Stm  : Node_Id;

         begin
            --  Find the _object parameter representing the atomic object

            Param := First (Parameter_Specifications (Spec));
            loop
               Param_Typ := Etype (Parameter_Type (Param));

               if Ekind (Param_Typ) = E_Record_Type then
                  Conc_Typ := Corresponding_Concurrent_Type (Param_Typ);
               end if;

               exit when No (Param) or else Present (Conc_Typ);
               Next (Param);
            end loop;

            pragma Assert (Present (Param));

            --  Find Except

            declare
               Dec   : Node_Id;
               E_Nam : Name_Id :=
                         New_External_Name (Name_uExcept, Suffix_Index => 1);
               --  _exceptx is already in the name table so no biggy to use
               --  New_External_Name.

            begin
               Dec := First (Declarations (N));
               while Present (Dec) loop
                  if Nkind (Dec) = N_Object_Declaration
                    and then Chars (Defining_Identifier (Dec)) = E_Nam
                  then
                     E := Defining_Identifier (Dec);
                     exit;
                  end if;
                  Dec := Next (Dec);
               end loop;
            end;

            --  Generate:
            --    Exit_Action (_object._object, Action_Id,
            --                 _Except1));
            Append_To (Stmts,
              Make_Procedure_Call_Statement (Loc,
                Name                   =>
                  New_Reference_To (RTE (RE_Exit_Action), Loc),
                Parameter_Associations => New_List (
                  Make_Attribute_Reference (Loc,
                    Attribute_Name => Name_Unchecked_Access,
                    Prefix         =>
                      Make_Selected_Component (Loc,
                        Prefix        =>
                          New_Reference_To (Defining_Identifier (Param), Loc),
                        Selector_Name =>
                          Make_Identifier (Loc, Name_uObject))),
                  Action_Index_Expression (Loc, Act_Def, Atom_Def),
                  New_Reference_To (E, Loc))));

            --  If aspect Restore_State applies to the action or its atomic
            --  type, generate the save/restore parameter instructions

            if True then
               Rest_Stms := New_List;

               --  We skip the first parameter of the action's procedure as it
               --  is always the acton's atomic object.

               Param := Next (First (Parameter_Specifications (Spec)));
               while Present (Param) loop
                  Param_Id := Defining_Identifier (Param);
                  if Out_Present (Param)
                    and then not Is_Limited_Type (Etype (Param_Id))
                  then
                     --  Only parameters that can be modified will be saved and
                     --  restored as there is no point restoring a constant.
                     --  Since we have to save a copy of the parameter, it has
                     --  to be non-limited.

                     Nam :=
                       Make_Defining_Identifier (Loc,
                         New_External_Name (Chars (Param_Id),
                           Suffix => "_old",
                           Prefix => 'R'));

                     Save_Stm :=
                       Make_Object_Declaration (Loc,
                         Defining_Identifier => Nam,
                         Constant_Present    => True,
                         Object_Definition   =>
                           New_Occurrence_Of (
                             Etype (Parameter_Type (Param)), Loc),
                         Expression          =>
                           New_Reference_To (Param_Id, Loc));

                     --  The subprogram will already have at least one
                     --  declaration at this point, that being _except, so we
                     --  can safely insert the Save_Stm into its declarations.

                     Insert_Action (First (Declarations (N)), Save_Stm);

                     Append_To (Rest_Stms,
                       Make_Assignment_Statement (Loc,
                         Name => New_Reference_To (Param_Id, Loc),
                         Expression => New_Reference_To (Nam, Loc)));
                  end if;

                  Param := Next (Param);

               end loop;

               if not Is_Empty_List (Rest_Stms) then
                  Append_To (Stmts,
                    Make_Implicit_If_Statement (N,
                      Condition => New_Reference_To (E, Loc),
                      Then_Statements => Rest_Stms));
               end if;
            end if;
=======
            --  Historical note: In earlier versions of GNAT, there was code
            --  at this point to generate stuff to service entry queues. It is
            --  now abstracted in Build_Protected_Subprogram_Call_Cleanup.

            Build_Protected_Subprogram_Call_Cleanup
              (Specification (N), Conc_Typ, Loc, Stmts);
>>>>>>> 5a9bdbcd
         end;

      --  Add a call to Expunge_Unactivated_Tasks for dynamically allocated
      --  tasks. Other unactivated tasks are completed by Complete_Task or
      --  Complete_Master.

      --  NOTE: The generated code references _chain, a local object

      elsif Is_Task_Allocation then

         --  Generate:
         --     Expunge_Unactivated_Tasks (_chain);

         --  where _chain is the list of tasks created by the allocator but not
         --  yet activated. This list will be empty unless the block completes
         --  abnormally.

         Append_To (Stmts,
           Make_Procedure_Call_Statement (Loc,
             Name =>
               New_Reference_To
                 (RTE (RE_Expunge_Unactivated_Tasks), Loc),
             Parameter_Associations => New_List (
               New_Reference_To (Activation_Chain_Entity (N), Loc))));

      --  Attempt to cancel an asynchronous entry call whenever the block which
      --  contains the abortable part is exited.

      --  NOTE: The generated code references Cnn, a local object

      elsif Is_Asynchronous_Call then
         declare
            Cancel_Param : constant Entity_Id :=
                             Entry_Cancel_Parameter (Entity (Identifier (N)));

         begin
            --  If it is of type Communication_Block, this must be a protected
            --  entry call. Generate:

            --    if Enqueued (Cancel_Param) then
            --       Cancel_Protected_Entry_Call (Cancel_Param);
            --    end if;

            if Is_RTE (Etype (Cancel_Param), RE_Communication_Block) then
               Append_To (Stmts,
                 Make_If_Statement (Loc,
                   Condition =>
                     Make_Function_Call (Loc,
                       Name                   =>
                         New_Reference_To (RTE (RE_Enqueued), Loc),
                       Parameter_Associations => New_List (
                         New_Reference_To (Cancel_Param, Loc))),

                   Then_Statements => New_List (
                     Make_Procedure_Call_Statement (Loc,
                       Name =>
                         New_Reference_To
                           (RTE (RE_Cancel_Protected_Entry_Call), Loc),
                         Parameter_Associations => New_List (
                           New_Reference_To (Cancel_Param, Loc))))));

            --  Asynchronous delay, generate:
            --    Cancel_Async_Delay (Cancel_Param);

            elsif Is_RTE (Etype (Cancel_Param), RE_Delay_Block) then
               Append_To (Stmts,
                 Make_Procedure_Call_Statement (Loc,
                   Name                   =>
                     New_Reference_To (RTE (RE_Cancel_Async_Delay), Loc),
                   Parameter_Associations => New_List (
                     Make_Attribute_Reference (Loc,
                       Prefix         =>
                         New_Reference_To (Cancel_Param, Loc),
                       Attribute_Name => Name_Unchecked_Access))));

            --  Task entry call, generate:
            --    Cancel_Task_Entry_Call (Cancel_Param);

            else
               Append_To (Stmts,
                 Make_Procedure_Call_Statement (Loc,
                   Name                   =>
                     New_Reference_To (RTE (RE_Cancel_Task_Entry_Call), Loc),
                   Parameter_Associations => New_List (
                     New_Reference_To (Cancel_Param, Loc))));
            end if;
         end;
      end if;

      return Stmts;
   end Build_Cleanup_Statements;

   -----------------------------
   -- Build_Controlling_Procs --
   -----------------------------

   procedure Build_Controlling_Procs (Typ : Entity_Id) is
   begin
      if Is_Array_Type (Typ) then
         Build_Array_Deep_Procs (Typ);
      else pragma Assert (Is_Record_Type (Typ));
         Build_Record_Deep_Procs (Typ);
      end if;
   end Build_Controlling_Procs;

   -----------------------------
   -- Build_Exception_Handler --
   -----------------------------

   function Build_Exception_Handler
     (Data        : Finalization_Exception_Data;
      For_Library : Boolean := False) return Node_Id
   is
      Actuals      : List_Id;
      Proc_To_Call : Entity_Id;
      Except       : Node_Id;
      Stmts        : List_Id;

   begin
      pragma Assert (Present (Data.Raised_Id));

      if Exception_Extra_Info
        or else (For_Library and not Restricted_Profile)
      then
         if Exception_Extra_Info then

            --  Generate:

            --    Get_Current_Excep.all

            Except :=
              Make_Function_Call (Data.Loc,
                Name =>
                  Make_Explicit_Dereference (Data.Loc,
                    Prefix =>
                      New_Reference_To
                        (RTE (RE_Get_Current_Excep), Data.Loc)));

         else
            --  Generate:

            --    null

            Except := Make_Null (Data.Loc);
         end if;

         if For_Library and then not Restricted_Profile then
            Proc_To_Call := RTE (RE_Save_Library_Occurrence);
            Actuals := New_List (Except);

         else
            Proc_To_Call := RTE (RE_Save_Occurrence);

            --  The dereference occurs only when Exception_Extra_Info is true,
            --  and therefore Except is not null.

            Actuals :=
              New_List (
                New_Reference_To (Data.E_Id, Data.Loc),
                Make_Explicit_Dereference (Data.Loc, Except));
         end if;

         --  Generate:

         --    when others =>
         --       if not Raised_Id then
         --          Raised_Id := True;

         --          Save_Occurrence (E_Id, Get_Current_Excep.all.all);
         --            or
         --          Save_Library_Occurrence (Get_Current_Excep.all);
         --       end if;

         Stmts :=
           New_List (
             Make_If_Statement (Data.Loc,
               Condition       =>
                 Make_Op_Not (Data.Loc,
                   Right_Opnd => New_Reference_To (Data.Raised_Id, Data.Loc)),

               Then_Statements => New_List (
                 Make_Assignment_Statement (Data.Loc,
                   Name       => New_Reference_To (Data.Raised_Id, Data.Loc),
                   Expression => New_Reference_To (Standard_True, Data.Loc)),

                 Make_Procedure_Call_Statement (Data.Loc,
                   Name                   =>
                     New_Reference_To (Proc_To_Call, Data.Loc),
                   Parameter_Associations => Actuals))));

      else
         --  Generate:

         --    Raised_Id := True;

         Stmts := New_List (
           Make_Assignment_Statement (Data.Loc,
             Name       => New_Reference_To (Data.Raised_Id, Data.Loc),
             Expression => New_Reference_To (Standard_True, Data.Loc)));
      end if;

      --  Generate:

      --    when others =>

      return
        Make_Exception_Handler (Data.Loc,
          Exception_Choices => New_List (Make_Others_Choice (Data.Loc)),
          Statements        => Stmts);
   end Build_Exception_Handler;

   -------------------------------
   -- Build_Finalization_Master --
   -------------------------------

   procedure Build_Finalization_Master
     (Typ        : Entity_Id;
      Ins_Node   : Node_Id := Empty;
      Encl_Scope : Entity_Id := Empty)
   is
      Desig_Typ : constant Entity_Id := Directly_Designated_Type (Typ);
      Ptr_Typ   : Entity_Id := Root_Type (Base_Type (Typ));

      function In_Deallocation_Instance (E : Entity_Id) return Boolean;
      --  Determine whether entity E is inside a wrapper package created for
      --  an instance of Ada.Unchecked_Deallocation.

      ------------------------------
      -- In_Deallocation_Instance --
      ------------------------------

      function In_Deallocation_Instance (E : Entity_Id) return Boolean is
         Pkg : constant Entity_Id := Scope (E);
         Par : Node_Id := Empty;

      begin
         if Ekind (Pkg) = E_Package
           and then Present (Related_Instance (Pkg))
           and then Ekind (Related_Instance (Pkg)) = E_Procedure
         then
            Par := Generic_Parent (Parent (Related_Instance (Pkg)));

            return
              Present (Par)
                and then Chars (Par) = Name_Unchecked_Deallocation
                and then Chars (Scope (Par)) = Name_Ada
                and then Scope (Scope (Par)) = Standard_Standard;
         end if;

         return False;
      end In_Deallocation_Instance;

   --  Start of processing for Build_Finalization_Master

   begin
      if Is_Private_Type (Ptr_Typ)
        and then Present (Full_View (Ptr_Typ))
      then
         Ptr_Typ := Full_View (Ptr_Typ);
      end if;

      --  Certain run-time configurations and targets do not provide support
      --  for controlled types.

      if Restriction_Active (No_Finalization) then
         return;

      --  Do not process C, C++, CIL and Java types since it is assumend that
      --  the non-Ada side will handle their clean up.

      elsif Convention (Desig_Typ) = Convention_C
        or else Convention (Desig_Typ) = Convention_CIL
        or else Convention (Desig_Typ) = Convention_CPP
        or else Convention (Desig_Typ) = Convention_Java
      then
         return;

      --  Various machinery such as freezing may have already created a
      --  finalization master.

      elsif Present (Finalization_Master (Ptr_Typ)) then
         return;

      --  Do not process types that return on the secondary stack

      elsif Present (Associated_Storage_Pool (Ptr_Typ))
        and then Is_RTE (Associated_Storage_Pool (Ptr_Typ), RE_SS_Pool)
      then
         return;

      --  Do not process types which may never allocate an object

      elsif No_Pool_Assigned (Ptr_Typ) then
         return;

      --  Do not process access types coming from Ada.Unchecked_Deallocation
      --  instances. Even though the designated type may be controlled, the
      --  access type will never participate in allocation.

      elsif In_Deallocation_Instance (Ptr_Typ) then
         return;

      --  Ignore the general use of anonymous access types unless the context
      --  requires a finalization master.

      elsif Ekind (Ptr_Typ) = E_Anonymous_Access_Type
        and then No (Ins_Node)
      then
         return;

      --  Do not process non-library access types when restriction No_Nested_
      --  Finalization is in effect since masters are controlled objects.

      elsif Restriction_Active (No_Nested_Finalization)
        and then not Is_Library_Level_Entity (Ptr_Typ)
      then
         return;

      --  For .NET/JVM targets, allow the processing of access-to-controlled
      --  types where the designated type is explicitly derived from [Limited_]
      --  Controlled.

      elsif VM_Target /= No_VM
        and then not Is_Controlled (Desig_Typ)
      then
         return;

      --  Do not create finalization masters in SPARK mode because they result
      --  in unwanted expansion.

      --  More detail would be useful here ???

      elsif GNATprove_Mode then
         return;
      end if;

      declare
         Loc        : constant Source_Ptr := Sloc (Ptr_Typ);
         Actions    : constant List_Id := New_List;
         Fin_Mas_Id : Entity_Id;
         Pool_Id    : Entity_Id;

      begin
         --  Generate:
         --    Fnn : aliased Finalization_Master;

         --  Source access types use fixed master names since the master is
         --  inserted in the same source unit only once. The only exception to
         --  this are instances using the same access type as generic actual.

         if Comes_From_Source (Ptr_Typ)
           and then not Inside_A_Generic
         then
            Fin_Mas_Id :=
              Make_Defining_Identifier (Loc,
                Chars => New_External_Name (Chars (Ptr_Typ), "FM"));

         --  Internally generated access types use temporaries as their names
         --  due to possible collision with identical names coming from other
         --  packages.

         else
            Fin_Mas_Id := Make_Temporary (Loc, 'F');
         end if;

         Append_To (Actions,
           Make_Object_Declaration (Loc,
             Defining_Identifier => Fin_Mas_Id,
             Aliased_Present     => True,
             Object_Definition   =>
               New_Reference_To (RTE (RE_Finalization_Master), Loc)));

         --  Storage pool selection and attribute decoration of the generated
         --  master. Since .NET/JVM compilers do not support pools, this step
         --  is skipped.

         if VM_Target = No_VM then

            --  If the access type has a user-defined pool, use it as the base
            --  storage medium for the finalization pool.

            if Present (Associated_Storage_Pool (Ptr_Typ)) then
               Pool_Id := Associated_Storage_Pool (Ptr_Typ);

            --  The default choice is the global pool

            else
               Pool_Id := Get_Global_Pool_For_Access_Type (Ptr_Typ);
               Set_Associated_Storage_Pool (Ptr_Typ, Pool_Id);
            end if;

            --  Generate:
            --    Set_Base_Pool (Fnn, Pool_Id'Unchecked_Access);

            Append_To (Actions,
              Make_Procedure_Call_Statement (Loc,
                Name                   =>
                  New_Reference_To (RTE (RE_Set_Base_Pool), Loc),
                Parameter_Associations => New_List (
                  New_Reference_To (Fin_Mas_Id, Loc),
                  Make_Attribute_Reference (Loc,
                    Prefix         => New_Reference_To (Pool_Id, Loc),
                    Attribute_Name => Name_Unrestricted_Access))));
         end if;

         Set_Finalization_Master (Ptr_Typ, Fin_Mas_Id);

         --  A finalization master created for an anonymous access type must be
         --  inserted before a context-dependent node.

         if Present (Ins_Node) then
            Push_Scope (Encl_Scope);

            --  Treat use clauses as declarations and insert directly in front
            --  of them.

            if Nkind_In (Ins_Node, N_Use_Package_Clause,
                                   N_Use_Type_Clause)
            then
               Insert_List_Before_And_Analyze (Ins_Node, Actions);
            else
               Insert_Actions (Ins_Node, Actions);
            end if;

            Pop_Scope;

         elsif Ekind (Desig_Typ) = E_Incomplete_Type
           and then Has_Completion_In_Body (Desig_Typ)
         then
            Insert_Actions (Parent (Ptr_Typ), Actions);

         --  If the designated type is not yet frozen, then append the actions
         --  to that type's freeze actions. The actions need to be appended to
         --  whichever type is frozen later, similarly to what Freeze_Type does
         --  for appending the storage pool declaration for an access type.
         --  Otherwise, the call to Set_Storage_Pool_Ptr might reference the
         --  pool object before it's declared. However, it's not clear that
         --  this is exactly the right test to accomplish that here. ???

         elsif Present (Freeze_Node (Desig_Typ))
           and then not Analyzed (Freeze_Node (Desig_Typ))
         then
            Append_Freeze_Actions (Desig_Typ, Actions);

         elsif Present (Freeze_Node (Ptr_Typ))
           and then not Analyzed (Freeze_Node (Ptr_Typ))
         then
            Append_Freeze_Actions (Ptr_Typ, Actions);

         --  If there's a pool created locally for the access type, then we
         --  need to ensure that the master gets created after the pool object,
         --  because otherwise we can have a forward reference, so we force the
         --  master actions to be inserted and analyzed after the pool entity.
         --  Note that both the access type and its designated type may have
         --  already been frozen and had their freezing actions analyzed at
         --  this point. (This seems a little unclean.???)

         elsif VM_Target = No_VM
           and then Scope (Pool_Id) = Scope (Ptr_Typ)
         then
            Insert_List_After_And_Analyze (Parent (Pool_Id), Actions);

         else
            Insert_Actions (Parent (Ptr_Typ), Actions);
         end if;
      end;
   end Build_Finalization_Master;

   ---------------------
   -- Build_Finalizer --
   ---------------------

   procedure Build_Finalizer
     (N           : Node_Id;
      Clean_Stmts : List_Id;
      Mark_Id     : Entity_Id;
      Top_Decls   : List_Id;
      Defer_Abort : Boolean;
      Fin_Id      : out Entity_Id)
   is
      Acts_As_Clean    : constant Boolean :=
                           Present (Mark_Id)
                             or else
                               (Present (Clean_Stmts)
                                 and then Is_Non_Empty_List (Clean_Stmts));
      Exceptions_OK    : constant Boolean :=
                           not Restriction_Active (No_Exception_Propagation);
      For_Package_Body : constant Boolean := Nkind (N) = N_Package_Body;
      For_Package_Spec : constant Boolean := Nkind (N) = N_Package_Declaration;
      For_Package      : constant Boolean :=
                           For_Package_Body or else For_Package_Spec;
      Loc              : constant Source_Ptr := Sloc (N);

      --  NOTE: Local variable declarations are conservative and do not create
      --  structures right from the start. Entities and lists are created once
      --  it has been established that N has at least one controlled object.

      Components_Built : Boolean := False;
      --  A flag used to avoid double initialization of entities and lists. If
      --  the flag is set then the following variables have been initialized:
      --    Counter_Id
      --    Finalizer_Decls
      --    Finalizer_Stmts
      --    Jump_Alts

      Counter_Id  : Entity_Id := Empty;
      Counter_Val : Int       := 0;
      --  Name and value of the state counter

      Decls : List_Id := No_List;
      --  Declarative region of N (if available). If N is a package declaration
      --  Decls denotes the visible declarations.

      Finalizer_Data : Finalization_Exception_Data;
      --  Data for the exception

      Finalizer_Decls : List_Id := No_List;
      --  Local variable declarations. This list holds the label declarations
      --  of all jump block alternatives as well as the declaration of the
      --  local exception occurence and the raised flag:
      --     E : Exception_Occurrence;
      --     Raised : Boolean := False;
      --     L<counter value> : label;

      Finalizer_Insert_Nod : Node_Id := Empty;
      --  Insertion point for the finalizer body. Depending on the context
      --  (Nkind of N) and the individual grouping of controlled objects, this
      --  node may denote a package declaration or body, package instantiation,
      --  block statement or a counter update statement.

      Finalizer_Stmts : List_Id := No_List;
      --  The statement list of the finalizer body. It contains the following:
      --
      --    Abort_Defer;               --  Added if abort is allowed
      --    <call to Prev_At_End>      --  Added if exists
      --    <cleanup statements>       --  Added if Acts_As_Clean
      --    <jump block>               --  Added if Has_Ctrl_Objs
      --    <finalization statements>  --  Added if Has_Ctrl_Objs
      --    <stack release>            --  Added if Mark_Id exists
      --    Abort_Undefer;             --  Added if abort is allowed

      Has_Ctrl_Objs : Boolean := False;
      --  A general flag which denotes whether N has at least one controlled
      --  object.

      Has_Tagged_Types : Boolean := False;
      --  A general flag which indicates whether N has at least one library-
      --  level tagged type declaration.

      HSS : Node_Id := Empty;
      --  The sequence of statements of N (if available)

      Jump_Alts : List_Id := No_List;
      --  Jump block alternatives. Depending on the value of the state counter,
      --  the control flow jumps to a sequence of finalization statements. This
      --  list contains the following:
      --
      --     when <counter value> =>
      --        goto L<counter value>;

      Jump_Block_Insert_Nod : Node_Id := Empty;
      --  Specific point in the finalizer statements where the jump block is
      --  inserted.

      Last_Top_Level_Ctrl_Construct : Node_Id := Empty;
      --  The last controlled construct encountered when processing the top
      --  level lists of N. This can be a nested package, an instantiation or
      --  an object declaration.

      Prev_At_End : Entity_Id := Empty;
      --  The previous at end procedure of the handled statements block of N

      Priv_Decls : List_Id := No_List;
      --  The private declarations of N if N is a package declaration

      Spec_Id    : Entity_Id := Empty;
      Spec_Decls : List_Id   := Top_Decls;
      Stmts      : List_Id   := No_List;

      Tagged_Type_Stmts : List_Id := No_List;
      --  Contains calls to Ada.Tags.Unregister_Tag for all library-level
      --  tagged types found in N.

      -----------------------
      -- Local subprograms --
      -----------------------

      procedure Build_Components;
      --  Create all entites and initialize all lists used in the creation of
      --  the finalizer.

      procedure Create_Finalizer;
      --  Create the spec and body of the finalizer and insert them in the
      --  proper place in the tree depending on the context.

      procedure Process_Declarations
        (Decls      : List_Id;
         Preprocess : Boolean := False;
         Top_Level  : Boolean := False);
      --  Inspect a list of declarations or statements which may contain
      --  objects that need finalization. When flag Preprocess is set, the
      --  routine will simply count the total number of controlled objects in
      --  Decls. Flag Top_Level denotes whether the processing is done for
      --  objects in nested package declarations or instances.

      procedure Process_Object_Declaration
        (Decl         : Node_Id;
         Has_No_Init  : Boolean := False;
         Is_Protected : Boolean := False);
      --  Generate all the machinery associated with the finalization of a
      --  single object. Flag Has_No_Init is used to denote certain contexts
      --  where Decl does not have initialization call(s). Flag Is_Protected
      --  is set when Decl denotes a simple protected object.

      procedure Process_Tagged_Type_Declaration (Decl : Node_Id);
      --  Generate all the code necessary to unregister the external tag of a
      --  tagged type.

      ----------------------
      -- Build_Components --
      ----------------------

      procedure Build_Components is
         Counter_Decl     : Node_Id;
         Counter_Typ      : Entity_Id;
         Counter_Typ_Decl : Node_Id;

      begin
         pragma Assert (Present (Decls));

         --  This routine might be invoked several times when dealing with
         --  constructs that have two lists (either two declarative regions
         --  or declarations and statements). Avoid double initialization.

         if Components_Built then
            return;
         end if;

         Components_Built := True;

         if Has_Ctrl_Objs then

            --  Create entities for the counter, its type, the local exception
            --  and the raised flag.

            Counter_Id  := Make_Temporary (Loc, 'C');
            Counter_Typ := Make_Temporary (Loc, 'T');

            Finalizer_Decls := New_List;

            Build_Object_Declarations
              (Finalizer_Data, Finalizer_Decls, Loc, For_Package);

            --  Since the total number of controlled objects is always known,
            --  build a subtype of Natural with precise bounds. This allows
            --  the backend to optimize the case statement. Generate:
            --
            --    subtype Tnn is Natural range 0 .. Counter_Val;

            Counter_Typ_Decl :=
              Make_Subtype_Declaration (Loc,
                Defining_Identifier => Counter_Typ,
                Subtype_Indication  =>
                  Make_Subtype_Indication (Loc,
                    Subtype_Mark => New_Reference_To (Standard_Natural, Loc),
                    Constraint   =>
                      Make_Range_Constraint (Loc,
                        Range_Expression =>
                          Make_Range (Loc,
                            Low_Bound  =>
                              Make_Integer_Literal (Loc, Uint_0),
                            High_Bound =>
                              Make_Integer_Literal (Loc, Counter_Val)))));

            --  Generate the declaration of the counter itself:
            --
            --    Counter : Integer := 0;

            Counter_Decl :=
              Make_Object_Declaration (Loc,
                Defining_Identifier => Counter_Id,
                Object_Definition   => New_Reference_To (Counter_Typ, Loc),
                Expression          => Make_Integer_Literal (Loc, 0));

            --  Set the type of the counter explicitly to prevent errors when
            --  examining object declarations later on.

            Set_Etype (Counter_Id, Counter_Typ);

            --  The counter and its type are inserted before the source
            --  declarations of N.

            Prepend_To (Decls, Counter_Decl);
            Prepend_To (Decls, Counter_Typ_Decl);

            --  The counter and its associated type must be manually analized
            --  since N has already been analyzed. Use the scope of the spec
            --  when inserting in a package.

            if For_Package then
               Push_Scope (Spec_Id);
               Analyze (Counter_Typ_Decl);
               Analyze (Counter_Decl);
               Pop_Scope;

            else
               Analyze (Counter_Typ_Decl);
               Analyze (Counter_Decl);
            end if;

            Jump_Alts := New_List;
         end if;

         --  If the context requires additional clean up, the finalization
         --  machinery is added after the clean up code.

         if Acts_As_Clean then
            Finalizer_Stmts       := Clean_Stmts;
            Jump_Block_Insert_Nod := Last (Finalizer_Stmts);
         else
            Finalizer_Stmts := New_List;
         end if;

         if Has_Tagged_Types then
            Tagged_Type_Stmts := New_List;
         end if;
      end Build_Components;

      ----------------------
      -- Create_Finalizer --
      ----------------------

      procedure Create_Finalizer is
         Body_Id    : Entity_Id;
         Fin_Body   : Node_Id;
         Fin_Spec   : Node_Id;
         Jump_Block : Node_Id;
         Label      : Node_Id;
         Label_Id   : Entity_Id;

         function New_Finalizer_Name return Name_Id;
         --  Create a fully qualified name of a package spec or body finalizer.
         --  The generated name is of the form: xx__yy__finalize_[spec|body].

         ------------------------
         -- New_Finalizer_Name --
         ------------------------

         function New_Finalizer_Name return Name_Id is
            procedure New_Finalizer_Name (Id : Entity_Id);
            --  Place "__<name-of-Id>" in the name buffer. If the identifier
            --  has a non-standard scope, process the scope first.

            ------------------------
            -- New_Finalizer_Name --
            ------------------------

            procedure New_Finalizer_Name (Id : Entity_Id) is
            begin
               if Scope (Id) = Standard_Standard then
                  Get_Name_String (Chars (Id));

               else
                  New_Finalizer_Name (Scope (Id));
                  Add_Str_To_Name_Buffer ("__");
                  Add_Str_To_Name_Buffer (Get_Name_String (Chars (Id)));
               end if;
            end New_Finalizer_Name;

         --  Start of processing for New_Finalizer_Name

         begin
            --  Create the fully qualified name of the enclosing scope

            New_Finalizer_Name (Spec_Id);

            --  Generate:
            --    __finalize_[spec|body]

            Add_Str_To_Name_Buffer ("__finalize_");

            if For_Package_Spec then
               Add_Str_To_Name_Buffer ("spec");
            else
               Add_Str_To_Name_Buffer ("body");
            end if;

            return Name_Find;
         end New_Finalizer_Name;

      --  Start of processing for Create_Finalizer

      begin
         --  Step 1: Creation of the finalizer name

         --  Packages must use a distinct name for their finalizers since the
         --  binder will have to generate calls to them by name. The name is
         --  of the following form:

         --    xx__yy__finalize_[spec|body]

         if For_Package then
            Fin_Id := Make_Defining_Identifier (Loc, New_Finalizer_Name);
            Set_Has_Qualified_Name       (Fin_Id);
            Set_Has_Fully_Qualified_Name (Fin_Id);

         --  The default name is _finalizer

         else
            Fin_Id :=
              Make_Defining_Identifier (Loc,
                Chars => New_External_Name (Name_uFinalizer));

            --  The visibility semantics of AT_END handlers force a strange
            --  separation of spec and body for stack-related finalizers:

            --     declare : Enclosing_Scope
            --        procedure _finalizer;
            --     begin
            --        <controlled objects>
            --        procedure _finalizer is
            --           ...
            --     at end
            --        _finalizer;
            --     end;

            --  Both spec and body are within the same construct and scope, but
            --  the body is part of the handled sequence of statements. This
            --  placement confuses the elaboration mechanism on targets where
            --  AT_END handlers are expanded into "when all others" handlers:

            --     exception
            --        when all others =>
            --           _finalizer;  --  appears to require elab checks
            --     at end
            --        _finalizer;
            --     end;

            --  Since the compiler guarantees that the body of a _finalizer is
            --  always inserted in the same construct where the AT_END handler
            --  resides, there is no need for elaboration checks.

            Set_Kill_Elaboration_Checks (Fin_Id);
         end if;

         --  Step 2: Creation of the finalizer specification

         --  Generate:
         --    procedure Fin_Id;

         Fin_Spec :=
           Make_Subprogram_Declaration (Loc,
             Specification =>
               Make_Procedure_Specification (Loc,
                 Defining_Unit_Name => Fin_Id));

         --  Step 3: Creation of the finalizer body

         if Has_Ctrl_Objs then

            --  Add L0, the default destination to the jump block

            Label_Id := Make_Identifier (Loc, New_External_Name ('L', 0));
            Set_Entity (Label_Id,
              Make_Defining_Identifier (Loc, Chars (Label_Id)));
            Label := Make_Label (Loc, Label_Id);

            --  Generate:
            --    L0 : label;

            Prepend_To (Finalizer_Decls,
              Make_Implicit_Label_Declaration (Loc,
                Defining_Identifier => Entity (Label_Id),
                Label_Construct     => Label));

            --  Generate:
            --    when others =>
            --       goto L0;

            Append_To (Jump_Alts,
              Make_Case_Statement_Alternative (Loc,
                Discrete_Choices => New_List (Make_Others_Choice (Loc)),
                Statements       => New_List (
                  Make_Goto_Statement (Loc,
                    Name => New_Reference_To (Entity (Label_Id), Loc)))));

            --  Generate:
            --    <<L0>>

            Append_To (Finalizer_Stmts, Label);

            --  Create the jump block which controls the finalization flow
            --  depending on the value of the state counter.

            Jump_Block :=
              Make_Case_Statement (Loc,
                Expression   => Make_Identifier (Loc, Chars (Counter_Id)),
                Alternatives => Jump_Alts);

            if Acts_As_Clean
              and then Present (Jump_Block_Insert_Nod)
            then
               Insert_After (Jump_Block_Insert_Nod, Jump_Block);
            else
               Prepend_To (Finalizer_Stmts, Jump_Block);
            end if;
         end if;

         --  Add the library-level tagged type unregistration machinery before
         --  the jump block circuitry. This ensures that external tags will be
         --  removed even if a finalization exception occurs at some point.

         if Has_Tagged_Types then
            Prepend_List_To (Finalizer_Stmts, Tagged_Type_Stmts);
         end if;

         --  Add a call to the previous At_End handler if it exists. The call
         --  must always precede the jump block.

         if Present (Prev_At_End) then
            Prepend_To (Finalizer_Stmts,
              Make_Procedure_Call_Statement (Loc, Prev_At_End));

            --  Clear the At_End handler since we have already generated the
            --  proper replacement call for it.

            Set_At_End_Proc (HSS, Empty);
         end if;

         --  Release the secondary stack mark

         if Present (Mark_Id) then
            Append_To (Finalizer_Stmts,
              Make_Procedure_Call_Statement (Loc,
                Name                   =>
                  New_Reference_To (RTE (RE_SS_Release), Loc),
                Parameter_Associations => New_List (
                  New_Reference_To (Mark_Id, Loc))));
         end if;

         --  Protect the statements with abort defer/undefer. This is only when
         --  aborts are allowed and the clean up statements require deferral or
         --  there are controlled objects to be finalized.

         if Abort_Allowed
           and then
             (Defer_Abort or else Has_Ctrl_Objs)
         then
            Prepend_To (Finalizer_Stmts,
              Make_Procedure_Call_Statement (Loc,
                Name => New_Reference_To (RTE (RE_Abort_Defer), Loc)));

            Append_To (Finalizer_Stmts,
              Make_Procedure_Call_Statement (Loc,
                Name => New_Reference_To (RTE (RE_Abort_Undefer), Loc)));
         end if;

         --  The local exception does not need to be reraised for library-level
         --  finalizers. Note that this action must be carried out after object
         --  clean up, secondary stack release and abort undeferral. Generate:

         --    if Raised and then not Abort then
         --       Raise_From_Controlled_Operation (E);
         --    end if;

         if Has_Ctrl_Objs
           and then Exceptions_OK
           and then not For_Package
         then
            Append_To (Finalizer_Stmts,
              Build_Raise_Statement (Finalizer_Data));
         end if;

         --  Generate:
         --    procedure Fin_Id is
         --       Abort  : constant Boolean := Triggered_By_Abort;
         --         <or>
         --       Abort  : constant Boolean := False;  --  no abort

         --       E      : Exception_Occurrence;  --  All added if flag
         --       Raised : Boolean := False;      --  Has_Ctrl_Objs is set
         --       L0     : label;
         --       ...
         --       Lnn    : label;

         --    begin
         --       Abort_Defer;               --  Added if abort is allowed
         --       <call to Prev_At_End>      --  Added if exists
         --       <cleanup statements>       --  Added if Acts_As_Clean
         --       <jump block>               --  Added if Has_Ctrl_Objs
         --       <finalization statements>  --  Added if Has_Ctrl_Objs
         --       <stack release>            --  Added if Mark_Id exists
         --       Abort_Undefer;             --  Added if abort is allowed
         --       <exception propagation>    --  Added if Has_Ctrl_Objs
         --    end Fin_Id;

         --  Create the body of the finalizer

         Body_Id := Make_Defining_Identifier (Loc, Chars (Fin_Id));

         if For_Package then
            Set_Has_Qualified_Name       (Body_Id);
            Set_Has_Fully_Qualified_Name (Body_Id);
         end if;

         Fin_Body :=
           Make_Subprogram_Body (Loc,
             Specification              =>
               Make_Procedure_Specification (Loc,
                 Defining_Unit_Name => Body_Id),
             Declarations               => Finalizer_Decls,
             Handled_Statement_Sequence =>
               Make_Handled_Sequence_Of_Statements (Loc, Finalizer_Stmts));

         --  Step 4: Spec and body insertion, analysis

         if For_Package then

            --  If the package spec has private declarations, the finalizer
            --  body must be added to the end of the list in order to have
            --  visibility of all private controlled objects.

            if For_Package_Spec then
               if Present (Priv_Decls) then
                  Append_To (Priv_Decls, Fin_Spec);
                  Append_To (Priv_Decls, Fin_Body);
               else
                  Append_To (Decls, Fin_Spec);
                  Append_To (Decls, Fin_Body);
               end if;

            --  For package bodies, both the finalizer spec and body are
            --  inserted at the end of the package declarations.

            else
               Append_To (Decls, Fin_Spec);
               Append_To (Decls, Fin_Body);
            end if;

            --  Push the name of the package

            Push_Scope (Spec_Id);
            Analyze (Fin_Spec);
            Analyze (Fin_Body);
            Pop_Scope;

         --  Non-package case

         else
            --  Create the spec for the finalizer. The At_End handler must be
            --  able to call the body which resides in a nested structure.

            --  Generate:
            --    declare
            --       procedure Fin_Id;                  --  Spec
            --    begin
            --       <objects and possibly statements>
            --       procedure Fin_Id is ...            --  Body
            --       <statements>
            --    at end
            --       Fin_Id;                            --  At_End handler
            --    end;

            pragma Assert (Present (Spec_Decls));

            Append_To (Spec_Decls, Fin_Spec);
            Analyze (Fin_Spec);

            --  When the finalizer acts solely as a clean up routine, the body
            --  is inserted right after the spec.

            if Acts_As_Clean
              and then not Has_Ctrl_Objs
            then
               Insert_After (Fin_Spec, Fin_Body);

            --  In all other cases the body is inserted after either:
            --
            --    1) The counter update statement of the last controlled object
            --    2) The last top level nested controlled package
            --    3) The last top level controlled instantiation

            else
               --  Manually freeze the spec. This is somewhat of a hack because
               --  a subprogram is frozen when its body is seen and the freeze
               --  node appears right before the body. However, in this case,
               --  the spec must be frozen earlier since the At_End handler
               --  must be able to call it.
               --
               --    declare
               --       procedure Fin_Id;               --  Spec
               --       [Fin_Id]                        --  Freeze node
               --    begin
               --       ...
               --    at end
               --       Fin_Id;                         --  At_End handler
               --    end;

               Ensure_Freeze_Node (Fin_Id);
               Insert_After (Fin_Spec, Freeze_Node (Fin_Id));
               Set_Is_Frozen (Fin_Id);

               --  In the case where the last construct to contain a controlled
               --  object is either a nested package, an instantiation or a
               --  freeze node, the body must be inserted directly after the
               --  construct.

               if Nkind_In (Last_Top_Level_Ctrl_Construct,
                              N_Freeze_Entity,
                              N_Package_Declaration,
                              N_Package_Body)
               then
                  Finalizer_Insert_Nod := Last_Top_Level_Ctrl_Construct;
               end if;

               Insert_After (Finalizer_Insert_Nod, Fin_Body);
            end if;

            Analyze (Fin_Body);
         end if;
      end Create_Finalizer;

      --------------------------
      -- Process_Declarations --
      --------------------------

      procedure Process_Declarations
        (Decls      : List_Id;
         Preprocess : Boolean := False;
         Top_Level  : Boolean := False)
      is
         Decl    : Node_Id;
         Expr    : Node_Id;
         Obj_Id  : Entity_Id;
         Obj_Typ : Entity_Id;
         Pack_Id : Entity_Id;
         Spec    : Node_Id;
         Typ     : Entity_Id;

         Old_Counter_Val : Int;
         --  This variable is used to determine whether a nested package or
         --  instance contains at least one controlled object.

         procedure Processing_Actions
           (Has_No_Init  : Boolean := False;
            Is_Protected : Boolean := False);
         --  Depending on the mode of operation of Process_Declarations, either
         --  increment the controlled object counter, set the controlled object
         --  flag and store the last top level construct or process the current
         --  declaration. Flag Has_No_Init is used to propagate scenarios where
         --  the current declaration may not have initialization proc(s). Flag
         --  Is_Protected should be set when the current declaration denotes a
         --  simple protected object.

         ------------------------
         -- Processing_Actions --
         ------------------------

         procedure Processing_Actions
           (Has_No_Init  : Boolean := False;
            Is_Protected : Boolean := False)
         is
         begin
            --  Library-level tagged type

            if Nkind (Decl) = N_Full_Type_Declaration then
               if Preprocess then
                  Has_Tagged_Types := True;

                  if Top_Level
                    and then No (Last_Top_Level_Ctrl_Construct)
                  then
                     Last_Top_Level_Ctrl_Construct := Decl;
                  end if;

               else
                  Process_Tagged_Type_Declaration (Decl);
               end if;

            --  Controlled object declaration

            else
               if Preprocess then
                  Counter_Val   := Counter_Val + 1;
                  Has_Ctrl_Objs := True;

                  if Top_Level
                    and then No (Last_Top_Level_Ctrl_Construct)
                  then
                     Last_Top_Level_Ctrl_Construct := Decl;
                  end if;

               else
                  Process_Object_Declaration (Decl, Has_No_Init, Is_Protected);
               end if;
            end if;
         end Processing_Actions;

      --  Start of processing for Process_Declarations

      begin
         if No (Decls) or else Is_Empty_List (Decls) then
            return;
         end if;

         --  Process all declarations in reverse order

         Decl := Last_Non_Pragma (Decls);
         while Present (Decl) loop

            --  Library-level tagged types

            if Nkind (Decl) = N_Full_Type_Declaration then
               Typ := Defining_Identifier (Decl);

               if Is_Tagged_Type (Typ)
                 and then Is_Library_Level_Entity (Typ)
                 and then Convention (Typ) = Convention_Ada
                 and then Present (Access_Disp_Table (Typ))
                 and then RTE_Available (RE_Register_Tag)
                 and then not No_Run_Time_Mode
                 and then not Is_Abstract_Type (Typ)
               then
                  Processing_Actions;
               end if;

            --  Regular object declarations

            elsif Nkind (Decl) = N_Object_Declaration then
               Obj_Id  := Defining_Identifier (Decl);
               Obj_Typ := Base_Type (Etype (Obj_Id));
               Expr    := Expression (Decl);

               --  Bypass any form of processing for objects which have their
               --  finalization disabled. This applies only to objects at the
               --  library level.

               if For_Package
                 and then Finalize_Storage_Only (Obj_Typ)
               then
                  null;

               --  Transient variables are treated separately in order to
               --  minimize the size of the generated code. For details, see
               --  Process_Transient_Objects.

               elsif Is_Processed_Transient (Obj_Id) then
                  null;

               --  The object is of the form:
               --    Obj : Typ [:= Expr];

               --  Do not process the incomplete view of a deferred constant.
               --  Do not consider tag-to-class-wide conversions.

               elsif not Is_Imported (Obj_Id)
                 and then Needs_Finalization (Obj_Typ)
                 and then not (Ekind (Obj_Id) = E_Constant
                                and then not Has_Completion (Obj_Id))
                 and then not Is_Tag_To_Class_Wide_Conversion (Obj_Id)
               then
                  Processing_Actions;

               --  The object is of the form:
               --    Obj : Access_Typ := Non_BIP_Function_Call'reference;

               --    Obj : Access_Typ :=
               --            BIP_Function_Call (BIPalloc => 2, ...)'reference;

               elsif Is_Access_Type (Obj_Typ)
                 and then Needs_Finalization
                            (Available_View (Designated_Type (Obj_Typ)))
                 and then Present (Expr)
                 and then
                   (Is_Secondary_Stack_BIP_Func_Call (Expr)
                     or else
                       (Is_Non_BIP_Func_Call (Expr)
                         and then not Is_Related_To_Func_Return (Obj_Id)))
               then
                  Processing_Actions (Has_No_Init => True);

               --  Processing for "hook" objects generated for controlled
               --  transients declared inside an Expression_With_Actions.

               elsif Is_Access_Type (Obj_Typ)
                 and then Present (Status_Flag_Or_Transient_Decl (Obj_Id))
                 and then Nkind (Status_Flag_Or_Transient_Decl (Obj_Id)) =
                                   N_Object_Declaration
                 and then Is_Finalizable_Transient
                            (Status_Flag_Or_Transient_Decl (Obj_Id), Decl)
               then
                  Processing_Actions (Has_No_Init => True);

               --  Process intermediate results of an if expression with one
               --  of the alternatives using a controlled function call.

               elsif Is_Access_Type (Obj_Typ)
                 and then Present (Status_Flag_Or_Transient_Decl (Obj_Id))
                 and then Nkind (Status_Flag_Or_Transient_Decl (Obj_Id)) =
                                                       N_Defining_Identifier
                 and then Present (Expr)
                 and then Nkind (Expr) = N_Null
               then
                  Processing_Actions (Has_No_Init => True);

               --  Simple protected objects which use type System.Tasking.
               --  Protected_Objects.Protection to manage their locks should
               --  be treated as controlled since they require manual cleanup.
               --  The only exception is illustrated in the following example:

               --     package Pkg is
               --        type Ctrl is new Controlled ...
               --        procedure Finalize (Obj : in out Ctrl);
               --        Lib_Obj : Ctrl;
               --     end Pkg;

               --     package body Pkg is
               --        protected Prot is
               --           procedure Do_Something (Obj : in out Ctrl);
               --        end Prot;

               --        protected body Prot is
               --           procedure Do_Something (Obj : in out Ctrl) is ...
               --        end Prot;

               --        procedure Finalize (Obj : in out Ctrl) is
               --        begin
               --           Prot.Do_Something (Obj);
               --        end Finalize;
               --     end Pkg;

               --  Since for the most part entities in package bodies depend on
               --  those in package specs, Prot's lock should be cleaned up
               --  first. The subsequent cleanup of the spec finalizes Lib_Obj.
               --  This act however attempts to invoke Do_Something and fails
               --  because the lock has disappeared.

               elsif Ekind (Obj_Id) = E_Variable
                 and then not In_Library_Level_Package_Body (Obj_Id)
                 and then
                   (Is_Simple_Protected_Type (Obj_Typ)
                     or else Has_Simple_Protected_Object (Obj_Typ))
               then
                  Processing_Actions (Is_Protected => True);
               end if;

            --  Specific cases of object renamings

            elsif Nkind (Decl) = N_Object_Renaming_Declaration then
               Obj_Id  := Defining_Identifier (Decl);
               Obj_Typ := Base_Type (Etype (Obj_Id));

               --  Bypass any form of processing for objects which have their
               --  finalization disabled. This applies only to objects at the
               --  library level.

               if For_Package
                 and then Finalize_Storage_Only (Obj_Typ)
               then
                  null;

               --  Return object of a build-in-place function. This case is
               --  recognized and marked by the expansion of an extended return
               --  statement (see Expand_N_Extended_Return_Statement).

               elsif Needs_Finalization (Obj_Typ)
                 and then Is_Return_Object (Obj_Id)
                 and then Present (Status_Flag_Or_Transient_Decl (Obj_Id))
               then
                  Processing_Actions (Has_No_Init => True);

               --  Detect a case where a source object has been initialized by
               --  a controlled function call or another object which was later
               --  rewritten as a class-wide conversion of Ada.Tags.Displace.

               --     Obj1 : CW_Type := Src_Obj;
               --     Obj2 : CW_Type := Function_Call (...);

               --     Obj1 : CW_Type renames (... Ada.Tags.Displace (Src_Obj));
               --     Tmp  : ... := Function_Call (...)'reference;
               --     Obj2 : CW_Type renames (... Ada.Tags.Displace (Tmp));

               elsif Is_Displacement_Of_Object_Or_Function_Result (Obj_Id) then
                  Processing_Actions (Has_No_Init => True);
               end if;

            --  Inspect the freeze node of an access-to-controlled type and
            --  look for a delayed finalization master. This case arises when
            --  the freeze actions are inserted at a later time than the
            --  expansion of the context. Since Build_Finalizer is never called
            --  on a single construct twice, the master will be ultimately
            --  left out and never finalized. This is also needed for freeze
            --  actions of designated types themselves, since in some cases the
            --  finalization master is associated with a designated type's
            --  freeze node rather than that of the access type (see handling
            --  for freeze actions in Build_Finalization_Master).

            elsif Nkind (Decl) = N_Freeze_Entity
              and then Present (Actions (Decl))
            then
               Typ := Entity (Decl);

               if (Is_Access_Type (Typ)
                    and then not Is_Access_Subprogram_Type (Typ)
                    and then Needs_Finalization
                               (Available_View (Designated_Type (Typ))))
                 or else (Is_Type (Typ) and then Needs_Finalization (Typ))
               then
                  Old_Counter_Val := Counter_Val;

                  --  Freeze nodes are considered to be identical to packages
                  --  and blocks in terms of nesting. The difference is that
                  --  a finalization master created inside the freeze node is
                  --  at the same nesting level as the node itself.

                  Process_Declarations (Actions (Decl), Preprocess);

                  --  The freeze node contains a finalization master

                  if Preprocess
                    and then Top_Level
                    and then No (Last_Top_Level_Ctrl_Construct)
                    and then Counter_Val > Old_Counter_Val
                  then
                     Last_Top_Level_Ctrl_Construct := Decl;
                  end if;
               end if;

            --  Nested package declarations, avoid generics

            elsif Nkind (Decl) = N_Package_Declaration then
               Spec    := Specification (Decl);
               Pack_Id := Defining_Unit_Name (Spec);

               if Nkind (Pack_Id) = N_Defining_Program_Unit_Name then
                  Pack_Id := Defining_Identifier (Pack_Id);
               end if;

               if Ekind (Pack_Id) /= E_Generic_Package then
                  Old_Counter_Val := Counter_Val;
                  Process_Declarations
                    (Private_Declarations (Spec), Preprocess);
                  Process_Declarations
                    (Visible_Declarations (Spec), Preprocess);

                  --  Either the visible or the private declarations contain a
                  --  controlled object. The nested package declaration is the
                  --  last such construct.

                  if Preprocess
                    and then Top_Level
                    and then No (Last_Top_Level_Ctrl_Construct)
                    and then Counter_Val > Old_Counter_Val
                  then
                     Last_Top_Level_Ctrl_Construct := Decl;
                  end if;
               end if;

            --  Nested package bodies, avoid generics

            elsif Nkind (Decl) = N_Package_Body then
               Spec := Corresponding_Spec (Decl);

               if Ekind (Spec) /= E_Generic_Package then
                  Old_Counter_Val := Counter_Val;
                  Process_Declarations (Declarations (Decl), Preprocess);

                  --  The nested package body is the last construct to contain
                  --  a controlled object.

                  if Preprocess
                    and then Top_Level
                    and then No (Last_Top_Level_Ctrl_Construct)
                    and then Counter_Val > Old_Counter_Val
                  then
                     Last_Top_Level_Ctrl_Construct := Decl;
                  end if;
               end if;

            --  Handle a rare case caused by a controlled transient variable
            --  created as part of a record init proc. The variable is wrapped
            --  in a block, but the block is not associated with a transient
            --  scope.

            elsif Nkind (Decl) = N_Block_Statement
              and then Inside_Init_Proc
            then
               Old_Counter_Val := Counter_Val;

               if Present (Handled_Statement_Sequence (Decl)) then
                  Process_Declarations
                    (Statements (Handled_Statement_Sequence (Decl)),
                     Preprocess);
               end if;

               Process_Declarations (Declarations (Decl), Preprocess);

               --  Either the declaration or statement list of the block has a
               --  controlled object.

               if Preprocess
                 and then Top_Level
                 and then No (Last_Top_Level_Ctrl_Construct)
                 and then Counter_Val > Old_Counter_Val
               then
                  Last_Top_Level_Ctrl_Construct := Decl;
               end if;

            --  Handle the case where the original context has been wrapped in
            --  a block to avoid interference between exception handlers and
            --  At_End handlers. Treat the block as transparent and process its
            --  contents.

            elsif Nkind (Decl) = N_Block_Statement
              and then Is_Finalization_Wrapper (Decl)
            then
               if Present (Handled_Statement_Sequence (Decl)) then
                  Process_Declarations
                    (Statements (Handled_Statement_Sequence (Decl)),
                     Preprocess);
               end if;

               Process_Declarations (Declarations (Decl), Preprocess);
            end if;

            Prev_Non_Pragma (Decl);
         end loop;
      end Process_Declarations;

      --------------------------------
      -- Process_Object_Declaration --
      --------------------------------

      procedure Process_Object_Declaration
        (Decl         : Node_Id;
         Has_No_Init  : Boolean := False;
         Is_Protected : Boolean := False)
      is
         Obj_Id    : constant Entity_Id := Defining_Identifier (Decl);
         Loc       : constant Source_Ptr := Sloc (Decl);
         Body_Ins  : Node_Id;
         Count_Ins : Node_Id;
         Fin_Call  : Node_Id;
         Fin_Stmts : List_Id;
         Inc_Decl  : Node_Id;
         Label     : Node_Id;
         Label_Id  : Entity_Id;
         Obj_Ref   : Node_Id;
         Obj_Typ   : Entity_Id;

         function Build_BIP_Cleanup_Stmts (Func_Id : Entity_Id) return Node_Id;
         --  Once it has been established that the current object is in fact a
         --  return object of build-in-place function Func_Id, generate the
         --  following cleanup code:
         --
         --    if BIPallocfrom > Secondary_Stack'Pos
         --      and then BIPfinalizationmaster /= null
         --    then
         --       declare
         --          type Ptr_Typ is access Obj_Typ;
         --          for Ptr_Typ'Storage_Pool
         --            use Base_Pool (BIPfinalizationmaster);
         --       begin
         --          Free (Ptr_Typ (Temp));
         --       end;
         --    end if;
         --
         --  Obj_Typ is the type of the current object, Temp is the original
         --  allocation which Obj_Id renames.

         procedure Find_Last_Init
           (Decl        : Node_Id;
            Typ         : Entity_Id;
            Last_Init   : out Node_Id;
            Body_Insert : out Node_Id);
         --  An object declaration has at least one and at most two init calls:
         --  that of the type and the user-defined initialize. Given an object
         --  declaration, Last_Init denotes the last initialization call which
         --  follows the declaration. Body_Insert denotes the place where the
         --  finalizer body could be potentially inserted.

         -----------------------------
         -- Build_BIP_Cleanup_Stmts --
         -----------------------------

         function Build_BIP_Cleanup_Stmts
           (Func_Id : Entity_Id) return Node_Id
         is
            Decls      : constant List_Id := New_List;
            Fin_Mas_Id : constant Entity_Id :=
                           Build_In_Place_Formal
                             (Func_Id, BIP_Finalization_Master);
            Obj_Typ    : constant Entity_Id := Etype (Func_Id);
            Temp_Id    : constant Entity_Id :=
                           Entity (Prefix (Name (Parent (Obj_Id))));

            Cond      : Node_Id;
            Free_Blk  : Node_Id;
            Free_Stmt : Node_Id;
            Pool_Id   : Entity_Id;
            Ptr_Typ   : Entity_Id;

         begin
            --  Generate:
            --    Pool_Id renames Base_Pool (BIPfinalizationmaster.all).all;

            Pool_Id := Make_Temporary (Loc, 'P');

            Append_To (Decls,
              Make_Object_Renaming_Declaration (Loc,
                Defining_Identifier => Pool_Id,
                Subtype_Mark        =>
                  New_Reference_To (RTE (RE_Root_Storage_Pool), Loc),
                Name                =>
                  Make_Explicit_Dereference (Loc,
                    Prefix =>
                      Make_Function_Call (Loc,
                        Name                   =>
                          New_Reference_To (RTE (RE_Base_Pool), Loc),
                        Parameter_Associations => New_List (
                          Make_Explicit_Dereference (Loc,
                            Prefix => New_Reference_To (Fin_Mas_Id, Loc)))))));

            --  Create an access type which uses the storage pool of the
            --  caller's finalization master.

            --  Generate:
            --    type Ptr_Typ is access Obj_Typ;

            Ptr_Typ := Make_Temporary (Loc, 'P');

            Append_To (Decls,
              Make_Full_Type_Declaration (Loc,
                Defining_Identifier => Ptr_Typ,
                Type_Definition     =>
                  Make_Access_To_Object_Definition (Loc,
                    Subtype_Indication => New_Reference_To (Obj_Typ, Loc))));

            --  Perform minor decoration in order to set the master and the
            --  storage pool attributes.

            Set_Ekind (Ptr_Typ, E_Access_Type);
            Set_Finalization_Master     (Ptr_Typ, Fin_Mas_Id);
            Set_Associated_Storage_Pool (Ptr_Typ, Pool_Id);

            --  Create an explicit free statement. Note that the free uses the
            --  caller's pool expressed as a renaming.

            Free_Stmt :=
              Make_Free_Statement (Loc,
                Expression =>
                  Unchecked_Convert_To (Ptr_Typ,
                    New_Reference_To (Temp_Id, Loc)));

            Set_Storage_Pool (Free_Stmt, Pool_Id);

            --  Create a block to house the dummy type and the instantiation as
            --  well as to perform the cleanup the temporary.

            --  Generate:
            --    declare
            --       <Decls>
            --    begin
            --       Free (Ptr_Typ (Temp_Id));
            --    end;

            Free_Blk :=
              Make_Block_Statement (Loc,
                Declarations               => Decls,
                Handled_Statement_Sequence =>
                  Make_Handled_Sequence_Of_Statements (Loc,
                    Statements => New_List (Free_Stmt)));

            --  Generate:
            --    if BIPfinalizationmaster /= null then

            Cond :=
              Make_Op_Ne (Loc,
                Left_Opnd  => New_Reference_To (Fin_Mas_Id, Loc),
                Right_Opnd => Make_Null (Loc));

            --  For constrained or tagged results escalate the condition to
            --  include the allocation format. Generate:
            --
            --    if BIPallocform > Secondary_Stack'Pos
            --      and then BIPfinalizationmaster /= null
            --    then

            if not Is_Constrained (Obj_Typ)
              or else Is_Tagged_Type (Obj_Typ)
            then
               declare
                  Alloc : constant Entity_Id :=
                            Build_In_Place_Formal (Func_Id, BIP_Alloc_Form);
               begin
                  Cond :=
                    Make_And_Then (Loc,
                      Left_Opnd  =>
                        Make_Op_Gt (Loc,
                          Left_Opnd  => New_Reference_To (Alloc, Loc),
                          Right_Opnd =>
                            Make_Integer_Literal (Loc,
                              UI_From_Int
                                (BIP_Allocation_Form'Pos (Secondary_Stack)))),

                      Right_Opnd => Cond);
               end;
            end if;

            --  Generate:
            --    if <Cond> then
            --       <Free_Blk>
            --    end if;

            return
              Make_If_Statement (Loc,
                Condition       => Cond,
                Then_Statements => New_List (Free_Blk));
         end Build_BIP_Cleanup_Stmts;

         --------------------
         -- Find_Last_Init --
         --------------------

         procedure Find_Last_Init
           (Decl        : Node_Id;
            Typ         : Entity_Id;
            Last_Init   : out Node_Id;
            Body_Insert : out Node_Id)
         is
            Nod_1 : Node_Id := Empty;
            Nod_2 : Node_Id := Empty;
            Utyp  : Entity_Id;

            function Is_Init_Call
              (N   : Node_Id;
               Typ : Entity_Id) return Boolean;
            --  Given an arbitrary node, determine whether N is a procedure
            --  call and if it is, try to match the name of the call with the
            --  [Deep_]Initialize proc of Typ.

            function Next_Suitable_Statement (Stmt : Node_Id) return Node_Id;
            --  Given a statement which is part of a list, return the next
            --  real statement while skipping over dynamic elab checks.

            ------------------
            -- Is_Init_Call --
            ------------------

            function Is_Init_Call
              (N   : Node_Id;
               Typ : Entity_Id) return Boolean
            is
            begin
               --  A call to [Deep_]Initialize is always direct

               if Nkind (N) = N_Procedure_Call_Statement
                 and then Nkind (Name (N)) = N_Identifier
               then
                  declare
                     Call_Ent  : constant Entity_Id := Entity (Name (N));
                     Deep_Init : constant Entity_Id :=
                                   TSS (Typ, TSS_Deep_Initialize);
                     Init      : Entity_Id := Empty;

                  begin
                     --  A type may have controlled components but not be
                     --  controlled.

                     if Is_Controlled (Typ) then
                        Init := Find_Prim_Op (Typ, Name_Initialize);

                        if Present (Init) then
                           Init := Ultimate_Alias (Init);
                        end if;
                     end if;

                     return
                       (Present (Deep_Init) and then Call_Ent = Deep_Init)
                         or else
                       (Present (Init)      and then Call_Ent = Init);
                  end;
               end if;

               return False;
            end Is_Init_Call;

            -----------------------------
            -- Next_Suitable_Statement --
            -----------------------------

            function Next_Suitable_Statement (Stmt : Node_Id) return Node_Id is
               Result : Node_Id := Next (Stmt);

            begin
               --  Skip over access-before-elaboration checks

               if Dynamic_Elaboration_Checks
                 and then Nkind (Result) = N_Raise_Program_Error
               then
                  Result := Next (Result);
               end if;

               return Result;
            end Next_Suitable_Statement;

         --  Start of processing for Find_Last_Init

         begin
            Last_Init   := Decl;
            Body_Insert := Empty;

            --  Object renamings and objects associated with controlled
            --  function results do not have initialization calls.

            if Has_No_Init then
               return;
            end if;

            if Is_Concurrent_Type (Typ) then
               Utyp := Corresponding_Record_Type (Typ);
            else
               Utyp := Typ;
            end if;

            if Is_Private_Type (Utyp)
              and then Present (Full_View (Utyp))
            then
               Utyp := Full_View (Utyp);
            end if;

            --  The init procedures are arranged as follows:

            --    Object : Controlled_Type;
            --    Controlled_TypeIP (Object);
            --    [[Deep_]Initialize (Object);]

            --  where the user-defined initialize may be optional or may appear
            --  inside a block when abort deferral is needed.

            Nod_1 := Next_Suitable_Statement (Decl);
            if Present (Nod_1) then
               Nod_2 := Next_Suitable_Statement (Nod_1);

               --  The statement following an object declaration is always a
               --  call to the type init proc.

               Last_Init := Nod_1;
            end if;

            --  Optional user-defined init or deep init processing

            if Present (Nod_2) then

               --  The statement following the type init proc may be a block
               --  statement in cases where abort deferral is required.

               if Nkind (Nod_2) = N_Block_Statement then
                  declare
                     HSS  : constant Node_Id :=
                              Handled_Statement_Sequence (Nod_2);
                     Stmt : Node_Id;

                  begin
                     if Present (HSS)
                       and then Present (Statements (HSS))
                     then
                        Stmt := First (Statements (HSS));

                        --  Examine individual block statements and locate the
                        --  call to [Deep_]Initialze.

                        while Present (Stmt) loop
                           if Is_Init_Call (Stmt, Utyp) then
                              Last_Init   := Stmt;
                              Body_Insert := Nod_2;

                              exit;
                           end if;

                           Next (Stmt);
                        end loop;
                     end if;
                  end;

               elsif Is_Init_Call (Nod_2, Utyp) then
                  Last_Init := Nod_2;
               end if;
            end if;
         end Find_Last_Init;

      --  Start of processing for Process_Object_Declaration

      begin
         Obj_Ref := New_Reference_To (Obj_Id, Loc);
         Obj_Typ := Base_Type (Etype (Obj_Id));

         --  Handle access types

         if Is_Access_Type (Obj_Typ) then
            Obj_Ref := Make_Explicit_Dereference (Loc, Obj_Ref);
            Obj_Typ := Directly_Designated_Type (Obj_Typ);
         end if;

         Set_Etype (Obj_Ref, Obj_Typ);

         --  Set a new value for the state counter and insert the statement
         --  after the object declaration. Generate:
         --
         --    Counter := <value>;

         Inc_Decl :=
           Make_Assignment_Statement (Loc,
             Name       => New_Reference_To (Counter_Id, Loc),
             Expression => Make_Integer_Literal (Loc, Counter_Val));

         --  Insert the counter after all initialization has been done. The
         --  place of insertion depends on the context. When dealing with a
         --  controlled function, the counter is inserted directly after the
         --  declaration because such objects lack init calls.

         Find_Last_Init (Decl, Obj_Typ, Count_Ins, Body_Ins);

         Insert_After (Count_Ins, Inc_Decl);
         Analyze (Inc_Decl);

         --  If the current declaration is the last in the list, the finalizer
         --  body needs to be inserted after the set counter statement for the
         --  current object declaration. This is complicated by the fact that
         --  the set counter statement may appear in abort deferred block. In
         --  that case, the proper insertion place is after the block.

         if No (Finalizer_Insert_Nod) then

            --  Insertion after an abort deffered block

            if Present (Body_Ins) then
               Finalizer_Insert_Nod := Body_Ins;
            else
               Finalizer_Insert_Nod := Inc_Decl;
            end if;
         end if;

         --  Create the associated label with this object, generate:
         --
         --    L<counter> : label;

         Label_Id :=
           Make_Identifier (Loc, New_External_Name ('L', Counter_Val));
         Set_Entity
           (Label_Id, Make_Defining_Identifier (Loc, Chars (Label_Id)));
         Label := Make_Label (Loc, Label_Id);

         Prepend_To (Finalizer_Decls,
           Make_Implicit_Label_Declaration (Loc,
             Defining_Identifier => Entity (Label_Id),
             Label_Construct     => Label));

         --  Create the associated jump with this object, generate:
         --
         --    when <counter> =>
         --       goto L<counter>;

         Prepend_To (Jump_Alts,
           Make_Case_Statement_Alternative (Loc,
             Discrete_Choices => New_List (
               Make_Integer_Literal (Loc, Counter_Val)),
             Statements       => New_List (
               Make_Goto_Statement (Loc,
                 Name => New_Reference_To (Entity (Label_Id), Loc)))));

         --  Insert the jump destination, generate:
         --
         --     <<L<counter>>>

         Append_To (Finalizer_Stmts, Label);

         --  Processing for simple protected objects. Such objects require
         --  manual finalization of their lock managers.

         if Is_Protected then
            Fin_Stmts := No_List;

            if Is_Simple_Protected_Type (Obj_Typ) then
               Fin_Call := Cleanup_Protected_Object (Decl, Obj_Ref);

               if Present (Fin_Call) then
                  Fin_Stmts := New_List (Fin_Call);
               end if;

            elsif Has_Simple_Protected_Object (Obj_Typ) then
               if Is_Record_Type (Obj_Typ) then
                  Fin_Stmts := Cleanup_Record (Decl, Obj_Ref, Obj_Typ);
               elsif Is_Array_Type (Obj_Typ) then
                  Fin_Stmts := Cleanup_Array (Decl, Obj_Ref, Obj_Typ);
               end if;
            end if;

            --  Generate:
            --    begin
            --       System.Tasking.Protected_Objects.Finalize_Protection
            --         (Obj._object);

            --    exception
            --       when others =>
            --          null;
            --    end;

            if Present (Fin_Stmts) then
               Append_To (Finalizer_Stmts,
                 Make_Block_Statement (Loc,
                   Handled_Statement_Sequence =>
                     Make_Handled_Sequence_Of_Statements (Loc,
                       Statements         => Fin_Stmts,

                       Exception_Handlers => New_List (
                         Make_Exception_Handler (Loc,
                           Exception_Choices => New_List (
                             Make_Others_Choice (Loc)),

                           Statements     => New_List (
                             Make_Null_Statement (Loc)))))));
            end if;

         --  Processing for regular controlled objects

         else
            --  Generate:
            --    [Deep_]Finalize (Obj);  --  No_Exception_Propagation

            --    begin                   --  Exception handlers allowed
            --       [Deep_]Finalize (Obj);

            --    exception
            --       when Id : others =>
            --          if not Raised then
            --             Raised := True;
            --             Save_Occurrence (E, Id);
            --          end if;
            --    end;

            Fin_Call :=
              Make_Final_Call (
                Obj_Ref => Obj_Ref,
                Typ     => Obj_Typ);

            --  For CodePeer, the exception handlers normally generated here
            --  generate complex flowgraphs which result in capacity problems.
            --  Omitting these handlers for CodePeer is justified as follows:

            --    If a handler is dead, then omitting it is surely ok

            --    If a handler is live, then CodePeer should flag the
            --      potentially-exception-raising construct that causes it
            --      to be live. That is what we are interested in, not what
            --      happens after the exception is raised.

            if Exceptions_OK and not CodePeer_Mode then
               Fin_Stmts := New_List (
                 Make_Block_Statement (Loc,
                   Handled_Statement_Sequence =>
                     Make_Handled_Sequence_Of_Statements (Loc,
                       Statements => New_List (Fin_Call),

                    Exception_Handlers => New_List (
                      Build_Exception_Handler
                        (Finalizer_Data, For_Package)))));

            --  When exception handlers are prohibited, the finalization call
            --  appears unprotected. Any exception raised during finalization
            --  will bypass the circuitry which ensures the cleanup of all
            --  remaining objects.

            else
               Fin_Stmts := New_List (Fin_Call);
            end if;

            --  If we are dealing with a return object of a build-in-place
            --  function, generate the following cleanup statements:

            --    if BIPallocfrom > Secondary_Stack'Pos
            --      and then BIPfinalizationmaster /= null
            --    then
            --       declare
            --          type Ptr_Typ is access Obj_Typ;
            --          for Ptr_Typ'Storage_Pool use
            --                Base_Pool (BIPfinalizationmaster.all).all;
            --       begin
            --          Free (Ptr_Typ (Temp));
            --       end;
            --    end if;
            --
            --  The generated code effectively detaches the temporary from the
            --  caller finalization master and deallocates the object. This is
            --  disabled on .NET/JVM because pools are not supported.

            if VM_Target = No_VM and then Is_Return_Object (Obj_Id) then
               declare
                  Func_Id : constant Entity_Id := Enclosing_Function (Obj_Id);
               begin
                  if Is_Build_In_Place_Function (Func_Id)
                    and then Needs_BIP_Finalization_Master (Func_Id)
                  then
                     Append_To (Fin_Stmts, Build_BIP_Cleanup_Stmts (Func_Id));
                  end if;
               end;
            end if;

            if Ekind_In (Obj_Id, E_Constant, E_Variable)
              and then Present (Status_Flag_Or_Transient_Decl (Obj_Id))
            then
               --  Temporaries created for the purpose of "exporting" a
               --  controlled transient out of an Expression_With_Actions (EWA)
               --  need guards. The following illustrates the usage of such
               --  temporaries.

               --    Access_Typ : access [all] Obj_Typ;
               --    Temp       : Access_Typ := null;
               --    <Counter>  := ...;

               --    do
               --       Ctrl_Trans : [access [all]] Obj_Typ := ...;
               --       Temp := Access_Typ (Ctrl_Trans);  --  when a pointer
               --         <or>
               --       Temp := Ctrl_Trans'Unchecked_Access;
               --    in ... end;

               --  The finalization machinery does not process EWA nodes as
               --  this may lead to premature finalization of expressions. Note
               --  that Temp is marked as being properly initialized regardless
               --  of whether the initialization of Ctrl_Trans succeeded. Since
               --  a failed initialization may leave Temp with a value of null,
               --  add a guard to handle this case:

               --    if Obj /= null then
               --       <object finalization statements>
               --    end if;

               if Nkind (Status_Flag_Or_Transient_Decl (Obj_Id)) =
                                                      N_Object_Declaration
               then
                  Fin_Stmts := New_List (
                    Make_If_Statement (Loc,
                      Condition       =>
                        Make_Op_Ne (Loc,
                          Left_Opnd  => New_Reference_To (Obj_Id, Loc),
                          Right_Opnd => Make_Null (Loc)),
                      Then_Statements => Fin_Stmts));

               --  Return objects use a flag to aid in processing their
               --  potential finalization when the enclosing function fails
               --  to return properly. Generate:

               --    if not Flag then
               --       <object finalization statements>
               --    end if;

               else
                  Fin_Stmts := New_List (
                    Make_If_Statement (Loc,
                      Condition     =>
                        Make_Op_Not (Loc,
                          Right_Opnd =>
                            New_Reference_To
                              (Status_Flag_Or_Transient_Decl (Obj_Id), Loc)),

                    Then_Statements => Fin_Stmts));
               end if;
            end if;
         end if;

         Append_List_To (Finalizer_Stmts, Fin_Stmts);

         --  Since the declarations are examined in reverse, the state counter
         --  must be decremented in order to keep with the true position of
         --  objects.

         Counter_Val := Counter_Val - 1;
      end Process_Object_Declaration;

      -------------------------------------
      -- Process_Tagged_Type_Declaration --
      -------------------------------------

      procedure Process_Tagged_Type_Declaration (Decl : Node_Id) is
         Typ    : constant Entity_Id := Defining_Identifier (Decl);
         DT_Ptr : constant Entity_Id :=
                    Node (First_Elmt (Access_Disp_Table (Typ)));
      begin
         --  Generate:
         --    Ada.Tags.Unregister_Tag (<Typ>P);

         Append_To (Tagged_Type_Stmts,
           Make_Procedure_Call_Statement (Loc,
             Name                   =>
               New_Reference_To (RTE (RE_Unregister_Tag), Loc),
             Parameter_Associations => New_List (
               New_Reference_To (DT_Ptr, Loc))));
      end Process_Tagged_Type_Declaration;

   --  Start of processing for Build_Finalizer

   begin
      Fin_Id := Empty;

      --  Do not perform this expansion in SPARK mode because it is not
      --  necessary.

      if GNATprove_Mode then
         return;
      end if;

      --  Step 1: Extract all lists which may contain controlled objects or
      --  library-level tagged types.

      if For_Package_Spec then
         Decls      := Visible_Declarations (Specification (N));
         Priv_Decls := Private_Declarations (Specification (N));

         --  Retrieve the package spec id

         Spec_Id := Defining_Unit_Name (Specification (N));

         if Nkind (Spec_Id) = N_Defining_Program_Unit_Name then
            Spec_Id := Defining_Identifier (Spec_Id);
         end if;

      --  Accept statement, block, entry body, package body, protected body,
      --  subprogram body or task body.

      else
         Decls := Declarations (N);

         if Nkind (N) = N_Task_Body then
            HSS := Handled_Statement_Sequence
              (Task_Body_Statement_Sequence (N));
         else
            HSS := Handled_Statement_Sequence (N);
         end if;

         if Present (HSS) then
            if Present (Statements (HSS)) then
               Stmts := Statements (HSS);
            end if;

            if Present (At_End_Proc (HSS)) then
               Prev_At_End := At_End_Proc (HSS);
            end if;
         end if;

         --  Retrieve the package spec id for package bodies

         if For_Package_Body then
            Spec_Id := Corresponding_Spec (N);
         end if;
      end if;

      --  Do not process nested packages since those are handled by the
      --  enclosing scope's finalizer. Do not process non-expanded package
      --  instantiations since those will be re-analyzed and re-expanded.

      if For_Package
        and then
          (not Is_Library_Level_Entity (Spec_Id)

             --  Nested packages are considered to be library level entities,
             --  but do not need to be processed separately. True library level
             --  packages have a scope value of 1.

             or else Scope_Depth_Value (Spec_Id) /= Uint_1
             or else (Is_Generic_Instance (Spec_Id)
                       and then Package_Instantiation (Spec_Id) /= N))
      then
         return;
      end if;

      --  Step 2: Object [pre]processing

      if For_Package then

         --  Preprocess the visible declarations now in order to obtain the
         --  correct number of controlled object by the time the private
         --  declarations are processed.

         Process_Declarations (Decls, Preprocess => True, Top_Level => True);

         --  From all the possible contexts, only package specifications may
         --  have private declarations.

         if For_Package_Spec then
            Process_Declarations
              (Priv_Decls, Preprocess => True, Top_Level => True);
         end if;

         --  The current context may lack controlled objects, but require some
         --  other form of completion (task termination for instance). In such
         --  cases, the finalizer must be created and carry the additional
         --  statements.

         if Acts_As_Clean or Has_Ctrl_Objs or Has_Tagged_Types then
            Build_Components;
         end if;

         --  The preprocessing has determined that the context has controlled
         --  objects or library-level tagged types.

         if Has_Ctrl_Objs or Has_Tagged_Types then

            --  Private declarations are processed first in order to preserve
            --  possible dependencies between public and private objects.

            if For_Package_Spec then
               Process_Declarations (Priv_Decls);
            end if;

            Process_Declarations (Decls);
         end if;

      --  Non-package case

      else
         --  Preprocess both declarations and statements

         Process_Declarations (Decls, Preprocess => True, Top_Level => True);
         Process_Declarations (Stmts, Preprocess => True, Top_Level => True);

         --  At this point it is known that N has controlled objects. Ensure
         --  that N has a declarative list since the finalizer spec will be
         --  attached to it.

         if Has_Ctrl_Objs and then No (Decls) then
            Set_Declarations (N, New_List);
            Decls      := Declarations (N);
            Spec_Decls := Decls;
         end if;

         --  The current context may lack controlled objects, but require some
         --  other form of completion (task termination for instance). In such
         --  cases, the finalizer must be created and carry the additional
         --  statements.

         if Acts_As_Clean or Has_Ctrl_Objs or Has_Tagged_Types then
            Build_Components;
         end if;

         if Has_Ctrl_Objs or Has_Tagged_Types then
            Process_Declarations (Stmts);
            Process_Declarations (Decls);
         end if;
      end if;

      --  Step 3: Finalizer creation

      if Acts_As_Clean or Has_Ctrl_Objs or Has_Tagged_Types then
         Create_Finalizer;
      end if;
   end Build_Finalizer;

   --------------------------
   -- Build_Finalizer_Call --
   --------------------------

   procedure Build_Finalizer_Call (N : Node_Id; Fin_Id : Entity_Id) is
      Is_Prot_Body : constant Boolean :=
                       Nkind (N) = N_Subprogram_Body
                         and then Is_Protected_Subprogram_Body (N);
      --  Determine whether N denotes the protected version of a subprogram
      --  which belongs to a protected type.

      Loc : constant Source_Ptr := Sloc (N);
      HSS : Node_Id;

   begin
      --  Do not perform this expansion in SPARK mode because we do not create
      --  finalizers in the first place.

      if GNATprove_Mode then
         return;
      end if;

      --  The At_End handler should have been assimilated by the finalizer

      HSS := Get_Handled_Statement_Sequence (N);
      pragma Assert (No (At_End_Proc (HSS)));

      --  If the construct to be cleaned up is a protected subprogram body, the
      --  finalizer call needs to be associated with the block which wraps the
      --  unprotected version of the subprogram. The following illustrates this
      --  scenario:

      --     procedure Prot_SubpP is
      --        procedure finalizer is
      --        begin
      --           Service_Entries (Prot_Obj);
      --           Abort_Undefer;
      --        end finalizer;

      --     begin
      --        . . .
      --        begin
      --           Prot_SubpN (Prot_Obj);
      --        at end
      --           finalizer;
      --        end;
      --     end Prot_SubpP;

      if Is_Prot_Body then
         HSS := Handled_Statement_Sequence (Last (Statements (HSS)));

      --  An At_End handler and regular exception handlers cannot coexist in
      --  the same statement sequence. Wrap the original statements in a block.

      elsif Present (Exception_Handlers (HSS)) then
         declare
            End_Lab : constant Node_Id := End_Label (HSS);
            Block   : Node_Id;

         begin
            Block :=
              Make_Block_Statement (Loc, Handled_Statement_Sequence => HSS);

            Set_Handled_Statement_Sequence (N,
              Make_Handled_Sequence_Of_Statements (Loc, New_List (Block)));

            HSS := Handled_Statement_Sequence (N);
            Set_End_Label (HSS, End_Lab);
         end;
      end if;

      Set_At_End_Proc (HSS, New_Reference_To (Fin_Id, Loc));

      Analyze (At_End_Proc (HSS));
      Expand_At_End_Handler (HSS, Empty);
   end Build_Finalizer_Call;

   ---------------------
   -- Build_Late_Proc --
   ---------------------

   procedure Build_Late_Proc (Typ : Entity_Id; Nam : Name_Id) is
   begin
      for Final_Prim in Name_Of'Range loop
         if Name_Of (Final_Prim) = Nam then
            Set_TSS (Typ,
              Make_Deep_Proc
                (Prim  => Final_Prim,
                 Typ   => Typ,
                 Stmts => Make_Deep_Record_Body (Final_Prim, Typ)));
         end if;
      end loop;
   end Build_Late_Proc;

   -------------------------------
   -- Build_Object_Declarations --
   -------------------------------

   procedure Build_Object_Declarations
     (Data        : out Finalization_Exception_Data;
      Decls       : List_Id;
      Loc         : Source_Ptr;
      For_Package : Boolean := False)
   is
      A_Expr : Node_Id;
      E_Decl : Node_Id;

   begin
      pragma Assert (Decls /= No_List);

      --  Always set the proper location as it may be needed even when
      --  exception propagation is forbidden.

      Data.Loc := Loc;

      if Restriction_Active (No_Exception_Propagation) then
         Data.Abort_Id  := Empty;
         Data.E_Id      := Empty;
         Data.Raised_Id := Empty;
         return;
      end if;

      Data.Raised_Id := Make_Temporary (Loc, 'R');

      --  In certain scenarios, finalization can be triggered by an abort. If
      --  the finalization itself fails and raises an exception, the resulting
      --  Program_Error must be supressed and replaced by an abort signal. In
      --  order to detect this scenario, save the state of entry into the
      --  finalization code.

      --  No need to do this for VM case, since VM version of Ada.Exceptions
      --  does not include routine Raise_From_Controlled_Operation which is the
      --  the sole user of flag Abort.

      --  This is not needed for library-level finalizers as they are called
      --  by the environment task and cannot be aborted.

      if Abort_Allowed
        and then VM_Target = No_VM
        and then not For_Package
      then
         Data.Abort_Id  := Make_Temporary (Loc, 'A');

         A_Expr := New_Reference_To (RTE (RE_Triggered_By_Abort), Loc);

         --  Generate:

         --    Abort_Id : constant Boolean := <A_Expr>;

         Append_To (Decls,
           Make_Object_Declaration (Loc,
             Defining_Identifier => Data.Abort_Id,
             Constant_Present    => True,
             Object_Definition   => New_Reference_To (Standard_Boolean, Loc),
             Expression          => A_Expr));

      else
         --  No abort, .NET/JVM or library-level finalizers

         Data.Abort_Id  := Empty;
      end if;

      if Exception_Extra_Info then
         Data.E_Id      := Make_Temporary (Loc, 'E');

         --  Generate:

         --    E_Id : Exception_Occurrence;

         E_Decl :=
           Make_Object_Declaration (Loc,
             Defining_Identifier => Data.E_Id,
             Object_Definition   =>
               New_Reference_To (RTE (RE_Exception_Occurrence), Loc));
         Set_No_Initialization (E_Decl);

         Append_To (Decls, E_Decl);

      else
         Data.E_Id      := Empty;
      end if;

      --  Generate:

      --    Raised_Id : Boolean := False;

      Append_To (Decls,
        Make_Object_Declaration (Loc,
          Defining_Identifier => Data.Raised_Id,
          Object_Definition   => New_Reference_To (Standard_Boolean, Loc),
          Expression          => New_Reference_To (Standard_False, Loc)));
   end Build_Object_Declarations;

   ---------------------------
   -- Build_Raise_Statement --
   ---------------------------

   function Build_Raise_Statement
     (Data : Finalization_Exception_Data) return Node_Id
   is
      Stmt : Node_Id;
      Expr : Node_Id;

   begin
      --  Standard run-time and .NET/JVM targets use the specialized routine
      --  Raise_From_Controlled_Operation.

      if Exception_Extra_Info
        and then RTE_Available (RE_Raise_From_Controlled_Operation)
      then
         Stmt :=
           Make_Procedure_Call_Statement (Data.Loc,
              Name                   =>
                New_Reference_To
                  (RTE (RE_Raise_From_Controlled_Operation), Data.Loc),
              Parameter_Associations =>
                New_List (New_Reference_To (Data.E_Id, Data.Loc)));

      --  Restricted run-time: exception messages are not supported and hence
      --  Raise_From_Controlled_Operation is not supported. Raise Program_Error
      --  instead.

      else
         Stmt :=
           Make_Raise_Program_Error (Data.Loc,
             Reason => PE_Finalize_Raised_Exception);
      end if;

      --  Generate:

      --    Raised_Id and then not Abort_Id
      --      <or>
      --    Raised_Id

      Expr := New_Reference_To (Data.Raised_Id, Data.Loc);

      if Present (Data.Abort_Id) then
         Expr := Make_And_Then (Data.Loc,
           Left_Opnd  => Expr,
           Right_Opnd =>
             Make_Op_Not (Data.Loc,
               Right_Opnd => New_Reference_To (Data.Abort_Id, Data.Loc)));
      end if;

      --  Generate:

      --    if Raised_Id and then not Abort_Id then
      --       Raise_From_Controlled_Operation (E_Id);
      --         <or>
      --       raise Program_Error;  --  restricted runtime
      --    end if;

      return
        Make_If_Statement (Data.Loc,
          Condition       => Expr,
          Then_Statements => New_List (Stmt));
   end Build_Raise_Statement;

   -----------------------------
   -- Build_Record_Deep_Procs --
   -----------------------------

   procedure Build_Record_Deep_Procs (Typ : Entity_Id) is
   begin
      Set_TSS (Typ,
        Make_Deep_Proc
          (Prim  => Initialize_Case,
           Typ   => Typ,
           Stmts => Make_Deep_Record_Body (Initialize_Case, Typ)));

      if not Is_Limited_View (Typ) then
         Set_TSS (Typ,
           Make_Deep_Proc
             (Prim  => Adjust_Case,
              Typ   => Typ,
              Stmts => Make_Deep_Record_Body (Adjust_Case, Typ)));
      end if;

      --  Do not generate Deep_Finalize and Finalize_Address if finalization is
      --  suppressed since these routine will not be used.

      if not Restriction_Active (No_Finalization) then
         Set_TSS (Typ,
           Make_Deep_Proc
             (Prim  => Finalize_Case,
              Typ   => Typ,
              Stmts => Make_Deep_Record_Body (Finalize_Case, Typ)));

         --  Create TSS primitive Finalize_Address for non-VM targets. JVM and
         --  .NET do not support address arithmetic and unchecked conversions.

         if VM_Target = No_VM then
            Set_TSS (Typ,
              Make_Deep_Proc
                (Prim  => Address_Case,
                 Typ   => Typ,
                 Stmts => Make_Deep_Record_Body (Address_Case, Typ)));
         end if;
      end if;
   end Build_Record_Deep_Procs;

   -------------------
   -- Cleanup_Array --
   -------------------

   function Cleanup_Array
     (N    : Node_Id;
      Obj  : Node_Id;
      Typ  : Entity_Id) return List_Id
   is
      Loc        : constant Source_Ptr := Sloc (N);
      Index_List : constant List_Id := New_List;

      function Free_Component return List_Id;
      --  Generate the code to finalize the task or protected  subcomponents
      --  of a single component of the array.

      function Free_One_Dimension (Dim : Int) return List_Id;
      --  Generate a loop over one dimension of the array

      --------------------
      -- Free_Component --
      --------------------

      function Free_Component return List_Id is
         Stmts : List_Id := New_List;
         Tsk   : Node_Id;
         C_Typ : constant Entity_Id := Component_Type (Typ);

      begin
         --  Component type is known to contain tasks or protected objects

         Tsk :=
           Make_Indexed_Component (Loc,
             Prefix        => Duplicate_Subexpr_No_Checks (Obj),
             Expressions   => Index_List);

         Set_Etype (Tsk, C_Typ);

         if Is_Task_Type (C_Typ) then
            Append_To (Stmts, Cleanup_Task (N, Tsk));

         elsif Is_Simple_Protected_Type (C_Typ) then
            Append_To (Stmts, Cleanup_Protected_Object (N, Tsk));

         elsif Is_Record_Type (C_Typ) then
            Stmts := Cleanup_Record (N, Tsk, C_Typ);

         elsif Is_Array_Type (C_Typ) then
            Stmts := Cleanup_Array (N, Tsk, C_Typ);
         end if;

         return Stmts;
      end Free_Component;

      ------------------------
      -- Free_One_Dimension --
      ------------------------

      function Free_One_Dimension (Dim : Int) return List_Id is
         Index : Entity_Id;

      begin
         if Dim > Number_Dimensions (Typ) then
            return Free_Component;

         --  Here we generate the required loop

         else
            Index := Make_Temporary (Loc, 'J');
            Append (New_Reference_To (Index, Loc), Index_List);

            return New_List (
              Make_Implicit_Loop_Statement (N,
                Identifier       => Empty,
                Iteration_Scheme =>
                  Make_Iteration_Scheme (Loc,
                    Loop_Parameter_Specification =>
                      Make_Loop_Parameter_Specification (Loc,
                        Defining_Identifier         => Index,
                        Discrete_Subtype_Definition =>
                          Make_Attribute_Reference (Loc,
                            Prefix          => Duplicate_Subexpr (Obj),
                            Attribute_Name  => Name_Range,
                            Expressions     => New_List (
                              Make_Integer_Literal (Loc, Dim))))),
                Statements       =>  Free_One_Dimension (Dim + 1)));
         end if;
      end Free_One_Dimension;

   --  Start of processing for Cleanup_Array

   begin
      return Free_One_Dimension (1);
   end Cleanup_Array;

   --------------------
   -- Cleanup_Record --
   --------------------

   function Cleanup_Record
     (N    : Node_Id;
      Obj  : Node_Id;
      Typ  : Entity_Id) return List_Id
   is
      Loc   : constant Source_Ptr := Sloc (N);
      Tsk   : Node_Id;
      Comp  : Entity_Id;
      Stmts : constant List_Id    := New_List;
      U_Typ : constant Entity_Id  := Underlying_Type (Typ);

   begin
      if Has_Discriminants (U_Typ)
        and then Nkind (Parent (U_Typ)) = N_Full_Type_Declaration
        and then
          Nkind (Type_Definition (Parent (U_Typ))) = N_Record_Definition
        and then
          Present
            (Variant_Part (Component_List (Type_Definition (Parent (U_Typ)))))
      then
         --  For now, do not attempt to free a component that may appear in a
         --  variant, and instead issue a warning. Doing this "properly" would
         --  require building a case statement and would be quite a mess. Note
         --  that the RM only requires that free "work" for the case of a task
         --  access value, so already we go way beyond this in that we deal
         --  with the array case and non-discriminated record cases.

         Error_Msg_N
           ("task/protected object in variant record will not be freed??", N);
         return New_List (Make_Null_Statement (Loc));
      end if;

      Comp := First_Component (Typ);
      while Present (Comp) loop
         if Has_Task (Etype (Comp))
           or else Has_Simple_Protected_Object (Etype (Comp))
         then
            Tsk :=
              Make_Selected_Component (Loc,
                Prefix        => Duplicate_Subexpr_No_Checks (Obj),
                Selector_Name => New_Occurrence_Of (Comp, Loc));
            Set_Etype (Tsk, Etype (Comp));

            if Is_Task_Type (Etype (Comp)) then
               Append_To (Stmts, Cleanup_Task (N, Tsk));

            elsif Is_Simple_Protected_Type (Etype (Comp)) then
               Append_To (Stmts, Cleanup_Protected_Object (N, Tsk));

            elsif Is_Record_Type (Etype (Comp)) then

               --  Recurse, by generating the prefix of the argument to
               --  the eventual cleanup call.

               Append_List_To (Stmts, Cleanup_Record (N, Tsk, Etype (Comp)));

            elsif Is_Array_Type (Etype (Comp)) then
               Append_List_To (Stmts, Cleanup_Array (N, Tsk, Etype (Comp)));
            end if;
         end if;

         Next_Component (Comp);
      end loop;

      return Stmts;
   end Cleanup_Record;

   ------------------------------
   -- Cleanup_Protected_Object --
   ------------------------------

   function Cleanup_Protected_Object
     (N   : Node_Id;
      Ref : Node_Id) return Node_Id
   is
      Loc : constant Source_Ptr := Sloc (N);

   begin
      --  For restricted run-time libraries (Ravenscar), tasks are
      --  non-terminating, and protected objects can only appear at library
      --  level, so we do not want finalization of protected objects.

      if Restricted_Profile then
         return Empty;

      else
         return
           Make_Procedure_Call_Statement (Loc,
             Name                   =>
               New_Reference_To (RTE (RE_Finalize_Protection), Loc),
             Parameter_Associations => New_List (Concurrent_Ref (Ref)));
      end if;
   end Cleanup_Protected_Object;

   ------------------
   -- Cleanup_Task --
   ------------------

   function Cleanup_Task
     (N   : Node_Id;
      Ref : Node_Id) return Node_Id
   is
      Loc  : constant Source_Ptr := Sloc (N);

   begin
      --  For restricted run-time libraries (Ravenscar), tasks are
      --  non-terminating and they can only appear at library level, so we do
      --  not want finalization of task objects.

      if Restricted_Profile then
         return Empty;

      else
         return
           Make_Procedure_Call_Statement (Loc,
             Name                   =>
               New_Reference_To (RTE (RE_Free_Task), Loc),
             Parameter_Associations => New_List (Concurrent_Ref (Ref)));
      end if;
   end Cleanup_Task;

   ------------------------------
   -- Check_Visibly_Controlled --
   ------------------------------

   procedure Check_Visibly_Controlled
     (Prim : Final_Primitives;
      Typ  : Entity_Id;
      E    : in out Entity_Id;
      Cref : in out Node_Id)
   is
      Parent_Type : Entity_Id;
      Op          : Entity_Id;

   begin
      if Is_Derived_Type (Typ)
        and then Comes_From_Source (E)
        and then not Present (Overridden_Operation (E))
      then
         --  We know that the explicit operation on the type does not override
         --  the inherited operation of the parent, and that the derivation
         --  is from a private type that is not visibly controlled.

         Parent_Type := Etype (Typ);
         Op := Find_Prim_Op (Parent_Type, Name_Of (Prim));

         if Present (Op) then
            E := Op;

            --  Wrap the object to be initialized into the proper
            --  unchecked conversion, to be compatible with the operation
            --  to be called.

            if Nkind (Cref) = N_Unchecked_Type_Conversion then
               Cref := Unchecked_Convert_To (Parent_Type, Expression (Cref));
            else
               Cref := Unchecked_Convert_To (Parent_Type, Cref);
            end if;
         end if;
      end if;
   end Check_Visibly_Controlled;

   -------------------------------
   -- CW_Or_Has_Controlled_Part --
   -------------------------------

   function CW_Or_Has_Controlled_Part (T : Entity_Id) return Boolean is
   begin
      return Is_Class_Wide_Type (T) or else Needs_Finalization (T);
   end CW_Or_Has_Controlled_Part;

   ------------------
   -- Convert_View --
   ------------------

   function Convert_View
     (Proc : Entity_Id;
      Arg  : Node_Id;
      Ind  : Pos := 1) return Node_Id
   is
      Fent : Entity_Id := First_Entity (Proc);
      Ftyp : Entity_Id;
      Atyp : Entity_Id;

   begin
      for J in 2 .. Ind loop
         Next_Entity (Fent);
      end loop;

      Ftyp := Etype (Fent);

      if Nkind_In (Arg, N_Type_Conversion, N_Unchecked_Type_Conversion) then
         Atyp := Entity (Subtype_Mark (Arg));
      else
         Atyp := Etype (Arg);
      end if;

      if Is_Abstract_Subprogram (Proc) and then Is_Tagged_Type (Ftyp) then
         return Unchecked_Convert_To (Class_Wide_Type (Ftyp), Arg);

      elsif Ftyp /= Atyp
        and then Present (Atyp)
        and then (Is_Private_Type (Ftyp) or else Is_Private_Type (Atyp))
        and then Base_Type (Underlying_Type (Atyp)) =
                 Base_Type (Underlying_Type (Ftyp))
      then
         return Unchecked_Convert_To (Ftyp, Arg);

      --  If the argument is already a conversion, as generated by
      --  Make_Init_Call, set the target type to the type of the formal
      --  directly, to avoid spurious typing problems.

      elsif Nkind_In (Arg, N_Unchecked_Type_Conversion, N_Type_Conversion)
        and then not Is_Class_Wide_Type (Atyp)
      then
         Set_Subtype_Mark (Arg, New_Occurrence_Of (Ftyp, Sloc (Arg)));
         Set_Etype (Arg, Ftyp);
         return Arg;

      else
         return Arg;
      end if;
   end Convert_View;

   ------------------------
   -- Enclosing_Function --
   ------------------------

   function Enclosing_Function (E : Entity_Id) return Entity_Id is
      Func_Id : Entity_Id;

   begin
      Func_Id := E;
      while Present (Func_Id)
        and then Func_Id /= Standard_Standard
      loop
         if Ekind (Func_Id) = E_Function then
            return Func_Id;
         end if;

         Func_Id := Scope (Func_Id);
      end loop;

      return Empty;
   end Enclosing_Function;

   -------------------------------
   -- Establish_Transient_Scope --
   -------------------------------

   --  This procedure is called each time a transient block has to be inserted
   --  that is to say for each call to a function with unconstrained or tagged
   --  result. It creates a new scope on the stack scope in order to enclose
   --  all transient variables generated.

   procedure Establish_Transient_Scope (N : Node_Id; Sec_Stack : Boolean) is
      Loc       : constant Source_Ptr := Sloc (N);
      Wrap_Node : Node_Id;

   begin
      --  Do not create a transient scope if we are already inside one

      for S in reverse Scope_Stack.First .. Scope_Stack.Last loop
         if Scope_Stack.Table (S).Is_Transient then
            if Sec_Stack then
               Set_Uses_Sec_Stack (Scope_Stack.Table (S).Entity);
            end if;

            return;

         --  If we have encountered Standard there are no enclosing
         --  transient scopes.

         elsif Scope_Stack.Table (S).Entity = Standard_Standard then
            exit;
         end if;
      end loop;

      Wrap_Node := Find_Node_To_Be_Wrapped (N);

      --  Case of no wrap node, false alert, no transient scope needed

      if No (Wrap_Node) then
         null;

      --  If the node to wrap is an iteration_scheme, the expression is
      --  one of the bounds, and the expansion will make an explicit
      --  declaration for it (see Analyze_Iteration_Scheme, sem_ch5.adb),
      --  so do not apply any transformations here. Same for an Ada 2012
      --  iterator specification, where a block is created for the expression
      --  that build the container.

      elsif Nkind_In (Wrap_Node, N_Iteration_Scheme,
                                 N_Iterator_Specification)
      then
         null;

      --  In formal verification mode, if the node to wrap is a pragma check,
      --  this node and enclosed expression are not expanded, so do not apply
      --  any transformations here.

      elsif GNATprove_Mode
        and then Nkind (Wrap_Node) = N_Pragma
        and then Get_Pragma_Id (Wrap_Node) = Pragma_Check
      then
         null;

      else
         Push_Scope (New_Internal_Entity (E_Block, Current_Scope, Loc, 'B'));
         Set_Scope_Is_Transient;

         if Sec_Stack then
            Set_Uses_Sec_Stack (Current_Scope);
            Check_Restriction (No_Secondary_Stack, N);
         end if;

         Set_Etype (Current_Scope, Standard_Void_Type);
         Set_Node_To_Be_Wrapped (Wrap_Node);

         if Debug_Flag_W then
            Write_Str ("    <Transient>");
            Write_Eol;
         end if;
      end if;
   end Establish_Transient_Scope;

   ----------------------------
   -- Expand_Cleanup_Actions --
   ----------------------------

   procedure Expand_Cleanup_Actions (N : Node_Id) is
      Scop : constant Entity_Id := Current_Scope;

      Is_Asynchronous_Call : constant Boolean :=
                               Nkind (N) = N_Block_Statement
                                 and then Is_Asynchronous_Call_Block (N);
      Is_Action_Bod        : constant Boolean :=
                               Nkind (N) = N_Subprogram_Body
                                 and then Is_Action_Body (N);
      Is_Master            : constant Boolean :=
                               Nkind (N) /= N_Entry_Body
                                 and then Nkind (N) /= N_Action_Body
                                 and then Is_Task_Master (N);
      Is_Protected_Body    : constant Boolean :=
                               Nkind (N) = N_Subprogram_Body
                                 and then Is_Protected_Subprogram_Body (N);
      Is_Task_Allocation   : constant Boolean :=
                               Nkind (N) = N_Block_Statement
                                 and then Is_Task_Allocation_Block (N);
      Is_Task_Body         : constant Boolean :=
                               Nkind (Original_Node (N)) = N_Task_Body;
      Needs_Sec_Stack_Mark : constant Boolean :=
                               Uses_Sec_Stack (Scop)
                                 and then
                                   not Sec_Stack_Needed_For_Return (Scop)
                                 and then VM_Target = No_VM;

      Actions_Required     : constant Boolean :=
                               Requires_Cleanup_Actions (N, True)
                                 or else Is_Asynchronous_Call
                                 or else Is_Action_Bod
                                 or else Is_Master
                                 or else Is_Protected_Body
                                 or else Is_Task_Allocation
                                 or else Is_Task_Body
                                 or else Needs_Sec_Stack_Mark;

      HSS : Node_Id := Get_Handled_Statement_Sequence (N);
      Loc : Source_Ptr;

      procedure Wrap_HSS_In_Block;
      --  Move HSS inside a new block along with the original exception
      --  handlers. Make the newly generated block the sole statement of HSS.

      -----------------------
      -- Wrap_HSS_In_Block --
      -----------------------

      procedure Wrap_HSS_In_Block is
         Block   : Node_Id;
         End_Lab : Node_Id;

      begin
         --  Preserve end label to provide proper cross-reference information

         End_Lab := End_Label (HSS);
         Block :=
           Make_Block_Statement (Loc,
             Handled_Statement_Sequence => HSS);

         --  Signal the finalization machinery that this particular block
         --  contains the original context.

         Set_Is_Finalization_Wrapper (Block);

         Set_Handled_Statement_Sequence (N,
           Make_Handled_Sequence_Of_Statements (Loc, New_List (Block)));
         HSS := Handled_Statement_Sequence (N);

         Set_First_Real_Statement (HSS, Block);
         Set_End_Label (HSS, End_Lab);

         --  Comment needed here, see RH for 1.306 ???

         if Nkind (N) = N_Subprogram_Body then
            Set_Has_Nested_Block_With_Handler (Scop);
         end if;
      end Wrap_HSS_In_Block;

   --  Start of processing for Expand_Cleanup_Actions

   begin

      --  The current construct does not need any form of servicing

      if not Actions_Required then
         return;

      --  If the current node is a rewritten task body and the descriptors have
      --  not been delayed (due to some nested instantiations), do not generate
      --  redundant cleanup actions.

      elsif Is_Task_Body
        and then Nkind (N) = N_Subprogram_Body
        and then not Delay_Subprogram_Descriptors (Corresponding_Spec (N))
      then
         return;
      end if;

      declare
         Decls     : List_Id := Declarations (N);
         Fin_Id    : Entity_Id;
         Mark      : Entity_Id := Empty;
         New_Decls : List_Id;
         Old_Poll  : Boolean;

      begin
         --  If we are generating expanded code for debugging purposes, use the
         --  Sloc of the point of insertion for the cleanup code. The Sloc will
         --  be updated subsequently to reference the proper line in .dg files.
         --  If we are not debugging generated code, use No_Location instead,
         --  so that no debug information is generated for the cleanup code.
         --  This makes the behavior of the NEXT command in GDB monotonic, and
         --  makes the placement of breakpoints more accurate.

         if Debug_Generated_Code then
            Loc := Sloc (Scop);
         else
            Loc := No_Location;
         end if;

         --  Set polling off. The finalization and cleanup code is executed
         --  with aborts deferred.

         Old_Poll := Polling_Required;
         Polling_Required := False;

         --  A task activation call has already been built for a task
         --  allocation block.

         if not Is_Task_Allocation then
            Build_Task_Activation_Call (N);
         end if;

         if Is_Master then
            Establish_Task_Master (N);
         end if;

         New_Decls := New_List;

         --  If secondary stack is in use, generate:
         --
         --    Mnn : constant Mark_Id := SS_Mark;

         --  Suppress calls to SS_Mark and SS_Release if VM_Target, since the
         --  secondary stack is never used on a VM.

         if Needs_Sec_Stack_Mark then
            Mark := Make_Temporary (Loc, 'M');

            Append_To (New_Decls,
              Make_Object_Declaration (Loc,
                Defining_Identifier => Mark,
                Object_Definition   =>
                  New_Reference_To (RTE (RE_Mark_Id), Loc),
                Expression          =>
                  Make_Function_Call (Loc,
                    Name => New_Reference_To (RTE (RE_SS_Mark), Loc))));

            Set_Uses_Sec_Stack (Scop, False);
         end if;

         --  If exception handlers are present, wrap the sequence of statements
         --  in a block since it is not possible to have exception handlers and
         --  an At_End handler in the same construct.

         if Present (Exception_Handlers (HSS)) then
            Wrap_HSS_In_Block;

         --  Ensure that the First_Real_Statement field is set

         elsif No (First_Real_Statement (HSS)) then
            Set_First_Real_Statement (HSS, First (Statements (HSS)));
         end if;

         --  Do not move the Activation_Chain declaration in the context of
         --  task allocation blocks. Task allocation blocks use _chain in their
         --  cleanup handlers and gigi complains if it is declared in the
         --  sequence of statements of the scope that declares the handler.

         if Is_Task_Allocation then
            declare
               Chain : constant Entity_Id := Activation_Chain_Entity (N);
               Decl  : Node_Id;

            begin
               Decl := First (Decls);
               while Nkind (Decl) /= N_Object_Declaration
                 or else Defining_Identifier (Decl) /= Chain
               loop
                  Next (Decl);

                  --  A task allocation block should always include a _chain
                  --  declaration.

                  pragma Assert (Present (Decl));
               end loop;

               Remove (Decl);
               Prepend_To (New_Decls, Decl);
            end;
         end if;

         --  Ensure the presence of a declaration list in order to successfully
         --  append all original statements to it.

         if No (Decls) then
            Set_Declarations (N, New_List);
            Decls := Declarations (N);
         end if;

         --  Move the declarations into the sequence of statements in order to
         --  have them protected by the At_End handler. It may seem weird to
         --  put declarations in the sequence of statement but in fact nothing
         --  forbids that at the tree level. We do not do this for the external
         --  action body as the At_End handler requires these declarations.

         if not Is_Action_Bod then

            Append_List_To (Decls, Statements (HSS));
            Set_Statements (HSS, Decls);

            --  Reset the Sloc of the handled statement sequence to properly
            --  reflect the new initial "statement" in the sequence.

            Set_Sloc (HSS, Sloc (First (Decls)));

            --  The declarations of finalizer spec and auxiliary variables
            --  replace the old declarations that have been moved inward.

            Set_Declarations (N, New_Decls);
            Analyze_Declarations (New_Decls);

         else
            New_Decls := Decls;
         end if;

         --  Generate finalization calls for all controlled objects appearing
         --  in the statements of N. Add context specific cleanup for various
         --  constructs.

         Build_Finalizer
           (N           => N,
            Clean_Stmts => Build_Cleanup_Statements (N),
            Mark_Id     => Mark,
            Top_Decls   => New_Decls,
            Defer_Abort => Nkind (Original_Node (N)) = N_Task_Body
                             or else Is_Master,
            Fin_Id      => Fin_Id);

         if Present (Fin_Id) then
            Build_Finalizer_Call (N, Fin_Id);
         end if;

         --  Restore saved polling mode

         Polling_Required := Old_Poll;
      end;
   end Expand_Cleanup_Actions;

   ---------------------------
   -- Expand_N_Package_Body --
   ---------------------------

   --  Add call to Activate_Tasks if body is an activator (actual processing
   --  is in chapter 9).

   --  Generate subprogram descriptor for elaboration routine

   --  Encode entity names in package body

   procedure Expand_N_Package_Body (N : Node_Id) is
      Spec_Ent : constant Entity_Id := Corresponding_Spec (N);
      Fin_Id   : Entity_Id;

   begin
      --  This is done only for non-generic packages

      if Ekind (Spec_Ent) = E_Package then
         Push_Scope (Corresponding_Spec (N));

         --  Build dispatch tables of library level tagged types

         if Tagged_Type_Expansion
           and then Is_Library_Level_Entity (Spec_Ent)
         then
            Build_Static_Dispatch_Tables (N);
         end if;

         Build_Task_Activation_Call (N);

         --  When the package is subject to pragma Initial_Condition, the
         --  assertion expression must be verified at the end of the body
         --  statements.

         if Present (Get_Pragma (Spec_Ent, Pragma_Initial_Condition)) then
            Expand_Pragma_Initial_Condition (N);
         end if;

         Pop_Scope;
      end if;

      Set_Elaboration_Flag (N, Corresponding_Spec (N));
      Set_In_Package_Body (Spec_Ent, False);

      --  Set to encode entity names in package body before gigi is called

      Qualify_Entity_Names (N);

      if Ekind (Spec_Ent) /= E_Generic_Package then
         Build_Finalizer
           (N           => N,
            Clean_Stmts => No_List,
            Mark_Id     => Empty,
            Top_Decls   => No_List,
            Defer_Abort => False,
            Fin_Id      => Fin_Id);

         if Present (Fin_Id) then
            declare
               Body_Ent : Node_Id := Defining_Unit_Name (N);

            begin
               if Nkind (Body_Ent) = N_Defining_Program_Unit_Name then
                  Body_Ent := Defining_Identifier (Body_Ent);
               end if;

               Set_Finalizer (Body_Ent, Fin_Id);
            end;
         end if;
      end if;
   end Expand_N_Package_Body;

   ----------------------------------
   -- Expand_N_Package_Declaration --
   ----------------------------------

   --  Add call to Activate_Tasks if there are tasks declared and the package
   --  has no body. Note that in Ada 83 this may result in premature activation
   --  of some tasks, given that we cannot tell whether a body will eventually
   --  appear.

   procedure Expand_N_Package_Declaration (N : Node_Id) is
      Id     : constant Entity_Id := Defining_Entity (N);
      Spec   : constant Node_Id   := Specification (N);
      Decls  : List_Id;
      Fin_Id : Entity_Id;

      No_Body : Boolean := False;
      --  True in the case of a package declaration that is a compilation
      --  unit and for which no associated body will be compiled in this
      --  compilation.

   begin
      --  Case of a package declaration other than a compilation unit

      if Nkind (Parent (N)) /= N_Compilation_Unit then
         null;

      --  Case of a compilation unit that does not require a body

      elsif not Body_Required (Parent (N))
        and then not Unit_Requires_Body (Id)
      then
         No_Body := True;

      --  Special case of generating calling stubs for a remote call interface
      --  package: even though the package declaration requires one, the body
      --  won't be processed in this compilation (so any stubs for RACWs
      --  declared in the package must be generated here, along with the spec).

      elsif Parent (N) = Cunit (Main_Unit)
        and then Is_Remote_Call_Interface (Id)
        and then Distribution_Stub_Mode = Generate_Caller_Stub_Body
      then
         No_Body := True;
      end if;

      --  For a nested instance, delay processing until freeze point

      if Has_Delayed_Freeze (Id)
        and then Nkind (Parent (N)) /= N_Compilation_Unit
      then
         return;
      end if;

      --  For a package declaration that implies no associated body, generate
      --  task activation call and RACW supporting bodies now (since we won't
      --  have a specific separate compilation unit for that).

      if No_Body then
         Push_Scope (Id);

         --  Generate RACW subprogram bodies

         if Has_RACW (Id) then
            Decls := Private_Declarations (Spec);

            if No (Decls) then
               Decls := Visible_Declarations (Spec);
            end if;

            if No (Decls) then
               Decls := New_List;
               Set_Visible_Declarations (Spec, Decls);
            end if;

            Append_RACW_Bodies (Decls, Id);
            Analyze_List (Decls);
         end if;

         --  Generate task activation call as last step of elaboration

         if Present (Activation_Chain_Entity (N)) then
            Build_Task_Activation_Call (N);
         end if;

         --  When the package is subject to pragma Initial_Condition and lacks
         --  a body, the assertion expression must be verified at the end of
         --  the visible declarations. Otherwise the check is performed at the
         --  end of the body statements (see Expand_N_Package_Body).

         if Present (Get_Pragma (Id, Pragma_Initial_Condition)) then
            Expand_Pragma_Initial_Condition (N);
         end if;

         Pop_Scope;
      end if;

      --  Build dispatch tables of library level tagged types

      if Tagged_Type_Expansion
        and then (Is_Compilation_Unit (Id)
                   or else (Is_Generic_Instance (Id)
                             and then Is_Library_Level_Entity (Id)))
      then
         Build_Static_Dispatch_Tables (N);
      end if;

      --  Note: it is not necessary to worry about generating a subprogram
      --  descriptor, since the only way to get exception handlers into a
      --  package spec is to include instantiations, and that would cause
      --  generation of subprogram descriptors to be delayed in any case.

      --  Set to encode entity names in package spec before gigi is called

      Qualify_Entity_Names (N);

      if Ekind (Id) /= E_Generic_Package then
         Build_Finalizer
           (N           => N,
            Clean_Stmts => No_List,
            Mark_Id     => Empty,
            Top_Decls   => No_List,
            Defer_Abort => False,
            Fin_Id      => Fin_Id);

         Set_Finalizer (Id, Fin_Id);
      end if;
   end Expand_N_Package_Declaration;

   -------------------------------------
   -- Expand_Pragma_Initial_Condition --
   -------------------------------------

   procedure Expand_Pragma_Initial_Condition (N : Node_Id) is
      Loc       : constant Source_Ptr := Sloc (N);
      Check     : Node_Id;
      Expr      : Node_Id;
      Init_Cond : Node_Id;
      List      : List_Id;
      Pack_Id   : Entity_Id;

   begin
      if Nkind (N) = N_Package_Body then
         Pack_Id := Corresponding_Spec (N);

         if Present (Handled_Statement_Sequence (N)) then
            List := Statements (Handled_Statement_Sequence (N));

         --  The package body lacks statements, create an empty list

         else
            List := New_List;

            Set_Handled_Statement_Sequence (N,
              Make_Handled_Sequence_Of_Statements (Loc, Statements => List));
         end if;

      elsif Nkind (N) = N_Package_Declaration then
         Pack_Id := Defining_Entity (N);

         if Present (Visible_Declarations (Specification (N))) then
            List := Visible_Declarations (Specification (N));

         --  The package lacks visible declarations, create an empty list

         else
            List := New_List;

            Set_Visible_Declarations (Specification (N), List);
         end if;

      --  This routine should not be used on anything other than packages

      else
         raise Program_Error;
      end if;

      Init_Cond := Get_Pragma (Pack_Id, Pragma_Initial_Condition);

      --  The caller should check whether the package is subject to pragma
      --  Initial_Condition.

      pragma Assert (Present (Init_Cond));

      Expr :=
        Get_Pragma_Arg (First (Pragma_Argument_Associations (Init_Cond)));

      --  The assertion expression was found to be illegal, do not generate the
      --  runtime check as it will repeat the illegality.

      if Error_Posted (Init_Cond) or else Error_Posted (Expr) then
         return;
      end if;

      --  Generate:
      --    pragma Check (Initial_Condition, <Expr>);

      Check :=
        Make_Pragma (Loc,
          Chars                        => Name_Check,
          Pragma_Argument_Associations => New_List (
            Make_Pragma_Argument_Association (Loc,
              Expression => Make_Identifier (Loc, Name_Initial_Condition)),

            Make_Pragma_Argument_Association (Loc,
              Expression => New_Copy_Tree (Expr))));

      Append_To (List, Check);
      Analyze (Check);
   end Expand_Pragma_Initial_Condition;

   -----------------------------
   -- Find_Node_To_Be_Wrapped --
   -----------------------------

   function Find_Node_To_Be_Wrapped (N : Node_Id) return Node_Id is
      P          : Node_Id;
      The_Parent : Node_Id;

   begin
      The_Parent := N;
      loop
         P := The_Parent;
         pragma Assert (P /= Empty);
         The_Parent := Parent (P);

         case Nkind (The_Parent) is

            --  Simple statement can be wrapped

            when N_Pragma =>
               return The_Parent;

            --  Usually assignments are good candidate for wrapping except
            --  when they have been generated as part of a controlled aggregate
            --  where the wrapping should take place more globally.

            when N_Assignment_Statement =>
               if No_Ctrl_Actions (The_Parent) then
                  null;
               else
                  return The_Parent;
               end if;

            --  An entry call statement is a special case if it occurs in the
            --  context of a Timed_Entry_Call. In this case we wrap the entire
            --  timed entry call.

            when N_Entry_Call_Statement     |
                 N_Procedure_Call_Statement =>
               if Nkind (Parent (The_Parent)) = N_Entry_Call_Alternative
                 and then Nkind_In (Parent (Parent (The_Parent)),
                                    N_Timed_Entry_Call,
                                    N_Conditional_Entry_Call)
               then
                  return Parent (Parent (The_Parent));
               else
                  return The_Parent;
               end if;

            --  Object declarations are also a boundary for the transient scope
            --  even if they are not really wrapped. For further details, see
            --  Wrap_Transient_Declaration.

            when N_Object_Declaration          |
                 N_Object_Renaming_Declaration |
                 N_Subtype_Declaration         =>
               return The_Parent;

            --  The expression itself is to be wrapped if its parent is a
            --  compound statement or any other statement where the expression
            --  is known to be scalar

            when N_Accept_Alternative               |
                 N_Action_Body_Formal_Part          |
                 N_Attribute_Definition_Clause      |
                 N_Case_Statement                   |
                 N_Code_Statement                   |
                 N_Delay_Alternative                |
                 N_Delay_Until_Statement            |
                 N_Delay_Relative_Statement         |
                 N_Discriminant_Association         |
                 N_Elsif_Part                       |
                 N_Entry_Body_Formal_Part           |
                 N_Exit_Statement                   |
                 N_If_Statement                     |
                 N_Iteration_Scheme                 |
                 N_Terminate_Alternative            =>
               return P;

            when N_Attribute_Reference =>

               if Is_Procedure_Attribute_Name
                    (Attribute_Name (The_Parent))
               then
                  return The_Parent;
               end if;

            --  A raise statement can be wrapped. This will arise when the
            --  expression in a raise_with_expression uses the secondary
            --  stack, for example.

            when N_Raise_Statement =>
               return The_Parent;

            --  If the expression is within the iteration scheme of a loop,
            --  we must create a declaration for it, followed by an assignment
            --  in order to have a usable statement to wrap.

            when N_Loop_Parameter_Specification =>
               return Parent (The_Parent);

            --  The following nodes contains "dummy calls" which don't need to
            --  be wrapped.

            when N_Parameter_Specification     |
                 N_Discriminant_Specification  |
                 N_Component_Declaration       =>
               return Empty;

            --  The return statement is not to be wrapped when the function
            --  itself needs wrapping at the outer-level

            when N_Simple_Return_Statement =>
               declare
                  Applies_To : constant Entity_Id :=
                                 Return_Applies_To
                                   (Return_Statement_Entity (The_Parent));
                  Return_Type : constant Entity_Id := Etype (Applies_To);
               begin
                  if Requires_Transient_Scope (Return_Type) then
                     return Empty;
                  else
                     return The_Parent;
                  end if;
               end;

            --  If we leave a scope without having been able to find a node to
            --  wrap, something is going wrong but this can happen in error
            --  situation that are not detected yet (such as a dynamic string
            --  in a pragma export)

            when N_Subprogram_Body     |
                 N_Package_Declaration |
                 N_Package_Body        |
                 N_Block_Statement     =>
               return Empty;

            --  Otherwise continue the search

            when others =>
               null;
         end case;
      end loop;
   end Find_Node_To_Be_Wrapped;

   -------------------------------------
   -- Get_Global_Pool_For_Access_Type --
   -------------------------------------

   function Get_Global_Pool_For_Access_Type (T : Entity_Id) return Entity_Id is
   begin
      --  Access types whose size is smaller than System.Address size can exist
      --  only on VMS. We can't use the usual global pool which returns an
      --  object of type Address as truncation will make it invalid. To handle
      --  this case, VMS has a dedicated global pool that returns addresses
      --  that fit into 32 bit accesses.

      if Opt.True_VMS_Target and then Esize (T) = 32 then
         return RTE (RE_Global_Pool_32_Object);
      else
         return RTE (RE_Global_Pool_Object);
      end if;
   end Get_Global_Pool_For_Access_Type;

   ----------------------------------
   -- Has_New_Controlled_Component --
   ----------------------------------

   function Has_New_Controlled_Component (E : Entity_Id) return Boolean is
      Comp : Entity_Id;

   begin
      if not Is_Tagged_Type (E) then
         return Has_Controlled_Component (E);
      elsif not Is_Derived_Type (E) then
         return Has_Controlled_Component (E);
      end if;

      Comp := First_Component (E);
      while Present (Comp) loop
         if Chars (Comp) = Name_uParent then
            null;

         elsif Scope (Original_Record_Component (Comp)) = E
           and then Needs_Finalization (Etype (Comp))
         then
            return True;
         end if;

         Next_Component (Comp);
      end loop;

      return False;
   end Has_New_Controlled_Component;

   ---------------------------------
   -- Has_Simple_Protected_Object --
   ---------------------------------

   function Has_Simple_Protected_Object (T : Entity_Id) return Boolean is
   begin
      if Has_Task (T) then
         return False;

      elsif Is_Simple_Protected_Type (T) then
         return True;

      elsif Is_Array_Type (T) then
         return Has_Simple_Protected_Object (Component_Type (T));

      elsif Is_Record_Type (T) then
         declare
            Comp : Entity_Id;

         begin
            Comp := First_Component (T);
            while Present (Comp) loop
               if Has_Simple_Protected_Object (Etype (Comp)) then
                  return True;
               end if;

               Next_Component (Comp);
            end loop;

            return False;
         end;

      else
         return False;
      end if;
   end Has_Simple_Protected_Object;

   ------------------------------------
   -- Insert_Actions_In_Scope_Around --
   ------------------------------------

   procedure Insert_Actions_In_Scope_Around (N : Node_Id) is
      After  : constant List_Id :=
        Scope_Stack.Table (Scope_Stack.Last).Actions_To_Be_Wrapped_After;
      Before : constant List_Id :=
        Scope_Stack.Table (Scope_Stack.Last).Actions_To_Be_Wrapped_Before;
      --  Note: We used to use renamings of Scope_Stack.Table (Scope_Stack.
      --  Last), but this was incorrect as Process_Transient_Object may
      --  introduce new scopes and cause a reallocation of Scope_Stack.Table.

      procedure Process_Transient_Objects
        (First_Object : Node_Id;
         Last_Object  : Node_Id;
         Related_Node : Node_Id);
      --  First_Object and Last_Object define a list which contains potential
      --  controlled transient objects. Finalization flags are inserted before
      --  First_Object and finalization calls are inserted after Last_Object.
      --  Related_Node is the node for which transient objects have been
      --  created.

      -------------------------------
      -- Process_Transient_Objects --
      -------------------------------

      procedure Process_Transient_Objects
        (First_Object : Node_Id;
         Last_Object  : Node_Id;
         Related_Node : Node_Id)
      is
         Must_Hook : Boolean := False;
         --  Flag denoting whether the context requires transient variable
         --  export to the outer finalizer.

         function Is_Subprogram_Call (N : Node_Id) return Traverse_Result;
         --  Determine whether an arbitrary node denotes a subprogram call

         ------------------------
         -- Is_Subprogram_Call --
         ------------------------

         function Is_Subprogram_Call (N : Node_Id) return Traverse_Result is
         begin
            --  A regular procedure or function call

            if Nkind (N) in N_Subprogram_Call then
               Must_Hook := True;
               return Abandon;

            --  Detect a call to a function that returns on the secondary stack

            elsif Nkind (N) = N_Object_Declaration
              and then Nkind (Original_Node (Expression (N))) = N_Function_Call
            then
               Must_Hook := True;
               return Abandon;

            --  Keep searching

            else
               return OK;
            end if;
         end Is_Subprogram_Call;

         procedure Detect_Subprogram_Call is
           new Traverse_Proc (Is_Subprogram_Call);

         --  Local variables

         Built     : Boolean := False;
         Desig_Typ : Entity_Id;
         Fin_Block : Node_Id;
         Fin_Data  : Finalization_Exception_Data;
         Fin_Decls : List_Id;
         Last_Fin  : Node_Id := Empty;
         Loc       : Source_Ptr;
         Obj_Id    : Entity_Id;
         Obj_Ref   : Node_Id;
         Obj_Typ   : Entity_Id;
         Prev_Fin  : Node_Id := Empty;
         Stmt      : Node_Id;
         Stmts     : List_Id;
         Temp_Id   : Entity_Id;

      --  Start of processing for Process_Transient_Objects

      begin
         --  Search the context for at least one subprogram call. If found, the
         --  machinery exports all transient objects to the enclosing finalizer
         --  due to the possibility of abnormal call termination.

         Detect_Subprogram_Call (N);

         --  Examine all objects in the list First_Object .. Last_Object

         Stmt := First_Object;
         while Present (Stmt) loop
            if Nkind (Stmt) = N_Object_Declaration
              and then Analyzed (Stmt)
              and then Is_Finalizable_Transient (Stmt, N)

              --  Do not process the node to be wrapped since it will be
              --  handled by the enclosing finalizer.

              and then Stmt /= Related_Node
            then
               Loc       := Sloc (Stmt);
               Obj_Id    := Defining_Identifier (Stmt);
               Obj_Typ   := Base_Type (Etype (Obj_Id));
               Desig_Typ := Obj_Typ;

               Set_Is_Processed_Transient (Obj_Id);

               --  Handle access types

               if Is_Access_Type (Desig_Typ) then
                  Desig_Typ := Available_View (Designated_Type (Desig_Typ));
               end if;

               --  Create the necessary entities and declarations the first
               --  time around.

               if not Built then
                  Fin_Decls := New_List;

                  Build_Object_Declarations (Fin_Data, Fin_Decls, Loc);

                  Built := True;
               end if;

               --  Transient variables associated with subprogram calls need
               --  extra processing. These variables are usually created right
               --  before the call and finalized immediately after the call.
               --  If an exception occurs during the call, the clean up code
               --  is skipped due to the sudden change in control and the
               --  transient is never finalized.

               --  To handle this case, such variables are "exported" to the
               --  enclosing sequence of statements where their corresponding
               --  "hooks" are picked up by the finalization machinery.

               if Must_Hook then
                  declare
                     Expr   : Node_Id;
                     Ptr_Id : Entity_Id;

                  begin
                     --  Step 1: Create an access type which provides a
                     --  reference to the transient object. Generate:

                     --    Ann : access [all] <Desig_Typ>;

                     Ptr_Id := Make_Temporary (Loc, 'A');

                     Insert_Action (Stmt,
                       Make_Full_Type_Declaration (Loc,
                         Defining_Identifier => Ptr_Id,
                         Type_Definition     =>
                           Make_Access_To_Object_Definition (Loc,
                             All_Present        =>
                               Ekind (Obj_Typ) = E_General_Access_Type,
                             Subtype_Indication =>
                               New_Reference_To (Desig_Typ, Loc))));

                     --  Step 2: Create a temporary which acts as a hook to
                     --  the transient object. Generate:

                     --    Temp : Ptr_Id := null;

                     Temp_Id := Make_Temporary (Loc, 'T');

                     Insert_Action (Stmt,
                       Make_Object_Declaration (Loc,
                         Defining_Identifier => Temp_Id,
                         Object_Definition   =>
                           New_Reference_To (Ptr_Id, Loc)));

                     --  Mark the temporary as a transient hook. This signals
                     --  the machinery in Build_Finalizer to recognize this
                     --  special case.

                     Set_Status_Flag_Or_Transient_Decl (Temp_Id, Stmt);

                     --  Step 3: Hook the transient object to the temporary

                     if Is_Access_Type (Obj_Typ) then
                        Expr :=
                          Convert_To (Ptr_Id, New_Reference_To (Obj_Id, Loc));
                     else
                        Expr :=
                          Make_Attribute_Reference (Loc,
                            Prefix         => New_Reference_To (Obj_Id, Loc),
                            Attribute_Name => Name_Unrestricted_Access);
                     end if;

                     --  Generate:
                     --    Temp := Ptr_Id (Obj_Id);
                     --      <or>
                     --    Temp := Obj_Id'Unrestricted_Access;

                     Insert_After_And_Analyze (Stmt,
                       Make_Assignment_Statement (Loc,
                         Name       => New_Reference_To (Temp_Id, Loc),
                         Expression => Expr));
                  end;
               end if;

               Stmts := New_List;

               --  The transient object is about to be finalized by the clean
               --  up code following the subprogram call. In order to avoid
               --  double finalization, clear the hook.

               --  Generate:
               --    Temp := null;

               if Must_Hook then
                  Append_To (Stmts,
                    Make_Assignment_Statement (Loc,
                      Name       => New_Reference_To (Temp_Id, Loc),
                      Expression => Make_Null (Loc)));
               end if;

               --  Generate:
               --    [Deep_]Finalize (Obj_Ref);

               Obj_Ref := New_Reference_To (Obj_Id, Loc);

               if Is_Access_Type (Obj_Typ) then
                  Obj_Ref := Make_Explicit_Dereference (Loc, Obj_Ref);
               end if;

               Append_To (Stmts,
                 Make_Final_Call (Obj_Ref => Obj_Ref, Typ => Desig_Typ));

               --  Generate:
               --    [Temp := null;]
               --    begin
               --       [Deep_]Finalize (Obj_Ref);

               --    exception
               --       when others =>
               --          if not Raised then
               --             Raised := True;
               --             Save_Occurrence
               --               (Enn, Get_Current_Excep.all.all);
               --          end if;
               --    end;

               Fin_Block :=
                 Make_Block_Statement (Loc,
                   Handled_Statement_Sequence =>
                     Make_Handled_Sequence_Of_Statements (Loc,
                       Statements => Stmts,
                       Exception_Handlers => New_List (
                         Build_Exception_Handler (Fin_Data))));

               --  The single raise statement must be inserted after all the
               --  finalization blocks, and we put everything into a wrapper
               --  block to clearly expose the construct to the back-end.

               if Present (Prev_Fin) then
                  Insert_Before_And_Analyze (Prev_Fin, Fin_Block);
               else
                  Insert_After_And_Analyze (Last_Object,
                    Make_Block_Statement (Loc,
                      Declarations => Fin_Decls,
                      Handled_Statement_Sequence =>
                        Make_Handled_Sequence_Of_Statements (Loc,
                          Statements => New_List (Fin_Block))));

                  Last_Fin := Fin_Block;
               end if;

               Prev_Fin := Fin_Block;
            end if;

            --  Terminate the scan after the last object has been processed to
            --  avoid touching unrelated code.

            if Stmt = Last_Object then
               exit;
            end if;

            Next (Stmt);
         end loop;

         --  Generate:
         --    if Raised and then not Abort then
         --       Raise_From_Controlled_Operation (E);
         --    end if;

         if Built
           and then Present (Last_Fin)
         then
            Insert_After_And_Analyze (Last_Fin,
              Build_Raise_Statement (Fin_Data));
         end if;
      end Process_Transient_Objects;

   --  Start of processing for Insert_Actions_In_Scope_Around

   begin
      if No (Before) and then No (After) then
         return;
      end if;

      declare
         Node_To_Wrap : constant Node_Id := Node_To_Be_Wrapped;
         First_Obj    : Node_Id;
         Last_Obj     : Node_Id;
         Target       : Node_Id;

      begin
         --  If the node to be wrapped is the trigger of an asynchronous
         --  select, it is not part of a statement list. The actions must be
         --  inserted before the select itself, which is part of some list of
         --  statements. Note that the triggering alternative includes the
         --  triggering statement and an optional statement list. If the node
         --  to be wrapped is part of that list, the normal insertion applies.

         if Nkind (Parent (Node_To_Wrap)) = N_Triggering_Alternative
           and then not Is_List_Member (Node_To_Wrap)
         then
            Target := Parent (Parent (Node_To_Wrap));
         else
            Target := N;
         end if;

         First_Obj := Target;
         Last_Obj  := Target;

         --  Add all actions associated with a transient scope into the main
         --  tree. There are several scenarios here:

         --       +--- Before ----+        +----- After ---+
         --    1) First_Obj ....... Target ........ Last_Obj

         --    2) First_Obj ....... Target

         --    3)                   Target ........ Last_Obj

         if Present (Before) then

            --  Flag declarations are inserted before the first object

            First_Obj := First (Before);

            Insert_List_Before (Target, Before);
         end if;

         if Present (After) then

            --  Finalization calls are inserted after the last object

            Last_Obj := Last (After);

            Insert_List_After (Target, After);
         end if;

         --  Check for transient controlled objects associated with Target and
         --  generate the appropriate finalization actions for them.

         Process_Transient_Objects
           (First_Object => First_Obj,
            Last_Object  => Last_Obj,
            Related_Node => Target);

         --  Reset the action lists

         if Present (Before) then
            Scope_Stack.Table (Scope_Stack.Last).
              Actions_To_Be_Wrapped_Before := No_List;
         end if;

         if Present (After) then
            Scope_Stack.Table (Scope_Stack.Last).
              Actions_To_Be_Wrapped_After := No_List;
         end if;
      end;
   end Insert_Actions_In_Scope_Around;

   ------------------------------
   -- Is_Simple_Protected_Type --
   ------------------------------

   function Is_Simple_Protected_Type (T : Entity_Id) return Boolean is
   begin
      return
        Is_Protected_Type (T)
          and then not Uses_Lock_Free (T)
          and then not Has_Entries (T)
          and then Is_RTE (Find_Protection_Type (T), RE_Protection);
   end Is_Simple_Protected_Type;

   -----------------------
   -- Make_Adjust_Call --
   -----------------------

   function Make_Adjust_Call
     (Obj_Ref    : Node_Id;
      Typ        : Entity_Id;
      For_Parent : Boolean := False) return Node_Id
   is
      Loc    : constant Source_Ptr := Sloc (Obj_Ref);
      Adj_Id : Entity_Id := Empty;
      Ref    : Node_Id   := Obj_Ref;
      Utyp   : Entity_Id;

   begin
      --  Recover the proper type which contains Deep_Adjust

      if Is_Class_Wide_Type (Typ) then
         Utyp := Root_Type (Typ);
      else
         Utyp := Typ;
      end if;

      Utyp := Underlying_Type (Base_Type (Utyp));
      Set_Assignment_OK (Ref);

      --  Deal with non-tagged derivation of private views

      if Is_Untagged_Derivation (Typ) then
         Utyp := Underlying_Type (Root_Type (Base_Type (Typ)));
         Ref  := Unchecked_Convert_To (Utyp, Ref);
         Set_Assignment_OK (Ref);
      end if;

      --  When dealing with the completion of a private type, use the base
      --  type instead.

      if Utyp /= Base_Type (Utyp) then
         pragma Assert (Is_Private_Type (Typ));

         Utyp := Base_Type (Utyp);
         Ref  := Unchecked_Convert_To (Utyp, Ref);
      end if;

      --  Select the appropriate version of adjust

      if For_Parent then
         if Has_Controlled_Component (Utyp) then
            Adj_Id := Find_Prim_Op (Utyp, TSS_Deep_Adjust);
         end if;

      --  Class-wide types, interfaces and types with controlled components

      elsif Is_Class_Wide_Type (Typ)
        or else Is_Interface (Typ)
        or else Has_Controlled_Component (Utyp)
      then
         if Is_Tagged_Type (Utyp) then
            Adj_Id := Find_Prim_Op (Utyp, TSS_Deep_Adjust);
         else
            Adj_Id := TSS (Utyp, TSS_Deep_Adjust);
         end if;

      --  Derivations from [Limited_]Controlled

      elsif Is_Controlled (Utyp) then
         if Has_Controlled_Component (Utyp) then
            Adj_Id := Find_Prim_Op (Utyp, TSS_Deep_Adjust);
         else
            Adj_Id := Find_Prim_Op (Utyp, Name_Of (Adjust_Case));
         end if;

      --  Tagged types

      elsif Is_Tagged_Type (Utyp) then
         Adj_Id := Find_Prim_Op (Utyp, TSS_Deep_Adjust);

      else
         raise Program_Error;
      end if;

      if Present (Adj_Id) then

         --  If the object is unanalyzed, set its expected type for use in
         --  Convert_View in case an additional conversion is needed.

         if No (Etype (Ref))
           and then Nkind (Ref) /= N_Unchecked_Type_Conversion
         then
            Set_Etype (Ref, Typ);
         end if;

         --  The object reference may need another conversion depending on the
         --  type of the formal and that of the actual.

         if not Is_Class_Wide_Type (Typ) then
            Ref := Convert_View (Adj_Id, Ref);
         end if;

         return Make_Call (Loc, Adj_Id, New_Copy_Tree (Ref), For_Parent);
      else
         return Empty;
      end if;
   end Make_Adjust_Call;

   ----------------------
   -- Make_Attach_Call --
   ----------------------

   function Make_Attach_Call
     (Obj_Ref : Node_Id;
      Ptr_Typ : Entity_Id) return Node_Id
   is
      pragma Assert (VM_Target /= No_VM);

      Loc : constant Source_Ptr := Sloc (Obj_Ref);
   begin
      return
        Make_Procedure_Call_Statement (Loc,
          Name                   =>
            New_Reference_To (RTE (RE_Attach), Loc),
          Parameter_Associations => New_List (
            New_Reference_To (Finalization_Master (Ptr_Typ), Loc),
            Unchecked_Convert_To (RTE (RE_Root_Controlled_Ptr), Obj_Ref)));
   end Make_Attach_Call;

   ----------------------
   -- Make_Detach_Call --
   ----------------------

   function Make_Detach_Call (Obj_Ref : Node_Id) return Node_Id is
      Loc : constant Source_Ptr := Sloc (Obj_Ref);

   begin
      return
        Make_Procedure_Call_Statement (Loc,
          Name                   =>
            New_Reference_To (RTE (RE_Detach), Loc),
          Parameter_Associations => New_List (
            Unchecked_Convert_To (RTE (RE_Root_Controlled_Ptr), Obj_Ref)));
   end Make_Detach_Call;

   ---------------
   -- Make_Call --
   ---------------

   function Make_Call
     (Loc        : Source_Ptr;
      Proc_Id    : Entity_Id;
      Param      : Node_Id;
      For_Parent : Boolean := False) return Node_Id
   is
      Params : constant List_Id := New_List (Param);

   begin
      --  When creating a call to Deep_Finalize for a _parent field of a
      --  derived type, disable the invocation of the nested Finalize by giving
      --  the corresponding flag a False value.

      if For_Parent then
         Append_To (Params, New_Reference_To (Standard_False, Loc));
      end if;

      return
        Make_Procedure_Call_Statement (Loc,
          Name                   => New_Reference_To (Proc_Id, Loc),
          Parameter_Associations => Params);
   end Make_Call;

   --------------------------
   -- Make_Deep_Array_Body --
   --------------------------

   function Make_Deep_Array_Body
     (Prim : Final_Primitives;
      Typ  : Entity_Id) return List_Id
   is
      function Build_Adjust_Or_Finalize_Statements
        (Typ : Entity_Id) return List_Id;
      --  Create the statements necessary to adjust or finalize an array of
      --  controlled elements. Generate:
      --
      --    declare
      --       Abort  : constant Boolean := Triggered_By_Abort;
      --         <or>
      --       Abort  : constant Boolean := False;  --  no abort
      --
      --       E      : Exception_Occurrence;
      --       Raised : Boolean := False;
      --
      --    begin
      --       for J1 in [reverse] Typ'First (1) .. Typ'Last (1) loop
      --                 ^--  in the finalization case
      --          ...
      --          for Jn in [reverse] Typ'First (n) .. Typ'Last (n) loop
      --             begin
      --                [Deep_]Adjust / Finalize (V (J1, ..., Jn));
      --
      --             exception
      --                when others =>
      --                   if not Raised then
      --                      Raised := True;
      --                      Save_Occurrence (E, Get_Current_Excep.all.all);
      --                   end if;
      --             end;
      --          end loop;
      --          ...
      --       end loop;
      --
      --       if Raised and then not Abort then
      --          Raise_From_Controlled_Operation (E);
      --       end if;
      --    end;

      function Build_Initialize_Statements (Typ : Entity_Id) return List_Id;
      --  Create the statements necessary to initialize an array of controlled
      --  elements. Include a mechanism to carry out partial finalization if an
      --  exception occurs. Generate:
      --
      --    declare
      --       Counter : Integer := 0;
      --
      --    begin
      --       for J1 in V'Range (1) loop
      --          ...
      --          for JN in V'Range (N) loop
      --             begin
      --                [Deep_]Initialize (V (J1, ..., JN));
      --
      --                Counter := Counter + 1;
      --
      --             exception
      --                when others =>
      --                   declare
      --                      Abort  : constant Boolean := Triggered_By_Abort;
      --                        <or>
      --                      Abort  : constant Boolean := False; --  no abort
      --                      E      : Exception_Occurence;
      --                      Raised : Boolean := False;

      --                   begin
      --                      Counter :=
      --                        V'Length (1) *
      --                        V'Length (2) *
      --                        ...
      --                        V'Length (N) - Counter;

      --                      for F1 in reverse V'Range (1) loop
      --                         ...
      --                         for FN in reverse V'Range (N) loop
      --                            if Counter > 0 then
      --                               Counter := Counter - 1;
      --                            else
      --                               begin
      --                                  [Deep_]Finalize (V (F1, ..., FN));

      --                               exception
      --                                  when others =>
      --                                     if not Raised then
      --                                        Raised := True;
      --                                        Save_Occurrence (E,
      --                                          Get_Current_Excep.all.all);
      --                                     end if;
      --                               end;
      --                            end if;
      --                         end loop;
      --                         ...
      --                      end loop;
      --                   end;
      --
      --                   if Raised and then not Abort then
      --                      Raise_From_Controlled_Operation (E);
      --                   end if;
      --
      --                   raise;
      --             end;
      --          end loop;
      --       end loop;
      --    end;

      function New_References_To
        (L   : List_Id;
         Loc : Source_Ptr) return List_Id;
      --  Given a list of defining identifiers, return a list of references to
      --  the original identifiers, in the same order as they appear.

      -----------------------------------------
      -- Build_Adjust_Or_Finalize_Statements --
      -----------------------------------------

      function Build_Adjust_Or_Finalize_Statements
        (Typ : Entity_Id) return List_Id
      is
         Comp_Typ        : constant Entity_Id  := Component_Type (Typ);
         Index_List      : constant List_Id    := New_List;
         Loc             : constant Source_Ptr := Sloc (Typ);
         Num_Dims        : constant Int        := Number_Dimensions (Typ);
         Finalizer_Decls : List_Id := No_List;
         Finalizer_Data  : Finalization_Exception_Data;
         Call            : Node_Id;
         Comp_Ref        : Node_Id;
         Core_Loop       : Node_Id;
         Dim             : Int;
         J               : Entity_Id;
         Loop_Id         : Entity_Id;
         Stmts           : List_Id;

         Exceptions_OK : constant Boolean :=
                           not Restriction_Active (No_Exception_Propagation);

         procedure Build_Indexes;
         --  Generate the indexes used in the dimension loops

         -------------------
         -- Build_Indexes --
         -------------------

         procedure Build_Indexes is
         begin
            --  Generate the following identifiers:
            --    Jnn  -  for initialization

            for Dim in 1 .. Num_Dims loop
               Append_To (Index_List,
                 Make_Defining_Identifier (Loc, New_External_Name ('J', Dim)));
            end loop;
         end Build_Indexes;

      --  Start of processing for Build_Adjust_Or_Finalize_Statements

      begin
         Finalizer_Decls := New_List;

         Build_Indexes;
         Build_Object_Declarations (Finalizer_Data, Finalizer_Decls, Loc);

         Comp_Ref :=
           Make_Indexed_Component (Loc,
             Prefix      => Make_Identifier (Loc, Name_V),
             Expressions => New_References_To (Index_List, Loc));
         Set_Etype (Comp_Ref, Comp_Typ);

         --  Generate:
         --    [Deep_]Adjust (V (J1, ..., JN))

         if Prim = Adjust_Case then
            Call := Make_Adjust_Call (Obj_Ref => Comp_Ref, Typ => Comp_Typ);

         --  Generate:
         --    [Deep_]Finalize (V (J1, ..., JN))

         else pragma Assert (Prim = Finalize_Case);
            Call := Make_Final_Call (Obj_Ref => Comp_Ref, Typ => Comp_Typ);
         end if;

         --  Generate the block which houses the adjust or finalize call:

         --    <adjust or finalize call>;  --  No_Exception_Propagation

         --    begin                       --  Exception handlers allowed
         --       <adjust or finalize call>

         --    exception
         --       when others =>
         --          if not Raised then
         --             Raised := True;
         --             Save_Occurrence (E, Get_Current_Excep.all.all);
         --          end if;
         --    end;

         if Exceptions_OK then
            Core_Loop :=
              Make_Block_Statement (Loc,
                Handled_Statement_Sequence =>
                  Make_Handled_Sequence_Of_Statements (Loc,
                    Statements         => New_List (Call),
                    Exception_Handlers => New_List (
                      Build_Exception_Handler (Finalizer_Data))));
         else
            Core_Loop := Call;
         end if;

         --  Generate the dimension loops starting from the innermost one

         --    for Jnn in [reverse] V'Range (Dim) loop
         --       <core loop>
         --    end loop;

         J := Last (Index_List);
         Dim := Num_Dims;
         while Present (J) and then Dim > 0 loop
            Loop_Id := J;
            Prev (J);
            Remove (Loop_Id);

            Core_Loop :=
              Make_Loop_Statement (Loc,
                Iteration_Scheme =>
                  Make_Iteration_Scheme (Loc,
                    Loop_Parameter_Specification =>
                      Make_Loop_Parameter_Specification (Loc,
                        Defining_Identifier         => Loop_Id,
                        Discrete_Subtype_Definition =>
                          Make_Attribute_Reference (Loc,
                            Prefix         => Make_Identifier (Loc, Name_V),
                            Attribute_Name => Name_Range,
                            Expressions    => New_List (
                              Make_Integer_Literal (Loc, Dim))),

                        Reverse_Present => Prim = Finalize_Case)),

                Statements => New_List (Core_Loop),
                End_Label  => Empty);

            Dim := Dim - 1;
         end loop;

         --  Generate the block which contains the core loop, the declarations
         --  of the abort flag, the exception occurrence, the raised flag and
         --  the conditional raise:

         --    declare
         --       Abort  : constant Boolean := Triggered_By_Abort;
         --         <or>
         --       Abort  : constant Boolean := False;  --  no abort

         --       E      : Exception_Occurrence;
         --       Raised : Boolean := False;

         --    begin
         --       <core loop>

         --       if Raised and then not Abort then  --  Expection handlers OK
         --          Raise_From_Controlled_Operation (E);
         --       end if;
         --    end;

         Stmts := New_List (Core_Loop);

         if Exceptions_OK then
            Append_To (Stmts,
              Build_Raise_Statement (Finalizer_Data));
         end if;

         return
           New_List (
             Make_Block_Statement (Loc,
               Declarations               =>
                 Finalizer_Decls,
               Handled_Statement_Sequence =>
                 Make_Handled_Sequence_Of_Statements (Loc, Stmts)));
      end Build_Adjust_Or_Finalize_Statements;

      ---------------------------------
      -- Build_Initialize_Statements --
      ---------------------------------

      function Build_Initialize_Statements (Typ : Entity_Id) return List_Id is
         Comp_Typ        : constant Entity_Id  := Component_Type (Typ);
         Final_List      : constant List_Id    := New_List;
         Index_List      : constant List_Id    := New_List;
         Loc             : constant Source_Ptr := Sloc (Typ);
         Num_Dims        : constant Int        := Number_Dimensions (Typ);
         Counter_Id      : Entity_Id;
         Dim             : Int;
         F               : Node_Id;
         Fin_Stmt        : Node_Id;
         Final_Block     : Node_Id;
         Final_Loop      : Node_Id;
         Finalizer_Data  : Finalization_Exception_Data;
         Finalizer_Decls : List_Id := No_List;
         Init_Loop       : Node_Id;
         J               : Node_Id;
         Loop_Id         : Node_Id;
         Stmts           : List_Id;

         Exceptions_OK : constant Boolean :=
                           not Restriction_Active (No_Exception_Propagation);

         function Build_Counter_Assignment return Node_Id;
         --  Generate the following assignment:
         --    Counter := V'Length (1) *
         --               ...
         --               V'Length (N) - Counter;

         function Build_Finalization_Call return Node_Id;
         --  Generate a deep finalization call for an array element

         procedure Build_Indexes;
         --  Generate the initialization and finalization indexes used in the
         --  dimension loops.

         function Build_Initialization_Call return Node_Id;
         --  Generate a deep initialization call for an array element

         ------------------------------
         -- Build_Counter_Assignment --
         ------------------------------

         function Build_Counter_Assignment return Node_Id is
            Dim  : Int;
            Expr : Node_Id;

         begin
            --  Start from the first dimension and generate:
            --    V'Length (1)

            Dim := 1;
            Expr :=
              Make_Attribute_Reference (Loc,
                Prefix         => Make_Identifier (Loc, Name_V),
                Attribute_Name => Name_Length,
                Expressions    => New_List (Make_Integer_Literal (Loc, Dim)));

            --  Process the rest of the dimensions, generate:
            --    Expr * V'Length (N)

            Dim := Dim + 1;
            while Dim <= Num_Dims loop
               Expr :=
                 Make_Op_Multiply (Loc,
                   Left_Opnd  => Expr,
                   Right_Opnd =>
                     Make_Attribute_Reference (Loc,
                       Prefix         => Make_Identifier (Loc, Name_V),
                       Attribute_Name => Name_Length,
                       Expressions    => New_List (
                         Make_Integer_Literal (Loc, Dim))));

               Dim := Dim + 1;
            end loop;

            --  Generate:
            --    Counter := Expr - Counter;

            return
              Make_Assignment_Statement (Loc,
                Name       => New_Reference_To (Counter_Id, Loc),
                Expression =>
                  Make_Op_Subtract (Loc,
                    Left_Opnd  => Expr,
                    Right_Opnd => New_Reference_To (Counter_Id, Loc)));
         end Build_Counter_Assignment;

         -----------------------------
         -- Build_Finalization_Call --
         -----------------------------

         function Build_Finalization_Call return Node_Id is
            Comp_Ref : constant Node_Id :=
                         Make_Indexed_Component (Loc,
                           Prefix      => Make_Identifier (Loc, Name_V),
                           Expressions => New_References_To (Final_List, Loc));

         begin
            Set_Etype (Comp_Ref, Comp_Typ);

            --  Generate:
            --    [Deep_]Finalize (V);

            return Make_Final_Call (Obj_Ref => Comp_Ref, Typ => Comp_Typ);
         end Build_Finalization_Call;

         -------------------
         -- Build_Indexes --
         -------------------

         procedure Build_Indexes is
         begin
            --  Generate the following identifiers:
            --    Jnn  -  for initialization
            --    Fnn  -  for finalization

            for Dim in 1 .. Num_Dims loop
               Append_To (Index_List,
                 Make_Defining_Identifier (Loc, New_External_Name ('J', Dim)));

               Append_To (Final_List,
                 Make_Defining_Identifier (Loc, New_External_Name ('F', Dim)));
            end loop;
         end Build_Indexes;

         -------------------------------
         -- Build_Initialization_Call --
         -------------------------------

         function Build_Initialization_Call return Node_Id is
            Comp_Ref : constant Node_Id :=
                         Make_Indexed_Component (Loc,
                           Prefix      => Make_Identifier (Loc, Name_V),
                           Expressions => New_References_To (Index_List, Loc));

         begin
            Set_Etype (Comp_Ref, Comp_Typ);

            --  Generate:
            --    [Deep_]Initialize (V (J1, ..., JN));

            return Make_Init_Call (Obj_Ref => Comp_Ref, Typ => Comp_Typ);
         end Build_Initialization_Call;

      --  Start of processing for Build_Initialize_Statements

      begin
         Counter_Id := Make_Temporary (Loc, 'C');
         Finalizer_Decls := New_List;

         Build_Indexes;
         Build_Object_Declarations (Finalizer_Data, Finalizer_Decls, Loc);

         --  Generate the block which houses the finalization call, the index
         --  guard and the handler which triggers Program_Error later on.

         --    if Counter > 0 then
         --       Counter := Counter - 1;
         --    else
         --       [Deep_]Finalize (V (F1, ..., FN));  --  No_Except_Propagation

         --       begin                               --  Exceptions allowed
         --          [Deep_]Finalize (V (F1, ..., FN));
         --       exception
         --          when others =>
         --             if not Raised then
         --                Raised := True;
         --                Save_Occurrence (E, Get_Current_Excep.all.all);
         --             end if;
         --       end;
         --    end if;

         if Exceptions_OK then
            Fin_Stmt :=
              Make_Block_Statement (Loc,
                Handled_Statement_Sequence =>
                  Make_Handled_Sequence_Of_Statements (Loc,
                    Statements         => New_List (Build_Finalization_Call),
                    Exception_Handlers => New_List (
                      Build_Exception_Handler (Finalizer_Data))));
         else
            Fin_Stmt := Build_Finalization_Call;
         end if;

         --  This is the core of the loop, the dimension iterators are added
         --  one by one in reverse.

         Final_Loop :=
           Make_If_Statement (Loc,
             Condition =>
               Make_Op_Gt (Loc,
                 Left_Opnd  => New_Reference_To (Counter_Id, Loc),
                 Right_Opnd => Make_Integer_Literal (Loc, 0)),

             Then_Statements => New_List (
               Make_Assignment_Statement (Loc,
                 Name       => New_Reference_To (Counter_Id, Loc),
                 Expression =>
                   Make_Op_Subtract (Loc,
                     Left_Opnd  => New_Reference_To (Counter_Id, Loc),
                     Right_Opnd => Make_Integer_Literal (Loc, 1)))),

             Else_Statements => New_List (Fin_Stmt));

         --  Generate all finalization loops starting from the innermost
         --  dimension.

         --    for Fnn in reverse V'Range (Dim) loop
         --       <final loop>
         --    end loop;

         F := Last (Final_List);
         Dim := Num_Dims;
         while Present (F) and then Dim > 0 loop
            Loop_Id := F;
            Prev (F);
            Remove (Loop_Id);

            Final_Loop :=
              Make_Loop_Statement (Loc,
                Iteration_Scheme =>
                  Make_Iteration_Scheme (Loc,
                    Loop_Parameter_Specification =>
                      Make_Loop_Parameter_Specification (Loc,
                        Defining_Identifier => Loop_Id,
                        Discrete_Subtype_Definition =>
                          Make_Attribute_Reference (Loc,
                            Prefix         => Make_Identifier (Loc, Name_V),
                            Attribute_Name => Name_Range,
                            Expressions    => New_List (
                              Make_Integer_Literal (Loc, Dim))),

                        Reverse_Present => True)),

                Statements => New_List (Final_Loop),
                End_Label => Empty);

            Dim := Dim - 1;
         end loop;

         --  Generate the block which contains the finalization loops, the
         --  declarations of the abort flag, the exception occurrence, the
         --  raised flag and the conditional raise.

         --    declare
         --       Abort  : constant Boolean := Triggered_By_Abort;
         --         <or>
         --       Abort  : constant Boolean := False;  --  no abort

         --       E      : Exception_Occurrence;
         --       Raised : Boolean := False;

         --    begin
         --       Counter :=
         --         V'Length (1) *
         --         ...
         --         V'Length (N) - Counter;

         --       <final loop>

         --       if Raised and then not Abort then  --  Exception handlers OK
         --          Raise_From_Controlled_Operation (E);
         --       end if;

         --       raise;  --  Exception handlers OK
         --    end;

         Stmts := New_List (Build_Counter_Assignment, Final_Loop);

         if Exceptions_OK then
            Append_To (Stmts,
              Build_Raise_Statement (Finalizer_Data));
            Append_To (Stmts, Make_Raise_Statement (Loc));
         end if;

         Final_Block :=
           Make_Block_Statement (Loc,
             Declarations               =>
               Finalizer_Decls,
             Handled_Statement_Sequence =>
               Make_Handled_Sequence_Of_Statements (Loc, Statements => Stmts));

         --  Generate the block which contains the initialization call and
         --  the partial finalization code.

         --    begin
         --       [Deep_]Initialize (V (J1, ..., JN));

         --       Counter := Counter + 1;

         --    exception
         --       when others =>
         --          <finalization code>
         --    end;

         Init_Loop :=
           Make_Block_Statement (Loc,
             Handled_Statement_Sequence =>
               Make_Handled_Sequence_Of_Statements (Loc,
                 Statements         => New_List (Build_Initialization_Call),
                 Exception_Handlers => New_List (
                   Make_Exception_Handler (Loc,
                     Exception_Choices => New_List (Make_Others_Choice (Loc)),
                     Statements        => New_List (Final_Block)))));

         Append_To (Statements (Handled_Statement_Sequence (Init_Loop)),
           Make_Assignment_Statement (Loc,
             Name       => New_Reference_To (Counter_Id, Loc),
             Expression =>
               Make_Op_Add (Loc,
                 Left_Opnd  => New_Reference_To (Counter_Id, Loc),
                 Right_Opnd => Make_Integer_Literal (Loc, 1))));

         --  Generate all initialization loops starting from the innermost
         --  dimension.

         --    for Jnn in V'Range (Dim) loop
         --       <init loop>
         --    end loop;

         J := Last (Index_List);
         Dim := Num_Dims;
         while Present (J) and then Dim > 0 loop
            Loop_Id := J;
            Prev (J);
            Remove (Loop_Id);

            Init_Loop :=
              Make_Loop_Statement (Loc,
                Iteration_Scheme =>
                  Make_Iteration_Scheme (Loc,
                    Loop_Parameter_Specification =>
                      Make_Loop_Parameter_Specification (Loc,
                        Defining_Identifier => Loop_Id,
                        Discrete_Subtype_Definition =>
                          Make_Attribute_Reference (Loc,
                            Prefix         => Make_Identifier (Loc, Name_V),
                            Attribute_Name => Name_Range,
                            Expressions    => New_List (
                              Make_Integer_Literal (Loc, Dim))))),

                Statements => New_List (Init_Loop),
                End_Label => Empty);

            Dim := Dim - 1;
         end loop;

         --  Generate the block which contains the counter variable and the
         --  initialization loops.

         --    declare
         --       Counter : Integer := 0;
         --    begin
         --       <init loop>
         --    end;

         return
           New_List (
             Make_Block_Statement (Loc,
               Declarations               => New_List (
                 Make_Object_Declaration (Loc,
                   Defining_Identifier => Counter_Id,
                   Object_Definition   =>
                     New_Reference_To (Standard_Integer, Loc),
                   Expression          => Make_Integer_Literal (Loc, 0))),

               Handled_Statement_Sequence =>
                 Make_Handled_Sequence_Of_Statements (Loc,
                   Statements => New_List (Init_Loop))));
      end Build_Initialize_Statements;

      -----------------------
      -- New_References_To --
      -----------------------

      function New_References_To
        (L   : List_Id;
         Loc : Source_Ptr) return List_Id
      is
         Refs : constant List_Id := New_List;
         Id   : Node_Id;

      begin
         Id := First (L);
         while Present (Id) loop
            Append_To (Refs, New_Reference_To (Id, Loc));
            Next (Id);
         end loop;

         return Refs;
      end New_References_To;

   --  Start of processing for Make_Deep_Array_Body

   begin
      case Prim is
         when Address_Case =>
            return Make_Finalize_Address_Stmts (Typ);

         when Adjust_Case   |
              Finalize_Case =>
            return Build_Adjust_Or_Finalize_Statements (Typ);

         when Initialize_Case =>
            return Build_Initialize_Statements (Typ);
      end case;
   end Make_Deep_Array_Body;

   --------------------
   -- Make_Deep_Proc --
   --------------------

   function Make_Deep_Proc
     (Prim  : Final_Primitives;
      Typ   : Entity_Id;
      Stmts : List_Id) return Entity_Id
   is
      Loc     : constant Source_Ptr := Sloc (Typ);
      Formals : List_Id;
      Proc_Id : Entity_Id;

   begin
      --  Create the object formal, generate:
      --    V : System.Address

      if Prim = Address_Case then
         Formals := New_List (
           Make_Parameter_Specification (Loc,
             Defining_Identifier => Make_Defining_Identifier (Loc, Name_V),
             Parameter_Type      => New_Reference_To (RTE (RE_Address), Loc)));

      --  Default case

      else
         --  V : in out Typ

         Formals := New_List (
           Make_Parameter_Specification (Loc,
             Defining_Identifier => Make_Defining_Identifier (Loc, Name_V),
             In_Present          => True,
             Out_Present         => True,
             Parameter_Type      => New_Reference_To (Typ, Loc)));

         --  F : Boolean := True

         if Prim = Adjust_Case
           or else Prim = Finalize_Case
         then
            Append_To (Formals,
              Make_Parameter_Specification (Loc,
                Defining_Identifier => Make_Defining_Identifier (Loc, Name_F),
                Parameter_Type      =>
                  New_Reference_To (Standard_Boolean, Loc),
                Expression          =>
                  New_Reference_To (Standard_True, Loc)));
         end if;
      end if;

      Proc_Id :=
        Make_Defining_Identifier (Loc,
          Chars => Make_TSS_Name (Typ, Deep_Name_Of (Prim)));

      --  Generate:
      --    procedure Deep_Initialize / Adjust / Finalize (V : in out <typ>) is
      --    begin
      --       <stmts>
      --    exception                --  Finalize and Adjust cases only
      --       raise Program_Error;
      --    end Deep_Initialize / Adjust / Finalize;

      --       or

      --    procedure Finalize_Address (V : System.Address) is
      --    begin
      --       <stmts>
      --    end Finalize_Address;

      Discard_Node (
        Make_Subprogram_Body (Loc,
          Specification =>
            Make_Procedure_Specification (Loc,
              Defining_Unit_Name       => Proc_Id,
              Parameter_Specifications => Formals),

          Declarations => Empty_List,

          Handled_Statement_Sequence =>
            Make_Handled_Sequence_Of_Statements (Loc, Statements => Stmts)));

      return Proc_Id;
   end Make_Deep_Proc;

   ---------------------------
   -- Make_Deep_Record_Body --
   ---------------------------

   function Make_Deep_Record_Body
     (Prim     : Final_Primitives;
      Typ      : Entity_Id;
      Is_Local : Boolean := False) return List_Id
   is
      function Build_Adjust_Statements (Typ : Entity_Id) return List_Id;
      --  Build the statements necessary to adjust a record type. The type may
      --  have discriminants and contain variant parts. Generate:
      --
      --    begin
      --       begin
      --          [Deep_]Adjust (V.Comp_1);
      --       exception
      --          when Id : others =>
      --             if not Raised then
      --                Raised := True;
      --                Save_Occurrence (E, Get_Current_Excep.all.all);
      --             end if;
      --       end;
      --       .  .  .
      --       begin
      --          [Deep_]Adjust (V.Comp_N);
      --       exception
      --          when Id : others =>
      --             if not Raised then
      --                Raised := True;
      --                Save_Occurrence (E, Get_Current_Excep.all.all);
      --             end if;
      --       end;
      --
      --       begin
      --          Deep_Adjust (V._parent, False);  --  If applicable
      --       exception
      --          when Id : others =>
      --             if not Raised then
      --                Raised := True;
      --                Save_Occurrence (E, Get_Current_Excep.all.all);
      --             end if;
      --       end;
      --
      --       if F then
      --          begin
      --             Adjust (V);  --  If applicable
      --          exception
      --             when others =>
      --                if not Raised then
      --                   Raised := True;
      --                   Save_Occurence (E, Get_Current_Excep.all.all);
      --                end if;
      --          end;
      --       end if;
      --
      --       if Raised and then not Abort then
      --          Raise_From_Controlled_Operation (E);
      --       end if;
      --    end;

      function Build_Finalize_Statements (Typ : Entity_Id) return List_Id;
      --  Build the statements necessary to finalize a record type. The type
      --  may have discriminants and contain variant parts. Generate:
      --
      --    declare
      --       Abort  : constant Boolean := Triggered_By_Abort;
      --         <or>
      --       Abort  : constant Boolean := False;  --  no abort
      --       E      : Exception_Occurence;
      --       Raised : Boolean := False;
      --
      --    begin
      --       if F then
      --          begin
      --             Finalize (V);  --  If applicable
      --          exception
      --             when others =>
      --                if not Raised then
      --                   Raised := True;
      --                   Save_Occurence (E, Get_Current_Excep.all.all);
      --                end if;
      --          end;
      --       end if;
      --
      --       case Variant_1 is
      --          when Value_1 =>
      --             case State_Counter_N =>  --  If Is_Local is enabled
      --                when N =>                 .
      --                   goto LN;               .
      --                ...                       .
      --                when 1 =>                 .
      --                   goto L1;               .
      --                when others =>            .
      --                   goto L0;               .
      --             end case;                    .
      --
      --             <<LN>>                   --  If Is_Local is enabled
      --             begin
      --                [Deep_]Finalize (V.Comp_N);
      --             exception
      --                when others =>
      --                   if not Raised then
      --                      Raised := True;
      --                      Save_Occurence (E, Get_Current_Excep.all.all);
      --                   end if;
      --             end;
      --             .  .  .
      --             <<L1>>
      --             begin
      --                [Deep_]Finalize (V.Comp_1);
      --             exception
      --                when others =>
      --                   if not Raised then
      --                      Raised := True;
      --                      Save_Occurence (E, Get_Current_Excep.all.all);
      --                   end if;
      --             end;
      --             <<L0>>
      --       end case;
      --
      --       case State_Counter_1 =>  --  If Is_Local is enabled
      --          when M =>                 .
      --             goto LM;               .
      --       ...
      --
      --       begin
      --          Deep_Finalize (V._parent, False);  --  If applicable
      --       exception
      --          when Id : others =>
      --             if not Raised then
      --                Raised := True;
      --                Save_Occurrence (E, Get_Current_Excep.all.all);
      --             end if;
      --       end;
      --
      --       if Raised and then not Abort then
      --          Raise_From_Controlled_Operation (E);
      --       end if;
      --    end;

      function Parent_Field_Type (Typ : Entity_Id) return Entity_Id;
      --  Given a derived tagged type Typ, traverse all components, find field
      --  _parent and return its type.

      procedure Preprocess_Components
        (Comps     : Node_Id;
         Num_Comps : out Int;
         Has_POC   : out Boolean);
      --  Examine all components in component list Comps, count all controlled
      --  components and determine whether at least one of them is per-object
      --  constrained. Component _parent is always skipped.

      -----------------------------
      -- Build_Adjust_Statements --
      -----------------------------

      function Build_Adjust_Statements (Typ : Entity_Id) return List_Id is
         Loc             : constant Source_Ptr := Sloc (Typ);
         Typ_Def         : constant Node_Id := Type_Definition (Parent (Typ));
         Bod_Stmts       : List_Id;
         Finalizer_Data  : Finalization_Exception_Data;
         Finalizer_Decls : List_Id := No_List;
         Rec_Def         : Node_Id;
         Var_Case        : Node_Id;

         Exceptions_OK : constant Boolean :=
                           not Restriction_Active (No_Exception_Propagation);

         function Process_Component_List_For_Adjust
           (Comps : Node_Id) return List_Id;
         --  Build all necessary adjust statements for a single component list

         ---------------------------------------
         -- Process_Component_List_For_Adjust --
         ---------------------------------------

         function Process_Component_List_For_Adjust
           (Comps : Node_Id) return List_Id
         is
            Stmts     : constant List_Id := New_List;
            Decl      : Node_Id;
            Decl_Id   : Entity_Id;
            Decl_Typ  : Entity_Id;
            Has_POC   : Boolean;
            Num_Comps : Int;

            procedure Process_Component_For_Adjust (Decl : Node_Id);
            --  Process the declaration of a single controlled component

            ----------------------------------
            -- Process_Component_For_Adjust --
            ----------------------------------

            procedure Process_Component_For_Adjust (Decl : Node_Id) is
               Id       : constant Entity_Id := Defining_Identifier (Decl);
               Typ      : constant Entity_Id := Etype (Id);
               Adj_Stmt : Node_Id;

            begin
               --  Generate:
               --    [Deep_]Adjust (V.Id);  --  No_Exception_Propagation

               --    begin                  --  Exception handlers allowed
               --       [Deep_]Adjust (V.Id);
               --    exception
               --       when others =>
               --          if not Raised then
               --             Raised := True;
               --             Save_Occurrence (E, Get_Current_Excep.all.all);
               --          end if;
               --    end;

               Adj_Stmt :=
                 Make_Adjust_Call (
                   Obj_Ref =>
                     Make_Selected_Component (Loc,
                       Prefix        => Make_Identifier (Loc, Name_V),
                       Selector_Name => Make_Identifier (Loc, Chars (Id))),
                   Typ     => Typ);

               if Exceptions_OK then
                  Adj_Stmt :=
                    Make_Block_Statement (Loc,
                      Handled_Statement_Sequence =>
                        Make_Handled_Sequence_Of_Statements (Loc,
                          Statements         => New_List (Adj_Stmt),
                          Exception_Handlers => New_List (
                            Build_Exception_Handler (Finalizer_Data))));
               end if;

               Append_To (Stmts, Adj_Stmt);
            end Process_Component_For_Adjust;

         --  Start of processing for Process_Component_List_For_Adjust

         begin
            --  Perform an initial check, determine the number of controlled
            --  components in the current list and whether at least one of them
            --  is per-object constrained.

            Preprocess_Components (Comps, Num_Comps, Has_POC);

            --  The processing in this routine is done in the following order:
            --    1) Regular components
            --    2) Per-object constrained components
            --    3) Variant parts

            if Num_Comps > 0 then

               --  Process all regular components in order of declarations

               Decl := First_Non_Pragma (Component_Items (Comps));
               while Present (Decl) loop
                  Decl_Id  := Defining_Identifier (Decl);
                  Decl_Typ := Etype (Decl_Id);

                  --  Skip _parent as well as per-object constrained components

                  if Chars (Decl_Id) /= Name_uParent
                    and then Needs_Finalization (Decl_Typ)
                  then
                     if Has_Access_Constraint (Decl_Id)
                       and then No (Expression (Decl))
                     then
                        null;
                     else
                        Process_Component_For_Adjust (Decl);
                     end if;
                  end if;

                  Next_Non_Pragma (Decl);
               end loop;

               --  Process all per-object constrained components in order of
               --  declarations.

               if Has_POC then
                  Decl := First_Non_Pragma (Component_Items (Comps));
                  while Present (Decl) loop
                     Decl_Id  := Defining_Identifier (Decl);
                     Decl_Typ := Etype (Decl_Id);

                     --  Skip _parent

                     if Chars (Decl_Id) /= Name_uParent
                       and then Needs_Finalization (Decl_Typ)
                       and then Has_Access_Constraint (Decl_Id)
                       and then No (Expression (Decl))
                     then
                        Process_Component_For_Adjust (Decl);
                     end if;

                     Next_Non_Pragma (Decl);
                  end loop;
               end if;
            end if;

            --  Process all variants, if any

            Var_Case := Empty;
            if Present (Variant_Part (Comps)) then
               declare
                  Var_Alts : constant List_Id := New_List;
                  Var      : Node_Id;

               begin
                  Var := First_Non_Pragma (Variants (Variant_Part (Comps)));
                  while Present (Var) loop

                     --  Generate:
                     --     when <discrete choices> =>
                     --        <adjust statements>

                     Append_To (Var_Alts,
                       Make_Case_Statement_Alternative (Loc,
                         Discrete_Choices =>
                           New_Copy_List (Discrete_Choices (Var)),
                         Statements       =>
                           Process_Component_List_For_Adjust (
                             Component_List (Var))));

                     Next_Non_Pragma (Var);
                  end loop;

                  --  Generate:
                  --     case V.<discriminant> is
                  --        when <discrete choices 1> =>
                  --           <adjust statements 1>
                  --        ...
                  --        when <discrete choices N> =>
                  --           <adjust statements N>
                  --     end case;

                  Var_Case :=
                    Make_Case_Statement (Loc,
                      Expression =>
                        Make_Selected_Component (Loc,
                          Prefix        => Make_Identifier (Loc, Name_V),
                          Selector_Name =>
                            Make_Identifier (Loc,
                              Chars => Chars (Name (Variant_Part (Comps))))),
                      Alternatives => Var_Alts);
               end;
            end if;

            --  Add the variant case statement to the list of statements

            if Present (Var_Case) then
               Append_To (Stmts, Var_Case);
            end if;

            --  If the component list did not have any controlled components
            --  nor variants, return null.

            if Is_Empty_List (Stmts) then
               Append_To (Stmts, Make_Null_Statement (Loc));
            end if;

            return Stmts;
         end Process_Component_List_For_Adjust;

      --  Start of processing for Build_Adjust_Statements

      begin
         Finalizer_Decls := New_List;
         Build_Object_Declarations (Finalizer_Data, Finalizer_Decls, Loc);

         if Nkind (Typ_Def) = N_Derived_Type_Definition then
            Rec_Def := Record_Extension_Part (Typ_Def);
         else
            Rec_Def := Typ_Def;
         end if;

         --  Create an adjust sequence for all record components

         if Present (Component_List (Rec_Def)) then
            Bod_Stmts :=
              Process_Component_List_For_Adjust (Component_List (Rec_Def));
         end if;

         --  A derived record type must adjust all inherited components. This
         --  action poses the following problem:

         --    procedure Deep_Adjust (Obj : in out Parent_Typ) is
         --    begin
         --       Adjust (Obj);
         --       ...

         --    procedure Deep_Adjust (Obj : in out Derived_Typ) is
         --    begin
         --       Deep_Adjust (Obj._parent);
         --       ...
         --       Adjust (Obj);
         --       ...

         --  Adjusting the derived type will invoke Adjust of the parent and
         --  then that of the derived type. This is undesirable because both
         --  routines may modify shared components. Only the Adjust of the
         --  derived type should be invoked.

         --  To prevent this double adjustment of shared components,
         --  Deep_Adjust uses a flag to control the invocation of Adjust:

         --    procedure Deep_Adjust
         --      (Obj  : in out Some_Type;
         --       Flag : Boolean := True)
         --    is
         --    begin
         --       if Flag then
         --          Adjust (Obj);
         --       end if;
         --       ...

         --  When Deep_Adjust is invokes for field _parent, a value of False is
         --  provided for the flag:

         --    Deep_Adjust (Obj._parent, False);

         if Is_Tagged_Type (Typ) and then Is_Derived_Type (Typ) then
            declare
               Par_Typ  : constant Entity_Id := Parent_Field_Type (Typ);
               Adj_Stmt : Node_Id;
               Call     : Node_Id;

            begin
               if Needs_Finalization (Par_Typ) then
                  Call :=
                    Make_Adjust_Call
                      (Obj_Ref    =>
                         Make_Selected_Component (Loc,
                           Prefix        => Make_Identifier (Loc, Name_V),
                           Selector_Name =>
                             Make_Identifier (Loc, Name_uParent)),
                       Typ        => Par_Typ,
                       For_Parent => True);

                  --  Generate:
                  --    Deep_Adjust (V._parent, False);  --  No_Except_Propagat

                  --    begin                            --  Exceptions OK
                  --       Deep_Adjust (V._parent, False);
                  --    exception
                  --       when Id : others =>
                  --          if not Raised then
                  --             Raised := True;
                  --             Save_Occurrence (E,
                  --               Get_Current_Excep.all.all);
                  --          end if;
                  --    end;

                  if Present (Call) then
                     Adj_Stmt := Call;

                     if Exceptions_OK then
                        Adj_Stmt :=
                          Make_Block_Statement (Loc,
                            Handled_Statement_Sequence =>
                              Make_Handled_Sequence_Of_Statements (Loc,
                                Statements         => New_List (Adj_Stmt),
                                Exception_Handlers => New_List (
                                  Build_Exception_Handler (Finalizer_Data))));
                     end if;

                     Prepend_To (Bod_Stmts, Adj_Stmt);
                  end if;
               end if;
            end;
         end if;

         --  Adjust the object. This action must be performed last after all
         --  components have been adjusted.

         if Is_Controlled (Typ) then
            declare
               Adj_Stmt : Node_Id;
               Proc     : Entity_Id;

            begin
               Proc := Find_Prim_Op (Typ, Name_Adjust);

               --  Generate:
               --    if F then
               --       Adjust (V);  --  No_Exception_Propagation

               --       begin        --  Exception handlers allowed
               --          Adjust (V);
               --       exception
               --          when others =>
               --             if not Raised then
               --                Raised := True;
               --                Save_Occurrence (E,
               --                  Get_Current_Excep.all.all);
               --             end if;
               --       end;
               --    end if;

               if Present (Proc) then
                  Adj_Stmt :=
                    Make_Procedure_Call_Statement (Loc,
                      Name                   => New_Reference_To (Proc, Loc),
                      Parameter_Associations => New_List (
                        Make_Identifier (Loc, Name_V)));

                  if Exceptions_OK then
                     Adj_Stmt :=
                       Make_Block_Statement (Loc,
                         Handled_Statement_Sequence =>
                           Make_Handled_Sequence_Of_Statements (Loc,
                             Statements         => New_List (Adj_Stmt),
                             Exception_Handlers => New_List (
                               Build_Exception_Handler
                                 (Finalizer_Data))));
                  end if;

                  Append_To (Bod_Stmts,
                    Make_If_Statement (Loc,
                      Condition       => Make_Identifier (Loc, Name_F),
                      Then_Statements => New_List (Adj_Stmt)));
               end if;
            end;
         end if;

         --  At this point either all adjustment statements have been generated
         --  or the type is not controlled.

         if Is_Empty_List (Bod_Stmts) then
            Append_To (Bod_Stmts, Make_Null_Statement (Loc));

            return Bod_Stmts;

         --  Generate:
         --    declare
         --       Abort  : constant Boolean := Triggered_By_Abort;
         --         <or>
         --       Abort  : constant Boolean := False;  --  no abort

         --       E      : Exception_Occurence;
         --       Raised : Boolean := False;

         --    begin
         --       <adjust statements>

         --       if Raised and then not Abort then
         --          Raise_From_Controlled_Operation (E);
         --       end if;
         --    end;

         else
            if Exceptions_OK then
               Append_To (Bod_Stmts,
                 Build_Raise_Statement (Finalizer_Data));
            end if;

            return
              New_List (
                Make_Block_Statement (Loc,
                  Declarations               =>
                    Finalizer_Decls,
                  Handled_Statement_Sequence =>
                    Make_Handled_Sequence_Of_Statements (Loc, Bod_Stmts)));
         end if;
      end Build_Adjust_Statements;

      -------------------------------
      -- Build_Finalize_Statements --
      -------------------------------

      function Build_Finalize_Statements (Typ : Entity_Id) return List_Id is
         Loc             : constant Source_Ptr := Sloc (Typ);
         Typ_Def         : constant Node_Id := Type_Definition (Parent (Typ));
         Bod_Stmts       : List_Id;
         Counter         : Int := 0;
         Finalizer_Data  : Finalization_Exception_Data;
         Finalizer_Decls : List_Id := No_List;
         Rec_Def         : Node_Id;
         Var_Case        : Node_Id;

         Exceptions_OK : constant Boolean :=
                           not Restriction_Active (No_Exception_Propagation);

         function Process_Component_List_For_Finalize
           (Comps : Node_Id) return List_Id;
         --  Build all necessary finalization statements for a single component
         --  list. The statements may include a jump circuitry if flag Is_Local
         --  is enabled.

         -----------------------------------------
         -- Process_Component_List_For_Finalize --
         -----------------------------------------

         function Process_Component_List_For_Finalize
           (Comps : Node_Id) return List_Id
         is
            Alts       : List_Id;
            Counter_Id : Entity_Id;
            Decl       : Node_Id;
            Decl_Id    : Entity_Id;
            Decl_Typ   : Entity_Id;
            Decls      : List_Id;
            Has_POC    : Boolean;
            Jump_Block : Node_Id;
            Label      : Node_Id;
            Label_Id   : Entity_Id;
            Num_Comps  : Int;
            Stmts      : List_Id;

            procedure Process_Component_For_Finalize
              (Decl  : Node_Id;
               Alts  : List_Id;
               Decls : List_Id;
               Stmts : List_Id);
            --  Process the declaration of a single controlled component. If
            --  flag Is_Local is enabled, create the corresponding label and
            --  jump circuitry. Alts is the list of case alternatives, Decls
            --  is the top level declaration list where labels are declared
            --  and Stmts is the list of finalization actions.

            ------------------------------------
            -- Process_Component_For_Finalize --
            ------------------------------------

            procedure Process_Component_For_Finalize
              (Decl  : Node_Id;
               Alts  : List_Id;
               Decls : List_Id;
               Stmts : List_Id)
            is
               Id       : constant Entity_Id := Defining_Identifier (Decl);
               Typ      : constant Entity_Id := Etype (Id);
               Fin_Stmt : Node_Id;

            begin
               if Is_Local then
                  declare
                     Label    : Node_Id;
                     Label_Id : Entity_Id;

                  begin
                     --  Generate:
                     --    LN : label;

                     Label_Id :=
                       Make_Identifier (Loc,
                         Chars => New_External_Name ('L', Num_Comps));
                     Set_Entity (Label_Id,
                       Make_Defining_Identifier (Loc, Chars (Label_Id)));
                     Label := Make_Label (Loc, Label_Id);

                     Append_To (Decls,
                       Make_Implicit_Label_Declaration (Loc,
                         Defining_Identifier => Entity (Label_Id),
                         Label_Construct     => Label));

                     --  Generate:
                     --    when N =>
                     --      goto LN;

                     Append_To (Alts,
                       Make_Case_Statement_Alternative (Loc,
                         Discrete_Choices => New_List (
                           Make_Integer_Literal (Loc, Num_Comps)),

                         Statements => New_List (
                           Make_Goto_Statement (Loc,
                             Name =>
                               New_Reference_To (Entity (Label_Id), Loc)))));

                     --  Generate:
                     --    <<LN>>

                     Append_To (Stmts, Label);

                     --  Decrease the number of components to be processed.
                     --  This action yields a new Label_Id in future calls.

                     Num_Comps := Num_Comps - 1;
                  end;
               end if;

               --  Generate:
               --    [Deep_]Finalize (V.Id);  --  No_Exception_Propagation

               --    begin                    --  Exception handlers allowed
               --       [Deep_]Finalize (V.Id);
               --    exception
               --       when others =>
               --          if not Raised then
               --             Raised := True;
               --             Save_Occurrence (E,
               --               Get_Current_Excep.all.all);
               --          end if;
               --    end;

               Fin_Stmt :=
                 Make_Final_Call
                   (Obj_Ref =>
                      Make_Selected_Component (Loc,
                        Prefix        => Make_Identifier (Loc, Name_V),
                        Selector_Name => Make_Identifier (Loc, Chars (Id))),
                    Typ     => Typ);

               if not Restriction_Active (No_Exception_Propagation) then
                  Fin_Stmt :=
                    Make_Block_Statement (Loc,
                      Handled_Statement_Sequence =>
                        Make_Handled_Sequence_Of_Statements (Loc,
                          Statements         => New_List (Fin_Stmt),
                          Exception_Handlers => New_List (
                            Build_Exception_Handler (Finalizer_Data))));
               end if;

               Append_To (Stmts, Fin_Stmt);
            end Process_Component_For_Finalize;

         --  Start of processing for Process_Component_List_For_Finalize

         begin
            --  Perform an initial check, look for controlled and per-object
            --  constrained components.

            Preprocess_Components (Comps, Num_Comps, Has_POC);

            --  Create a state counter to service the current component list.
            --  This step is performed before the variants are inspected in
            --  order to generate the same state counter names as those from
            --  Build_Initialize_Statements.

            if Num_Comps > 0
              and then Is_Local
            then
               Counter := Counter + 1;

               Counter_Id :=
                 Make_Defining_Identifier (Loc,
                   Chars => New_External_Name ('C', Counter));
            end if;

            --  Process the component in the following order:
            --    1) Variants
            --    2) Per-object constrained components
            --    3) Regular components

            --  Start with the variant parts

            Var_Case := Empty;
            if Present (Variant_Part (Comps)) then
               declare
                  Var_Alts : constant List_Id := New_List;
                  Var      : Node_Id;

               begin
                  Var := First_Non_Pragma (Variants (Variant_Part (Comps)));
                  while Present (Var) loop

                     --  Generate:
                     --     when <discrete choices> =>
                     --        <finalize statements>

                     Append_To (Var_Alts,
                       Make_Case_Statement_Alternative (Loc,
                         Discrete_Choices =>
                           New_Copy_List (Discrete_Choices (Var)),
                         Statements =>
                           Process_Component_List_For_Finalize (
                             Component_List (Var))));

                     Next_Non_Pragma (Var);
                  end loop;

                  --  Generate:
                  --     case V.<discriminant> is
                  --        when <discrete choices 1> =>
                  --           <finalize statements 1>
                  --        ...
                  --        when <discrete choices N> =>
                  --           <finalize statements N>
                  --     end case;

                  Var_Case :=
                    Make_Case_Statement (Loc,
                      Expression =>
                        Make_Selected_Component (Loc,
                          Prefix        => Make_Identifier (Loc, Name_V),
                          Selector_Name =>
                            Make_Identifier (Loc,
                              Chars => Chars (Name (Variant_Part (Comps))))),
                      Alternatives => Var_Alts);
               end;
            end if;

            --  The current component list does not have a single controlled
            --  component, however it may contain variants. Return the case
            --  statement for the variants or nothing.

            if Num_Comps = 0 then
               if Present (Var_Case) then
                  return New_List (Var_Case);
               else
                  return New_List (Make_Null_Statement (Loc));
               end if;
            end if;

            --  Prepare all lists

            Alts  := New_List;
            Decls := New_List;
            Stmts := New_List;

            --  Process all per-object constrained components in reverse order

            if Has_POC then
               Decl := Last_Non_Pragma (Component_Items (Comps));
               while Present (Decl) loop
                  Decl_Id  := Defining_Identifier (Decl);
                  Decl_Typ := Etype (Decl_Id);

                  --  Skip _parent

                  if Chars (Decl_Id) /= Name_uParent
                    and then Needs_Finalization (Decl_Typ)
                    and then Has_Access_Constraint (Decl_Id)
                    and then No (Expression (Decl))
                  then
                     Process_Component_For_Finalize (Decl, Alts, Decls, Stmts);
                  end if;

                  Prev_Non_Pragma (Decl);
               end loop;
            end if;

            --  Process the rest of the components in reverse order

            Decl := Last_Non_Pragma (Component_Items (Comps));
            while Present (Decl) loop
               Decl_Id  := Defining_Identifier (Decl);
               Decl_Typ := Etype (Decl_Id);

               --  Skip _parent

               if Chars (Decl_Id) /= Name_uParent
                 and then Needs_Finalization (Decl_Typ)
               then
                  --  Skip per-object constrained components since they were
                  --  handled in the above step.

                  if Has_Access_Constraint (Decl_Id)
                    and then No (Expression (Decl))
                  then
                     null;
                  else
                     Process_Component_For_Finalize (Decl, Alts, Decls, Stmts);
                  end if;
               end if;

               Prev_Non_Pragma (Decl);
            end loop;

            --  Generate:
            --    declare
            --       LN : label;        --  If Is_Local is enabled
            --       ...                    .
            --       L0 : label;            .

            --    begin                     .
            --       case CounterX is       .
            --          when N =>           .
            --             goto LN;         .
            --          ...                 .
            --          when 1 =>           .
            --             goto L1;         .
            --          when others =>      .
            --             goto L0;         .
            --       end case;              .

            --       <<LN>>             --  If Is_Local is enabled
            --          begin
            --             [Deep_]Finalize (V.CompY);
            --          exception
            --             when Id : others =>
            --                if not Raised then
            --                   Raised := True;
            --                   Save_Occurrence (E,
            --                     Get_Current_Excep.all.all);
            --                end if;
            --          end;
            --       ...
            --       <<L0>>  --  If Is_Local is enabled
            --    end;

            if Is_Local then

               --  Add the declaration of default jump location L0, its
               --  corresponding alternative and its place in the statements.

               Label_Id := Make_Identifier (Loc, New_External_Name ('L', 0));
               Set_Entity (Label_Id,
                 Make_Defining_Identifier (Loc, Chars (Label_Id)));
               Label := Make_Label (Loc, Label_Id);

               Append_To (Decls,          --  declaration
                 Make_Implicit_Label_Declaration (Loc,
                   Defining_Identifier => Entity (Label_Id),
                   Label_Construct     => Label));

               Append_To (Alts,           --  alternative
                 Make_Case_Statement_Alternative (Loc,
                   Discrete_Choices => New_List (
                     Make_Others_Choice (Loc)),

                   Statements => New_List (
                     Make_Goto_Statement (Loc,
                       Name => New_Reference_To (Entity (Label_Id), Loc)))));

               Append_To (Stmts, Label);  --  statement

               --  Create the jump block

               Prepend_To (Stmts,
                 Make_Case_Statement (Loc,
                   Expression   => Make_Identifier (Loc, Chars (Counter_Id)),
                   Alternatives => Alts));
            end if;

            Jump_Block :=
              Make_Block_Statement (Loc,
                Declarations               => Decls,
                Handled_Statement_Sequence =>
                  Make_Handled_Sequence_Of_Statements (Loc, Stmts));

            if Present (Var_Case) then
               return New_List (Var_Case, Jump_Block);
            else
               return New_List (Jump_Block);
            end if;
         end Process_Component_List_For_Finalize;

      --  Start of processing for Build_Finalize_Statements

      begin
         Finalizer_Decls := New_List;
         Build_Object_Declarations (Finalizer_Data, Finalizer_Decls, Loc);

         if Nkind (Typ_Def) = N_Derived_Type_Definition then
            Rec_Def := Record_Extension_Part (Typ_Def);
         else
            Rec_Def := Typ_Def;
         end if;

         --  Create a finalization sequence for all record components

         if Present (Component_List (Rec_Def)) then
            Bod_Stmts :=
              Process_Component_List_For_Finalize (Component_List (Rec_Def));
         end if;

         --  A derived record type must finalize all inherited components. This
         --  action poses the following problem:

         --    procedure Deep_Finalize (Obj : in out Parent_Typ) is
         --    begin
         --       Finalize (Obj);
         --       ...

         --    procedure Deep_Finalize (Obj : in out Derived_Typ) is
         --    begin
         --       Deep_Finalize (Obj._parent);
         --       ...
         --       Finalize (Obj);
         --       ...

         --  Finalizing the derived type will invoke Finalize of the parent and
         --  then that of the derived type. This is undesirable because both
         --  routines may modify shared components. Only the Finalize of the
         --  derived type should be invoked.

         --  To prevent this double adjustment of shared components,
         --  Deep_Finalize uses a flag to control the invocation of Finalize:

         --    procedure Deep_Finalize
         --      (Obj  : in out Some_Type;
         --       Flag : Boolean := True)
         --    is
         --    begin
         --       if Flag then
         --          Finalize (Obj);
         --       end if;
         --       ...

         --  When Deep_Finalize is invokes for field _parent, a value of False
         --  is provided for the flag:

         --    Deep_Finalize (Obj._parent, False);

         if Is_Tagged_Type (Typ)
           and then Is_Derived_Type (Typ)
         then
            declare
               Par_Typ  : constant Entity_Id := Parent_Field_Type (Typ);
               Call     : Node_Id;
               Fin_Stmt : Node_Id;

            begin
               if Needs_Finalization (Par_Typ) then
                  Call :=
                    Make_Final_Call
                      (Obj_Ref    =>
                         Make_Selected_Component (Loc,
                           Prefix        => Make_Identifier (Loc, Name_V),
                           Selector_Name =>
                             Make_Identifier (Loc, Name_uParent)),
                       Typ        => Par_Typ,
                       For_Parent => True);

                  --  Generate:
                  --    Deep_Finalize (V._parent, False);  --  No_Except_Propag

                  --    begin                              --  Exceptions OK
                  --       Deep_Finalize (V._parent, False);
                  --    exception
                  --       when Id : others =>
                  --          if not Raised then
                  --             Raised := True;
                  --             Save_Occurrence (E,
                  --               Get_Current_Excep.all.all);
                  --          end if;
                  --    end;

                  if Present (Call) then
                     Fin_Stmt := Call;

                     if Exceptions_OK then
                        Fin_Stmt :=
                          Make_Block_Statement (Loc,
                            Handled_Statement_Sequence =>
                              Make_Handled_Sequence_Of_Statements (Loc,
                                Statements         => New_List (Fin_Stmt),
                                Exception_Handlers => New_List (
                                  Build_Exception_Handler
                                    (Finalizer_Data))));
                     end if;

                     Append_To (Bod_Stmts, Fin_Stmt);
                  end if;
               end if;
            end;
         end if;

         --  Finalize the object. This action must be performed first before
         --  all components have been finalized.

         if Is_Controlled (Typ)
           and then not Is_Local
         then
            declare
               Fin_Stmt : Node_Id;
               Proc     : Entity_Id;

            begin
               Proc := Find_Prim_Op (Typ, Name_Finalize);

               --  Generate:
               --    if F then
               --       Finalize (V);  --  No_Exception_Propagation

               --       begin
               --          Finalize (V);
               --       exception
               --          when others =>
               --             if not Raised then
               --                Raised := True;
               --                Save_Occurrence (E,
               --                  Get_Current_Excep.all.all);
               --             end if;
               --       end;
               --    end if;

               if Present (Proc) then
                  Fin_Stmt :=
                    Make_Procedure_Call_Statement (Loc,
                      Name                   => New_Reference_To (Proc, Loc),
                      Parameter_Associations => New_List (
                        Make_Identifier (Loc, Name_V)));

                  if Exceptions_OK then
                     Fin_Stmt :=
                       Make_Block_Statement (Loc,
                         Handled_Statement_Sequence =>
                           Make_Handled_Sequence_Of_Statements (Loc,
                             Statements         => New_List (Fin_Stmt),
                             Exception_Handlers => New_List (
                               Build_Exception_Handler
                                 (Finalizer_Data))));
                  end if;

                  Prepend_To (Bod_Stmts,
                    Make_If_Statement (Loc,
                      Condition       => Make_Identifier (Loc, Name_F),
                      Then_Statements => New_List (Fin_Stmt)));
               end if;
            end;
         end if;

         --  At this point either all finalization statements have been
         --  generated or the type is not controlled.

         if No (Bod_Stmts) then
            return New_List (Make_Null_Statement (Loc));

         --  Generate:
         --    declare
         --       Abort  : constant Boolean := Triggered_By_Abort;
         --         <or>
         --       Abort  : constant Boolean := False;  --  no abort

         --       E      : Exception_Occurence;
         --       Raised : Boolean := False;

         --    begin
         --       <finalize statements>

         --       if Raised and then not Abort then
         --          Raise_From_Controlled_Operation (E);
         --       end if;
         --    end;

         else
            if Exceptions_OK then
               Append_To (Bod_Stmts,
                 Build_Raise_Statement (Finalizer_Data));
            end if;

            return
              New_List (
                Make_Block_Statement (Loc,
                  Declarations               =>
                    Finalizer_Decls,
                  Handled_Statement_Sequence =>
                    Make_Handled_Sequence_Of_Statements (Loc, Bod_Stmts)));
         end if;
      end Build_Finalize_Statements;

      -----------------------
      -- Parent_Field_Type --
      -----------------------

      function Parent_Field_Type (Typ : Entity_Id) return Entity_Id is
         Field : Entity_Id;

      begin
         Field := First_Entity (Typ);
         while Present (Field) loop
            if Chars (Field) = Name_uParent then
               return Etype (Field);
            end if;

            Next_Entity (Field);
         end loop;

         --  A derived tagged type should always have a parent field

         raise Program_Error;
      end Parent_Field_Type;

      ---------------------------
      -- Preprocess_Components --
      ---------------------------

      procedure Preprocess_Components
        (Comps     : Node_Id;
         Num_Comps : out Int;
         Has_POC   : out Boolean)
      is
         Decl : Node_Id;
         Id   : Entity_Id;
         Typ  : Entity_Id;

      begin
         Num_Comps := 0;
         Has_POC   := False;

         Decl := First_Non_Pragma (Component_Items (Comps));
         while Present (Decl) loop
            Id  := Defining_Identifier (Decl);
            Typ := Etype (Id);

            --  Skip field _parent

            if Chars (Id) /= Name_uParent
              and then Needs_Finalization (Typ)
            then
               Num_Comps := Num_Comps + 1;

               if Has_Access_Constraint (Id)
                 and then No (Expression (Decl))
               then
                  Has_POC := True;
               end if;
            end if;

            Next_Non_Pragma (Decl);
         end loop;
      end Preprocess_Components;

   --  Start of processing for Make_Deep_Record_Body

   begin
      case Prim is
         when Address_Case =>
            return Make_Finalize_Address_Stmts (Typ);

         when Adjust_Case =>
            return Build_Adjust_Statements (Typ);

         when Finalize_Case =>
            return Build_Finalize_Statements (Typ);

         when Initialize_Case =>
            declare
               Loc : constant Source_Ptr := Sloc (Typ);

            begin
               if Is_Controlled (Typ) then
                  return New_List (
                    Make_Procedure_Call_Statement (Loc,
                      Name                   =>
                        New_Reference_To
                          (Find_Prim_Op (Typ, Name_Of (Prim)), Loc),
                      Parameter_Associations => New_List (
                        Make_Identifier (Loc, Name_V))));
               else
                  return Empty_List;
               end if;
            end;
      end case;
   end Make_Deep_Record_Body;

   ----------------------
   -- Make_Final_Call --
   ----------------------

   function Make_Final_Call
     (Obj_Ref    : Node_Id;
      Typ        : Entity_Id;
      For_Parent : Boolean := False) return Node_Id
   is
      Loc    : constant Source_Ptr := Sloc (Obj_Ref);
      Atyp   : Entity_Id;
      Fin_Id : Entity_Id := Empty;
      Ref    : Node_Id;
      Utyp   : Entity_Id;

   begin
      --  Recover the proper type which contains [Deep_]Finalize

      if Is_Class_Wide_Type (Typ) then
         Utyp := Root_Type (Typ);
         Atyp := Utyp;
         Ref  := Obj_Ref;

      elsif Is_Concurrent_Type (Typ) then
         Utyp := Corresponding_Record_Type (Typ);
         Atyp := Empty;
         Ref  := Convert_Concurrent (Obj_Ref, Typ);

      elsif Is_Private_Type (Typ)
        and then Present (Full_View (Typ))
        and then Is_Concurrent_Type (Full_View (Typ))
      then
         Utyp := Corresponding_Record_Type (Full_View (Typ));
         Atyp := Typ;
         Ref  := Convert_Concurrent (Obj_Ref, Full_View (Typ));

      else
         Utyp := Typ;
         Atyp := Typ;
         Ref  := Obj_Ref;
      end if;

      Utyp := Underlying_Type (Base_Type (Utyp));
      Set_Assignment_OK (Ref);

      --  Deal with non-tagged derivation of private views. If the parent type
      --  is a protected type, Deep_Finalize is found on the corresponding
      --  record of the ancestor.

      if Is_Untagged_Derivation (Typ) then
         if Is_Protected_Type (Typ) then
            Utyp := Corresponding_Record_Type (Root_Type (Base_Type (Typ)));
         else
            Utyp := Underlying_Type (Root_Type (Base_Type (Typ)));

            if Is_Protected_Type (Utyp) then
               Utyp := Corresponding_Record_Type (Utyp);
            end if;
         end if;

         Ref := Unchecked_Convert_To (Utyp, Ref);
         Set_Assignment_OK (Ref);
      end if;

      --  Deal with derived private types which do not inherit primitives from
      --  their parents. In this case, [Deep_]Finalize can be found in the full
      --  view of the parent type.

      if Is_Tagged_Type (Utyp)
        and then Is_Derived_Type (Utyp)
        and then Is_Empty_Elmt_List (Primitive_Operations (Utyp))
        and then Is_Private_Type (Etype (Utyp))
        and then Present (Full_View (Etype (Utyp)))
      then
         Utyp := Full_View (Etype (Utyp));
         Ref  := Unchecked_Convert_To (Utyp, Ref);
         Set_Assignment_OK (Ref);
      end if;

      --  When dealing with the completion of a private type, use the base type
      --  instead.

      if Utyp /= Base_Type (Utyp) then
         pragma Assert (Present (Atyp) and then Is_Private_Type (Atyp));

         Utyp := Base_Type (Utyp);
         Ref  := Unchecked_Convert_To (Utyp, Ref);
         Set_Assignment_OK (Ref);
      end if;

      --  Select the appropriate version of Finalize

      if For_Parent then
         if Has_Controlled_Component (Utyp) then
            Fin_Id := Find_Prim_Op (Utyp, TSS_Deep_Finalize);
         end if;

      --  Class-wide types, interfaces and types with controlled components

      elsif Is_Class_Wide_Type (Typ)
        or else Is_Interface (Typ)
        or else Has_Controlled_Component (Utyp)
      then
         if Is_Tagged_Type (Utyp) then
            Fin_Id := Find_Prim_Op (Utyp, TSS_Deep_Finalize);
         else
            Fin_Id := TSS (Utyp, TSS_Deep_Finalize);
         end if;

      --  Derivations from [Limited_]Controlled

      elsif Is_Controlled (Utyp) then
         if Has_Controlled_Component (Utyp) then
            Fin_Id := Find_Prim_Op (Utyp, TSS_Deep_Finalize);
         else
            Fin_Id := Find_Prim_Op (Utyp, Name_Of (Finalize_Case));
         end if;

      --  Tagged types

      elsif Is_Tagged_Type (Utyp) then
         Fin_Id := Find_Prim_Op (Utyp, TSS_Deep_Finalize);

      else
         raise Program_Error;
      end if;

      if Present (Fin_Id) then

         --  When finalizing a class-wide object, do not convert to the root
         --  type in order to produce a dispatching call.

         if Is_Class_Wide_Type (Typ) then
            null;

         --  Ensure that a finalization routine is at least decorated in order
         --  to inspect the object parameter.

         elsif Analyzed (Fin_Id)
           or else Ekind (Fin_Id) = E_Procedure
         then
            --  In certain cases, such as the creation of Stream_Read, the
            --  visible entity of the type is its full view. Since Stream_Read
            --  will have to create an object of type Typ, the local object
            --  will be finalzed by the scope finalizer generated later on. The
            --  object parameter of Deep_Finalize will always use the private
            --  view of the type. To avoid such a clash between a private and a
            --  full view, perform an unchecked conversion of the object
            --  reference to the private view.

            declare
               Formal_Typ : constant Entity_Id :=
                              Etype (First_Formal (Fin_Id));
            begin
               if Is_Private_Type (Formal_Typ)
                 and then Present (Full_View (Formal_Typ))
                 and then Full_View (Formal_Typ) = Utyp
               then
                  Ref := Unchecked_Convert_To (Formal_Typ, Ref);
               end if;
            end;

            Ref := Convert_View (Fin_Id, Ref);
         end if;

         return Make_Call (Loc, Fin_Id, New_Copy_Tree (Ref), For_Parent);
      else
         return Empty;
      end if;
   end Make_Final_Call;

   --------------------------------
   -- Make_Finalize_Address_Body --
   --------------------------------

   procedure Make_Finalize_Address_Body (Typ : Entity_Id) is
      Is_Task : constant Boolean :=
                  Ekind (Typ) = E_Record_Type
                    and then Is_Concurrent_Record_Type (Typ)
                    and then Ekind (Corresponding_Concurrent_Type (Typ)) =
                               E_Task_Type;
      Loc     : constant Source_Ptr := Sloc (Typ);
      Proc_Id : Entity_Id;
      Stmts   : List_Id;

   begin
      --  The corresponding records of task types are not controlled by design.
      --  For the sake of completeness, create an empty Finalize_Address to be
      --  used in task class-wide allocations.

      if Is_Task then
         null;

      --  Nothing to do if the type is not controlled or it already has a
      --  TSS entry for Finalize_Address. Skip class-wide subtypes which do not
      --  come from source. These are usually generated for completeness and
      --  do not need the Finalize_Address primitive.

      elsif not Needs_Finalization (Typ)
        or else Is_Abstract_Type (Typ)
        or else Present (TSS (Typ, TSS_Finalize_Address))
        or else
          (Is_Class_Wide_Type (Typ)
            and then Ekind (Root_Type (Typ)) = E_Record_Subtype
            and then not Comes_From_Source (Root_Type (Typ)))
      then
         return;
      end if;

      Proc_Id :=
        Make_Defining_Identifier (Loc,
          Make_TSS_Name (Typ, TSS_Finalize_Address));

      --  Generate:

      --    procedure <Typ>FD (V : System.Address) is
      --    begin
      --       null;                            --  for tasks

      --       declare                          --  for all other types
      --          type Pnn is access all Typ;
      --          for Pnn'Storage_Size use 0;
      --       begin
      --          [Deep_]Finalize (Pnn (V).all);
      --       end;
      --    end TypFD;

      if Is_Task then
         Stmts := New_List (Make_Null_Statement (Loc));
      else
         Stmts := Make_Finalize_Address_Stmts (Typ);
      end if;

      Discard_Node (
        Make_Subprogram_Body (Loc,
          Specification =>
            Make_Procedure_Specification (Loc,
              Defining_Unit_Name => Proc_Id,

              Parameter_Specifications => New_List (
                Make_Parameter_Specification (Loc,
                  Defining_Identifier =>
                    Make_Defining_Identifier (Loc, Name_V),
                  Parameter_Type =>
                    New_Reference_To (RTE (RE_Address), Loc)))),

          Declarations => No_List,

          Handled_Statement_Sequence =>
            Make_Handled_Sequence_Of_Statements (Loc,
              Statements => Stmts)));

      Set_TSS (Typ, Proc_Id);
   end Make_Finalize_Address_Body;

   ---------------------------------
   -- Make_Finalize_Address_Stmts --
   ---------------------------------

   function Make_Finalize_Address_Stmts (Typ : Entity_Id) return List_Id is
      Loc      : constant Source_Ptr := Sloc (Typ);
      Ptr_Typ  : constant Entity_Id  := Make_Temporary (Loc, 'P');
      Decls    : List_Id;
      Desg_Typ : Entity_Id;
      Obj_Expr : Node_Id;

   begin
      if Is_Array_Type (Typ) then
         if Is_Constrained (First_Subtype (Typ)) then
            Desg_Typ := First_Subtype (Typ);
         else
            Desg_Typ := Base_Type (Typ);
         end if;

      --  Class-wide types of constrained root types

      elsif Is_Class_Wide_Type (Typ)
        and then Has_Discriminants (Root_Type (Typ))
        and then not
          Is_Empty_Elmt_List (Discriminant_Constraint (Root_Type (Typ)))
      then
         declare
            Parent_Typ : Entity_Id;

         begin
            --  Climb the parent type chain looking for a non-constrained type

            Parent_Typ := Root_Type (Typ);
            while Parent_Typ /= Etype (Parent_Typ)
              and then Has_Discriminants (Parent_Typ)
              and then not
                Is_Empty_Elmt_List (Discriminant_Constraint (Parent_Typ))
            loop
               Parent_Typ := Etype (Parent_Typ);
            end loop;

            --  Handle views created for tagged types with unknown
            --  discriminants.

            if Is_Underlying_Record_View (Parent_Typ) then
               Parent_Typ := Underlying_Record_View (Parent_Typ);
            end if;

            Desg_Typ := Class_Wide_Type (Underlying_Type (Parent_Typ));
         end;

      --  General case

      else
         Desg_Typ := Typ;
      end if;

      --  Generate:
      --    type Ptr_Typ is access all Typ;
      --    for Ptr_Typ'Storage_Size use 0;

      Decls := New_List (
        Make_Full_Type_Declaration (Loc,
          Defining_Identifier => Ptr_Typ,
          Type_Definition     =>
            Make_Access_To_Object_Definition (Loc,
              All_Present        => True,
              Subtype_Indication => New_Reference_To (Desg_Typ, Loc))),

        Make_Attribute_Definition_Clause (Loc,
          Name       => New_Reference_To (Ptr_Typ, Loc),
          Chars      => Name_Storage_Size,
          Expression => Make_Integer_Literal (Loc, 0)));

      Obj_Expr := Make_Identifier (Loc, Name_V);

      --  Unconstrained arrays require special processing in order to retrieve
      --  the elements. To achieve this, we have to skip the dope vector which
      --  lays in front of the elements and then use a thin pointer to perform
      --  the address-to-access conversion.

      if Is_Array_Type (Typ)
        and then not Is_Constrained (First_Subtype (Typ))
      then
         declare
            Dope_Id : Entity_Id;

         begin
            --  Ensure that Ptr_Typ a thin pointer, generate:
            --    for Ptr_Typ'Size use System.Address'Size;

            Append_To (Decls,
              Make_Attribute_Definition_Clause (Loc,
                Name       => New_Reference_To (Ptr_Typ, Loc),
                Chars      => Name_Size,
                Expression =>
                  Make_Integer_Literal (Loc, System_Address_Size)));

            --  Generate:
            --    Dnn : constant Storage_Offset :=
            --            Desg_Typ'Descriptor_Size / Storage_Unit;

            Dope_Id := Make_Temporary (Loc, 'D');

            Append_To (Decls,
              Make_Object_Declaration (Loc,
                Defining_Identifier => Dope_Id,
                Constant_Present    => True,
                Object_Definition   =>
                  New_Reference_To (RTE (RE_Storage_Offset), Loc),
                Expression          =>
                  Make_Op_Divide (Loc,
                    Left_Opnd  =>
                      Make_Attribute_Reference (Loc,
                        Prefix         => New_Reference_To (Desg_Typ, Loc),
                        Attribute_Name => Name_Descriptor_Size),
                    Right_Opnd =>
                      Make_Integer_Literal (Loc, System_Storage_Unit))));

            --  Shift the address from the start of the dope vector to the
            --  start of the elements:
            --
            --    V + Dnn
            --
            --  Note that this is done through a wrapper routine since RTSfind
            --  cannot retrieve operations with string names of the form "+".

            Obj_Expr :=
              Make_Function_Call (Loc,
                Name                   =>
                  New_Reference_To (RTE (RE_Add_Offset_To_Address), Loc),
                Parameter_Associations => New_List (
                  Obj_Expr,
                  New_Reference_To (Dope_Id, Loc)));
         end;
      end if;

      --  Create the block and the finalization call

      return New_List (
        Make_Block_Statement (Loc,
          Declarations => Decls,

          Handled_Statement_Sequence =>
            Make_Handled_Sequence_Of_Statements (Loc,
              Statements => New_List (
                Make_Final_Call (
                  Obj_Ref =>
                    Make_Explicit_Dereference (Loc,
                      Prefix => Unchecked_Convert_To (Ptr_Typ, Obj_Expr)),
                  Typ => Desg_Typ)))));
   end Make_Finalize_Address_Stmts;

   -------------------------------------
   -- Make_Handler_For_Ctrl_Operation --
   -------------------------------------

   --  Generate:

   --    when E : others =>
   --      Raise_From_Controlled_Operation (E);

   --  or:

   --    when others =>
   --      raise Program_Error [finalize raised exception];

   --  depending on whether Raise_From_Controlled_Operation is available

   function Make_Handler_For_Ctrl_Operation
     (Loc : Source_Ptr) return Node_Id
   is
      E_Occ : Entity_Id;
      --  Choice parameter (for the first case above)

      Raise_Node : Node_Id;
      --  Procedure call or raise statement

   begin
      --  Standard run-time, .NET/JVM targets: add choice parameter E and pass
      --  it to Raise_From_Controlled_Operation so that the original exception
      --  name and message can be recorded in the exception message for
      --  Program_Error.

      if RTE_Available (RE_Raise_From_Controlled_Operation) then
         E_Occ := Make_Defining_Identifier (Loc, Name_E);
         Raise_Node :=
           Make_Procedure_Call_Statement (Loc,
             Name                   =>
               New_Reference_To
                 (RTE (RE_Raise_From_Controlled_Operation), Loc),
             Parameter_Associations => New_List (
               New_Reference_To (E_Occ, Loc)));

      --  Restricted run-time: exception messages are not supported

      else
         E_Occ := Empty;
         Raise_Node :=
           Make_Raise_Program_Error (Loc,
             Reason => PE_Finalize_Raised_Exception);
      end if;

      return
        Make_Implicit_Exception_Handler (Loc,
          Exception_Choices => New_List (Make_Others_Choice (Loc)),
          Choice_Parameter  => E_Occ,
          Statements        => New_List (Raise_Node));
   end Make_Handler_For_Ctrl_Operation;

   --------------------
   -- Make_Init_Call --
   --------------------

   function Make_Init_Call
     (Obj_Ref : Node_Id;
      Typ     : Entity_Id) return Node_Id
   is
      Loc     : constant Source_Ptr := Sloc (Obj_Ref);
      Is_Conc : Boolean;
      Proc    : Entity_Id;
      Ref     : Node_Id;
      Utyp    : Entity_Id;

   begin
      --  Deal with the type and object reference. Depending on the context, an
      --  object reference may need several conversions.

      if Is_Concurrent_Type (Typ) then
         Is_Conc := True;
         Utyp    := Corresponding_Record_Type (Typ);
         Ref     := Convert_Concurrent (Obj_Ref, Typ);

      elsif Is_Private_Type (Typ)
        and then Present (Full_View (Typ))
        and then Is_Concurrent_Type (Underlying_Type (Typ))
      then
         Is_Conc := True;
         Utyp    := Corresponding_Record_Type (Underlying_Type (Typ));
         Ref     := Convert_Concurrent (Obj_Ref, Underlying_Type (Typ));

      else
         Is_Conc := False;
         Utyp    := Typ;
         Ref     := Obj_Ref;
      end if;

      Set_Assignment_OK (Ref);

      Utyp := Underlying_Type (Base_Type (Utyp));

      --  Deal with non-tagged derivation of private views

      if Is_Untagged_Derivation (Typ)
        and then not Is_Conc
      then
         Utyp := Underlying_Type (Root_Type (Base_Type (Typ)));
         Ref  := Unchecked_Convert_To (Utyp, Ref);

         --  The following is to prevent problems with UC see 1.156 RH ???

         Set_Assignment_OK (Ref);
      end if;

      --  If the underlying_type is a subtype, then we are dealing with the
      --  completion of a private type. We need to access the base type and
      --  generate a conversion to it.

      if Utyp /= Base_Type (Utyp) then
         pragma Assert (Is_Private_Type (Typ));
         Utyp := Base_Type (Utyp);
         Ref  := Unchecked_Convert_To (Utyp, Ref);
      end if;

      --  Select the appropriate version of initialize

      if Has_Controlled_Component (Utyp) then
         Proc := TSS (Utyp, Deep_Name_Of (Initialize_Case));
      else
         Proc := Find_Prim_Op (Utyp, Name_Of (Initialize_Case));
         Check_Visibly_Controlled (Initialize_Case, Typ, Proc, Ref);
      end if;

      --  The object reference may need another conversion depending on the
      --  type of the formal and that of the actual.

      Ref := Convert_View (Proc, Ref);

      --  Generate:
      --    [Deep_]Initialize (Ref);

      return
        Make_Procedure_Call_Statement (Loc,
          Name =>
            New_Reference_To (Proc, Loc),
          Parameter_Associations => New_List (Ref));
   end Make_Init_Call;

   ------------------------------
   -- Make_Local_Deep_Finalize --
   ------------------------------

   function Make_Local_Deep_Finalize
     (Typ : Entity_Id;
      Nam : Entity_Id) return Node_Id
   is
      Loc : constant Source_Ptr := Sloc (Typ);
      Formals : List_Id;

   begin
      Formals := New_List (

         --  V : in out Typ

        Make_Parameter_Specification (Loc,
          Defining_Identifier => Make_Defining_Identifier (Loc, Name_V),
          In_Present          => True,
          Out_Present         => True,
          Parameter_Type      => New_Reference_To (Typ, Loc)),

         --  F : Boolean := True

        Make_Parameter_Specification (Loc,
          Defining_Identifier => Make_Defining_Identifier (Loc, Name_F),
          Parameter_Type      => New_Reference_To (Standard_Boolean, Loc),
          Expression          => New_Reference_To (Standard_True, Loc)));

      --  Add the necessary number of counters to represent the initialization
      --  state of an object.

      return
        Make_Subprogram_Body (Loc,
          Specification =>
            Make_Procedure_Specification (Loc,
              Defining_Unit_Name       => Nam,
              Parameter_Specifications => Formals),

          Declarations => No_List,

          Handled_Statement_Sequence =>
            Make_Handled_Sequence_Of_Statements (Loc,
              Statements => Make_Deep_Record_Body (Finalize_Case, Typ, True)));
   end Make_Local_Deep_Finalize;

   ------------------------------------
   -- Make_Set_Finalize_Address_Call --
   ------------------------------------

   function Make_Set_Finalize_Address_Call
     (Loc     : Source_Ptr;
      Typ     : Entity_Id;
      Ptr_Typ : Entity_Id) return Node_Id
   is
      Desig_Typ   : constant Entity_Id :=
                      Available_View (Designated_Type (Ptr_Typ));
      Fin_Mas_Id  : constant Entity_Id := Finalization_Master (Ptr_Typ);
      Fin_Mas_Ref : Node_Id;
      Utyp        : Entity_Id;

   begin
      --  If the context is a class-wide allocator, we use the class-wide type
      --  to obtain the proper Finalize_Address routine.

      if Is_Class_Wide_Type (Desig_Typ) then
         Utyp := Desig_Typ;

      else
         Utyp := Typ;

         if Is_Private_Type (Utyp) and then Present (Full_View (Utyp)) then
            Utyp := Full_View (Utyp);
         end if;

         if Is_Concurrent_Type (Utyp) then
            Utyp := Corresponding_Record_Type (Utyp);
         end if;
      end if;

      Utyp := Underlying_Type (Base_Type (Utyp));

      --  Deal with non-tagged derivation of private views. If the parent is
      --  now known to be protected, the finalization routine is the one
      --  defined on the corresponding record of the ancestor (corresponding
      --  records do not automatically inherit operations, but maybe they
      --  should???)

      if Is_Untagged_Derivation (Typ) then
         if Is_Protected_Type (Typ) then
            Utyp := Corresponding_Record_Type (Root_Type (Base_Type (Typ)));
         else
            Utyp := Underlying_Type (Root_Type (Base_Type (Typ)));

            if Is_Protected_Type (Utyp) then
               Utyp := Corresponding_Record_Type (Utyp);
            end if;
         end if;
      end if;

      --  If the underlying_type is a subtype, we are dealing with the
      --  completion of a private type. We need to access the base type and
      --  generate a conversion to it.

      if Utyp /= Base_Type (Utyp) then
         pragma Assert (Is_Private_Type (Typ));

         Utyp := Base_Type (Utyp);
      end if;

      Fin_Mas_Ref := New_Occurrence_Of (Fin_Mas_Id, Loc);

      --  If the call is from a build-in-place function, the Master parameter
      --  is actually a pointer. Dereference it for the call.

      if Is_Access_Type (Etype (Fin_Mas_Id)) then
         Fin_Mas_Ref := Make_Explicit_Dereference (Loc, Fin_Mas_Ref);
      end if;

      --  Generate:
      --    Set_Finalize_Address (<Ptr_Typ>FM, <Utyp>FD'Unrestricted_Access);

      return
        Make_Procedure_Call_Statement (Loc,
          Name                   =>
            New_Reference_To (RTE (RE_Set_Finalize_Address), Loc),
          Parameter_Associations => New_List (
            Fin_Mas_Ref,
            Make_Attribute_Reference (Loc,
              Prefix         =>
                New_Reference_To (TSS (Utyp, TSS_Finalize_Address), Loc),
              Attribute_Name => Name_Unrestricted_Access)));
   end Make_Set_Finalize_Address_Call;

   --------------------------
   -- Make_Transient_Block --
   --------------------------

   function Make_Transient_Block
     (Loc    : Source_Ptr;
      Action : Node_Id;
      Par    : Node_Id) return Node_Id
   is
      Decls  : constant List_Id := New_List;
      Instrs : constant List_Id := New_List (Action);
      Block  : Node_Id;
      Insert : Node_Id;

   begin
      --  Case where only secondary stack use is involved

      if VM_Target = No_VM
        and then Uses_Sec_Stack (Current_Scope)
        and then Nkind (Action) /= N_Simple_Return_Statement
        and then Nkind (Par) /= N_Exception_Handler
      then
         declare
            S : Entity_Id;

         begin
            S := Scope (Current_Scope);
            loop
               --  At the outer level, no need to release the sec stack

               if S = Standard_Standard then
                  Set_Uses_Sec_Stack (Current_Scope, False);
                  exit;

               --  In a function, only release the sec stack if the function
               --  does not return on the sec stack otherwise the result may
               --  be lost. The caller is responsible for releasing.

               elsif Ekind (S) = E_Function then
                  Set_Uses_Sec_Stack (Current_Scope, False);

                  if not Requires_Transient_Scope (Etype (S)) then
                     Set_Uses_Sec_Stack (S, True);
                     Check_Restriction (No_Secondary_Stack, Action);
                  end if;

                  exit;

               --  In a loop, entry or action we should install a block
               --  encompassing all the construct. For now just release right
               --  away.

               elsif Ekind_In (S, E_Entry, E_Action, E_Loop) then
                  exit;

               --  In a procedure or a block, we release on exit of the
               --  procedure or block. ??? memory leak can be created by
               --  recursive calls.

               elsif Ekind_In (S, E_Block, E_Procedure) then
                  Set_Uses_Sec_Stack (S, True);
                  Check_Restriction (No_Secondary_Stack, Action);
                  Set_Uses_Sec_Stack (Current_Scope, False);
                  exit;

               else
                  S := Scope (S);
               end if;
            end loop;
         end;
      end if;

      --  Create the transient block. Set the parent now since the block itself
      --  is not part of the tree.

      Block :=
        Make_Block_Statement (Loc,
          Identifier                 => New_Reference_To (Current_Scope, Loc),
          Declarations               => Decls,
          Handled_Statement_Sequence =>
            Make_Handled_Sequence_Of_Statements (Loc, Statements => Instrs),
          Has_Created_Identifier     => True);
      Set_Parent (Block, Par);

      --  Insert actions stuck in the transient scopes as well as all freezing
      --  nodes needed by those actions.

      Insert_Actions_In_Scope_Around (Action);

      Insert := Prev (Action);
      if Present (Insert) then
         Freeze_All (First_Entity (Current_Scope), Insert);
      end if;

      --  When the transient scope was established, we pushed the entry for the
      --  transient scope onto the scope stack, so that the scope was active
      --  for the installation of finalizable entities etc. Now we must remove
      --  this entry, since we have constructed a proper block.

      Pop_Scope;

      return Block;
   end Make_Transient_Block;

   ------------------------
   -- Node_To_Be_Wrapped --
   ------------------------

   function Node_To_Be_Wrapped return Node_Id is
   begin
      return Scope_Stack.Table (Scope_Stack.Last).Node_To_Be_Wrapped;
   end Node_To_Be_Wrapped;

   ----------------------------
   -- Set_Node_To_Be_Wrapped --
   ----------------------------

   procedure Set_Node_To_Be_Wrapped (N : Node_Id) is
   begin
      Scope_Stack.Table (Scope_Stack.Last).Node_To_Be_Wrapped := N;
   end Set_Node_To_Be_Wrapped;

   ----------------------------------
   -- Store_After_Actions_In_Scope --
   ----------------------------------

   procedure Store_After_Actions_In_Scope (L : List_Id) is
      SE : Scope_Stack_Entry renames Scope_Stack.Table (Scope_Stack.Last);

   begin
      if Present (SE.Actions_To_Be_Wrapped_After) then
         Insert_List_Before_And_Analyze (
          First (SE.Actions_To_Be_Wrapped_After), L);

      else
         SE.Actions_To_Be_Wrapped_After := L;

         if Is_List_Member (SE.Node_To_Be_Wrapped) then
            Set_Parent (L, Parent (SE.Node_To_Be_Wrapped));
         else
            Set_Parent (L, SE.Node_To_Be_Wrapped);
         end if;

         Analyze_List (L);
      end if;
   end Store_After_Actions_In_Scope;

   -----------------------------------
   -- Store_Before_Actions_In_Scope --
   -----------------------------------

   procedure Store_Before_Actions_In_Scope (L : List_Id) is
      SE : Scope_Stack_Entry renames Scope_Stack.Table (Scope_Stack.Last);

   begin
      if Present (SE.Actions_To_Be_Wrapped_Before) then
         Insert_List_After_And_Analyze (
           Last (SE.Actions_To_Be_Wrapped_Before), L);

      else
         SE.Actions_To_Be_Wrapped_Before := L;

         if Is_List_Member (SE.Node_To_Be_Wrapped) then
            Set_Parent (L, Parent (SE.Node_To_Be_Wrapped));
         else
            Set_Parent (L, SE.Node_To_Be_Wrapped);
         end if;

         Analyze_List (L);
      end if;
   end Store_Before_Actions_In_Scope;

   --------------------------------
   -- Wrap_Transient_Declaration --
   --------------------------------

   --  If a transient scope has been established during the processing of the
   --  Expression of an Object_Declaration, it is not possible to wrap the
   --  declaration into a transient block as usual case, otherwise the object
   --  would be itself declared in the wrong scope. Therefore, all entities (if
   --  any) defined in the transient block are moved to the proper enclosing
   --  scope, furthermore, if they are controlled variables they are finalized
   --  right after the declaration. The finalization list of the transient
   --  scope is defined as a renaming of the enclosing one so during their
   --  initialization they will be attached to the proper finalization list.
   --  For instance, the following declaration :

   --        X : Typ := F (G (A), G (B));

   --  (where G(A) and G(B) return controlled values, expanded as _v1 and _v2)
   --  is expanded into :

   --    X : Typ := [ complex Expression-Action ];
   --    [Deep_]Finalize (_v1);
   --    [Deep_]Finalize (_v2);

   procedure Wrap_Transient_Declaration (N : Node_Id) is
      Encl_S  : Entity_Id;
      S       : Entity_Id;
      Uses_SS : Boolean;

   begin
      S := Current_Scope;
      Encl_S := Scope (S);

      --  Insert Actions kept in the Scope stack

      Insert_Actions_In_Scope_Around (N);

      --  If the declaration is consuming some secondary stack, mark the
      --  enclosing scope appropriately.

      Uses_SS := Uses_Sec_Stack (S);
      Pop_Scope;

      --  Put the local entities back in the enclosing scope, and set the
      --  Is_Public flag appropriately.

      Transfer_Entities (S, Encl_S);

      --  Mark the enclosing dynamic scope so that the sec stack will be
      --  released upon its exit unless this is a function that returns on
      --  the sec stack in which case this will be done by the caller.

      if VM_Target = No_VM and then Uses_SS then
         S := Enclosing_Dynamic_Scope (S);

         if Ekind (S) = E_Function
           and then Requires_Transient_Scope (Etype (S))
         then
            null;
         else
            Set_Uses_Sec_Stack (S);
            Check_Restriction (No_Secondary_Stack, N);
         end if;
      end if;
   end Wrap_Transient_Declaration;

   -------------------------------
   -- Wrap_Transient_Expression --
   -------------------------------

   procedure Wrap_Transient_Expression (N : Node_Id) is
      Loc  : constant Source_Ptr := Sloc (N);
      Expr : Node_Id             := Relocate_Node (N);
      Temp : constant Entity_Id  := Make_Temporary (Loc, 'E', N);
      Typ  : constant Entity_Id  := Etype (N);

   begin
      --  Generate:

      --    Temp : Typ;
      --    declare
      --       M : constant Mark_Id := SS_Mark;
      --       procedure Finalizer is ...  (See Build_Finalizer)
      --
      --    begin
      --       Temp := <Expr>;                           --  general case
      --       Temp := (if <Expr> then True else False); --  boolean case
      --
      --    at end
      --       Finalizer;
      --    end;

      --  A special case is made for Boolean expressions so that the back-end
      --  knows to generate a conditional branch instruction, if running with
      --  -fpreserve-control-flow. This ensures that a control flow change
      --  signalling the decision outcome occurs before the cleanup actions.

      if Opt.Suppress_Control_Flow_Optimizations
        and then Is_Boolean_Type (Typ)
      then
         Expr :=
           Make_If_Expression (Loc,
             Expressions => New_List (
               Expr,
               New_Occurrence_Of (Standard_True, Loc),
               New_Occurrence_Of (Standard_False, Loc)));
      end if;

      Insert_Actions (N, New_List (
        Make_Object_Declaration (Loc,
          Defining_Identifier => Temp,
          Object_Definition   => New_Reference_To (Typ, Loc)),

        Make_Transient_Block (Loc,
          Action =>
            Make_Assignment_Statement (Loc,
              Name       => New_Reference_To (Temp, Loc),
              Expression => Expr),
          Par    => Parent (N))));

      Rewrite (N, New_Reference_To (Temp, Loc));
      Analyze_And_Resolve (N, Typ);
   end Wrap_Transient_Expression;

   ------------------------------
   -- Wrap_Transient_Statement --
   ------------------------------

   procedure Wrap_Transient_Statement (N : Node_Id) is
      Loc      : constant Source_Ptr := Sloc (N);
      New_Stmt : constant Node_Id    := Relocate_Node (N);

   begin
      --  Generate:
      --    declare
      --       M : constant Mark_Id := SS_Mark;
      --       procedure Finalizer is ...  (See Build_Finalizer)
      --
      --    begin
      --       <New_Stmt>;
      --
      --    at end
      --       Finalizer;
      --    end;

      Rewrite (N,
        Make_Transient_Block (Loc,
          Action => New_Stmt,
          Par    => Parent (N)));

      --  With the scope stack back to normal, we can call analyze on the
      --  resulting block. At this point, the transient scope is being
      --  treated like a perfectly normal scope, so there is nothing
      --  special about it.

      --  Note: Wrap_Transient_Statement is called with the node already
      --  analyzed (i.e. Analyzed (N) is True). This is important, since
      --  otherwise we would get a recursive processing of the node when
      --  we do this Analyze call.

      Analyze (N);
   end Wrap_Transient_Statement;

end Exp_Ch7;<|MERGE_RESOLUTION|>--- conflicted
+++ resolved
@@ -32,7 +32,6 @@
 with Einfo;    use Einfo;
 with Elists;   use Elists;
 with Errout;   use Errout;
-with Exp_Atom; use Exp_Atom;
 with Exp_Ch6;  use Exp_Ch6;
 with Exp_Ch9;  use Exp_Ch9;
 with Exp_Ch11; use Exp_Ch11;
@@ -299,9 +298,9 @@
 
    function Build_Cleanup_Statements (N : Node_Id) return List_Id;
    --  Create the clean up calls for an asynchronous call block, task master,
-   --  action subprogram body, protected subprogram body, task allocation block
-   --  or task body. If the context does not contain the above constructs, the
-   --  routine returns an empty list.
+   --  protected subprogram body, task allocation block or task body. If the
+   --  context does not contain the above constructs, the routine returns an
+   --  empty list.
 
    procedure Build_Finalizer
      (N           : Node_Id;
@@ -472,12 +471,8 @@
       Is_Asynchronous_Call : constant Boolean :=
                                Nkind (N) = N_Block_Statement
                                  and then Is_Asynchronous_Call_Block (N);
-      Is_Action_Bod        : constant Boolean :=
-                               Nkind (N) = N_Subprogram_Body
-                                 and then Is_Action_Body (N);
       Is_Master            : constant Boolean :=
                                Nkind (N) /= N_Entry_Body
-                                 and then Nkind (N) /= N_Action_Body
                                  and then Is_Task_Master (N);
       Is_Protected_Body    : constant Boolean :=
                                Nkind (N) = N_Subprogram_Body
@@ -532,7 +527,6 @@
 
             pragma Assert (Present (Param));
 
-<<<<<<< HEAD
             --  Generate:
             --    Exit_Protected_Object (_object.protected_agent));
             Append_To (Stmts,
@@ -545,149 +539,6 @@
                       New_Reference_To (Defining_Identifier (Param), Loc),
                     Selector_Name =>
                       Make_Identifier (Loc, Name_uProtected_Agent)))));
-         end;
-
-      elsif Is_Action_Bod then
-         declare
-            Def       : Entity_Id := Defining_Unit_Name (Specification (N));
-            Act_Def   : Entity_Id := Corresponding_Action (Def);
-            Atom_Def  : Entity_Id := Scope (Act_Def);
-            Spec      : constant Node_Id   := Parent (Corresponding_Spec (N));
-            Conc_Typ  : Entity_Id;
-            E         : Entity_Id;
-            Nam       : Entity_Id;
-            Param     : Node_Id;
-            Param_Id  : Entity_Id;
-            Param_Typ : Entity_Id;
-            Rest_Stms : List_Id;
-            Ritem     : Node_Id;
-            Save_Stm  : Node_Id;
-
-         begin
-            --  Find the _object parameter representing the atomic object
-
-            Param := First (Parameter_Specifications (Spec));
-            loop
-               Param_Typ := Etype (Parameter_Type (Param));
-
-               if Ekind (Param_Typ) = E_Record_Type then
-                  Conc_Typ := Corresponding_Concurrent_Type (Param_Typ);
-               end if;
-
-               exit when No (Param) or else Present (Conc_Typ);
-               Next (Param);
-            end loop;
-
-            pragma Assert (Present (Param));
-
-            --  Find Except
-
-            declare
-               Dec   : Node_Id;
-               E_Nam : Name_Id :=
-                         New_External_Name (Name_uExcept, Suffix_Index => 1);
-               --  _exceptx is already in the name table so no biggy to use
-               --  New_External_Name.
-
-            begin
-               Dec := First (Declarations (N));
-               while Present (Dec) loop
-                  if Nkind (Dec) = N_Object_Declaration
-                    and then Chars (Defining_Identifier (Dec)) = E_Nam
-                  then
-                     E := Defining_Identifier (Dec);
-                     exit;
-                  end if;
-                  Dec := Next (Dec);
-               end loop;
-            end;
-
-            --  Generate:
-            --    Exit_Action (_object._object, Action_Id,
-            --                 _Except1));
-            Append_To (Stmts,
-              Make_Procedure_Call_Statement (Loc,
-                Name                   =>
-                  New_Reference_To (RTE (RE_Exit_Action), Loc),
-                Parameter_Associations => New_List (
-                  Make_Attribute_Reference (Loc,
-                    Attribute_Name => Name_Unchecked_Access,
-                    Prefix         =>
-                      Make_Selected_Component (Loc,
-                        Prefix        =>
-                          New_Reference_To (Defining_Identifier (Param), Loc),
-                        Selector_Name =>
-                          Make_Identifier (Loc, Name_uObject))),
-                  Action_Index_Expression (Loc, Act_Def, Atom_Def),
-                  New_Reference_To (E, Loc))));
-
-            --  If aspect Restore_State applies to the action or its atomic
-            --  type, generate the save/restore parameter instructions
-
-            if True then
-               Rest_Stms := New_List;
-
-               --  We skip the first parameter of the action's procedure as it
-               --  is always the acton's atomic object.
-
-               Param := Next (First (Parameter_Specifications (Spec)));
-               while Present (Param) loop
-                  Param_Id := Defining_Identifier (Param);
-                  if Out_Present (Param)
-                    and then not Is_Limited_Type (Etype (Param_Id))
-                  then
-                     --  Only parameters that can be modified will be saved and
-                     --  restored as there is no point restoring a constant.
-                     --  Since we have to save a copy of the parameter, it has
-                     --  to be non-limited.
-
-                     Nam :=
-                       Make_Defining_Identifier (Loc,
-                         New_External_Name (Chars (Param_Id),
-                           Suffix => "_old",
-                           Prefix => 'R'));
-
-                     Save_Stm :=
-                       Make_Object_Declaration (Loc,
-                         Defining_Identifier => Nam,
-                         Constant_Present    => True,
-                         Object_Definition   =>
-                           New_Occurrence_Of (
-                             Etype (Parameter_Type (Param)), Loc),
-                         Expression          =>
-                           New_Reference_To (Param_Id, Loc));
-
-                     --  The subprogram will already have at least one
-                     --  declaration at this point, that being _except, so we
-                     --  can safely insert the Save_Stm into its declarations.
-
-                     Insert_Action (First (Declarations (N)), Save_Stm);
-
-                     Append_To (Rest_Stms,
-                       Make_Assignment_Statement (Loc,
-                         Name => New_Reference_To (Param_Id, Loc),
-                         Expression => New_Reference_To (Nam, Loc)));
-                  end if;
-
-                  Param := Next (Param);
-
-               end loop;
-
-               if not Is_Empty_List (Rest_Stms) then
-                  Append_To (Stmts,
-                    Make_Implicit_If_Statement (N,
-                      Condition => New_Reference_To (E, Loc),
-                      Then_Statements => Rest_Stms));
-               end if;
-            end if;
-=======
-            --  Historical note: In earlier versions of GNAT, there was code
-            --  at this point to generate stuff to service entry queues. It is
-            --  now abstracted in Build_Protected_Subprogram_Call_Cleanup.
-
-            Build_Protected_Subprogram_Call_Cleanup
-              (Specification (N), Conc_Typ, Loc, Stmts);
->>>>>>> 5a9bdbcd
          end;
 
       --  Add a call to Expunge_Unactivated_Tasks for dynamically allocated
@@ -3782,12 +3633,8 @@
       Is_Asynchronous_Call : constant Boolean :=
                                Nkind (N) = N_Block_Statement
                                  and then Is_Asynchronous_Call_Block (N);
-      Is_Action_Bod        : constant Boolean :=
-                               Nkind (N) = N_Subprogram_Body
-                                 and then Is_Action_Body (N);
       Is_Master            : constant Boolean :=
                                Nkind (N) /= N_Entry_Body
-                                 and then Nkind (N) /= N_Action_Body
                                  and then Is_Task_Master (N);
       Is_Protected_Body    : constant Boolean :=
                                Nkind (N) = N_Subprogram_Body
@@ -3806,7 +3653,6 @@
       Actions_Required     : constant Boolean :=
                                Requires_Cleanup_Actions (N, True)
                                  or else Is_Asynchronous_Call
-                                 or else Is_Action_Bod
                                  or else Is_Master
                                  or else Is_Protected_Body
                                  or else Is_Task_Allocation
@@ -3858,7 +3704,6 @@
    --  Start of processing for Expand_Cleanup_Actions
 
    begin
-
       --  The current construct does not need any form of servicing
 
       if not Actions_Required then
@@ -3990,28 +3835,21 @@
          --  Move the declarations into the sequence of statements in order to
          --  have them protected by the At_End handler. It may seem weird to
          --  put declarations in the sequence of statement but in fact nothing
-         --  forbids that at the tree level. We do not do this for the external
-         --  action body as the At_End handler requires these declarations.
-
-         if not Is_Action_Bod then
-
-            Append_List_To (Decls, Statements (HSS));
-            Set_Statements (HSS, Decls);
-
-            --  Reset the Sloc of the handled statement sequence to properly
-            --  reflect the new initial "statement" in the sequence.
-
-            Set_Sloc (HSS, Sloc (First (Decls)));
-
-            --  The declarations of finalizer spec and auxiliary variables
-            --  replace the old declarations that have been moved inward.
-
-            Set_Declarations (N, New_Decls);
-            Analyze_Declarations (New_Decls);
-
-         else
-            New_Decls := Decls;
-         end if;
+         --  forbids that at the tree level.
+
+         Append_List_To (Decls, Statements (HSS));
+         Set_Statements (HSS, Decls);
+
+         --  Reset the Sloc of the handled statement sequence to properly
+         --  reflect the new initial "statement" in the sequence.
+
+         Set_Sloc (HSS, Sloc (First (Decls)));
+
+         --  The declarations of finalizer spec and auxiliary variables replace
+         --  the old declarations that have been moved inward.
+
+         Set_Declarations (N, New_Decls);
+         Analyze_Declarations (New_Decls);
 
          --  Generate finalization calls for all controlled objects appearing
          --  in the statements of N. Add context specific cleanup for various
@@ -4382,7 +4220,6 @@
             --  is known to be scalar
 
             when N_Accept_Alternative               |
-                 N_Action_Body_Formal_Part          |
                  N_Attribute_Definition_Clause      |
                  N_Case_Statement                   |
                  N_Code_Statement                   |
@@ -7869,11 +7706,10 @@
 
                   exit;
 
-               --  In a loop, entry or action we should install a block
-               --  encompassing all the construct. For now just release right
-               --  away.
-
-               elsif Ekind_In (S, E_Entry, E_Action, E_Loop) then
+               --  In a loop or entry we should install a block encompassing
+               --  all the construct. For now just release right away.
+
+               elsif Ekind_In (S, E_Entry, E_Loop) then
                   exit;
 
                --  In a procedure or a block, we release on exit of the
