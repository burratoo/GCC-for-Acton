--- conflicted
+++ resolved
@@ -1090,12 +1090,7 @@
                   Linker_Options.Table (Linker_Options.Last) :=
                     new String'(Next_Line (Nfirst .. Nlast));
 
-<<<<<<< HEAD
                elsif Next_Line (Nfirst .. Nlast) = "-lacton"
-=======
-               elsif Next_Line (Nfirst .. Nlast) = "-lgnarl"
-                 or else Next_Line (Nfirst .. Nlast) = "-lgnat"
->>>>>>> 4769e3e0
                  or else
                    Next_Line
                      (1 .. Natural'Min (Nlast, 8 + Library_Version'Length)) =
