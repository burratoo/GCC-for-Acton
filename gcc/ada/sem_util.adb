------------------------------------------------------------------------------
--                                                                          --
--                         GNAT COMPILER COMPONENTS                         --
--                                                                          --
--                             S E M _ U T I L                              --
--                                                                          --
--                                 B o d y                                  --
--                                                                          --
--          Copyright (C) 1992-2013, Free Software Foundation, Inc.         --
--                                                                          --
-- GNAT is free software;  you can  redistribute it  and/or modify it under --
-- terms of the  GNU General Public License as published  by the Free Soft- --
-- ware  Foundation;  either version 3,  or (at your option) any later ver- --
-- sion.  GNAT is distributed in the hope that it will be useful, but WITH- --
-- OUT ANY WARRANTY;  without even the  implied warranty of MERCHANTABILITY --
-- or FITNESS FOR A PARTICULAR PURPOSE.  See the GNU General Public License --
-- for  more details.  You should have  received  a copy of the GNU General --
-- Public License  distributed with GNAT; see file COPYING3.  If not, go to --
-- http://www.gnu.org/licenses for a complete copy of the license.          --
--                                                                          --
-- GNAT was originally developed  by the GNAT team at  New York University. --
-- Extensive contributions were provided by Ada Core Technologies Inc.      --
--                                                                          --
------------------------------------------------------------------------------

with Atree;    use Atree;
with Casing;   use Casing;
with Checks;   use Checks;
with Debug;    use Debug;
with Errout;   use Errout;
with Elists;   use Elists;
with Exp_Ch11; use Exp_Ch11;
with Exp_Disp; use Exp_Disp;
with Exp_Util; use Exp_Util;
with Fname;    use Fname;
with Freeze;   use Freeze;
with Lib;      use Lib;
with Lib.Xref; use Lib.Xref;
with Namet.Sp; use Namet.Sp;
with Nlists;   use Nlists;
with Nmake;    use Nmake;
with Output;   use Output;
with Opt;      use Opt;
with Restrict; use Restrict;
with Rident;   use Rident;
with Rtsfind;  use Rtsfind;
with Sem;      use Sem;
with Sem_Aux;  use Sem_Aux;
with Sem_Attr; use Sem_Attr;
with Sem_Ch8;  use Sem_Ch8;
with Sem_Disp; use Sem_Disp;
with Sem_Eval; use Sem_Eval;
with Sem_Res;  use Sem_Res;
with Sem_Type; use Sem_Type;
with Sinfo;    use Sinfo;
with Sinput;   use Sinput;
with Stand;    use Stand;
with Style;
with Stringt;  use Stringt;
with Targparm; use Targparm;
with Tbuild;   use Tbuild;
with Ttypes;   use Ttypes;
with Uname;    use Uname;

with GNAT.HTable; use GNAT.HTable;

package body Sem_Util is

   ----------------------------------------
   -- Global_Variables for New_Copy_Tree --
   ----------------------------------------

   --  These global variables are used by New_Copy_Tree. See description
   --  of the body of this subprogram for details. Global variables can be
   --  safely used by New_Copy_Tree, since there is no case of a recursive
   --  call from the processing inside New_Copy_Tree.

   NCT_Hash_Threshold : constant := 20;
   --  If there are more than this number of pairs of entries in the
   --  map, then Hash_Tables_Used will be set, and the hash tables will
   --  be initialized and used for the searches.

   NCT_Hash_Tables_Used : Boolean := False;
   --  Set to True if hash tables are in use

   NCT_Table_Entries : Nat := 0;
   --  Count entries in table to see if threshold is reached

   NCT_Hash_Table_Setup : Boolean := False;
   --  Set to True if hash table contains data. We set this True if we
   --  setup the hash table with data, and leave it set permanently
   --  from then on, this is a signal that second and subsequent users
   --  of the hash table must clear the old entries before reuse.

   subtype NCT_Header_Num is Int range 0 .. 511;
   --  Defines range of headers in hash tables (512 headers)

   -----------------------
   -- Local Subprograms --
   -----------------------

   function Build_Component_Subtype
     (C   : List_Id;
      Loc : Source_Ptr;
      T   : Entity_Id) return Node_Id;
   --  This function builds the subtype for Build_Actual_Subtype_Of_Component
   --  and Build_Discriminal_Subtype_Of_Component. C is a list of constraints,
   --  Loc is the source location, T is the original subtype.

   function Is_Fully_Initialized_Variant (Typ : Entity_Id) return Boolean;
   --  Subsidiary to Is_Fully_Initialized_Type. For an unconstrained type
   --  with discriminants whose default values are static, examine only the
   --  components in the selected variant to determine whether all of them
   --  have a default.

   function Has_Null_Extension (T : Entity_Id) return Boolean;
   --  T is a derived tagged type. Check whether the type extension is null.
   --  If the parent type is fully initialized, T can be treated as such.

   ------------------------------
   --  Abstract_Interface_List --
   ------------------------------

   function Abstract_Interface_List (Typ : Entity_Id) return List_Id is
      Nod : Node_Id;

   begin
      if Is_Concurrent_Type (Typ) then

         --  If we are dealing with a synchronized subtype, go to the base
         --  type, whose declaration has the interface list.

         --  Shouldn't this be Declaration_Node???

         Nod := Parent (Base_Type (Typ));

         if Nkind (Nod) = N_Full_Type_Declaration then
            return Empty_List;
         end if;

      elsif Ekind (Typ) = E_Record_Type_With_Private then
         if Nkind (Parent (Typ)) = N_Full_Type_Declaration then
            Nod := Type_Definition (Parent (Typ));

         elsif Nkind (Parent (Typ)) = N_Private_Type_Declaration then
            if Present (Full_View (Typ))
              and then Nkind (Parent (Full_View (Typ)))
                         = N_Full_Type_Declaration
            then
               Nod := Type_Definition (Parent (Full_View (Typ)));

            --  If the full-view is not available we cannot do anything else
            --  here (the source has errors).

            else
               return Empty_List;
            end if;

         --  Support for generic formals with interfaces is still missing ???

         elsif Nkind (Parent (Typ)) = N_Formal_Type_Declaration then
            return Empty_List;

         else
            pragma Assert
              (Nkind (Parent (Typ)) = N_Private_Extension_Declaration);
            Nod := Parent (Typ);
         end if;

      elsif Ekind (Typ) = E_Record_Subtype then
         Nod := Type_Definition (Parent (Etype (Typ)));

      elsif Ekind (Typ) = E_Record_Subtype_With_Private then

         --  Recurse, because parent may still be a private extension. Also
         --  note that the full view of the subtype or the full view of its
         --  base type may (both) be unavailable.

         return Abstract_Interface_List (Etype (Typ));

      else pragma Assert ((Ekind (Typ)) = E_Record_Type);
         if Nkind (Parent (Typ)) = N_Formal_Type_Declaration then
            Nod := Formal_Type_Definition (Parent (Typ));
         else
            Nod := Type_Definition (Parent (Typ));
         end if;
      end if;

      return Interface_List (Nod);
   end Abstract_Interface_List;

   --------------------------------
   -- Add_Access_Type_To_Process --
   --------------------------------

   procedure Add_Access_Type_To_Process (E : Entity_Id; A : Entity_Id) is
      L : Elist_Id;

   begin
      Ensure_Freeze_Node (E);
      L := Access_Types_To_Process (Freeze_Node (E));

      if No (L) then
         L := New_Elmt_List;
         Set_Access_Types_To_Process (Freeze_Node (E), L);
      end if;

      Append_Elmt (A, L);
   end Add_Access_Type_To_Process;

   -----------------------
   -- Add_Contract_Item --
   -----------------------

   procedure Add_Contract_Item (Item : Node_Id; Subp_Id : Entity_Id) is
      Items : constant Node_Id := Contract (Subp_Id);
      Nam   : Name_Id;

   begin
      if Present (Items) and then Nkind (Item) = N_Pragma then
         Nam := Pragma_Name (Item);

         if Nam_In (Nam, Name_Precondition, Name_Postcondition) then
            Set_Next_Pragma (Item, Pre_Post_Conditions (Items));
            Set_Pre_Post_Conditions (Items, Item);

         elsif Nam_In (Nam, Name_Contract_Cases, Name_Test_Case) then
            Set_Next_Pragma (Item, Contract_Test_Cases (Items));
            Set_Contract_Test_Cases (Items, Item);

         elsif Nam_In (Nam, Name_Depends, Name_Global) then
            Set_Next_Pragma (Item, Classifications (Items));
            Set_Classifications (Items, Item);

         --  The pragma is not a proper contract item

         else
            raise Program_Error;
         end if;

      --  The subprogram has not been properly decorated or the item is illegal

      else
         raise Program_Error;
      end if;
   end Add_Contract_Item;

   ----------------------------
   -- Add_Global_Declaration --
   ----------------------------

   procedure Add_Global_Declaration (N : Node_Id) is
      Aux_Node : constant Node_Id := Aux_Decls_Node (Cunit (Current_Sem_Unit));

   begin
      if No (Declarations (Aux_Node)) then
         Set_Declarations (Aux_Node, New_List);
      end if;

      Append_To (Declarations (Aux_Node), N);
      Analyze (N);
   end Add_Global_Declaration;

   -----------------
   -- Addressable --
   -----------------

   --  For now, just 8/16/32/64. but analyze later if AAMP is special???

   function Addressable (V : Uint) return Boolean is
   begin
      return V = Uint_8  or else
             V = Uint_16 or else
             V = Uint_32 or else
             V = Uint_64;
   end Addressable;

   function Addressable (V : Int) return Boolean is
   begin
      return V = 8  or else
             V = 16 or else
             V = 32 or else
             V = 64;
   end Addressable;

   -----------------------
   -- Alignment_In_Bits --
   -----------------------

   function Alignment_In_Bits (E : Entity_Id) return Uint is
   begin
      return Alignment (E) * System_Storage_Unit;
   end Alignment_In_Bits;

   ---------------------------------
   -- Append_Inherited_Subprogram --
   ---------------------------------

   procedure Append_Inherited_Subprogram (S : Entity_Id) is
      Par : constant Entity_Id := Alias (S);
      --  The parent subprogram

      Scop : constant Entity_Id := Scope (Par);
      --  The scope of definition of the parent subprogram

      Typ : constant Entity_Id := Defining_Entity (Parent (S));
      --  The derived type of which S is a primitive operation

      Decl   : Node_Id;
      Next_E : Entity_Id;

   begin
      if Ekind (Current_Scope) = E_Package
        and then In_Private_Part (Current_Scope)
        and then Has_Private_Declaration (Typ)
        and then Is_Tagged_Type (Typ)
        and then Scop = Current_Scope
      then
         --  The inherited operation is available at the earliest place after
         --  the derived type declaration ( RM 7.3.1 (6/1)). This is only
         --  relevant for type extensions. If the parent operation appears
         --  after the type extension, the operation is not visible.

         Decl := First
                   (Visible_Declarations
                     (Specification (Unit_Declaration_Node (Current_Scope))));
         while Present (Decl) loop
            if Nkind (Decl) = N_Private_Extension_Declaration
              and then Defining_Entity (Decl) = Typ
            then
               if Sloc (Decl) > Sloc (Par) then
                  Next_E := Next_Entity (Par);
                  Set_Next_Entity (Par, S);
                  Set_Next_Entity (S, Next_E);
                  return;

               else
                  exit;
               end if;
            end if;

            Next (Decl);
         end loop;
      end if;

      --  If partial view is not a type extension, or it appears before the
      --  subprogram declaration, insert normally at end of entity list.

      Append_Entity (S, Current_Scope);
   end Append_Inherited_Subprogram;

   -----------------------------------------
   -- Apply_Compile_Time_Constraint_Error --
   -----------------------------------------

   procedure Apply_Compile_Time_Constraint_Error
     (N      : Node_Id;
      Msg    : String;
      Reason : RT_Exception_Code;
      Ent    : Entity_Id  := Empty;
      Typ    : Entity_Id  := Empty;
      Loc    : Source_Ptr := No_Location;
      Rep    : Boolean    := True;
      Warn   : Boolean    := False)
   is
      Stat   : constant Boolean := Is_Static_Expression (N);
      R_Stat : constant Node_Id :=
                 Make_Raise_Constraint_Error (Sloc (N), Reason => Reason);
      Rtyp   : Entity_Id;

   begin
      if No (Typ) then
         Rtyp := Etype (N);
      else
         Rtyp := Typ;
      end if;

      Discard_Node
        (Compile_Time_Constraint_Error (N, Msg, Ent, Loc, Warn => Warn));

      if not Rep then
         return;
      end if;

      --  Now we replace the node by an N_Raise_Constraint_Error node
      --  This does not need reanalyzing, so set it as analyzed now.

      Rewrite (N, R_Stat);
      Set_Analyzed (N, True);

      Set_Etype (N, Rtyp);
      Set_Raises_Constraint_Error (N);

      --  Now deal with possible local raise handling

      Possible_Local_Raise (N, Standard_Constraint_Error);

      --  If the original expression was marked as static, the result is
      --  still marked as static, but the Raises_Constraint_Error flag is
      --  always set so that further static evaluation is not attempted.

      if Stat then
         Set_Is_Static_Expression (N);
      end if;
   end Apply_Compile_Time_Constraint_Error;

   --------------------------------------
   -- Available_Full_View_Of_Component --
   --------------------------------------

   function Available_Full_View_Of_Component (T : Entity_Id) return Boolean is
      ST  : constant Entity_Id := Scope (T);
      SCT : constant Entity_Id := Scope (Component_Type (T));
   begin
      return In_Open_Scopes (ST)
        and then In_Open_Scopes (SCT)
        and then Scope_Depth (ST) >= Scope_Depth (SCT);
   end Available_Full_View_Of_Component;

   -------------------
   -- Bad_Attribute --
   -------------------

   procedure Bad_Attribute
     (N    : Node_Id;
      Nam  : Name_Id;
      Warn : Boolean := False)
   is
   begin
      Error_Msg_Warn := Warn;
      Error_Msg_N ("unrecognized attribute&<", N);

      --  Check for possible misspelling

      Error_Msg_Name_1 := First_Attribute_Name;
      while Error_Msg_Name_1 <= Last_Attribute_Name loop
         if Is_Bad_Spelling_Of (Nam, Error_Msg_Name_1) then
            Error_Msg_N -- CODEFIX
              ("\possible misspelling of %<", N);
            exit;
         end if;

         Error_Msg_Name_1 := Error_Msg_Name_1 + 1;
      end loop;
   end Bad_Attribute;

   --------------------------------
   -- Bad_Predicated_Subtype_Use --
   --------------------------------

   procedure Bad_Predicated_Subtype_Use
     (Msg            : String;
      N              : Node_Id;
      Typ            : Entity_Id;
      Suggest_Static : Boolean := False)
   is
   begin
      if Has_Predicates (Typ) then
         if Is_Generic_Actual_Type (Typ) then
            Error_Msg_FE (Msg & "??", N, Typ);
            Error_Msg_F ("\Program_Error will be raised at run time??", N);
            Insert_Action (N,
              Make_Raise_Program_Error (Sloc (N),
                Reason => PE_Bad_Predicated_Generic_Type));

         else
            Error_Msg_FE (Msg, N, Typ);
         end if;

         --  Emit an optional suggestion on how to remedy the error if the
         --  context warrants it.

         if Suggest_Static and then Present (Static_Predicate (Typ)) then
            Error_Msg_FE ("\predicate of & should be marked static", N, Typ);
         end if;
      end if;
   end Bad_Predicated_Subtype_Use;

   --------------------------
   -- Build_Actual_Subtype --
   --------------------------

   function Build_Actual_Subtype
     (T : Entity_Id;
      N : Node_Or_Entity_Id) return Node_Id
   is
      Loc : Source_Ptr;
      --  Normally Sloc (N), but may point to corresponding body in some cases

      Constraints : List_Id;
      Decl        : Node_Id;
      Discr       : Entity_Id;
      Hi          : Node_Id;
      Lo          : Node_Id;
      Subt        : Entity_Id;
      Disc_Type   : Entity_Id;
      Obj         : Node_Id;

   begin
      Loc := Sloc (N);

      if Nkind (N) = N_Defining_Identifier then
         Obj := New_Reference_To (N, Loc);

         --  If this is a formal parameter of a subprogram declaration, and
         --  we are compiling the body, we want the declaration for the
         --  actual subtype to carry the source position of the body, to
         --  prevent anomalies in gdb when stepping through the code.

         if Is_Formal (N) then
            declare
               Decl : constant Node_Id := Unit_Declaration_Node (Scope (N));
            begin
               if Nkind (Decl) = N_Subprogram_Declaration
                 and then Present (Corresponding_Body (Decl))
               then
                  Loc := Sloc (Corresponding_Body (Decl));
               end if;
            end;
         end if;

      else
         Obj := N;
      end if;

      if Is_Array_Type (T) then
         Constraints := New_List;
         for J in 1 .. Number_Dimensions (T) loop

            --  Build an array subtype declaration with the nominal subtype and
            --  the bounds of the actual. Add the declaration in front of the
            --  local declarations for the subprogram, for analysis before any
            --  reference to the formal in the body.

            Lo :=
              Make_Attribute_Reference (Loc,
                Prefix         =>
                  Duplicate_Subexpr_No_Checks (Obj, Name_Req => True),
                Attribute_Name => Name_First,
                Expressions    => New_List (
                  Make_Integer_Literal (Loc, J)));

            Hi :=
              Make_Attribute_Reference (Loc,
                Prefix         =>
                  Duplicate_Subexpr_No_Checks (Obj, Name_Req => True),
                Attribute_Name => Name_Last,
                Expressions    => New_List (
                  Make_Integer_Literal (Loc, J)));

            Append (Make_Range (Loc, Lo, Hi), Constraints);
         end loop;

      --  If the type has unknown discriminants there is no constrained
      --  subtype to build. This is never called for a formal or for a
      --  lhs, so returning the type is ok ???

      elsif Has_Unknown_Discriminants (T) then
         return T;

      else
         Constraints := New_List;

         --  Type T is a generic derived type, inherit the discriminants from
         --  the parent type.

         if Is_Private_Type (T)
           and then No (Full_View (T))

            --  T was flagged as an error if it was declared as a formal
            --  derived type with known discriminants. In this case there
            --  is no need to look at the parent type since T already carries
            --  its own discriminants.

           and then not Error_Posted (T)
         then
            Disc_Type := Etype (Base_Type (T));
         else
            Disc_Type := T;
         end if;

         Discr := First_Discriminant (Disc_Type);
         while Present (Discr) loop
            Append_To (Constraints,
              Make_Selected_Component (Loc,
                Prefix =>
                  Duplicate_Subexpr_No_Checks (Obj),
                Selector_Name => New_Occurrence_Of (Discr, Loc)));
            Next_Discriminant (Discr);
         end loop;
      end if;

      Subt := Make_Temporary (Loc, 'S', Related_Node => N);
      Set_Is_Internal (Subt);

      Decl :=
        Make_Subtype_Declaration (Loc,
          Defining_Identifier => Subt,
          Subtype_Indication =>
            Make_Subtype_Indication (Loc,
              Subtype_Mark => New_Reference_To (T,  Loc),
              Constraint  =>
                Make_Index_Or_Discriminant_Constraint (Loc,
                  Constraints => Constraints)));

      Mark_Rewrite_Insertion (Decl);
      return Decl;
   end Build_Actual_Subtype;

   ---------------------------------------
   -- Build_Actual_Subtype_Of_Component --
   ---------------------------------------

   function Build_Actual_Subtype_Of_Component
     (T : Entity_Id;
      N : Node_Id) return Node_Id
   is
      Loc       : constant Source_Ptr := Sloc (N);
      P         : constant Node_Id    := Prefix (N);
      D         : Elmt_Id;
      Id        : Node_Id;
      Index_Typ : Entity_Id;

      Desig_Typ : Entity_Id;
      --  This is either a copy of T, or if T is an access type, then it is
      --  the directly designated type of this access type.

      function Build_Actual_Array_Constraint return List_Id;
      --  If one or more of the bounds of the component depends on
      --  discriminants, build  actual constraint using the discriminants
      --  of the prefix.

      function Build_Actual_Record_Constraint return List_Id;
      --  Similar to previous one, for discriminated components constrained
      --  by the discriminant of the enclosing object.

      -----------------------------------
      -- Build_Actual_Array_Constraint --
      -----------------------------------

      function Build_Actual_Array_Constraint return List_Id is
         Constraints : constant List_Id := New_List;
         Indx        : Node_Id;
         Hi          : Node_Id;
         Lo          : Node_Id;
         Old_Hi      : Node_Id;
         Old_Lo      : Node_Id;

      begin
         Indx := First_Index (Desig_Typ);
         while Present (Indx) loop
            Old_Lo := Type_Low_Bound  (Etype (Indx));
            Old_Hi := Type_High_Bound (Etype (Indx));

            if Denotes_Discriminant (Old_Lo) then
               Lo :=
                 Make_Selected_Component (Loc,
                   Prefix => New_Copy_Tree (P),
                   Selector_Name => New_Occurrence_Of (Entity (Old_Lo), Loc));

            else
               Lo := New_Copy_Tree (Old_Lo);

               --  The new bound will be reanalyzed in the enclosing
               --  declaration. For literal bounds that come from a type
               --  declaration, the type of the context must be imposed, so
               --  insure that analysis will take place. For non-universal
               --  types this is not strictly necessary.

               Set_Analyzed (Lo, False);
            end if;

            if Denotes_Discriminant (Old_Hi) then
               Hi :=
                 Make_Selected_Component (Loc,
                   Prefix => New_Copy_Tree (P),
                   Selector_Name => New_Occurrence_Of (Entity (Old_Hi), Loc));

            else
               Hi := New_Copy_Tree (Old_Hi);
               Set_Analyzed (Hi, False);
            end if;

            Append (Make_Range (Loc, Lo, Hi), Constraints);
            Next_Index (Indx);
         end loop;

         return Constraints;
      end Build_Actual_Array_Constraint;

      ------------------------------------
      -- Build_Actual_Record_Constraint --
      ------------------------------------

      function Build_Actual_Record_Constraint return List_Id is
         Constraints : constant List_Id := New_List;
         D           : Elmt_Id;
         D_Val       : Node_Id;

      begin
         D := First_Elmt (Discriminant_Constraint (Desig_Typ));
         while Present (D) loop
            if Denotes_Discriminant (Node (D)) then
               D_Val :=  Make_Selected_Component (Loc,
                 Prefix => New_Copy_Tree (P),
                Selector_Name => New_Occurrence_Of (Entity (Node (D)), Loc));

            else
               D_Val := New_Copy_Tree (Node (D));
            end if;

            Append (D_Val, Constraints);
            Next_Elmt (D);
         end loop;

         return Constraints;
      end Build_Actual_Record_Constraint;

   --  Start of processing for Build_Actual_Subtype_Of_Component

   begin
      --  Why the test for Spec_Expression mode here???

      if In_Spec_Expression then
         return Empty;

      --  More comments for the rest of this body would be good ???

      elsif Nkind (N) = N_Explicit_Dereference then
         if Is_Composite_Type (T)
           and then not Is_Constrained (T)
           and then not (Is_Class_Wide_Type (T)
                          and then Is_Constrained (Root_Type (T)))
           and then not Has_Unknown_Discriminants (T)
         then
            --  If the type of the dereference is already constrained, it is an
            --  actual subtype.

            if Is_Array_Type (Etype (N))
              and then Is_Constrained (Etype (N))
            then
               return Empty;
            else
               Remove_Side_Effects (P);
               return Build_Actual_Subtype (T, N);
            end if;
         else
            return Empty;
         end if;
      end if;

      if Ekind (T) = E_Access_Subtype then
         Desig_Typ := Designated_Type (T);
      else
         Desig_Typ := T;
      end if;

      if Ekind (Desig_Typ) = E_Array_Subtype then
         Id := First_Index (Desig_Typ);
         while Present (Id) loop
            Index_Typ := Underlying_Type (Etype (Id));

            if Denotes_Discriminant (Type_Low_Bound  (Index_Typ))
                 or else
               Denotes_Discriminant (Type_High_Bound (Index_Typ))
            then
               Remove_Side_Effects (P);
               return
                 Build_Component_Subtype
                   (Build_Actual_Array_Constraint, Loc, Base_Type (T));
            end if;

            Next_Index (Id);
         end loop;

      elsif Is_Composite_Type (Desig_Typ)
        and then Has_Discriminants (Desig_Typ)
        and then not Has_Unknown_Discriminants (Desig_Typ)
      then
         if Is_Private_Type (Desig_Typ)
           and then No (Discriminant_Constraint (Desig_Typ))
         then
            Desig_Typ := Full_View (Desig_Typ);
         end if;

         D := First_Elmt (Discriminant_Constraint (Desig_Typ));
         while Present (D) loop
            if Denotes_Discriminant (Node (D)) then
               Remove_Side_Effects (P);
               return
                 Build_Component_Subtype (
                   Build_Actual_Record_Constraint, Loc, Base_Type (T));
            end if;

            Next_Elmt (D);
         end loop;
      end if;

      --  If none of the above, the actual and nominal subtypes are the same

      return Empty;
   end Build_Actual_Subtype_Of_Component;

   -----------------------------
   -- Build_Component_Subtype --
   -----------------------------

   function Build_Component_Subtype
     (C   : List_Id;
      Loc : Source_Ptr;
      T   : Entity_Id) return Node_Id
   is
      Subt : Entity_Id;
      Decl : Node_Id;

   begin
      --  Unchecked_Union components do not require component subtypes

      if Is_Unchecked_Union (T) then
         return Empty;
      end if;

      Subt := Make_Temporary (Loc, 'S');
      Set_Is_Internal (Subt);

      Decl :=
        Make_Subtype_Declaration (Loc,
          Defining_Identifier => Subt,
          Subtype_Indication =>
            Make_Subtype_Indication (Loc,
              Subtype_Mark => New_Reference_To (Base_Type (T),  Loc),
              Constraint  =>
                Make_Index_Or_Discriminant_Constraint (Loc,
                  Constraints => C)));

      Mark_Rewrite_Insertion (Decl);
      return Decl;
   end Build_Component_Subtype;

   ---------------------------
   -- Build_Default_Subtype --
   ---------------------------

   function Build_Default_Subtype
     (T : Entity_Id;
      N : Node_Id) return Entity_Id
   is
      Loc  : constant Source_Ptr := Sloc (N);
      Disc : Entity_Id;

      Bas : Entity_Id;
      --  The base type that is to be constrained by the defaults

   begin
      if not Has_Discriminants (T) or else Is_Constrained (T) then
         return T;
      end if;

      Bas := Base_Type (T);

      --  If T is non-private but its base type is private, this is the
      --  completion of a subtype declaration whose parent type is private
      --  (see Complete_Private_Subtype in Sem_Ch3). The proper discriminants
      --  are to be found in the full view of the base.

      if Is_Private_Type (Bas) and then Present (Full_View (Bas)) then
         Bas := Full_View (Bas);
      end if;

      Disc := First_Discriminant (T);

      if No (Discriminant_Default_Value (Disc)) then
         return T;
      end if;

      declare
         Act         : constant Entity_Id := Make_Temporary (Loc, 'S');
         Constraints : constant List_Id := New_List;
         Decl        : Node_Id;

      begin
         while Present (Disc) loop
            Append_To (Constraints,
              New_Copy_Tree (Discriminant_Default_Value (Disc)));
            Next_Discriminant (Disc);
         end loop;

         Decl :=
           Make_Subtype_Declaration (Loc,
             Defining_Identifier => Act,
             Subtype_Indication  =>
               Make_Subtype_Indication (Loc,
                 Subtype_Mark => New_Occurrence_Of (Bas, Loc),
                 Constraint   =>
                   Make_Index_Or_Discriminant_Constraint (Loc,
                     Constraints => Constraints)));

         Insert_Action (N, Decl);
         Analyze (Decl);
         return Act;
      end;
   end Build_Default_Subtype;

   --------------------------------------------
   -- Build_Discriminal_Subtype_Of_Component --
   --------------------------------------------

   function Build_Discriminal_Subtype_Of_Component
     (T : Entity_Id) return Node_Id
   is
      Loc : constant Source_Ptr := Sloc (T);
      D   : Elmt_Id;
      Id  : Node_Id;

      function Build_Discriminal_Array_Constraint return List_Id;
      --  If one or more of the bounds of the component depends on
      --  discriminants, build  actual constraint using the discriminants
      --  of the prefix.

      function Build_Discriminal_Record_Constraint return List_Id;
      --  Similar to previous one, for discriminated components constrained by
      --  the discriminant of the enclosing object.

      ----------------------------------------
      -- Build_Discriminal_Array_Constraint --
      ----------------------------------------

      function Build_Discriminal_Array_Constraint return List_Id is
         Constraints : constant List_Id := New_List;
         Indx        : Node_Id;
         Hi          : Node_Id;
         Lo          : Node_Id;
         Old_Hi      : Node_Id;
         Old_Lo      : Node_Id;

      begin
         Indx := First_Index (T);
         while Present (Indx) loop
            Old_Lo := Type_Low_Bound  (Etype (Indx));
            Old_Hi := Type_High_Bound (Etype (Indx));

            if Denotes_Discriminant (Old_Lo) then
               Lo := New_Occurrence_Of (Discriminal (Entity (Old_Lo)), Loc);

            else
               Lo := New_Copy_Tree (Old_Lo);
            end if;

            if Denotes_Discriminant (Old_Hi) then
               Hi := New_Occurrence_Of (Discriminal (Entity (Old_Hi)), Loc);

            else
               Hi := New_Copy_Tree (Old_Hi);
            end if;

            Append (Make_Range (Loc, Lo, Hi), Constraints);
            Next_Index (Indx);
         end loop;

         return Constraints;
      end Build_Discriminal_Array_Constraint;

      -----------------------------------------
      -- Build_Discriminal_Record_Constraint --
      -----------------------------------------

      function Build_Discriminal_Record_Constraint return List_Id is
         Constraints : constant List_Id := New_List;
         D           : Elmt_Id;
         D_Val       : Node_Id;

      begin
         D := First_Elmt (Discriminant_Constraint (T));
         while Present (D) loop
            if Denotes_Discriminant (Node (D)) then
               D_Val :=
                 New_Occurrence_Of (Discriminal (Entity (Node (D))), Loc);

            else
               D_Val := New_Copy_Tree (Node (D));
            end if;

            Append (D_Val, Constraints);
            Next_Elmt (D);
         end loop;

         return Constraints;
      end Build_Discriminal_Record_Constraint;

   --  Start of processing for Build_Discriminal_Subtype_Of_Component

   begin
      if Ekind (T) = E_Array_Subtype then
         Id := First_Index (T);
         while Present (Id) loop
            if Denotes_Discriminant (Type_Low_Bound  (Etype (Id))) or else
               Denotes_Discriminant (Type_High_Bound (Etype (Id)))
            then
               return Build_Component_Subtype
                 (Build_Discriminal_Array_Constraint, Loc, T);
            end if;

            Next_Index (Id);
         end loop;

      elsif Ekind (T) = E_Record_Subtype
        and then Has_Discriminants (T)
        and then not Has_Unknown_Discriminants (T)
      then
         D := First_Elmt (Discriminant_Constraint (T));
         while Present (D) loop
            if Denotes_Discriminant (Node (D)) then
               return Build_Component_Subtype
                 (Build_Discriminal_Record_Constraint, Loc, T);
            end if;

            Next_Elmt (D);
         end loop;
      end if;

      --  If none of the above, the actual and nominal subtypes are the same

      return Empty;
   end Build_Discriminal_Subtype_Of_Component;

   ------------------------------
   -- Build_Elaboration_Entity --
   ------------------------------

   procedure Build_Elaboration_Entity (N : Node_Id; Spec_Id : Entity_Id) is
      Loc      : constant Source_Ptr := Sloc (N);
      Decl     : Node_Id;
      Elab_Ent : Entity_Id;

      procedure Set_Package_Name (Ent : Entity_Id);
      --  Given an entity, sets the fully qualified name of the entity in
      --  Name_Buffer, with components separated by double underscores. This
      --  is a recursive routine that climbs the scope chain to Standard.

      ----------------------
      -- Set_Package_Name --
      ----------------------

      procedure Set_Package_Name (Ent : Entity_Id) is
      begin
         if Scope (Ent) /= Standard_Standard then
            Set_Package_Name (Scope (Ent));

            declare
               Nam : constant String := Get_Name_String (Chars (Ent));
            begin
               Name_Buffer (Name_Len + 1) := '_';
               Name_Buffer (Name_Len + 2) := '_';
               Name_Buffer (Name_Len + 3 .. Name_Len + Nam'Length + 2) := Nam;
               Name_Len := Name_Len + Nam'Length + 2;
            end;

         else
            Get_Name_String (Chars (Ent));
         end if;
      end Set_Package_Name;

   --  Start of processing for Build_Elaboration_Entity

   begin
      --  Ignore if already constructed

      if Present (Elaboration_Entity (Spec_Id)) then
         return;
      end if;

      --  Construct name of elaboration entity as xxx_E, where xxx is the unit
      --  name with dots replaced by double underscore. We have to manually
      --  construct this name, since it will be elaborated in the outer scope,
      --  and thus will not have the unit name automatically prepended.

      Set_Package_Name (Spec_Id);
      Add_Str_To_Name_Buffer ("_E");

      --  Create elaboration counter

      Elab_Ent := Make_Defining_Identifier (Loc, Chars => Name_Find);
      Set_Elaboration_Entity (Spec_Id, Elab_Ent);

      Decl :=
        Make_Object_Declaration (Loc,
          Defining_Identifier => Elab_Ent,
          Object_Definition   =>
            New_Occurrence_Of (Standard_Short_Integer, Loc),
          Expression          => Make_Integer_Literal (Loc, Uint_0));

      Push_Scope (Standard_Standard);
      Add_Global_Declaration (Decl);
      Pop_Scope;

      --  Reset True_Constant indication, since we will indeed assign a value
      --  to the variable in the binder main. We also kill the Current_Value
      --  and Last_Assignment fields for the same reason.

      Set_Is_True_Constant (Elab_Ent, False);
      Set_Current_Value    (Elab_Ent, Empty);
      Set_Last_Assignment  (Elab_Ent, Empty);

      --  We do not want any further qualification of the name (if we did not
      --  do this, we would pick up the name of the generic package in the case
      --  of a library level generic instantiation).

      Set_Has_Qualified_Name       (Elab_Ent);
      Set_Has_Fully_Qualified_Name (Elab_Ent);
   end Build_Elaboration_Entity;

   --------------------------------
   -- Build_Explicit_Dereference --
   --------------------------------

   procedure Build_Explicit_Dereference
     (Expr : Node_Id;
      Disc : Entity_Id)
   is
      Loc : constant Source_Ptr := Sloc (Expr);
   begin

      --  An entity of a type with a reference aspect is overloaded with
      --  both interpretations: with and without the dereference. Now that
      --  the dereference is made explicit, set the type of the node properly,
      --  to prevent anomalies in the backend. Same if the expression is an
      --  overloaded function call whose return type has a reference aspect.

      if Is_Entity_Name (Expr) then
         Set_Etype (Expr, Etype (Entity (Expr)));

      elsif Nkind (Expr) = N_Function_Call then
         Set_Etype (Expr, Etype (Name (Expr)));
      end if;

      Set_Is_Overloaded (Expr, False);
      Rewrite (Expr,
        Make_Explicit_Dereference (Loc,
          Prefix =>
            Make_Selected_Component (Loc,
              Prefix        => Relocate_Node (Expr),
              Selector_Name => New_Occurrence_Of (Disc, Loc))));
      Set_Etype (Prefix (Expr), Etype (Disc));
      Set_Etype (Expr, Designated_Type (Etype (Disc)));
   end Build_Explicit_Dereference;

   -----------------------------------
   -- Cannot_Raise_Constraint_Error --
   -----------------------------------

   function Cannot_Raise_Constraint_Error (Expr : Node_Id) return Boolean is
   begin
      if Compile_Time_Known_Value (Expr) then
         return True;

      elsif Do_Range_Check (Expr) then
         return False;

      elsif Raises_Constraint_Error (Expr) then
         return False;

      else
         case Nkind (Expr) is
            when N_Identifier =>
               return True;

            when N_Expanded_Name =>
               return True;

            when N_Selected_Component =>
               return not Do_Discriminant_Check (Expr);

            when N_Attribute_Reference =>
               if Do_Overflow_Check (Expr) then
                  return False;

               elsif No (Expressions (Expr)) then
                  return True;

               else
                  declare
                     N : Node_Id;

                  begin
                     N := First (Expressions (Expr));
                     while Present (N) loop
                        if Cannot_Raise_Constraint_Error (N) then
                           Next (N);
                        else
                           return False;
                        end if;
                     end loop;

                     return True;
                  end;
               end if;

            when N_Type_Conversion =>
               if Do_Overflow_Check (Expr)
                 or else Do_Length_Check (Expr)
                 or else Do_Tag_Check (Expr)
               then
                  return False;
               else
                  return Cannot_Raise_Constraint_Error (Expression (Expr));
               end if;

            when N_Unchecked_Type_Conversion =>
               return Cannot_Raise_Constraint_Error (Expression (Expr));

            when N_Unary_Op =>
               if Do_Overflow_Check (Expr) then
                  return False;
               else
                  return Cannot_Raise_Constraint_Error (Right_Opnd (Expr));
               end if;

            when N_Op_Divide |
                 N_Op_Mod    |
                 N_Op_Rem
            =>
               if Do_Division_Check (Expr)
                 or else Do_Overflow_Check (Expr)
               then
                  return False;
               else
                  return
                    Cannot_Raise_Constraint_Error (Left_Opnd (Expr))
                      and then
                    Cannot_Raise_Constraint_Error (Right_Opnd (Expr));
               end if;

            when N_Op_Add                    |
                 N_Op_And                    |
                 N_Op_Concat                 |
                 N_Op_Eq                     |
                 N_Op_Expon                  |
                 N_Op_Ge                     |
                 N_Op_Gt                     |
                 N_Op_Le                     |
                 N_Op_Lt                     |
                 N_Op_Multiply               |
                 N_Op_Ne                     |
                 N_Op_Or                     |
                 N_Op_Rotate_Left            |
                 N_Op_Rotate_Right           |
                 N_Op_Shift_Left             |
                 N_Op_Shift_Right            |
                 N_Op_Shift_Right_Arithmetic |
                 N_Op_Subtract               |
                 N_Op_Xor
            =>
               if Do_Overflow_Check (Expr) then
                  return False;
               else
                  return
                    Cannot_Raise_Constraint_Error (Left_Opnd (Expr))
                      and then
                    Cannot_Raise_Constraint_Error (Right_Opnd (Expr));
               end if;

            when others =>
               return False;
         end case;
      end if;
   end Cannot_Raise_Constraint_Error;

   -----------------------------------------
   -- Check_Dynamically_Tagged_Expression --
   -----------------------------------------

   procedure Check_Dynamically_Tagged_Expression
     (Expr        : Node_Id;
      Typ         : Entity_Id;
      Related_Nod : Node_Id)
   is
   begin
      pragma Assert (Is_Tagged_Type (Typ));

      --  In order to avoid spurious errors when analyzing the expanded code,
      --  this check is done only for nodes that come from source and for
      --  actuals of generic instantiations.

      if (Comes_From_Source (Related_Nod)
           or else In_Generic_Actual (Expr))
        and then (Is_Class_Wide_Type (Etype (Expr))
                   or else Is_Dynamically_Tagged (Expr))
        and then Is_Tagged_Type (Typ)
        and then not Is_Class_Wide_Type (Typ)
      then
         Error_Msg_N ("dynamically tagged expression not allowed!", Expr);
      end if;
   end Check_Dynamically_Tagged_Expression;

   -----------------------------------------------
   -- Check_Expression_Against_Static_Predicate --
   -----------------------------------------------

   procedure Check_Expression_Against_Static_Predicate
     (Expr : Node_Id;
      Typ  : Entity_Id)
   is
   begin
      --  When the predicate is static and the value of the expression is known
      --  at compile time, evaluate the predicate check. A type is non-static
      --  when it has aspect Dynamic_Predicate.

      if Compile_Time_Known_Value (Expr)
        and then Has_Predicates (Typ)
        and then Present (Static_Predicate (Typ))
        and then not Has_Dynamic_Predicate_Aspect (Typ)
      then
         --  Either -gnatc is enabled or the expression is ok

         if Operating_Mode < Generate_Code
           or else Eval_Static_Predicate_Check (Expr, Typ)
         then
            null;

         --  The expression is prohibited by the static predicate

         else
            Error_Msg_NE
              ("?static expression fails static predicate check on &",
               Expr, Typ);
         end if;
      end if;
   end Check_Expression_Against_Static_Predicate;

   --------------------------
   -- Check_Fully_Declared --
   --------------------------

   procedure Check_Fully_Declared (T : Entity_Id; N : Node_Id) is
   begin
      if Ekind (T) = E_Incomplete_Type then

         --  Ada 2005 (AI-50217): If the type is available through a limited
         --  with_clause, verify that its full view has been analyzed.

         if From_With_Type (T)
           and then Present (Non_Limited_View (T))
           and then Ekind (Non_Limited_View (T)) /= E_Incomplete_Type
         then
            --  The non-limited view is fully declared
            null;

         else
            Error_Msg_NE
              ("premature usage of incomplete}", N, First_Subtype (T));
         end if;

      --  Need comments for these tests ???

      elsif Has_Private_Component (T)
        and then not Is_Generic_Type (Root_Type (T))
        and then not In_Spec_Expression
      then
         --  Special case: if T is the anonymous type created for a single
         --  task or protected object, use the name of the source object.

         if Is_Concurrent_Type (T)
           and then not Comes_From_Source (T)
           and then Nkind (N) = N_Object_Declaration
         then
            Error_Msg_NE ("type of& has incomplete component", N,
              Defining_Identifier (N));

         else
            Error_Msg_NE
              ("premature usage of incomplete}", N, First_Subtype (T));
         end if;
      end if;
   end Check_Fully_Declared;

   -------------------------------------
   -- Check_Function_Writable_Actuals --
   -------------------------------------

   procedure Check_Function_Writable_Actuals (N : Node_Id) is
      Writable_Actuals_List : Elist_Id := No_Elist;
      Identifiers_List      : Elist_Id := No_Elist;
      Error_Node            : Node_Id  := Empty;

      procedure Collect_Identifiers (N : Node_Id);
      --  In a single traversal of subtree N collect in Writable_Actuals_List
      --  all the actuals of functions with writable actuals, and in the list
      --  Identifiers_List collect all the identifiers that are not actuals of
      --  functions with writable actuals. If a writable actual is referenced
      --  twice as writable actual then Error_Node is set to reference its
      --  second occurrence, the error is reported, and the tree traversal
      --  is abandoned.

      function Get_Function_Id (Call : Node_Id) return Entity_Id;
      --  Return the entity associated with the function call

      procedure Preanalyze_Without_Errors (N : Node_Id);
      --  Preanalyze N without reporting errors. Very dubious, you can't just
      --  go analyzing things more than once???

      -------------------------
      -- Collect_Identifiers --
      -------------------------

      procedure Collect_Identifiers (N : Node_Id) is

         function Check_Node (N : Node_Id) return Traverse_Result;
         --  Process a single node during the tree traversal to collect the
         --  writable actuals of functions and all the identifiers which are
         --  not writable actuals of functions.

         function Contains (List : Elist_Id; N : Node_Id) return Boolean;
         --  Returns True if List has a node whose Entity is Entity (N)

         -------------------------
         -- Check_Function_Call --
         -------------------------

         function Check_Node (N : Node_Id) return Traverse_Result is
            Is_Writable_Actual : Boolean := False;

         begin
            if Nkind (N) = N_Identifier then

               --  No analysis possible if the entity is not decorated

               if No (Entity (N)) then
                  return Skip;

               --  Don't collect identifiers of packages, called functions, etc

               elsif Ekind_In (Entity (N), E_Package,
                                           E_Function,
                                           E_Procedure,
                                           E_Entry)
               then
                  return Skip;

               --  Analyze if N is a writable actual of a function

               elsif Nkind (Parent (N)) = N_Function_Call then
                  declare
                     Call   : constant Node_Id   := Parent (N);
                     Id     : constant Entity_Id := Get_Function_Id (Call);
                     Actual : Node_Id;
                     Formal : Node_Id;

                  begin
                     Formal := First_Formal (Id);
                     Actual := First_Actual (Call);
                     while Present (Actual) and then Present (Formal) loop
                        if Actual = N then
                           if Ekind_In (Formal, E_Out_Parameter,
                                                E_In_Out_Parameter)
                           then
                              Is_Writable_Actual := True;
                           end if;

                           exit;
                        end if;

                        Next_Formal (Formal);
                        Next_Actual (Actual);
                     end loop;
                  end;
               end if;

               if Is_Writable_Actual then
                  if Contains (Writable_Actuals_List, N) then
                     Error_Msg_N
                       ("conflict of writable function parameter in "
                        & "construct with arbitrary order of evaluation", N);
                     Error_Node := N;
                     return Abandon;
                  end if;

                  if Writable_Actuals_List = No_Elist then
                     Writable_Actuals_List := New_Elmt_List;
                  end if;

                  Append_Elmt (N, Writable_Actuals_List);
               else
                  if Identifiers_List = No_Elist then
                     Identifiers_List := New_Elmt_List;
                  end if;

                  Append_Unique_Elmt (N, Identifiers_List);
               end if;
            end if;

            return OK;
         end Check_Node;

         --------------
         -- Contains --
         --------------

         function Contains
           (List : Elist_Id;
            N    : Node_Id) return Boolean
         is
            pragma Assert (Nkind (N) in N_Has_Entity);

            Elmt : Elmt_Id;

         begin
            if List = No_Elist then
               return False;
            end if;

            Elmt := First_Elmt (List);
            while Present (Elmt) loop
               if Entity (Node (Elmt)) = Entity (N) then
                  return True;
               else
                  Next_Elmt (Elmt);
               end if;
            end loop;

            return False;
         end Contains;

         ------------------
         -- Do_Traversal --
         ------------------

         procedure Do_Traversal is new Traverse_Proc (Check_Node);
         --  The traversal procedure

      --  Start of processing for Collect_Identifiers

      begin
         if Present (Error_Node) then
            return;
         end if;

         if Nkind (N) in N_Subexpr
           and then Is_Static_Expression (N)
         then
            return;
         end if;

         Do_Traversal (N);
      end Collect_Identifiers;

      ---------------------
      -- Get_Function_Id --
      ---------------------

      function Get_Function_Id (Call : Node_Id) return Entity_Id is
         Nam : constant Node_Id := Name (Call);
         Id  : Entity_Id;

      begin
         if Nkind (Nam) = N_Explicit_Dereference then
            Id := Etype (Nam);
            pragma Assert (Ekind (Id) = E_Subprogram_Type);

         elsif Nkind (Nam) = N_Selected_Component then
            Id := Entity (Selector_Name (Nam));

         elsif Nkind (Nam) = N_Indexed_Component then
            Id := Entity (Selector_Name (Prefix (Nam)));

         else
            Id := Entity (Nam);
         end if;

         return Id;
      end Get_Function_Id;

      ---------------------------
      -- Preanalyze_Expression --
      ---------------------------

      procedure Preanalyze_Without_Errors (N : Node_Id) is
         Status : constant Boolean := Get_Ignore_Errors;
      begin
         Set_Ignore_Errors (True);
         Preanalyze (N);
         Set_Ignore_Errors (Status);
      end Preanalyze_Without_Errors;

   --  Start of processing for Check_Function_Writable_Actuals

   begin
      if Ada_Version < Ada_2012
        or else (not (Nkind (N) in N_Op)
                  and then not (Nkind (N) in N_Membership_Test)
                  and then not Nkind_In (N, N_Range,
                                            N_Aggregate,
                                            N_Extension_Aggregate,
                                            N_Full_Type_Declaration,
                                            N_Function_Call,
                                            N_Procedure_Call_Statement,
                                            N_Entry_Call_Statement))
        or else (Nkind (N) = N_Full_Type_Declaration
                   and then not Is_Record_Type (Defining_Identifier (N)))
      then
         return;
      end if;

      --  If a construct C has two or more direct constituents that are names
      --  or expressions whose evaluation may occur in an arbitrary order, at
      --  least one of which contains a function call with an in out or out
      --  parameter, then the construct is legal only if: for each name N that
      --  is passed as a parameter of mode in out or out to some inner function
      --  call C2 (not including the construct C itself), there is no other
      --  name anywhere within a direct constituent of the construct C other
      --  than the one containing C2, that is known to refer to the same
      --  object (RM 6.4.1(6.17/3)).

      case Nkind (N) is
         when N_Range =>
            Collect_Identifiers (Low_Bound (N));
            Collect_Identifiers (High_Bound (N));

         when N_Op | N_Membership_Test =>
            declare
               Expr : Node_Id;
            begin
               Collect_Identifiers (Left_Opnd (N));

               if Present (Right_Opnd (N)) then
                  Collect_Identifiers (Right_Opnd (N));
               end if;

               if Nkind_In (N, N_In, N_Not_In)
                 and then Present (Alternatives (N))
               then
                  Expr := First (Alternatives (N));
                  while Present (Expr) loop
                     Collect_Identifiers (Expr);

                     Next (Expr);
                  end loop;
               end if;
            end;

         when N_Full_Type_Declaration =>
            declare
               function Get_Record_Part (N : Node_Id) return Node_Id;
               --  Return the record part of this record type definition

               function Get_Record_Part (N : Node_Id) return Node_Id is
                  Type_Def : constant Node_Id := Type_Definition (N);
               begin
                  if Nkind (Type_Def) = N_Derived_Type_Definition then
                     return Record_Extension_Part (Type_Def);
                  else
                     return Type_Def;
                  end if;
               end Get_Record_Part;

               Comp   : Node_Id;
               Def_Id : Entity_Id := Defining_Identifier (N);
               Rec    : Node_Id   := Get_Record_Part (N);

            begin
               --  No need to perform any analysis if the record has no
               --  components

               if No (Rec) or else No (Component_List (Rec)) then
                  return;
               end if;

               --  Collect the identifiers starting from the deepest
               --  derivation. Done to report the error in the deepest
               --  derivation.

               loop
                  if Present (Component_List (Rec)) then
                     Comp := First (Component_Items (Component_List (Rec)));
                     while Present (Comp) loop
                        if Nkind (Comp) = N_Component_Declaration
                          and then Present (Expression (Comp))
                        then
                           Collect_Identifiers (Expression (Comp));
                        end if;

                        Next (Comp);
                     end loop;
                  end if;

                  exit when No (Underlying_Type (Etype (Def_Id)))
                    or else Base_Type (Underlying_Type (Etype (Def_Id)))
                              = Def_Id;

                  Def_Id := Base_Type (Underlying_Type (Etype (Def_Id)));
                  Rec := Get_Record_Part (Parent (Def_Id));
               end loop;
            end;

         when N_Subprogram_Call      |
              N_Entry_Call_Statement =>
            declare
               Id     : constant Entity_Id := Get_Function_Id (N);
               Formal : Node_Id;
               Actual : Node_Id;

            begin
               Formal := First_Formal (Id);
               Actual := First_Actual (N);
               while Present (Actual) and then Present (Formal) loop
                  if Ekind_In (Formal, E_Out_Parameter,
                                       E_In_Out_Parameter)
                  then
                     Collect_Identifiers (Actual);
                  end if;

                  Next_Formal (Formal);
                  Next_Actual (Actual);
               end loop;
            end;

         when N_Aggregate           |
              N_Extension_Aggregate =>
            declare
               Assoc     : Node_Id;
               Choice    : Node_Id;
               Comp_Expr : Node_Id;

            begin
               --  Handle the N_Others_Choice of array aggregates with static
               --  bounds. There is no need to perform this analysis in
               --  aggregates without static bounds since we cannot evaluate
               --  if the N_Others_Choice covers several elements. There is
               --  no need to handle the N_Others choice of record aggregates
               --  since at this stage it has been already expanded by
               --  Resolve_Record_Aggregate.

               if Is_Array_Type (Etype (N))
                 and then Nkind (N) = N_Aggregate
                 and then Present (Aggregate_Bounds (N))
                 and then Compile_Time_Known_Bounds (Etype (N))
                 and then Expr_Value (High_Bound (Aggregate_Bounds (N)))
                            > Expr_Value (Low_Bound (Aggregate_Bounds (N)))
               then
                  declare
                     Count_Components   : Uint := Uint_0;
                     Num_Components     : Uint;
                     Others_Assoc       : Node_Id;
                     Others_Choice      : Node_Id := Empty;
                     Others_Box_Present : Boolean := False;

                  begin
                     --  Count positional associations

                     if Present (Expressions (N)) then
                        Comp_Expr := First (Expressions (N));
                        while Present (Comp_Expr) loop
                           Count_Components := Count_Components + 1;
                           Next (Comp_Expr);
                        end loop;
                     end if;

                     --  Count the rest of elements and locate the N_Others
                     --  choice (if any)

                     Assoc := First (Component_Associations (N));
                     while Present (Assoc) loop
                        Choice := First (Choices (Assoc));
                        while Present (Choice) loop
                           if Nkind (Choice) = N_Others_Choice then
                              Others_Assoc       := Assoc;
                              Others_Choice      := Choice;
                              Others_Box_Present := Box_Present (Assoc);

                           --  Count several components

                           elsif Nkind_In (Choice, N_Range,
                                                   N_Subtype_Indication)
                             or else (Is_Entity_Name (Choice)
                                        and then Is_Type (Entity (Choice)))
                           then
                              declare
                                 L, H : Node_Id;
                              begin
                                 Get_Index_Bounds (Choice, L, H);
                                 pragma Assert
                                   (Compile_Time_Known_Value (L)
                                      and then Compile_Time_Known_Value (H));
                                 Count_Components :=
                                   Count_Components
                                     + Expr_Value (H) - Expr_Value (L) + 1;
                              end;

                           --  Count single component. No other case available
                           --  since we are handling an aggregate with static
                           --  bounds.

                           else
                              pragma Assert (Is_Static_Expression (Choice)
                                or else Nkind (Choice) = N_Identifier
                                or else Nkind (Choice) = N_Integer_Literal);

                              Count_Components := Count_Components + 1;
                           end if;

                           Next (Choice);
                        end loop;

                        Next (Assoc);
                     end loop;

                     Num_Components :=
                       Expr_Value (High_Bound (Aggregate_Bounds (N))) -
                         Expr_Value (Low_Bound (Aggregate_Bounds (N))) + 1;

                     pragma Assert (Count_Components <= Num_Components);

                     --  Handle the N_Others choice if it covers several
                     --  components

                     if Present (Others_Choice)
                       and then (Num_Components - Count_Components) > 1
                     then
                        if not Others_Box_Present then

                           --  At this stage, if expansion is active, the
                           --  expression of the others choice has not been
                           --  analyzed. Hence we generate a duplicate and
                           --  we analyze it silently to have available the
                           --  minimum decoration required to collect the
                           --  identifiers.

                           if not Expander_Active then
                              Comp_Expr := Expression (Others_Assoc);
                           else
                              Comp_Expr :=
                                New_Copy_Tree (Expression (Others_Assoc));
                              Preanalyze_Without_Errors (Comp_Expr);
                           end if;

                           Collect_Identifiers (Comp_Expr);

                           if Writable_Actuals_List /= No_Elist then

                              --  As suggested by Robert, at current stage we
                              --  report occurrences of this case as warnings.

                              Error_Msg_N
                                ("conflict of writable function parameter in "
                                 & "construct with arbitrary order of "
                                 & "evaluation?",
                                 Node (First_Elmt (Writable_Actuals_List)));
                           end if;
                        end if;
                     end if;
                  end;
               end if;

               --  Handle ancestor part of extension aggregates

               if Nkind (N) = N_Extension_Aggregate then
                  Collect_Identifiers (Ancestor_Part (N));
               end if;

               --  Handle positional associations

               if Present (Expressions (N)) then
                  Comp_Expr := First (Expressions (N));
                  while Present (Comp_Expr) loop
                     if not Is_Static_Expression (Comp_Expr) then
                        Collect_Identifiers (Comp_Expr);
                     end if;

                     Next (Comp_Expr);
                  end loop;
               end if;

               --  Handle discrete associations

               if Present (Component_Associations (N)) then
                  Assoc := First (Component_Associations (N));
                  while Present (Assoc) loop

                     if not Box_Present (Assoc) then
                        Choice := First (Choices (Assoc));
                        while Present (Choice) loop

                           --  For now we skip discriminants since it requires
                           --  performing the analysis in two phases: first one
                           --  analyzing discriminants and second one analyzing
                           --  the rest of components since discriminants are
                           --  evaluated prior to components: too much extra
                           --  work to detect a corner case???

                           if Nkind (Choice) in N_Has_Entity
                             and then Present (Entity (Choice))
                             and then Ekind (Entity (Choice)) = E_Discriminant
                           then
                              null;

                           elsif Box_Present (Assoc) then
                              null;

                           else
                              if not Analyzed (Expression (Assoc)) then
                                 Comp_Expr :=
                                   New_Copy_Tree (Expression (Assoc));
                                 Set_Parent (Comp_Expr, Parent (N));
                                 Preanalyze_Without_Errors (Comp_Expr);
                              else
                                 Comp_Expr := Expression (Assoc);
                              end if;

                              Collect_Identifiers (Comp_Expr);
                           end if;

                           Next (Choice);
                        end loop;
                     end if;

                     Next (Assoc);
                  end loop;
               end if;
            end;

         when others =>
            return;
      end case;

      --  No further action needed if we already reported an error

      if Present (Error_Node) then
         return;
      end if;

      --  Check if some writable argument of a function is referenced

      if Writable_Actuals_List /= No_Elist
        and then Identifiers_List /= No_Elist
      then
         declare
            Elmt_1 : Elmt_Id;
            Elmt_2 : Elmt_Id;

         begin
            Elmt_1 := First_Elmt (Writable_Actuals_List);
            while Present (Elmt_1) loop
               Elmt_2 := First_Elmt (Identifiers_List);
               while Present (Elmt_2) loop
                  if Entity (Node (Elmt_1)) = Entity (Node (Elmt_2)) then
                     Error_Msg_N
                       ("conflict of writable function parameter in construct "
                        & "with arbitrary order of evaluation",
                        Node (Elmt_1));
                  end if;

                  Next_Elmt (Elmt_2);
               end loop;

               Next_Elmt (Elmt_1);
            end loop;
         end;
      end if;
   end Check_Function_Writable_Actuals;

   --------------------------------
   -- Check_Implicit_Dereference --
   --------------------------------

   procedure Check_Implicit_Dereference (Nam : Node_Id;  Typ : Entity_Id) is
      Disc  : Entity_Id;
      Desig : Entity_Id;

   begin
      if Ada_Version < Ada_2012
        or else not Has_Implicit_Dereference (Base_Type (Typ))
      then
         return;

      elsif not Comes_From_Source (Nam) then
         return;

      elsif Is_Entity_Name (Nam)
        and then Is_Type (Entity (Nam))
      then
         null;

      else
         Disc := First_Discriminant (Typ);
         while Present (Disc) loop
            if Has_Implicit_Dereference (Disc) then
               Desig := Designated_Type (Etype (Disc));
               Add_One_Interp (Nam, Disc, Desig);
               exit;
            end if;

            Next_Discriminant (Disc);
         end loop;
      end if;
   end Check_Implicit_Dereference;

   ----------------------------------
   -- Check_Internal_Protected_Use --
   ----------------------------------

   procedure Check_Internal_Protected_Use (N : Node_Id; Nam : Entity_Id) is
      S    : Entity_Id;
      Prot : Entity_Id;

   begin
      S := Current_Scope;
      while Present (S) loop
         if S = Standard_Standard then
            return;

         elsif Ekind (S) = E_Function
           and then Ekind (Scope (S)) = E_Protected_Type
         then
            Prot := Scope (S);
            exit;
         end if;

         S := Scope (S);
      end loop;

      if Scope (Nam) = Prot and then Ekind (Nam) /= E_Function then
         if Nkind (N) = N_Subprogram_Renaming_Declaration then
            Error_Msg_N
              ("within protected function cannot use protected "
               & "procedure in renaming or as generic actual", N);

         elsif Nkind (N) = N_Attribute_Reference then
            Error_Msg_N
              ("within protected function cannot take access of "
               & " protected procedure", N);

         else
            Error_Msg_N
              ("within protected function, protected object is constant", N);
            Error_Msg_N
              ("\cannot call operation that may modify it", N);
         end if;
      end if;
   end Check_Internal_Protected_Use;

   ---------------------------------------
   -- Check_Later_Vs_Basic_Declarations --
   ---------------------------------------

   procedure Check_Later_Vs_Basic_Declarations
     (Decls          : List_Id;
      During_Parsing : Boolean)
   is
      Body_Sloc : Source_Ptr;
      Decl      : Node_Id;

      function Is_Later_Declarative_Item (Decl : Node_Id) return Boolean;
      --  Return whether Decl is considered as a declarative item.
      --  When During_Parsing is True, the semantics of Ada 83 is followed.
      --  When During_Parsing is False, the semantics of SPARK is followed.

      -------------------------------
      -- Is_Later_Declarative_Item --
      -------------------------------

      function Is_Later_Declarative_Item (Decl : Node_Id) return Boolean is
      begin
         if Nkind (Decl) in N_Later_Decl_Item then
            return True;

         elsif Nkind (Decl) = N_Pragma then
            return True;

         elsif During_Parsing then
            return False;

         --  In SPARK, a package declaration is not considered as a later
         --  declarative item.

         elsif Nkind (Decl) = N_Package_Declaration then
            return False;

         --  In SPARK, a renaming is considered as a later declarative item

         elsif Nkind (Decl) in N_Renaming_Declaration then
            return True;

         else
            return False;
         end if;
      end Is_Later_Declarative_Item;

   --  Start of Check_Later_Vs_Basic_Declarations

   begin
      Decl := First (Decls);

      --  Loop through sequence of basic declarative items

      Outer : while Present (Decl) loop
         if not Nkind_In (Decl, N_Subprogram_Body, N_Package_Body, N_Task_Body)
           and then Nkind (Decl) not in N_Body_Stub
         then
            Next (Decl);

            --  Once a body is encountered, we only allow later declarative
            --  items. The inner loop checks the rest of the list.

         else
            Body_Sloc := Sloc (Decl);

            Inner : while Present (Decl) loop
               if not Is_Later_Declarative_Item (Decl) then
                  if During_Parsing then
                     if Ada_Version = Ada_83 then
                        Error_Msg_Sloc := Body_Sloc;
                        Error_Msg_N
                          ("(Ada 83) decl cannot appear after body#", Decl);
                     end if;
                  else
                     Error_Msg_Sloc := Body_Sloc;
                     Check_SPARK_Restriction
                       ("decl cannot appear after body#", Decl);
                  end if;
               end if;

               Next (Decl);
            end loop Inner;
         end if;
      end loop Outer;
   end Check_Later_Vs_Basic_Declarations;

   -------------------------
   -- Check_Nested_Access --
   -------------------------

   procedure Check_Nested_Access (Ent : Entity_Id) is
      Scop         : constant Entity_Id := Current_Scope;
      Current_Subp : Entity_Id;
      Enclosing    : Entity_Id;

   begin
      --  Currently only enabled for VM back-ends for efficiency, should we
      --  enable it more systematically ???

      --  Check for Is_Imported needs commenting below ???

      if VM_Target /= No_VM
        and then (Ekind (Ent) = E_Variable
                    or else
                  Ekind (Ent) = E_Constant
                    or else
                  Ekind (Ent) = E_Loop_Parameter)
        and then Scope (Ent) /= Empty
        and then not Is_Library_Level_Entity (Ent)
        and then not Is_Imported (Ent)
      then
         if Is_Subprogram (Scop)
           or else Is_Generic_Subprogram (Scop)
           or else Is_Entry (Scop)
         then
            Current_Subp := Scop;
         else
            Current_Subp := Current_Subprogram;
         end if;

         Enclosing := Enclosing_Subprogram (Ent);

         if Enclosing /= Empty
           and then Enclosing /= Current_Subp
         then
            Set_Has_Up_Level_Access (Ent, True);
         end if;
      end if;
   end Check_Nested_Access;

   ---------------------------
   -- Check_No_Hidden_State --
   ---------------------------

   procedure Check_No_Hidden_State (Id : Entity_Id) is
      function Has_Null_Abstract_State (Pkg : Entity_Id) return Boolean;
      --  Determine whether the entity of a package denoted by Pkg has a null
      --  abstract state.

      -----------------------------
      -- Has_Null_Abstract_State --
      -----------------------------

      function Has_Null_Abstract_State (Pkg : Entity_Id) return Boolean is
         States : constant Elist_Id := Abstract_States (Pkg);

      begin
         --  Check first available state of related package. A null abstract
         --  state always appears as the sole element of the state list.

         return
           Present (States)
             and then Is_Null_State (Node (First_Elmt (States)));
      end Has_Null_Abstract_State;

      --  Local variables

      Context     : Entity_Id := Empty;
      Not_Visible : Boolean   := False;
      Scop        : Entity_Id;

   --  Start of processing for Check_No_Hidden_State

   begin
      pragma Assert (Ekind_In (Id, E_Abstract_State, E_Variable));

      --  Find the proper context where the object or state appears

      Scop := Scope (Id);
      while Present (Scop) loop
         Context := Scop;

         --  Keep track of the context's visibility

         Not_Visible := Not_Visible or else In_Private_Part (Context);

         --  Prevent the search from going too far

         if Context = Standard_Standard then
            return;

         --  Objects and states that appear immediately within a subprogram or
         --  inside a construct nested within a subprogram do not introduce a
         --  hidden state. They behave as local variable declarations.

         elsif Is_Subprogram (Context) then
            return;

         --  When examining a package body, use the entity of the spec as it
         --  carries the abstract state declarations.

         elsif Ekind (Context) = E_Package_Body then
            Context := Spec_Entity (Context);
         end if;

         --  Stop the traversal when a package subject to a null abstract state
         --  has been found.

         if Ekind_In (Context, E_Generic_Package, E_Package)
           and then Has_Null_Abstract_State (Context)
         then
            exit;
         end if;

         Scop := Scope (Scop);
      end loop;

      --  At this point we know that there is at least one package with a null
      --  abstract state in visibility. Emit an error message unconditionally
      --  if the entity being processed is a state because the placement of the
      --  related package is irrelevant. This is not the case for objects as
      --  the intermediate context matters.

      if Present (Context)
        and then (Ekind (Id) = E_Abstract_State or else Not_Visible)
      then
         Error_Msg_N ("cannot introduce hidden state &", Id);
         Error_Msg_NE ("\package & has null abstract state", Id, Context);
      end if;
   end Check_No_Hidden_State;

   ------------------------------------------
   -- Check_Potentially_Blocking_Operation --
   ------------------------------------------

   procedure Check_Potentially_Blocking_Operation (N : Node_Id) is
      S : Entity_Id;

   begin
      --  N is one of the potentially blocking operations listed in 9.5.1(8).
      --  When pragma Detect_Blocking is active, the run time will raise
      --  Program_Error. Here we only issue a warning, since we generally
      --  support the use of potentially blocking operations in the absence
      --  of the pragma.

      --  Indirect blocking through a subprogram call cannot be diagnosed
      --  statically without interprocedural analysis, so we do not attempt
      --  to do it here.

      S := Scope (Current_Scope);
      while Present (S) and then S /= Standard_Standard loop
         if Is_Protected_Type (S) then
            Error_Msg_N
              ("potentially blocking operation in protected operation??", N);
            return;
         end if;

         S := Scope (S);
      end loop;
   end Check_Potentially_Blocking_Operation;

   ------------------------------
   -- Check_Unprotected_Access --
   ------------------------------

   procedure Check_Unprotected_Access
     (Context : Node_Id;
      Expr    : Node_Id)
   is
      Cont_Encl_Typ : Entity_Id;
      Pref_Encl_Typ : Entity_Id;

      function Enclosing_Protected_Type (Obj : Node_Id) return Entity_Id;
      --  Check whether Obj is a private component of a protected object.
      --  Return the protected type where the component resides, Empty
      --  otherwise.

      function Is_Public_Operation return Boolean;
      --  Verify that the enclosing operation is callable from outside the
      --  protected object, to minimize false positives.

      ------------------------------
      -- Enclosing_Protected_Type --
      ------------------------------

      function Enclosing_Protected_Type (Obj : Node_Id) return Entity_Id is
      begin
         if Is_Entity_Name (Obj) then
            declare
               Ent : Entity_Id := Entity (Obj);

            begin
               --  The object can be a renaming of a private component, use
               --  the original record component.

               if Is_Prival (Ent) then
                  Ent := Prival_Link (Ent);
               end if;

               if Is_Protected_Type (Scope (Ent)) then
                  return Scope (Ent);
               end if;
            end;
         end if;

         --  For indexed and selected components, recursively check the prefix

         if Nkind_In (Obj, N_Indexed_Component, N_Selected_Component) then
            return Enclosing_Protected_Type (Prefix (Obj));

         --  The object does not denote a protected component

         else
            return Empty;
         end if;
      end Enclosing_Protected_Type;

      -------------------------
      -- Is_Public_Operation --
      -------------------------

      function Is_Public_Operation return Boolean is
         S : Entity_Id;
         E : Entity_Id;

      begin
         S := Current_Scope;
         while Present (S)
           and then S /= Pref_Encl_Typ
         loop
            if Scope (S) = Pref_Encl_Typ then
               E := First_Entity (Pref_Encl_Typ);
               while Present (E)
                 and then E /= First_Private_Entity (Pref_Encl_Typ)
               loop
                  if E = S then
                     return True;
                  end if;
                  Next_Entity (E);
               end loop;
            end if;

            S := Scope (S);
         end loop;

         return False;
      end Is_Public_Operation;

   --  Start of processing for Check_Unprotected_Access

   begin
      if Nkind (Expr) = N_Attribute_Reference
        and then Attribute_Name (Expr) = Name_Unchecked_Access
      then
         Cont_Encl_Typ := Enclosing_Protected_Type (Context);
         Pref_Encl_Typ := Enclosing_Protected_Type (Prefix (Expr));

         --  Check whether we are trying to export a protected component to a
         --  context with an equal or lower access level.

         if Present (Pref_Encl_Typ)
           and then No (Cont_Encl_Typ)
           and then Is_Public_Operation
           and then Scope_Depth (Pref_Encl_Typ) >=
                      Object_Access_Level (Context)
         then
            Error_Msg_N
              ("??possible unprotected access to protected data", Expr);
         end if;
      end if;
   end Check_Unprotected_Access;

   ---------------
   -- Check_VMS --
   ---------------

   procedure Check_VMS (Construct : Node_Id) is
   begin
      if not OpenVMS_On_Target then
         Error_Msg_N
           ("this construct is allowed only in Open'V'M'S", Construct);
      end if;
   end Check_VMS;

   ------------------------
   -- Collect_Interfaces --
   ------------------------

   procedure Collect_Interfaces
     (T               : Entity_Id;
      Ifaces_List     : out Elist_Id;
      Exclude_Parents : Boolean := False;
      Use_Full_View   : Boolean := True)
   is
      procedure Collect (Typ : Entity_Id);
      --  Subsidiary subprogram used to traverse the whole list
      --  of directly and indirectly implemented interfaces

      -------------
      -- Collect --
      -------------

      procedure Collect (Typ : Entity_Id) is
         Ancestor   : Entity_Id;
         Full_T     : Entity_Id;
         Id         : Node_Id;
         Iface      : Entity_Id;

      begin
         Full_T := Typ;

         --  Handle private types

         if Use_Full_View
           and then Is_Private_Type (Typ)
           and then Present (Full_View (Typ))
         then
            Full_T := Full_View (Typ);
         end if;

         --  Include the ancestor if we are generating the whole list of
         --  abstract interfaces.

         if Etype (Full_T) /= Typ

            --  Protect the frontend against wrong sources. For example:

            --    package P is
            --      type A is tagged null record;
            --      type B is new A with private;
            --      type C is new A with private;
            --    private
            --      type B is new C with null record;
            --      type C is new B with null record;
            --    end P;

           and then Etype (Full_T) /= T
         then
            Ancestor := Etype (Full_T);
            Collect (Ancestor);

            if Is_Interface (Ancestor)
              and then not Exclude_Parents
            then
               Append_Unique_Elmt (Ancestor, Ifaces_List);
            end if;
         end if;

         --  Traverse the graph of ancestor interfaces

         if Is_Non_Empty_List (Abstract_Interface_List (Full_T)) then
            Id := First (Abstract_Interface_List (Full_T));
            while Present (Id) loop
               Iface := Etype (Id);

               --  Protect against wrong uses. For example:
               --    type I is interface;
               --    type O is tagged null record;
               --    type Wrong is new I and O with null record; -- ERROR

               if Is_Interface (Iface) then
                  if Exclude_Parents
                    and then Etype (T) /= T
                    and then Interface_Present_In_Ancestor (Etype (T), Iface)
                  then
                     null;
                  else
                     Collect (Iface);
                     Append_Unique_Elmt (Iface, Ifaces_List);
                  end if;
               end if;

               Next (Id);
            end loop;
         end if;
      end Collect;

   --  Start of processing for Collect_Interfaces

   begin
      pragma Assert (Is_Tagged_Type (T) or else Is_Concurrent_Type (T));
      Ifaces_List := New_Elmt_List;
      Collect (T);
   end Collect_Interfaces;

   ----------------------------------
   -- Collect_Interface_Components --
   ----------------------------------

   procedure Collect_Interface_Components
     (Tagged_Type     : Entity_Id;
      Components_List : out Elist_Id)
   is
      procedure Collect (Typ : Entity_Id);
      --  Subsidiary subprogram used to climb to the parents

      -------------
      -- Collect --
      -------------

      procedure Collect (Typ : Entity_Id) is
         Tag_Comp   : Entity_Id;
         Parent_Typ : Entity_Id;

      begin
         --  Handle private types

         if Present (Full_View (Etype (Typ))) then
            Parent_Typ := Full_View (Etype (Typ));
         else
            Parent_Typ := Etype (Typ);
         end if;

         if Parent_Typ /= Typ

            --  Protect the frontend against wrong sources. For example:

            --    package P is
            --      type A is tagged null record;
            --      type B is new A with private;
            --      type C is new A with private;
            --    private
            --      type B is new C with null record;
            --      type C is new B with null record;
            --    end P;

           and then Parent_Typ /= Tagged_Type
         then
            Collect (Parent_Typ);
         end if;

         --  Collect the components containing tags of secondary dispatch
         --  tables.

         Tag_Comp := Next_Tag_Component (First_Tag_Component (Typ));
         while Present (Tag_Comp) loop
            pragma Assert (Present (Related_Type (Tag_Comp)));
            Append_Elmt (Tag_Comp, Components_List);

            Tag_Comp := Next_Tag_Component (Tag_Comp);
         end loop;
      end Collect;

   --  Start of processing for Collect_Interface_Components

   begin
      pragma Assert (Ekind (Tagged_Type) = E_Record_Type
        and then Is_Tagged_Type (Tagged_Type));

      Components_List := New_Elmt_List;
      Collect (Tagged_Type);
   end Collect_Interface_Components;

   -----------------------------
   -- Collect_Interfaces_Info --
   -----------------------------

   procedure Collect_Interfaces_Info
     (T               : Entity_Id;
      Ifaces_List     : out Elist_Id;
      Components_List : out Elist_Id;
      Tags_List       : out Elist_Id)
   is
      Comps_List : Elist_Id;
      Comp_Elmt  : Elmt_Id;
      Comp_Iface : Entity_Id;
      Iface_Elmt : Elmt_Id;
      Iface      : Entity_Id;

      function Search_Tag (Iface : Entity_Id) return Entity_Id;
      --  Search for the secondary tag associated with the interface type
      --  Iface that is implemented by T.

      ----------------
      -- Search_Tag --
      ----------------

      function Search_Tag (Iface : Entity_Id) return Entity_Id is
         ADT : Elmt_Id;
      begin
         if not Is_CPP_Class (T) then
            ADT := Next_Elmt (Next_Elmt (First_Elmt (Access_Disp_Table (T))));
         else
            ADT := Next_Elmt (First_Elmt (Access_Disp_Table (T)));
         end if;

         while Present (ADT)
            and then Is_Tag (Node (ADT))
            and then Related_Type (Node (ADT)) /= Iface
         loop
            --  Skip secondary dispatch table referencing thunks to user
            --  defined primitives covered by this interface.

            pragma Assert (Has_Suffix (Node (ADT), 'P'));
            Next_Elmt (ADT);

            --  Skip secondary dispatch tables of Ada types

            if not Is_CPP_Class (T) then

               --  Skip secondary dispatch table referencing thunks to
               --  predefined primitives.

               pragma Assert (Has_Suffix (Node (ADT), 'Y'));
               Next_Elmt (ADT);

               --  Skip secondary dispatch table referencing user-defined
               --  primitives covered by this interface.

               pragma Assert (Has_Suffix (Node (ADT), 'D'));
               Next_Elmt (ADT);

               --  Skip secondary dispatch table referencing predefined
               --  primitives.

               pragma Assert (Has_Suffix (Node (ADT), 'Z'));
               Next_Elmt (ADT);
            end if;
         end loop;

         pragma Assert (Is_Tag (Node (ADT)));
         return Node (ADT);
      end Search_Tag;

   --  Start of processing for Collect_Interfaces_Info

   begin
      Collect_Interfaces (T, Ifaces_List);
      Collect_Interface_Components (T, Comps_List);

      --  Search for the record component and tag associated with each
      --  interface type of T.

      Components_List := New_Elmt_List;
      Tags_List       := New_Elmt_List;

      Iface_Elmt := First_Elmt (Ifaces_List);
      while Present (Iface_Elmt) loop
         Iface := Node (Iface_Elmt);

         --  Associate the primary tag component and the primary dispatch table
         --  with all the interfaces that are parents of T

         if Is_Ancestor (Iface, T, Use_Full_View => True) then
            Append_Elmt (First_Tag_Component (T), Components_List);
            Append_Elmt (Node (First_Elmt (Access_Disp_Table (T))), Tags_List);

         --  Otherwise search for the tag component and secondary dispatch
         --  table of Iface

         else
            Comp_Elmt := First_Elmt (Comps_List);
            while Present (Comp_Elmt) loop
               Comp_Iface := Related_Type (Node (Comp_Elmt));

               if Comp_Iface = Iface
                 or else Is_Ancestor (Iface, Comp_Iface, Use_Full_View => True)
               then
                  Append_Elmt (Node (Comp_Elmt), Components_List);
                  Append_Elmt (Search_Tag (Comp_Iface), Tags_List);
                  exit;
               end if;

               Next_Elmt (Comp_Elmt);
            end loop;
            pragma Assert (Present (Comp_Elmt));
         end if;

         Next_Elmt (Iface_Elmt);
      end loop;
   end Collect_Interfaces_Info;

   ---------------------
   -- Collect_Parents --
   ---------------------

   procedure Collect_Parents
     (T             : Entity_Id;
      List          : out Elist_Id;
      Use_Full_View : Boolean := True)
   is
      Current_Typ : Entity_Id := T;
      Parent_Typ  : Entity_Id;

   begin
      List := New_Elmt_List;

      --  No action if the if the type has no parents

      if T = Etype (T) then
         return;
      end if;

      loop
         Parent_Typ := Etype (Current_Typ);

         if Is_Private_Type (Parent_Typ)
           and then Present (Full_View (Parent_Typ))
           and then Use_Full_View
         then
            Parent_Typ := Full_View (Base_Type (Parent_Typ));
         end if;

         Append_Elmt (Parent_Typ, List);

         exit when Parent_Typ = Current_Typ;
         Current_Typ := Parent_Typ;
      end loop;
   end Collect_Parents;

   ----------------------------------
   -- Collect_Primitive_Operations --
   ----------------------------------

   function Collect_Primitive_Operations (T : Entity_Id) return Elist_Id is
      B_Type         : constant Entity_Id := Base_Type (T);
      B_Decl         : constant Node_Id   := Original_Node (Parent (B_Type));
      B_Scope        : Entity_Id          := Scope (B_Type);
      Op_List        : Elist_Id;
      Formal         : Entity_Id;
      Is_Prim        : Boolean;
      Is_Type_In_Pkg : Boolean;
      Formal_Derived : Boolean := False;
      Id             : Entity_Id;

      function Match (E : Entity_Id) return Boolean;
      --  True if E's base type is B_Type, or E is of an anonymous access type
      --  and the base type of its designated type is B_Type.

      -----------
      -- Match --
      -----------

      function Match (E : Entity_Id) return Boolean is
         Etyp : Entity_Id := Etype (E);

      begin
         if Ekind (Etyp) = E_Anonymous_Access_Type then
            Etyp := Designated_Type (Etyp);
         end if;

         return Base_Type (Etyp) = B_Type;
      end Match;

   --  Start of processing for Collect_Primitive_Operations

   begin
      --  For tagged types, the primitive operations are collected as they
      --  are declared, and held in an explicit list which is simply returned.

      if Is_Tagged_Type (B_Type) then
         return Primitive_Operations (B_Type);

      --  An untagged generic type that is a derived type inherits the
      --  primitive operations of its parent type. Other formal types only
      --  have predefined operators, which are not explicitly represented.

      elsif Is_Generic_Type (B_Type) then
         if Nkind (B_Decl) = N_Formal_Type_Declaration
           and then Nkind (Formal_Type_Definition (B_Decl))
             = N_Formal_Derived_Type_Definition
         then
            Formal_Derived := True;
         else
            return New_Elmt_List;
         end if;
      end if;

      Op_List := New_Elmt_List;

      if B_Scope = Standard_Standard then
         if B_Type = Standard_String then
            Append_Elmt (Standard_Op_Concat, Op_List);

         elsif B_Type = Standard_Wide_String then
            Append_Elmt (Standard_Op_Concatw, Op_List);

         else
            null;
         end if;

      --  Locate the primitive subprograms of the type

      else
         --  The primitive operations appear after the base type, except
         --  if the derivation happens within the private part of B_Scope
         --  and the type is a private type, in which case both the type
         --  and some primitive operations may appear before the base
         --  type, and the list of candidates starts after the type.

         if In_Open_Scopes (B_Scope)
           and then Scope (T) = B_Scope
           and then In_Private_Part (B_Scope)
         then
            Id := Next_Entity (T);
         else
            Id := Next_Entity (B_Type);
         end if;

         --  Set flag if this is a type in a package spec

         Is_Type_In_Pkg :=
           Is_Package_Or_Generic_Package (B_Scope)
             and then
               Nkind (Parent (Declaration_Node (First_Subtype (T)))) /=
                                                           N_Package_Body;

         while Present (Id) loop

            --  Test whether the result type or any of the parameter types of
            --  each subprogram following the type match that type when the
            --  type is declared in a package spec, is a derived type, or the
            --  subprogram is marked as primitive. (The Is_Primitive test is
            --  needed to find primitives of nonderived types in declarative
            --  parts that happen to override the predefined "=" operator.)

            --  Note that generic formal subprograms are not considered to be
            --  primitive operations and thus are never inherited.

            if Is_Overloadable (Id)
              and then (Is_Type_In_Pkg
                         or else Is_Derived_Type (B_Type)
                         or else Is_Primitive (Id))
              and then Nkind (Parent (Parent (Id)))
                         not in N_Formal_Subprogram_Declaration
            then
               Is_Prim := False;

               if Match (Id) then
                  Is_Prim := True;

               else
                  Formal := First_Formal (Id);
                  while Present (Formal) loop
                     if Match (Formal) then
                        Is_Prim := True;
                        exit;
                     end if;

                     Next_Formal (Formal);
                  end loop;
               end if;

               --  For a formal derived type, the only primitives are the ones
               --  inherited from the parent type. Operations appearing in the
               --  package declaration are not primitive for it.

               if Is_Prim
                 and then (not Formal_Derived
                            or else Present (Alias (Id)))
               then
                  --  In the special case of an equality operator aliased to
                  --  an overriding dispatching equality belonging to the same
                  --  type, we don't include it in the list of primitives.
                  --  This avoids inheriting multiple equality operators when
                  --  deriving from untagged private types whose full type is
                  --  tagged, which can otherwise cause ambiguities. Note that
                  --  this should only happen for this kind of untagged parent
                  --  type, since normally dispatching operations are inherited
                  --  using the type's Primitive_Operations list.

                  if Chars (Id) = Name_Op_Eq
                    and then Is_Dispatching_Operation (Id)
                    and then Present (Alias (Id))
                    and then Present (Overridden_Operation (Alias (Id)))
                    and then Base_Type (Etype (First_Entity (Id))) =
                               Base_Type (Etype (First_Entity (Alias (Id))))
                  then
                     null;

                  --  Include the subprogram in the list of primitives

                  else
                     Append_Elmt (Id, Op_List);
                  end if;
               end if;
            end if;

            Next_Entity (Id);

            --  For a type declared in System, some of its operations may
            --  appear in the target-specific extension to System.

            if No (Id)
              and then B_Scope = RTU_Entity (System)
              and then Present_System_Aux
            then
               B_Scope := System_Aux_Id;
               Id := First_Entity (System_Aux_Id);
            end if;
         end loop;
      end if;

      return Op_List;
   end Collect_Primitive_Operations;

   -----------------------------------
   -- Compile_Time_Constraint_Error --
   -----------------------------------

   function Compile_Time_Constraint_Error
     (N    : Node_Id;
      Msg  : String;
      Ent  : Entity_Id  := Empty;
      Loc  : Source_Ptr := No_Location;
      Warn : Boolean    := False) return Node_Id
   is
      Msgc : String (1 .. Msg'Length + 3);
      --  Copy of message, with room for possible ?? and ! at end

      Msgl : Natural;
      Wmsg : Boolean;
      P    : Node_Id;
      OldP : Node_Id;
      Msgs : Boolean;
      Eloc : Source_Ptr;

   begin
      --  A static constraint error in an instance body is not a fatal error.
      --  we choose to inhibit the message altogether, because there is no
      --  obvious node (for now) on which to post it. On the other hand the
      --  offending node must be replaced with a constraint_error in any case.

      --  No messages are generated if we already posted an error on this node

      if not Error_Posted (N) then
         if Loc /= No_Location then
            Eloc := Loc;
         else
            Eloc := Sloc (N);
         end if;

         Msgc (1 .. Msg'Length) := Msg;
         Msgl := Msg'Length;

         --  Message is a warning, even in Ada 95 case

         if Msg (Msg'Last) = '?' then
            Wmsg := True;

         --  In Ada 83, all messages are warnings. In the private part and
         --  the body of an instance, constraint_checks are only warnings.
         --  We also make this a warning if the Warn parameter is set.

         elsif Warn
           or else (Ada_Version = Ada_83 and then Comes_From_Source (N))
         then
            Msgl := Msgl + 1;
            Msgc (Msgl) := '?';
            Msgl := Msgl + 1;
            Msgc (Msgl) := '?';
            Wmsg := True;

         elsif In_Instance_Not_Visible then
            Msgl := Msgl + 1;
            Msgc (Msgl) := '?';
            Msgl := Msgl + 1;
            Msgc (Msgl) := '?';
            Wmsg := True;

         --  Otherwise we have a real error message (Ada 95 static case)
         --  and we make this an unconditional message. Note that in the
         --  warning case we do not make the message unconditional, it seems
         --  quite reasonable to delete messages like this (about exceptions
         --  that will be raised) in dead code.

         else
            Wmsg := False;
            Msgl := Msgl + 1;
            Msgc (Msgl) := '!';
         end if;

         --  Should we generate a warning? The answer is not quite yes. The
         --  very annoying exception occurs in the case of a short circuit
         --  operator where the left operand is static and decisive. Climb
         --  parents to see if that is the case we have here. Conditional
         --  expressions with decisive conditions are a similar situation.

         Msgs := True;
         P := N;
         loop
            OldP := P;
            P := Parent (P);

            --  And then with False as left operand

            if Nkind (P) = N_And_Then
              and then Compile_Time_Known_Value (Left_Opnd (P))
              and then Is_False (Expr_Value (Left_Opnd (P)))
            then
               Msgs := False;
               exit;

            --  OR ELSE with True as left operand

            elsif Nkind (P) = N_Or_Else
              and then Compile_Time_Known_Value (Left_Opnd (P))
              and then Is_True (Expr_Value (Left_Opnd (P)))
            then
               Msgs := False;
               exit;

            --  If expression

            elsif Nkind (P) = N_If_Expression then
               declare
                  Cond : constant Node_Id := First (Expressions (P));
                  Texp : constant Node_Id := Next (Cond);
                  Fexp : constant Node_Id := Next (Texp);

               begin
                  if Compile_Time_Known_Value (Cond) then

                     --  Condition is True and we are in the right operand

                     if Is_True (Expr_Value (Cond))
                       and then OldP = Fexp
                     then
                        Msgs := False;
                        exit;

                     --  Condition is False and we are in the left operand

                     elsif Is_False (Expr_Value (Cond))
                       and then OldP = Texp
                     then
                        Msgs := False;
                        exit;
                     end if;
                  end if;
               end;

            --  Special case for component association in aggregates, where
            --  we want to keep climbing up to the parent aggregate.

            elsif Nkind (P) = N_Component_Association
              and then Nkind (Parent (P)) = N_Aggregate
            then
               null;

            --  Keep going if within subexpression

            else
               exit when Nkind (P) not in N_Subexpr;
            end if;
         end loop;

         if Msgs then
            if Present (Ent) then
               Error_Msg_NEL (Msgc (1 .. Msgl), N, Ent, Eloc);
            else
               Error_Msg_NEL (Msgc (1 .. Msgl), N, Etype (N), Eloc);
            end if;

            if Wmsg then

               --  Check whether the context is an Init_Proc

               if Inside_Init_Proc then
                  declare
                     Conc_Typ : constant Entity_Id :=
                                  Corresponding_Concurrent_Type
                                    (Entity (Parameter_Type (First
                                      (Parameter_Specifications
                                        (Parent (Current_Scope))))));

                  begin
                     --  Don't complain if the corresponding concurrent type
                     --  doesn't come from source (i.e. a single task/protected
                     --  object).

                     if Present (Conc_Typ)
                       and then not Comes_From_Source (Conc_Typ)
                     then
                        Error_Msg_NEL
                          ("\??& will be raised at run time",
                           N, Standard_Constraint_Error, Eloc);

                     else
                        Error_Msg_NEL
                          ("\??& will be raised for objects of this type",
                           N, Standard_Constraint_Error, Eloc);
                     end if;
                  end;

               else
                  Error_Msg_NEL
                    ("\??& will be raised at run time",
                     N, Standard_Constraint_Error, Eloc);
               end if;

            else
               Error_Msg
                 ("\static expression fails Constraint_Check", Eloc);
               Set_Error_Posted (N);
            end if;
         end if;
      end if;

      return N;
   end Compile_Time_Constraint_Error;

   -----------------------
   -- Conditional_Delay --
   -----------------------

   procedure Conditional_Delay (New_Ent, Old_Ent : Entity_Id) is
   begin
      if Has_Delayed_Freeze (Old_Ent) and then not Is_Frozen (Old_Ent) then
         Set_Has_Delayed_Freeze (New_Ent);
      end if;
   end Conditional_Delay;

   -------------------------
   -- Copy_Component_List --
   -------------------------

   function Copy_Component_List
     (R_Typ : Entity_Id;
      Loc   : Source_Ptr) return List_Id
   is
      Comp  : Node_Id;
      Comps : constant List_Id := New_List;

   begin
      Comp := First_Component (Underlying_Type (R_Typ));
      while Present (Comp) loop
         if Comes_From_Source (Comp) then
            declare
               Comp_Decl : constant Node_Id := Declaration_Node (Comp);
            begin
               Append_To (Comps,
                 Make_Component_Declaration (Loc,
                   Defining_Identifier =>
                     Make_Defining_Identifier (Loc, Chars (Comp)),
                   Component_Definition =>
                     New_Copy_Tree
                       (Component_Definition (Comp_Decl), New_Sloc => Loc)));
            end;
         end if;

         Next_Component (Comp);
      end loop;

      return Comps;
   end Copy_Component_List;

   -------------------------
   -- Copy_Parameter_List --
   -------------------------

   function Copy_Parameter_List (Subp_Id : Entity_Id) return List_Id is
      Loc    : constant Source_Ptr := Sloc (Subp_Id);
      Plist  : List_Id;
      Formal : Entity_Id;

   begin
      if No (First_Formal (Subp_Id)) then
         return No_List;
      else
         Plist := New_List;
         Formal := First_Formal (Subp_Id);
         while Present (Formal) loop
            Append
              (Make_Parameter_Specification (Loc,
                Defining_Identifier =>
                  Make_Defining_Identifier (Sloc (Formal),
                    Chars => Chars (Formal)),
                In_Present  => In_Present (Parent (Formal)),
                Out_Present => Out_Present (Parent (Formal)),
             Parameter_Type =>
                  New_Reference_To (Etype (Formal), Loc),
                Expression =>
                  New_Copy_Tree (Expression (Parent (Formal)))),
              Plist);

            Next_Formal (Formal);
         end loop;
      end if;

      return Plist;
   end Copy_Parameter_List;

   --------------------------------
   -- Corresponding_Generic_Type --
   --------------------------------

   function Corresponding_Generic_Type (T : Entity_Id) return Entity_Id is
      Inst : Entity_Id;
      Gen  : Entity_Id;
      Typ  : Entity_Id;

   begin
      if not Is_Generic_Actual_Type (T) then
         return Any_Type;

      --  If the actual is the actual of an enclosing instance, resolution
      --  was correct in the generic.

      elsif Nkind (Parent (T)) = N_Subtype_Declaration
        and then Is_Entity_Name (Subtype_Indication (Parent (T)))
        and then
          Is_Generic_Actual_Type (Entity (Subtype_Indication (Parent (T))))
      then
         return Any_Type;

      else
         Inst := Scope (T);

         if Is_Wrapper_Package (Inst) then
            Inst := Related_Instance (Inst);
         end if;

         Gen  :=
           Generic_Parent
             (Specification (Unit_Declaration_Node (Inst)));

         --  Generic actual has the same name as the corresponding formal

         Typ := First_Entity (Gen);
         while Present (Typ) loop
            if Chars (Typ) = Chars (T) then
               return Typ;
            end if;

            Next_Entity (Typ);
         end loop;

         return Any_Type;
      end if;
   end Corresponding_Generic_Type;

   --------------------
   -- Current_Entity --
   --------------------

   --  The currently visible definition for a given identifier is the
   --  one most chained at the start of the visibility chain, i.e. the
   --  one that is referenced by the Node_Id value of the name of the
   --  given identifier.

   function Current_Entity (N : Node_Id) return Entity_Id is
   begin
      return Get_Name_Entity_Id (Chars (N));
   end Current_Entity;

   -----------------------------
   -- Current_Entity_In_Scope --
   -----------------------------

   function Current_Entity_In_Scope (N : Node_Id) return Entity_Id is
      E  : Entity_Id;
      CS : constant Entity_Id := Current_Scope;

      Transient_Case : constant Boolean := Scope_Is_Transient;

   begin
      E := Get_Name_Entity_Id (Chars (N));
      while Present (E)
        and then Scope (E) /= CS
        and then (not Transient_Case or else Scope (E) /= Scope (CS))
      loop
         E := Homonym (E);
      end loop;

      return E;
   end Current_Entity_In_Scope;

   -------------------
   -- Current_Scope --
   -------------------

   function Current_Scope return Entity_Id is
   begin
      if Scope_Stack.Last = -1 then
         return Standard_Standard;
      else
         declare
            C : constant Entity_Id :=
                  Scope_Stack.Table (Scope_Stack.Last).Entity;
         begin
            if Present (C) then
               return C;
            else
               return Standard_Standard;
            end if;
         end;
      end if;
   end Current_Scope;

   ------------------------
   -- Current_Subprogram --
   ------------------------

   function Current_Subprogram return Entity_Id is
      Scop : constant Entity_Id := Current_Scope;
   begin
      if Is_Subprogram (Scop) or else Is_Generic_Subprogram (Scop) then
         return Scop;
      else
         return Enclosing_Subprogram (Scop);
      end if;
   end Current_Subprogram;

   ----------------------------------
   -- Deepest_Type_Access_Level --
   ----------------------------------

   function Deepest_Type_Access_Level (Typ : Entity_Id) return Uint is
   begin
      if Ekind (Typ) = E_Anonymous_Access_Type
        and then not Is_Local_Anonymous_Access (Typ)
        and then Nkind (Associated_Node_For_Itype (Typ)) = N_Object_Declaration
      then
         --  Typ is the type of an Ada 2012 stand-alone object of an anonymous
         --  access type.

         return
           Scope_Depth (Enclosing_Dynamic_Scope
                         (Defining_Identifier
                           (Associated_Node_For_Itype (Typ))));

      --  For generic formal type, return Int'Last (infinite).
      --  See comment preceding Is_Generic_Type call in Type_Access_Level.

      elsif Is_Generic_Type (Root_Type (Typ)) then
         return UI_From_Int (Int'Last);

      else
         return Type_Access_Level (Typ);
      end if;
   end Deepest_Type_Access_Level;

   ---------------------
   -- Defining_Entity --
   ---------------------

   function Defining_Entity (N : Node_Id) return Entity_Id is
      K   : constant Node_Kind := Nkind (N);
      Err : Entity_Id := Empty;

   begin
      case K is
         when
           N_Subprogram_Declaration                 |
           N_Abstract_Subprogram_Declaration        |
           N_Subprogram_Body                        |
           N_Package_Declaration                    |
           N_Subprogram_Renaming_Declaration        |
           N_Subprogram_Body_Stub                   |
           N_Generic_Subprogram_Declaration         |
           N_Generic_Package_Declaration            |
           N_Formal_Subprogram_Declaration          |
           N_Expression_Function
         =>
            return Defining_Entity (Specification (N));

         when
           N_Action_Body                            |
           N_Action_Declaration                     |
           N_Atomic_Body                            |
           N_Atomic_Body_Stub                       |
           N_Atomic_Type_Declaration                |
           N_Component_Declaration                  |
           N_Defining_Program_Unit_Name             |
           N_Discriminant_Specification             |
           N_Entry_Body                             |
           N_Entry_Declaration                      |
           N_Entry_Index_Specification              |
           N_Exception_Declaration                  |
           N_Exception_Renaming_Declaration         |
           N_Formal_Object_Declaration              |
           N_Formal_Package_Declaration             |
           N_Formal_Type_Declaration                |
           N_Full_Type_Declaration                  |
           N_Implicit_Label_Declaration             |
           N_Incomplete_Type_Declaration            |
           N_Loop_Parameter_Specification           |
           N_Number_Declaration                     |
           N_Object_Declaration                     |
           N_Object_Renaming_Declaration            |
           N_Package_Body_Stub                      |
           N_Parameter_Specification                |
           N_Private_Extension_Declaration          |
           N_Private_Type_Declaration               |
           N_Protected_Body                         |
           N_Protected_Body_Stub                    |
           N_Protected_Type_Declaration             |
           N_Single_Atomic_Declaration              |
           N_Single_Protected_Declaration           |
           N_Single_Task_Declaration                |
           N_Subtype_Declaration                    |
           N_Task_Body                              |
           N_Task_Body_Stub                         |
           N_Task_Type_Declaration
         =>
            return Defining_Identifier (N);

         when N_Subunit =>
            return Defining_Entity (Proper_Body (N));

         when
           N_Function_Instantiation                 |
           N_Function_Specification                 |
           N_Generic_Function_Renaming_Declaration  |
           N_Generic_Package_Renaming_Declaration   |
           N_Generic_Procedure_Renaming_Declaration |
           N_Package_Body                           |
           N_Package_Instantiation                  |
           N_Package_Renaming_Declaration           |
           N_Package_Specification                  |
           N_Procedure_Instantiation                |
           N_Procedure_Specification
         =>
            declare
               Nam : constant Node_Id := Defining_Unit_Name (N);

            begin
               if Nkind (Nam) in N_Entity then
                  return Nam;

               --  For Error, make up a name and attach to declaration
               --  so we can continue semantic analysis

               elsif Nam = Error then
                  Err := Make_Temporary (Sloc (N), 'T');
                  Set_Defining_Unit_Name (N, Err);

                  return Err;
               --  If not an entity, get defining identifier

               else
                  return Defining_Identifier (Nam);
               end if;
            end;

         when N_Block_Statement =>
            return Entity (Identifier (N));

         when others =>
            raise Program_Error;

      end case;
   end Defining_Entity;

   --------------------------
   -- Denotes_Discriminant --
   --------------------------

   function Denotes_Discriminant
     (N                : Node_Id;
      Check_Concurrent : Boolean := False) return Boolean
   is
      E : Entity_Id;
   begin
      if not Is_Entity_Name (N)
        or else No (Entity (N))
      then
         return False;
      else
         E := Entity (N);
      end if;

      --  If we are checking for a protected type, the discriminant may have
      --  been rewritten as the corresponding discriminal of the original type
      --  or of the corresponding concurrent record, depending on whether we
      --  are in the spec or body of the protected type.

      return Ekind (E) = E_Discriminant
        or else
          (Check_Concurrent
            and then Ekind (E) = E_In_Parameter
            and then Present (Discriminal_Link (E))
            and then
              (Is_Concurrent_Type (Scope (Discriminal_Link (E)))
                or else
                  Is_Concurrent_Record_Type (Scope (Discriminal_Link (E)))));

   end Denotes_Discriminant;

   -------------------------
   -- Denotes_Same_Object --
   -------------------------

   function Denotes_Same_Object (A1, A2 : Node_Id) return Boolean is
      Obj1 : Node_Id := A1;
      Obj2 : Node_Id := A2;

      function Has_Prefix (N : Node_Id) return Boolean;
      --  Return True if N has attribute Prefix

      function Is_Renaming (N : Node_Id) return Boolean;
      --  Return true if N names a renaming entity

      function Is_Valid_Renaming (N : Node_Id) return Boolean;
      --  For renamings, return False if the prefix of any dereference within
      --  the renamed object_name is a variable, or any expression within the
      --  renamed object_name contains references to variables or calls on
      --  nonstatic functions; otherwise return True (RM 6.4.1(6.10/3))

      ----------------
      -- Has_Prefix --
      ----------------

      function Has_Prefix (N : Node_Id) return Boolean is
      begin
         return
           Nkind_In (N,
             N_Attribute_Reference,
             N_Expanded_Name,
             N_Explicit_Dereference,
             N_Indexed_Component,
             N_Reference,
             N_Selected_Component,
             N_Slice);
      end Has_Prefix;

      -----------------
      -- Is_Renaming --
      -----------------

      function Is_Renaming (N : Node_Id) return Boolean is
      begin
         return Is_Entity_Name (N)
           and then Present (Renamed_Entity (Entity (N)));
      end Is_Renaming;

      -----------------------
      -- Is_Valid_Renaming --
      -----------------------

      function Is_Valid_Renaming (N : Node_Id) return Boolean is

         function Check_Renaming (N : Node_Id) return Boolean;
         --  Recursive function used to traverse all the prefixes of N

         function Check_Renaming (N : Node_Id) return Boolean is
         begin
            if Is_Renaming (N)
              and then not Check_Renaming (Renamed_Entity (Entity (N)))
            then
               return False;
            end if;

            if Nkind (N) = N_Indexed_Component then
               declare
                  Indx : Node_Id;

               begin
                  Indx := First (Expressions (N));
                  while Present (Indx) loop
                     if not Is_OK_Static_Expression (Indx) then
                        return False;
                     end if;

                     Next_Index (Indx);
                  end loop;
               end;
            end if;

            if Has_Prefix (N) then
               declare
                  P : constant Node_Id := Prefix (N);

               begin
                  if Nkind (N) = N_Explicit_Dereference
                    and then Is_Variable (P)
                  then
                     return False;

                  elsif Is_Entity_Name (P)
                    and then Ekind (Entity (P)) = E_Function
                  then
                     return False;

                  elsif Nkind (P) = N_Function_Call then
                     return False;
                  end if;

                  --  Recursion to continue traversing the prefix of the
                  --  renaming expression

                  return Check_Renaming (P);
               end;
            end if;

            return True;
         end Check_Renaming;

      --  Start of processing for Is_Valid_Renaming

      begin
         return Check_Renaming (N);
      end Is_Valid_Renaming;

   --  Start of processing for Denotes_Same_Object

   begin
      --  Both names statically denote the same stand-alone object or parameter
      --  (RM 6.4.1(6.5/3))

      if Is_Entity_Name (Obj1)
        and then Is_Entity_Name (Obj2)
        and then Entity (Obj1) = Entity (Obj2)
      then
         return True;
      end if;

      --  For renamings, the prefix of any dereference within the renamed
      --  object_name is not a variable, and any expression within the
      --  renamed object_name contains no references to variables nor
      --  calls on nonstatic functions (RM 6.4.1(6.10/3)).

      if Is_Renaming (Obj1) then
         if Is_Valid_Renaming (Obj1) then
            Obj1 := Renamed_Entity (Entity (Obj1));
         else
            return False;
         end if;
      end if;

      if Is_Renaming (Obj2) then
         if Is_Valid_Renaming (Obj2) then
            Obj2 := Renamed_Entity (Entity (Obj2));
         else
            return False;
         end if;
      end if;

      --  No match if not same node kind (such cases are handled by
      --  Denotes_Same_Prefix)

      if Nkind (Obj1) /= Nkind (Obj2) then
         return False;

      --  After handling valid renamings, one of the two names statically
      --  denoted a renaming declaration whose renamed object_name is known
      --  to denote the same object as the other (RM 6.4.1(6.10/3))

      elsif Is_Entity_Name (Obj1) then
         if Is_Entity_Name (Obj2) then
            return Entity (Obj1) = Entity (Obj2);
         else
            return False;
         end if;

      --  Both names are selected_components, their prefixes are known to
      --  denote the same object, and their selector_names denote the same
      --  component (RM 6.4.1(6.6/3)

      elsif Nkind (Obj1) = N_Selected_Component then
         return Denotes_Same_Object (Prefix (Obj1), Prefix (Obj2))
           and then
         Entity (Selector_Name (Obj1)) = Entity (Selector_Name (Obj2));

      --  Both names are dereferences and the dereferenced names are known to
      --  denote the same object (RM 6.4.1(6.7/3))

      elsif Nkind (Obj1) = N_Explicit_Dereference then
         return Denotes_Same_Object (Prefix (Obj1), Prefix (Obj2));

      --  Both names are indexed_components, their prefixes are known to denote
      --  the same object, and each of the pairs of corresponding index values
      --  are either both static expressions with the same static value or both
      --  names that are known to denote the same object (RM 6.4.1(6.8/3))

      elsif Nkind (Obj1) = N_Indexed_Component then
         if not Denotes_Same_Object (Prefix (Obj1), Prefix (Obj2)) then
            return False;
         else
            declare
               Indx1 : Node_Id;
               Indx2 : Node_Id;

            begin
               Indx1 := First (Expressions (Obj1));
               Indx2 := First (Expressions (Obj2));
               while Present (Indx1) loop

                  --  Indexes must denote the same static value or same object

                  if Is_OK_Static_Expression (Indx1) then
                     if not Is_OK_Static_Expression (Indx2) then
                        return False;

                     elsif Expr_Value (Indx1) /= Expr_Value (Indx2) then
                        return False;
                     end if;

                  elsif not Denotes_Same_Object (Indx1, Indx2) then
                     return False;
                  end if;

                  Next (Indx1);
                  Next (Indx2);
               end loop;

               return True;
            end;
         end if;

      --  Both names are slices, their prefixes are known to denote the same
      --  object, and the two slices have statically matching index constraints
      --  (RM 6.4.1(6.9/3))

      elsif Nkind (Obj1) = N_Slice
        and then Denotes_Same_Object (Prefix (Obj1), Prefix (Obj2))
      then
         declare
            Lo1, Lo2, Hi1, Hi2 : Node_Id;

         begin
            Get_Index_Bounds (Etype (Obj1), Lo1, Hi1);
            Get_Index_Bounds (Etype (Obj2), Lo2, Hi2);

            --  Check whether bounds are statically identical. There is no
            --  attempt to detect partial overlap of slices.

            return Denotes_Same_Object (Lo1, Lo2)
              and then Denotes_Same_Object (Hi1, Hi2);
         end;

      --  In the recursion, literals appear as indexes.

      elsif Nkind (Obj1) = N_Integer_Literal
        and then Nkind (Obj2) = N_Integer_Literal
      then
         return Intval (Obj1) = Intval (Obj2);

      else
         return False;
      end if;
   end Denotes_Same_Object;

   -------------------------
   -- Denotes_Same_Prefix --
   -------------------------

   function Denotes_Same_Prefix (A1, A2 : Node_Id) return Boolean is

   begin
      if Is_Entity_Name (A1) then
         if Nkind_In (A2, N_Selected_Component, N_Indexed_Component)
           and then not Is_Access_Type (Etype (A1))
         then
            return Denotes_Same_Object (A1, Prefix (A2))
              or else Denotes_Same_Prefix (A1, Prefix (A2));
         else
            return False;
         end if;

      elsif Is_Entity_Name (A2) then
         return Denotes_Same_Prefix (A1 => A2, A2 => A1);

      elsif Nkind_In (A1, N_Selected_Component, N_Indexed_Component, N_Slice)
              and then
            Nkind_In (A2, N_Selected_Component, N_Indexed_Component, N_Slice)
      then
         declare
            Root1, Root2 : Node_Id;
            Depth1, Depth2 : Int := 0;

         begin
            Root1 := Prefix (A1);
            while not Is_Entity_Name (Root1) loop
               if not Nkind_In
                 (Root1, N_Selected_Component, N_Indexed_Component)
               then
                  return False;
               else
                  Root1 := Prefix (Root1);
               end if;

               Depth1 := Depth1 + 1;
            end loop;

            Root2 := Prefix (A2);
            while not Is_Entity_Name (Root2) loop
               if not Nkind_In
                 (Root2, N_Selected_Component, N_Indexed_Component)
               then
                  return False;
               else
                  Root2 := Prefix (Root2);
               end if;

               Depth2 := Depth2 + 1;
            end loop;

            --  If both have the same depth and they do not denote the same
            --  object, they are disjoint and no warning is needed.

            if Depth1 = Depth2 then
               return False;

            elsif Depth1 > Depth2 then
               Root1 := Prefix (A1);
               for I in 1 .. Depth1 - Depth2 - 1 loop
                  Root1 := Prefix (Root1);
               end loop;

               return Denotes_Same_Object (Root1, A2);

            else
               Root2 := Prefix (A2);
               for I in 1 .. Depth2 - Depth1 - 1 loop
                  Root2 := Prefix (Root2);
               end loop;

               return Denotes_Same_Object (A1, Root2);
            end if;
         end;

      else
         return False;
      end if;
   end Denotes_Same_Prefix;

   ----------------------
   -- Denotes_Variable --
   ----------------------

   function Denotes_Variable (N : Node_Id) return Boolean is
   begin
      return Is_Variable (N) and then Paren_Count (N) = 0;
   end Denotes_Variable;

   -----------------------------
   -- Depends_On_Discriminant --
   -----------------------------

   function Depends_On_Discriminant (N : Node_Id) return Boolean is
      L : Node_Id;
      H : Node_Id;

   begin
      Get_Index_Bounds (N, L, H);
      return Denotes_Discriminant (L) or else Denotes_Discriminant (H);
   end Depends_On_Discriminant;

   -------------------------
   -- Designate_Same_Unit --
   -------------------------

   function Designate_Same_Unit
     (Name1 : Node_Id;
      Name2 : Node_Id) return Boolean
   is
      K1 : constant Node_Kind := Nkind (Name1);
      K2 : constant Node_Kind := Nkind (Name2);

      function Prefix_Node (N : Node_Id) return Node_Id;
      --  Returns the parent unit name node of a defining program unit name
      --  or the prefix if N is a selected component or an expanded name.

      function Select_Node (N : Node_Id) return Node_Id;
      --  Returns the defining identifier node of a defining program unit
      --  name or  the selector node if N is a selected component or an
      --  expanded name.

      -----------------
      -- Prefix_Node --
      -----------------

      function Prefix_Node (N : Node_Id) return Node_Id is
      begin
         if Nkind (N) = N_Defining_Program_Unit_Name then
            return Name (N);

         else
            return Prefix (N);
         end if;
      end Prefix_Node;

      -----------------
      -- Select_Node --
      -----------------

      function Select_Node (N : Node_Id) return Node_Id is
      begin
         if Nkind (N) = N_Defining_Program_Unit_Name then
            return Defining_Identifier (N);

         else
            return Selector_Name (N);
         end if;
      end Select_Node;

   --  Start of processing for Designate_Next_Unit

   begin
      if (K1 = N_Identifier or else
          K1 = N_Defining_Identifier)
        and then
         (K2 = N_Identifier or else
          K2 = N_Defining_Identifier)
      then
         return Chars (Name1) = Chars (Name2);

      elsif
         (K1 = N_Expanded_Name      or else
          K1 = N_Selected_Component or else
          K1 = N_Defining_Program_Unit_Name)
        and then
         (K2 = N_Expanded_Name      or else
          K2 = N_Selected_Component or else
          K2 = N_Defining_Program_Unit_Name)
      then
         return
           (Chars (Select_Node (Name1)) = Chars (Select_Node (Name2)))
             and then
               Designate_Same_Unit (Prefix_Node (Name1), Prefix_Node (Name2));

      else
         return False;
      end if;
   end Designate_Same_Unit;

   ------------------------------------------
   -- function Dynamic_Accessibility_Level --
   ------------------------------------------

   function Dynamic_Accessibility_Level (Expr : Node_Id) return Node_Id is
      E : Entity_Id;
      Loc : constant Source_Ptr := Sloc (Expr);

      function Make_Level_Literal (Level : Uint) return Node_Id;
      --  Construct an integer literal representing an accessibility level
      --  with its type set to Natural.

      ------------------------
      -- Make_Level_Literal --
      ------------------------

      function Make_Level_Literal (Level : Uint) return Node_Id is
         Result : constant Node_Id := Make_Integer_Literal (Loc, Level);
      begin
         Set_Etype (Result, Standard_Natural);
         return Result;
      end Make_Level_Literal;

   --  Start of processing for Dynamic_Accessibility_Level

   begin
      if Is_Entity_Name (Expr) then
         E := Entity (Expr);

         if Present (Renamed_Object (E)) then
            return Dynamic_Accessibility_Level (Renamed_Object (E));
         end if;

         if Is_Formal (E) or else Ekind_In (E, E_Variable, E_Constant) then
            if Present (Extra_Accessibility (E)) then
               return New_Occurrence_Of (Extra_Accessibility (E), Loc);
            end if;
         end if;
      end if;

      --  Unimplemented: Ptr.all'Access, where Ptr has Extra_Accessibility ???

      case Nkind (Expr) is

         --  For access discriminant, the level of the enclosing object

         when N_Selected_Component =>
            if Ekind (Entity (Selector_Name (Expr))) = E_Discriminant
              and then Ekind (Etype (Entity (Selector_Name (Expr)))) =
                                            E_Anonymous_Access_Type
            then
               return Make_Level_Literal (Object_Access_Level (Expr));
            end if;

         when N_Attribute_Reference =>
            case Get_Attribute_Id (Attribute_Name (Expr)) is

               --  For X'Access, the level of the prefix X

               when Attribute_Access =>
                  return Make_Level_Literal
                           (Object_Access_Level (Prefix (Expr)));

               --  Treat the unchecked attributes as library-level

               when Attribute_Unchecked_Access    |
                    Attribute_Unrestricted_Access =>
                  return Make_Level_Literal (Scope_Depth (Standard_Standard));

               --  No other access-valued attributes

               when others =>
                  raise Program_Error;
            end case;

         when N_Allocator =>

            --  Unimplemented: depends on context. As an actual parameter where
            --  formal type is anonymous, use
            --    Scope_Depth (Current_Scope) + 1.
            --  For other cases, see 3.10.2(14/3) and following. ???

            null;

         when N_Type_Conversion =>
            if not Is_Local_Anonymous_Access (Etype (Expr)) then

               --  Handle type conversions introduced for a rename of an
               --  Ada 2012 stand-alone object of an anonymous access type.

               return Dynamic_Accessibility_Level (Expression (Expr));
            end if;

         when others =>
            null;
      end case;

      return Make_Level_Literal (Type_Access_Level (Etype (Expr)));
   end Dynamic_Accessibility_Level;

   -----------------------------------
   -- Effective_Extra_Accessibility --
   -----------------------------------

   function Effective_Extra_Accessibility (Id : Entity_Id) return Entity_Id is
   begin
      if Present (Renamed_Object (Id))
        and then Is_Entity_Name (Renamed_Object (Id))
      then
         return Effective_Extra_Accessibility (Entity (Renamed_Object (Id)));
      else
         return Extra_Accessibility (Id);
      end if;
   end Effective_Extra_Accessibility;

   ------------------------------
   -- Enclosing_Comp_Unit_Node --
   ------------------------------

   function Enclosing_Comp_Unit_Node (N : Node_Id) return Node_Id is
      Current_Node : Node_Id;

   begin
      Current_Node := N;
      while Present (Current_Node)
        and then Nkind (Current_Node) /= N_Compilation_Unit
      loop
         Current_Node := Parent (Current_Node);
      end loop;

      if Nkind (Current_Node) /= N_Compilation_Unit then
         return Empty;
      else
         return Current_Node;
      end if;
   end Enclosing_Comp_Unit_Node;

   --------------------------
   -- Enclosing_CPP_Parent --
   --------------------------

   function Enclosing_CPP_Parent (Typ : Entity_Id) return Entity_Id is
      Parent_Typ : Entity_Id := Typ;

   begin
      while not Is_CPP_Class (Parent_Typ)
         and then Etype (Parent_Typ) /= Parent_Typ
      loop
         Parent_Typ := Etype (Parent_Typ);

         if Is_Private_Type (Parent_Typ) then
            Parent_Typ := Full_View (Base_Type (Parent_Typ));
         end if;
      end loop;

      pragma Assert (Is_CPP_Class (Parent_Typ));
      return Parent_Typ;
   end Enclosing_CPP_Parent;

   ----------------------------
   -- Enclosing_Generic_Body --
   ----------------------------

   function Enclosing_Generic_Body
     (N : Node_Id) return Node_Id
   is
      P    : Node_Id;
      Decl : Node_Id;
      Spec : Node_Id;

   begin
      P := Parent (N);
      while Present (P) loop
         if Nkind (P) = N_Package_Body
           or else Nkind (P) = N_Subprogram_Body
         then
            Spec := Corresponding_Spec (P);

            if Present (Spec) then
               Decl := Unit_Declaration_Node (Spec);

               if Nkind (Decl) = N_Generic_Package_Declaration
                 or else Nkind (Decl) = N_Generic_Subprogram_Declaration
               then
                  return P;
               end if;
            end if;
         end if;

         P := Parent (P);
      end loop;

      return Empty;
   end Enclosing_Generic_Body;

   ----------------------------
   -- Enclosing_Generic_Unit --
   ----------------------------

   function Enclosing_Generic_Unit
     (N : Node_Id) return Node_Id
   is
      P    : Node_Id;
      Decl : Node_Id;
      Spec : Node_Id;

   begin
      P := Parent (N);
      while Present (P) loop
         if Nkind (P) = N_Generic_Package_Declaration
           or else Nkind (P) = N_Generic_Subprogram_Declaration
         then
            return P;

         elsif Nkind (P) = N_Package_Body
           or else Nkind (P) = N_Subprogram_Body
         then
            Spec := Corresponding_Spec (P);

            if Present (Spec) then
               Decl := Unit_Declaration_Node (Spec);

               if Nkind (Decl) = N_Generic_Package_Declaration
                 or else Nkind (Decl) = N_Generic_Subprogram_Declaration
               then
                  return Decl;
               end if;
            end if;
         end if;

         P := Parent (P);
      end loop;

      return Empty;
   end Enclosing_Generic_Unit;

   -------------------------------
   -- Enclosing_Lib_Unit_Entity --
   -------------------------------

   function Enclosing_Lib_Unit_Entity
      (E : Entity_Id := Current_Scope) return Entity_Id
   is
      Unit_Entity : Entity_Id;

   begin
      --  Look for enclosing library unit entity by following scope links.
      --  Equivalent to, but faster than indexing through the scope stack.

      Unit_Entity := E;
      while (Present (Scope (Unit_Entity))
        and then Scope (Unit_Entity) /= Standard_Standard)
        and not Is_Child_Unit (Unit_Entity)
      loop
         Unit_Entity := Scope (Unit_Entity);
      end loop;

      return Unit_Entity;
   end Enclosing_Lib_Unit_Entity;

   -----------------------
   -- Enclosing_Package --
   -----------------------

   function Enclosing_Package (E : Entity_Id) return Entity_Id is
      Dynamic_Scope : constant Entity_Id := Enclosing_Dynamic_Scope (E);

   begin
      if Dynamic_Scope = Standard_Standard then
         return Standard_Standard;

      elsif Dynamic_Scope = Empty then
         return Empty;

      elsif Ekind_In (Dynamic_Scope, E_Package, E_Package_Body,
                      E_Generic_Package)
      then
         return Dynamic_Scope;

      else
         return Enclosing_Package (Dynamic_Scope);
      end if;
   end Enclosing_Package;

   --------------------------
   -- Enclosing_Subprogram --
   --------------------------

   function Enclosing_Subprogram (E : Entity_Id) return Entity_Id is
      Dynamic_Scope : constant Entity_Id := Enclosing_Dynamic_Scope (E);

   begin
      if Dynamic_Scope = Standard_Standard then
         return Empty;

      elsif Dynamic_Scope = Empty then
         return Empty;

      elsif Ekind (Dynamic_Scope) = E_Subprogram_Body then
         return Corresponding_Spec (Parent (Parent (Dynamic_Scope)));

      elsif Ekind (Dynamic_Scope) = E_Block
        or else Ekind (Dynamic_Scope) = E_Return_Statement
      then
         return Enclosing_Subprogram (Dynamic_Scope);

      elsif Ekind (Dynamic_Scope) = E_Task_Type then
         return Get_Task_Body_Procedure (Dynamic_Scope);

      elsif Ekind (Dynamic_Scope) = E_Limited_Private_Type
        and then Present (Full_View (Dynamic_Scope))
        and then Ekind (Full_View (Dynamic_Scope)) = E_Task_Type
      then
         return Get_Task_Body_Procedure (Full_View (Dynamic_Scope));

      --  No body is generated if the protected operation is eliminated

      elsif Convention (Dynamic_Scope) = Convention_Protected
        and then not Is_Eliminated (Dynamic_Scope)
        and then Present (Protected_Body_Subprogram (Dynamic_Scope))
      then
         return Protected_Body_Subprogram (Dynamic_Scope);

      else
         return Dynamic_Scope;
      end if;
   end Enclosing_Subprogram;

   ------------------------
   -- Ensure_Freeze_Node --
   ------------------------

   procedure Ensure_Freeze_Node (E : Entity_Id) is
      FN : Node_Id;

   begin
      if No (Freeze_Node (E)) then
         FN := Make_Freeze_Entity (Sloc (E));
         Set_Has_Delayed_Freeze (E);
         Set_Freeze_Node (E, FN);
         Set_Access_Types_To_Process (FN, No_Elist);
         Set_TSS_Elist (FN, No_Elist);
         Set_Entity (FN, E);
      end if;
   end Ensure_Freeze_Node;

   ----------------
   -- Enter_Name --
   ----------------

   procedure Enter_Name (Def_Id : Entity_Id) is
      C : constant Entity_Id := Current_Entity (Def_Id);
      E : constant Entity_Id := Current_Entity_In_Scope (Def_Id);
      S : constant Entity_Id := Current_Scope;

   begin
      Generate_Definition (Def_Id);

      --  Add new name to current scope declarations. Check for duplicate
      --  declaration, which may or may not be a genuine error.

      if Present (E) then

         --  Case of previous entity entered because of a missing declaration
         --  or else a bad subtype indication. Best is to use the new entity,
         --  and make the previous one invisible.

         if Etype (E) = Any_Type then
            Set_Is_Immediately_Visible (E, False);

         --  Case of renaming declaration constructed for package instances.
         --  if there is an explicit declaration with the same identifier,
         --  the renaming is not immediately visible any longer, but remains
         --  visible through selected component notation.

         elsif Nkind (Parent (E)) = N_Package_Renaming_Declaration
           and then not Comes_From_Source (E)
         then
            Set_Is_Immediately_Visible (E, False);

         --  The new entity may be the package renaming, which has the same
         --  same name as a generic formal which has been seen already.

         elsif Nkind (Parent (Def_Id)) = N_Package_Renaming_Declaration
            and then not Comes_From_Source (Def_Id)
         then
            Set_Is_Immediately_Visible (E, False);

         --  For a fat pointer corresponding to a remote access to subprogram,
         --  we use the same identifier as the RAS type, so that the proper
         --  name appears in the stub. This type is only retrieved through
         --  the RAS type and never by visibility, and is not added to the
         --  visibility list (see below).

         elsif Nkind (Parent (Def_Id)) = N_Full_Type_Declaration
           and then Present (Corresponding_Remote_Type (Def_Id))
         then
            null;

         --  Case of an implicit operation or derived literal. The new entity
         --  hides the implicit one,  which is removed from all visibility,
         --  i.e. the entity list of its scope, and homonym chain of its name.

         elsif (Is_Overloadable (E) and then Is_Inherited_Operation (E))
           or else Is_Internal (E)
         then
            declare
               Prev     : Entity_Id;
               Prev_Vis : Entity_Id;
               Decl     : constant Node_Id := Parent (E);

            begin
               --  If E is an implicit declaration, it cannot be the first
               --  entity in the scope.

               Prev := First_Entity (Current_Scope);
               while Present (Prev)
                 and then Next_Entity (Prev) /= E
               loop
                  Next_Entity (Prev);
               end loop;

               if No (Prev) then

                  --  If E is not on the entity chain of the current scope,
                  --  it is an implicit declaration in the generic formal
                  --  part of a generic subprogram. When analyzing the body,
                  --  the generic formals are visible but not on the entity
                  --  chain of the subprogram. The new entity will become
                  --  the visible one in the body.

                  pragma Assert
                    (Nkind (Parent (Decl)) = N_Generic_Subprogram_Declaration);
                  null;

               else
                  Set_Next_Entity (Prev, Next_Entity (E));

                  if No (Next_Entity (Prev)) then
                     Set_Last_Entity (Current_Scope, Prev);
                  end if;

                  if E = Current_Entity (E) then
                     Prev_Vis := Empty;

                  else
                     Prev_Vis := Current_Entity (E);
                     while Homonym (Prev_Vis) /= E loop
                        Prev_Vis := Homonym (Prev_Vis);
                     end loop;
                  end if;

                  if Present (Prev_Vis)  then

                     --  Skip E in the visibility chain

                     Set_Homonym (Prev_Vis, Homonym (E));

                  else
                     Set_Name_Entity_Id (Chars (E), Homonym (E));
                  end if;
               end if;
            end;

         --  This section of code could use a comment ???

         elsif Present (Etype (E))
           and then Is_Concurrent_Type (Etype (E))
           and then E = Def_Id
         then
            return;

         --  If the homograph is a protected component renaming, it should not
         --  be hiding the current entity. Such renamings are treated as weak
         --  declarations.

         elsif Is_Prival (E) then
            Set_Is_Immediately_Visible (E, False);

         --  In this case the current entity is a protected component renaming.
         --  Perform minimal decoration by setting the scope and return since
         --  the prival should not be hiding other visible entities.

         elsif Is_Prival (Def_Id) then
            Set_Scope (Def_Id, Current_Scope);
            return;

         --  Analogous to privals, the discriminal generated for an entry index
         --  parameter acts as a weak declaration. Perform minimal decoration
         --  to avoid bogus errors.

         elsif Is_Discriminal (Def_Id)
           and then Ekind (Discriminal_Link (Def_Id)) = E_Entry_Index_Parameter
         then
            Set_Scope (Def_Id, Current_Scope);
            return;

         --  In the body or private part of an instance, a type extension may
         --  introduce a component with the same name as that of an actual. The
         --  legality rule is not enforced, but the semantics of the full type
         --  with two components of same name are not clear at this point???

         elsif In_Instance_Not_Visible then
            null;

         --  When compiling a package body, some child units may have become
         --  visible. They cannot conflict with local entities that hide them.

         elsif Is_Child_Unit (E)
           and then In_Open_Scopes (Scope (E))
           and then not Is_Immediately_Visible (E)
         then
            null;

         --  Conversely, with front-end inlining we may compile the parent body
         --  first, and a child unit subsequently. The context is now the
         --  parent spec, and body entities are not visible.

         elsif Is_Child_Unit (Def_Id)
           and then Is_Package_Body_Entity (E)
           and then not In_Package_Body (Current_Scope)
         then
            null;

         --  Case of genuine duplicate declaration

         else
            Error_Msg_Sloc := Sloc (E);

            --  If the previous declaration is an incomplete type declaration
            --  this may be an attempt to complete it with a private type. The
            --  following avoids confusing cascaded errors.

            if Nkind (Parent (E)) = N_Incomplete_Type_Declaration
              and then Nkind (Parent (Def_Id)) = N_Private_Type_Declaration
            then
               Error_Msg_N
                 ("incomplete type cannot be completed with a private " &
                  "declaration", Parent (Def_Id));
               Set_Is_Immediately_Visible (E, False);
               Set_Full_View (E, Def_Id);

            --  An inherited component of a record conflicts with a new
            --  discriminant. The discriminant is inserted first in the scope,
            --  but the error should be posted on it, not on the component.

            elsif Ekind (E) = E_Discriminant
              and then Present (Scope (Def_Id))
              and then Scope (Def_Id) /= Current_Scope
            then
               Error_Msg_Sloc := Sloc (Def_Id);
               Error_Msg_N ("& conflicts with declaration#", E);
               return;

            --  If the name of the unit appears in its own context clause, a
            --  dummy package with the name has already been created, and the
            --  error emitted. Try to continue quietly.

            elsif Error_Posted (E)
              and then Sloc (E) = No_Location
              and then Nkind (Parent (E)) = N_Package_Specification
              and then Current_Scope = Standard_Standard
            then
               Set_Scope (Def_Id, Current_Scope);
               return;

            else
               Error_Msg_N ("& conflicts with declaration#", Def_Id);

               --  Avoid cascaded messages with duplicate components in
               --  derived types.

               if Ekind_In (E, E_Component, E_Discriminant) then
                  return;
               end if;
            end if;

            if Nkind (Parent (Parent (Def_Id))) =
                N_Generic_Subprogram_Declaration
              and then Def_Id =
                Defining_Entity (Specification (Parent (Parent (Def_Id))))
            then
               Error_Msg_N ("\generic units cannot be overloaded", Def_Id);
            end if;

            --  If entity is in standard, then we are in trouble, because it
            --  means that we have a library package with a duplicated name.
            --  That's hard to recover from, so abort!

            if S = Standard_Standard then
               raise Unrecoverable_Error;

            --  Otherwise we continue with the declaration. Having two
            --  identical declarations should not cause us too much trouble!

            else
               null;
            end if;
         end if;
      end if;

      --  If we fall through, declaration is OK, at least OK enough to continue

      --  If Def_Id is a discriminant or a record component we are in the midst
      --  of inheriting components in a derived record definition. Preserve
      --  their Ekind and Etype.

      if Ekind_In (Def_Id, E_Discriminant, E_Component) then
         null;

      --  If a type is already set, leave it alone (happens when a type
      --  declaration is reanalyzed following a call to the optimizer).

      elsif Present (Etype (Def_Id)) then
         null;

      --  Otherwise, the kind E_Void insures that premature uses of the entity
      --  will be detected. Any_Type insures that no cascaded errors will occur

      else
         Set_Ekind (Def_Id, E_Void);
         Set_Etype (Def_Id, Any_Type);
      end if;

      --  Inherited discriminants and components in derived record types are
      --  immediately visible. Itypes are not.

      if Ekind_In (Def_Id, E_Discriminant, E_Component)
        or else (No (Corresponding_Remote_Type (Def_Id))
                 and then not Is_Itype (Def_Id))
      then
         Set_Is_Immediately_Visible (Def_Id);
         Set_Current_Entity         (Def_Id);
      end if;

      Set_Homonym       (Def_Id, C);
      Append_Entity     (Def_Id, S);
      Set_Public_Status (Def_Id);

      --  Declaring a homonym is not allowed in SPARK ...

      if Present (C)
        and then Restriction_Check_Required (SPARK)
      then
         declare
            Enclosing_Subp : constant Node_Id := Enclosing_Subprogram (Def_Id);
            Enclosing_Pack : constant Node_Id := Enclosing_Package (Def_Id);
            Other_Scope    : constant Node_Id := Enclosing_Dynamic_Scope (C);

         begin
            --  ... unless the new declaration is in a subprogram, and the
            --  visible declaration is a variable declaration or a parameter
            --  specification outside that subprogram.

            if Present (Enclosing_Subp)
              and then Nkind_In (Parent (C), N_Object_Declaration,
                                             N_Parameter_Specification)
              and then not Scope_Within_Or_Same (Other_Scope, Enclosing_Subp)
            then
               null;

            --  ... or the new declaration is in a package, and the visible
            --  declaration occurs outside that package.

            elsif Present (Enclosing_Pack)
              and then not Scope_Within_Or_Same (Other_Scope, Enclosing_Pack)
            then
               null;

            --  ... or the new declaration is a component declaration in a
            --  record type definition.

            elsif Nkind (Parent (Def_Id)) = N_Component_Declaration then
               null;

            --  Don't issue error for non-source entities

            elsif Comes_From_Source (Def_Id)
              and then Comes_From_Source (C)
            then
               Error_Msg_Sloc := Sloc (C);
               Check_SPARK_Restriction
                 ("redeclaration of identifier &#", Def_Id);
            end if;
         end;
      end if;

      --  Warn if new entity hides an old one

      if Warn_On_Hiding and then Present (C)

         --  Don't warn for record components since they always have a well
         --  defined scope which does not confuse other uses. Note that in
         --  some cases, Ekind has not been set yet.

         and then Ekind (C) /= E_Component
         and then Ekind (C) /= E_Discriminant
         and then Nkind (Parent (C)) /= N_Component_Declaration
         and then Ekind (Def_Id) /= E_Component
         and then Ekind (Def_Id) /= E_Discriminant
         and then Nkind (Parent (Def_Id)) /= N_Component_Declaration

         --  Don't warn for one character variables. It is too common to use
         --  such variables as locals and will just cause too many false hits.

         and then Length_Of_Name (Chars (C)) /= 1

         --  Don't warn for non-source entities

         and then Comes_From_Source (C)
         and then Comes_From_Source (Def_Id)

         --  Don't warn unless entity in question is in extended main source

         and then In_Extended_Main_Source_Unit (Def_Id)

         --  Finally, the hidden entity must be either immediately visible or
         --  use visible (i.e. from a used package).

         and then
           (Is_Immediately_Visible (C)
              or else
            Is_Potentially_Use_Visible (C))
      then
         Error_Msg_Sloc := Sloc (C);
         Error_Msg_N ("declaration hides &#?h?", Def_Id);
      end if;
   end Enter_Name;

   --------------------------
   -- Explain_Limited_Type --
   --------------------------

   procedure Explain_Limited_Type (T : Entity_Id; N : Node_Id) is
      C : Entity_Id;

   begin
      --  For array, component type must be limited

      if Is_Array_Type (T) then
         Error_Msg_Node_2 := T;
         Error_Msg_NE
           ("\component type& of type& is limited", N, Component_Type (T));
         Explain_Limited_Type (Component_Type (T), N);

      elsif Is_Record_Type (T) then

         --  No need for extra messages if explicit limited record

         if Is_Limited_Record (Base_Type (T)) then
            return;
         end if;

         --  Otherwise find a limited component. Check only components that
         --  come from source, or inherited components that appear in the
         --  source of the ancestor.

         C := First_Component (T);
         while Present (C) loop
            if Is_Limited_Type (Etype (C))
              and then
                (Comes_From_Source (C)
                   or else
                     (Present (Original_Record_Component (C))
                       and then
                         Comes_From_Source (Original_Record_Component (C))))
            then
               Error_Msg_Node_2 := T;
               Error_Msg_NE ("\component& of type& has limited type", N, C);
               Explain_Limited_Type (Etype (C), N);
               return;
            end if;

            Next_Component (C);
         end loop;

         --  The type may be declared explicitly limited, even if no component
         --  of it is limited, in which case we fall out of the loop.
         return;
      end if;
   end Explain_Limited_Type;

   -----------------
   -- Find_Actual --
   -----------------

   procedure Find_Actual
     (N        : Node_Id;
      Formal   : out Entity_Id;
      Call     : out Node_Id)
   is
      Parnt  : constant Node_Id := Parent (N);
      Actual : Node_Id;

   begin
      if (Nkind (Parnt) = N_Indexed_Component
            or else
          Nkind (Parnt) = N_Selected_Component)
        and then N = Prefix (Parnt)
      then
         Find_Actual (Parnt, Formal, Call);
         return;

      elsif Nkind (Parnt) = N_Parameter_Association
        and then N = Explicit_Actual_Parameter (Parnt)
      then
         Call := Parent (Parnt);

      elsif Nkind (Parnt) in N_Subprogram_Call then
         Call := Parnt;

      else
         Formal := Empty;
         Call   := Empty;
         return;
      end if;

      --  If we have a call to a subprogram look for the parameter. Note that
      --  we exclude overloaded calls, since we don't know enough to be sure
      --  of giving the right answer in this case.

      if Is_Entity_Name (Name (Call))
        and then Present (Entity (Name (Call)))
        and then Is_Overloadable (Entity (Name (Call)))
        and then not Is_Overloaded (Name (Call))
      then
         --  Fall here if we are definitely a parameter

         Actual := First_Actual (Call);
         Formal := First_Formal (Entity (Name (Call)));
         while Present (Formal) and then Present (Actual) loop
            if Actual = N then
               return;
            else
               Actual := Next_Actual (Actual);
               Formal := Next_Formal (Formal);
            end if;
         end loop;
      end if;

      --  Fall through here if we did not find matching actual

      Formal := Empty;
      Call   := Empty;
   end Find_Actual;

   ---------------------------
   -- Find_Body_Discriminal --
   ---------------------------

   function Find_Body_Discriminal
     (Spec_Discriminant : Entity_Id) return Entity_Id
   is
      Tsk  : Entity_Id;
      Disc : Entity_Id;

   begin
      --  If expansion is suppressed, then the scope can be the concurrent type
      --  itself rather than a corresponding concurrent record type.

      if Is_Concurrent_Type (Scope (Spec_Discriminant)) then
         Tsk := Scope (Spec_Discriminant);

      else
         pragma Assert (Is_Concurrent_Record_Type (Scope (Spec_Discriminant)));

         Tsk := Corresponding_Concurrent_Type (Scope (Spec_Discriminant));
      end if;

      --  Find discriminant of original concurrent type, and use its current
      --  discriminal, which is the renaming within the task/protected body.

      Disc := First_Discriminant (Tsk);
      while Present (Disc) loop
         if Chars (Disc) = Chars (Spec_Discriminant) then
            return Discriminal (Disc);
         end if;

         Next_Discriminant (Disc);
      end loop;

      --  That loop should always succeed in finding a matching entry and
      --  returning. Fatal error if not.

      raise Program_Error;
   end Find_Body_Discriminal;

   -------------------------------------
   -- Find_Corresponding_Discriminant --
   -------------------------------------

   function Find_Corresponding_Discriminant
     (Id  : Node_Id;
      Typ : Entity_Id) return Entity_Id
   is
      Par_Disc : Entity_Id;
      Old_Disc : Entity_Id;
      New_Disc : Entity_Id;

   begin
      Par_Disc := Original_Record_Component (Original_Discriminant (Id));

      --  The original type may currently be private, and the discriminant
      --  only appear on its full view.

      if Is_Private_Type (Scope (Par_Disc))
        and then not Has_Discriminants (Scope (Par_Disc))
        and then Present (Full_View (Scope (Par_Disc)))
      then
         Old_Disc := First_Discriminant (Full_View (Scope (Par_Disc)));
      else
         Old_Disc := First_Discriminant (Scope (Par_Disc));
      end if;

      if Is_Class_Wide_Type (Typ) then
         New_Disc := First_Discriminant (Root_Type (Typ));
      else
         New_Disc := First_Discriminant (Typ);
      end if;

      while Present (Old_Disc) and then Present (New_Disc) loop
         if Old_Disc = Par_Disc  then
            return New_Disc;
         else
            Next_Discriminant (Old_Disc);
            Next_Discriminant (New_Disc);
         end if;
      end loop;

      --  Should always find it

      raise Program_Error;
   end Find_Corresponding_Discriminant;

   ------------------------------------
   -- Find_Loop_In_Conditional_Block --
   ------------------------------------

   function Find_Loop_In_Conditional_Block (N : Node_Id) return Node_Id is
      Stmt : Node_Id;

   begin
      Stmt := N;

      if Nkind (Stmt) = N_If_Statement then
         Stmt := First (Then_Statements (Stmt));
      end if;

      pragma Assert (Nkind (Stmt) = N_Block_Statement);

      --  Inspect the statements of the conditional block. In general the loop
      --  should be the first statement in the statement sequence of the block,
      --  but the finalization machinery may have introduced extra object
      --  declarations.

      Stmt := First (Statements (Handled_Statement_Sequence (Stmt)));
      while Present (Stmt) loop
         if Nkind (Stmt) = N_Loop_Statement then
            return Stmt;
         end if;

         Next (Stmt);
      end loop;

      --  The expansion of attribute 'Loop_Entry produced a malformed block

      raise Program_Error;
   end Find_Loop_In_Conditional_Block;

   --------------------------
   -- Find_Overlaid_Entity --
   --------------------------

   procedure Find_Overlaid_Entity
     (N   : Node_Id;
      Ent : out Entity_Id;
      Off : out Boolean)
   is
      Expr : Node_Id;

   begin
      --  We are looking for one of the two following forms:

      --    for X'Address use Y'Address

      --  or

      --    Const : constant Address := expr;
      --    ...
      --    for X'Address use Const;

      --  In the second case, the expr is either Y'Address, or recursively a
      --  constant that eventually references Y'Address.

      Ent := Empty;
      Off := False;

      if Nkind (N) = N_Attribute_Definition_Clause
        and then Chars (N) = Name_Address
      then
         Expr := Expression (N);

         --  This loop checks the form of the expression for Y'Address,
         --  using recursion to deal with intermediate constants.

         loop
            --  Check for Y'Address

            if Nkind (Expr) = N_Attribute_Reference
              and then Attribute_Name (Expr) = Name_Address
            then
               Expr := Prefix (Expr);
               exit;

               --  Check for Const where Const is a constant entity

            elsif Is_Entity_Name (Expr)
              and then Ekind (Entity (Expr)) = E_Constant
            then
               Expr := Constant_Value (Entity (Expr));

            --  Anything else does not need checking

            else
               return;
            end if;
         end loop;

         --  This loop checks the form of the prefix for an entity, using
         --  recursion to deal with intermediate components.

         loop
            --  Check for Y where Y is an entity

            if Is_Entity_Name (Expr) then
               Ent := Entity (Expr);
               return;

            --  Check for components

            elsif
              Nkind_In (Expr, N_Selected_Component, N_Indexed_Component)
            then
               Expr := Prefix (Expr);
               Off := True;

            --  Anything else does not need checking

            else
               return;
            end if;
         end loop;
      end if;
   end Find_Overlaid_Entity;

   -------------------------
   -- Find_Parameter_Type --
   -------------------------

   function Find_Parameter_Type (Param : Node_Id) return Entity_Id is
   begin
      if Nkind (Param) /= N_Parameter_Specification then
         return Empty;

      --  For an access parameter, obtain the type from the formal entity
      --  itself, because access to subprogram nodes do not carry a type.
      --  Shouldn't we always use the formal entity ???

      elsif Nkind (Parameter_Type (Param)) = N_Access_Definition then
         return Etype (Defining_Identifier (Param));

      else
         return Etype (Parameter_Type (Param));
      end if;
   end Find_Parameter_Type;

   -----------------------------
   -- Find_Static_Alternative --
   -----------------------------

   function Find_Static_Alternative (N : Node_Id) return Node_Id is
      Expr   : constant Node_Id := Expression (N);
      Val    : constant Uint    := Expr_Value (Expr);
      Alt    : Node_Id;
      Choice : Node_Id;

   begin
      Alt := First (Alternatives (N));

      Search : loop
         if Nkind (Alt) /= N_Pragma then
            Choice := First (Discrete_Choices (Alt));
            while Present (Choice) loop

               --  Others choice, always matches

               if Nkind (Choice) = N_Others_Choice then
                  exit Search;

               --  Range, check if value is in the range

               elsif Nkind (Choice) = N_Range then
                  exit Search when
                    Val >= Expr_Value (Low_Bound (Choice))
                      and then
                    Val <= Expr_Value (High_Bound (Choice));

               --  Choice is a subtype name. Note that we know it must
               --  be a static subtype, since otherwise it would have
               --  been diagnosed as illegal.

               elsif Is_Entity_Name (Choice)
                 and then Is_Type (Entity (Choice))
               then
                  exit Search when Is_In_Range (Expr, Etype (Choice),
                                                Assume_Valid => False);

               --  Choice is a subtype indication

               elsif Nkind (Choice) = N_Subtype_Indication then
                  declare
                     C : constant Node_Id := Constraint (Choice);
                     R : constant Node_Id := Range_Expression (C);

                  begin
                     exit Search when
                       Val >= Expr_Value (Low_Bound (R))
                         and then
                       Val <= Expr_Value (High_Bound (R));
                  end;

               --  Choice is a simple expression

               else
                  exit Search when Val = Expr_Value (Choice);
               end if;

               Next (Choice);
            end loop;
         end if;

         Next (Alt);
         pragma Assert (Present (Alt));
      end loop Search;

      --  The above loop *must* terminate by finding a match, since
      --  we know the case statement is valid, and the value of the
      --  expression is known at compile time. When we fall out of
      --  the loop, Alt points to the alternative that we know will
      --  be selected at run time.

      return Alt;
   end Find_Static_Alternative;

   ------------------
   -- First_Actual --
   ------------------

   function First_Actual (Node : Node_Id) return Node_Id is
      N : Node_Id;

   begin
      if No (Parameter_Associations (Node)) then
         return Empty;
      end if;

      N := First (Parameter_Associations (Node));

      if Nkind (N) = N_Parameter_Association then
         return First_Named_Actual (Node);
      else
         return N;
      end if;
   end First_Actual;

   -----------------------
   -- Gather_Components --
   -----------------------

   procedure Gather_Components
     (Typ           : Entity_Id;
      Comp_List     : Node_Id;
      Governed_By   : List_Id;
      Into          : Elist_Id;
      Report_Errors : out Boolean)
   is
      Assoc           : Node_Id;
      Variant         : Node_Id;
      Discrete_Choice : Node_Id;
      Comp_Item       : Node_Id;

      Discrim       : Entity_Id;
      Discrim_Name  : Node_Id;
      Discrim_Value : Node_Id;

   begin
      Report_Errors := False;

      if No (Comp_List) or else Null_Present (Comp_List) then
         return;

      elsif Present (Component_Items (Comp_List)) then
         Comp_Item := First (Component_Items (Comp_List));

      else
         Comp_Item := Empty;
      end if;

      while Present (Comp_Item) loop

         --  Skip the tag of a tagged record, the interface tags, as well
         --  as all items that are not user components (anonymous types,
         --  rep clauses, Parent field, controller field).

         if Nkind (Comp_Item) = N_Component_Declaration then
            declare
               Comp : constant Entity_Id := Defining_Identifier (Comp_Item);
            begin
               if not Is_Tag (Comp)
                 and then Chars (Comp) /= Name_uParent
               then
                  Append_Elmt (Comp, Into);
               end if;
            end;
         end if;

         Next (Comp_Item);
      end loop;

      if No (Variant_Part (Comp_List)) then
         return;
      else
         Discrim_Name := Name (Variant_Part (Comp_List));
         Variant := First_Non_Pragma (Variants (Variant_Part (Comp_List)));
      end if;

      --  Look for the discriminant that governs this variant part.
      --  The discriminant *must* be in the Governed_By List

      Assoc := First (Governed_By);
      Find_Constraint : loop
         Discrim := First (Choices (Assoc));
         exit Find_Constraint when Chars (Discrim_Name) = Chars (Discrim)
           or else (Present (Corresponding_Discriminant (Entity (Discrim)))
                      and then
                    Chars (Corresponding_Discriminant (Entity (Discrim)))
                         = Chars  (Discrim_Name))
           or else Chars (Original_Record_Component (Entity (Discrim)))
                         = Chars (Discrim_Name);

         if No (Next (Assoc)) then
            if not Is_Constrained (Typ)
              and then Is_Derived_Type (Typ)
              and then Present (Stored_Constraint (Typ))
            then
               --  If the type is a tagged type with inherited discriminants,
               --  use the stored constraint on the parent in order to find
               --  the values of discriminants that are otherwise hidden by an
               --  explicit constraint. Renamed discriminants are handled in
               --  the code above.

               --  If several parent discriminants are renamed by a single
               --  discriminant of the derived type, the call to obtain the
               --  Corresponding_Discriminant field only retrieves the last
               --  of them. We recover the constraint on the others from the
               --  Stored_Constraint as well.

               declare
                  D : Entity_Id;
                  C : Elmt_Id;

               begin
                  D := First_Discriminant (Etype (Typ));
                  C := First_Elmt (Stored_Constraint (Typ));
                  while Present (D) and then Present (C) loop
                     if Chars (Discrim_Name) = Chars (D) then
                        if Is_Entity_Name (Node (C))
                          and then Entity (Node (C)) = Entity (Discrim)
                        then
                           --  D is renamed by Discrim, whose value is given in
                           --  Assoc.

                           null;

                        else
                           Assoc :=
                             Make_Component_Association (Sloc (Typ),
                               New_List
                                 (New_Occurrence_Of (D, Sloc (Typ))),
                                  Duplicate_Subexpr_No_Checks (Node (C)));
                        end if;
                        exit Find_Constraint;
                     end if;

                     Next_Discriminant (D);
                     Next_Elmt (C);
                  end loop;
               end;
            end if;
         end if;

         if No (Next (Assoc)) then
            Error_Msg_NE (" missing value for discriminant&",
              First (Governed_By), Discrim_Name);
            Report_Errors := True;
            return;
         end if;

         Next (Assoc);
      end loop Find_Constraint;

      Discrim_Value := Expression (Assoc);

      if not Is_OK_Static_Expression (Discrim_Value) then
         Error_Msg_FE
           ("value for discriminant & must be static!",
            Discrim_Value, Discrim);
         Why_Not_Static (Discrim_Value);
         Report_Errors := True;
         return;
      end if;

      Search_For_Discriminant_Value : declare
         Low  : Node_Id;
         High : Node_Id;

         UI_High          : Uint;
         UI_Low           : Uint;
         UI_Discrim_Value : constant Uint := Expr_Value (Discrim_Value);

      begin
         Find_Discrete_Value : while Present (Variant) loop
            Discrete_Choice := First (Discrete_Choices (Variant));
            while Present (Discrete_Choice) loop

               exit Find_Discrete_Value when
                 Nkind (Discrete_Choice) = N_Others_Choice;

               Get_Index_Bounds (Discrete_Choice, Low, High);

               UI_Low  := Expr_Value (Low);
               UI_High := Expr_Value (High);

               exit Find_Discrete_Value when
                 UI_Low <= UI_Discrim_Value
                   and then
                 UI_High >= UI_Discrim_Value;

               Next (Discrete_Choice);
            end loop;

            Next_Non_Pragma (Variant);
         end loop Find_Discrete_Value;
      end Search_For_Discriminant_Value;

      if No (Variant) then
         Error_Msg_NE
           ("value of discriminant & is out of range", Discrim_Value, Discrim);
         Report_Errors := True;
         return;
      end  if;

      --  If we have found the corresponding choice, recursively add its
      --  components to the Into list.

      Gather_Components (Empty,
        Component_List (Variant), Governed_By, Into, Report_Errors);
   end Gather_Components;

   ------------------------
   -- Get_Actual_Subtype --
   ------------------------

   function Get_Actual_Subtype (N : Node_Id) return Entity_Id is
      Typ  : constant Entity_Id := Etype (N);
      Utyp : Entity_Id := Underlying_Type (Typ);
      Decl : Node_Id;
      Atyp : Entity_Id;

   begin
      if No (Utyp) then
         Utyp := Typ;
      end if;

      --  If what we have is an identifier that references a subprogram
      --  formal, or a variable or constant object, then we get the actual
      --  subtype from the referenced entity if one has been built.

      if Nkind (N) = N_Identifier
        and then
          (Is_Formal (Entity (N))
            or else Ekind (Entity (N)) = E_Constant
            or else Ekind (Entity (N)) = E_Variable)
        and then Present (Actual_Subtype (Entity (N)))
      then
         return Actual_Subtype (Entity (N));

      --  Actual subtype of unchecked union is always itself. We never need
      --  the "real" actual subtype. If we did, we couldn't get it anyway
      --  because the discriminant is not available. The restrictions on
      --  Unchecked_Union are designed to make sure that this is OK.

      elsif Is_Unchecked_Union (Base_Type (Utyp)) then
         return Typ;

      --  Here for the unconstrained case, we must find actual subtype
      --  No actual subtype is available, so we must build it on the fly.

      --  Checking the type, not the underlying type, for constrainedness
      --  seems to be necessary. Maybe all the tests should be on the type???

      elsif (not Is_Constrained (Typ))
           and then (Is_Array_Type (Utyp)
                      or else (Is_Record_Type (Utyp)
                                and then Has_Discriminants (Utyp)))
           and then not Has_Unknown_Discriminants (Utyp)
           and then not (Ekind (Utyp) = E_String_Literal_Subtype)
      then
         --  Nothing to do if in spec expression (why not???)

         if In_Spec_Expression then
            return Typ;

         elsif Is_Private_Type (Typ)
           and then not Has_Discriminants (Typ)
         then
            --  If the type has no discriminants, there is no subtype to
            --  build, even if the underlying type is discriminated.

            return Typ;

         --  Else build the actual subtype

         else
            Decl := Build_Actual_Subtype (Typ, N);
            Atyp := Defining_Identifier (Decl);

            --  If Build_Actual_Subtype generated a new declaration then use it

            if Atyp /= Typ then

               --  The actual subtype is an Itype, so analyze the declaration,
               --  but do not attach it to the tree, to get the type defined.

               Set_Parent (Decl, N);
               Set_Is_Itype (Atyp);
               Analyze (Decl, Suppress => All_Checks);
               Set_Associated_Node_For_Itype (Atyp, N);
               Set_Has_Delayed_Freeze (Atyp, False);

               --  We need to freeze the actual subtype immediately. This is
               --  needed, because otherwise this Itype will not get frozen
               --  at all, and it is always safe to freeze on creation because
               --  any associated types must be frozen at this point.

               Freeze_Itype (Atyp, N);
               return Atyp;

            --  Otherwise we did not build a declaration, so return original

            else
               return Typ;
            end if;
         end if;

      --  For all remaining cases, the actual subtype is the same as
      --  the nominal type.

      else
         return Typ;
      end if;
   end Get_Actual_Subtype;

   -------------------------------------
   -- Get_Actual_Subtype_If_Available --
   -------------------------------------

   function Get_Actual_Subtype_If_Available (N : Node_Id) return Entity_Id is
      Typ  : constant Entity_Id := Etype (N);

   begin
      --  If what we have is an identifier that references a subprogram
      --  formal, or a variable or constant object, then we get the actual
      --  subtype from the referenced entity if one has been built.

      if Nkind (N) = N_Identifier
        and then
          (Is_Formal (Entity (N))
            or else Ekind (Entity (N)) = E_Constant
            or else Ekind (Entity (N)) = E_Variable)
        and then Present (Actual_Subtype (Entity (N)))
      then
         return Actual_Subtype (Entity (N));

      --  Otherwise the Etype of N is returned unchanged

      else
         return Typ;
      end if;
   end Get_Actual_Subtype_If_Available;

   ------------------------
   -- Get_Body_From_Stub --
   ------------------------

   function Get_Body_From_Stub (N : Node_Id) return Node_Id is
   begin
      return Proper_Body (Unit (Library_Unit (N)));
   end Get_Body_From_Stub;

   -------------------------------
   -- Get_Default_External_Name --
   -------------------------------

   function Get_Default_External_Name (E : Node_Or_Entity_Id) return Node_Id is
   begin
      Get_Decoded_Name_String (Chars (E));

      if Opt.External_Name_Imp_Casing = Uppercase then
         Set_Casing (All_Upper_Case);
      else
         Set_Casing (All_Lower_Case);
      end if;

      return
        Make_String_Literal (Sloc (E),
          Strval => String_From_Name_Buffer);
   end Get_Default_External_Name;

   --------------------------
   -- Get_Enclosing_Object --
   --------------------------

   function Get_Enclosing_Object (N : Node_Id) return Entity_Id is
   begin
      if Is_Entity_Name (N) then
         return Entity (N);
      else
         case Nkind (N) is
            when N_Indexed_Component  |
                 N_Slice              |
                 N_Selected_Component =>

               --  If not generating code, a dereference may be left implicit.
               --  In thoses cases, return Empty.

               if Is_Access_Type (Etype (Prefix (N))) then
                  return Empty;
               else
                  return Get_Enclosing_Object (Prefix (N));
               end if;

            when N_Type_Conversion =>
               return Get_Enclosing_Object (Expression (N));

            when others =>
               return Empty;
         end case;
      end if;
   end Get_Enclosing_Object;

   ---------------------------
   -- Get_Enum_Lit_From_Pos --
   ---------------------------

   function Get_Enum_Lit_From_Pos
     (T   : Entity_Id;
      Pos : Uint;
      Loc : Source_Ptr) return Node_Id
   is
      Btyp : Entity_Id := Base_Type (T);
      Lit  : Node_Id;

   begin
      --  In the case where the literal is of type Character, Wide_Character
      --  or Wide_Wide_Character or of a type derived from them, there needs
      --  to be some special handling since there is no explicit chain of
      --  literals to search. Instead, an N_Character_Literal node is created
      --  with the appropriate Char_Code and Chars fields.

      if Is_Standard_Character_Type (T) then
         Set_Character_Literal_Name (UI_To_CC (Pos));
         return
           Make_Character_Literal (Loc,
             Chars              => Name_Find,
             Char_Literal_Value => Pos);

      --  For all other cases, we have a complete table of literals, and
      --  we simply iterate through the chain of literal until the one
      --  with the desired position value is found.
      --

      else
         if Is_Private_Type (Btyp) and then Present (Full_View (Btyp)) then
            Btyp := Full_View (Btyp);
         end if;

         Lit := First_Literal (Btyp);
         for J in 1 .. UI_To_Int (Pos) loop
            Next_Literal (Lit);
         end loop;

         return New_Occurrence_Of (Lit, Loc);
      end if;
   end Get_Enum_Lit_From_Pos;

   ---------------------------------
   -- Get_Ensures_From_CTC_Pragma --
   ---------------------------------

   function Get_Ensures_From_CTC_Pragma (N : Node_Id) return Node_Id is
      Args : constant List_Id := Pragma_Argument_Associations (N);
      Res  : Node_Id;

   begin
      if List_Length (Args) = 4 then
         Res := Pick (Args, 4);

      elsif List_Length (Args) = 3 then
         Res := Pick (Args, 3);

         if Chars (Res) /= Name_Ensures then
            Res := Empty;
         end if;

      else
         Res := Empty;
      end if;

      return Res;
   end Get_Ensures_From_CTC_Pragma;

   ------------------------
   -- Get_Generic_Entity --
   ------------------------

   function Get_Generic_Entity (N : Node_Id) return Entity_Id is
      Ent : constant Entity_Id := Entity (Name (N));
   begin
      if Present (Renamed_Object (Ent)) then
         return Renamed_Object (Ent);
      else
         return Ent;
      end if;
   end Get_Generic_Entity;

   -------------------------------------
   -- Get_Incomplete_View_Of_Ancestor --
   -------------------------------------

   function Get_Incomplete_View_Of_Ancestor (E : Entity_Id) return Entity_Id is
      Cur_Unit  : constant Entity_Id := Cunit_Entity (Current_Sem_Unit);
      Par_Scope : Entity_Id;
      Par_Type  : Entity_Id;

   begin
      --  The incomplete view of an ancestor is only relevant for private
      --  derived types in child units.

      if not Is_Derived_Type (E)
        or else not Is_Child_Unit (Cur_Unit)
      then
         return Empty;

      else
         Par_Scope := Scope (Cur_Unit);
         if No (Par_Scope) then
            return Empty;
         end if;

         Par_Type := Etype (Base_Type (E));

         --  Traverse list of ancestor types until we find one declared in
         --  a parent or grandparent unit (two levels seem sufficient).

         while Present (Par_Type) loop
            if Scope (Par_Type) = Par_Scope
              or else Scope (Par_Type) = Scope (Par_Scope)
            then
               return Par_Type;

            elsif not Is_Derived_Type (Par_Type) then
               return Empty;

            else
               Par_Type := Etype (Base_Type (Par_Type));
            end if;
         end loop;

         --  If none found, there is no relevant ancestor type.

         return Empty;
      end if;
   end Get_Incomplete_View_Of_Ancestor;

   ----------------------
   -- Get_Index_Bounds --
   ----------------------

   procedure Get_Index_Bounds (N : Node_Id; L, H : out Node_Id) is
      Kind : constant Node_Kind := Nkind (N);
      R    : Node_Id;

   begin
      if Kind = N_Range then
         L := Low_Bound (N);
         H := High_Bound (N);

      elsif Kind = N_Subtype_Indication then
         R := Range_Expression (Constraint (N));

         if R = Error then
            L := Error;
            H := Error;
            return;

         else
            L := Low_Bound  (Range_Expression (Constraint (N)));
            H := High_Bound (Range_Expression (Constraint (N)));
         end if;

      elsif Is_Entity_Name (N) and then Is_Type (Entity (N)) then
         if Error_Posted (Scalar_Range (Entity (N))) then
            L := Error;
            H := Error;

         elsif Nkind (Scalar_Range (Entity (N))) = N_Subtype_Indication then
            Get_Index_Bounds (Scalar_Range (Entity (N)), L, H);

         else
            L := Low_Bound  (Scalar_Range (Entity (N)));
            H := High_Bound (Scalar_Range (Entity (N)));
         end if;

      else
         --  N is an expression, indicating a range with one value

         L := N;
         H := N;
      end if;
   end Get_Index_Bounds;

   ----------------------------------
   -- Get_Library_Unit_Name_string --
   ----------------------------------

   procedure Get_Library_Unit_Name_String (Decl_Node : Node_Id) is
      Unit_Name_Id : constant Unit_Name_Type := Get_Unit_Name (Decl_Node);

   begin
      Get_Unit_Name_String (Unit_Name_Id);

      --  Remove seven last character (" (spec)" or " (body)")

      Name_Len := Name_Len - 7;
      pragma Assert (Name_Buffer (Name_Len + 1) = ' ');
   end Get_Library_Unit_Name_String;

   ------------------------
   -- Get_Name_Entity_Id --
   ------------------------

   function Get_Name_Entity_Id (Id : Name_Id) return Entity_Id is
   begin
      return Entity_Id (Get_Name_Table_Info (Id));
   end Get_Name_Entity_Id;

   ------------------------------
   -- Get_Name_From_CTC_Pragma --
   ------------------------------

   function Get_Name_From_CTC_Pragma (N : Node_Id) return String_Id is
      Arg : constant Node_Id :=
              Get_Pragma_Arg (First (Pragma_Argument_Associations (N)));
   begin
      return Strval (Expr_Value_S (Arg));
   end Get_Name_From_CTC_Pragma;

   -------------------
   -- Get_Pragma_Id --
   -------------------

   function Get_Pragma_Id (N : Node_Id) return Pragma_Id is
   begin
      return Get_Pragma_Id (Pragma_Name (N));
   end Get_Pragma_Id;

   ---------------------------
   -- Get_Referenced_Object --
   ---------------------------

   function Get_Referenced_Object (N : Node_Id) return Node_Id is
      R : Node_Id;

   begin
      R := N;
      while Is_Entity_Name (R)
        and then Present (Renamed_Object (Entity (R)))
      loop
         R := Renamed_Object (Entity (R));
      end loop;

      return R;
   end Get_Referenced_Object;

   ------------------------
   -- Get_Renamed_Entity --
   ------------------------

   function Get_Renamed_Entity (E : Entity_Id) return Entity_Id is
      R : Entity_Id;

   begin
      R := E;
      while Present (Renamed_Entity (R)) loop
         R := Renamed_Entity (R);
      end loop;

      return R;
   end Get_Renamed_Entity;

   ----------------------------------
   -- Get_Requires_From_CTC_Pragma --
   ----------------------------------

   function Get_Requires_From_CTC_Pragma (N : Node_Id) return Node_Id is
      Args : constant List_Id := Pragma_Argument_Associations (N);
      Res  : Node_Id;

   begin
      if List_Length (Args) >= 3 then
         Res := Pick (Args, 3);

         if Chars (Res) /= Name_Requires then
            Res := Empty;
         end if;

      else
         Res := Empty;
      end if;

      return Res;
   end Get_Requires_From_CTC_Pragma;

   -------------------------
   -- Get_Subprogram_Body --
   -------------------------

   function Get_Subprogram_Body (E : Entity_Id) return Node_Id is
      Decl : Node_Id;

   begin
      Decl := Unit_Declaration_Node (E);

      if Nkind (Decl) = N_Subprogram_Body then
         return Decl;

      --  The below comment is bad, because it is possible for
      --  Nkind (Decl) to be an N_Subprogram_Body_Stub ???

      else           --  Nkind (Decl) = N_Subprogram_Declaration

         if Present (Corresponding_Body (Decl)) then
            return Unit_Declaration_Node (Corresponding_Body (Decl));

         --  Imported subprogram case

         else
            return Empty;
         end if;
      end if;
   end Get_Subprogram_Body;

   ---------------------------
   -- Get_Subprogram_Entity --
   ---------------------------

   function Get_Subprogram_Entity (Nod : Node_Id) return Entity_Id is
      Subp    : Node_Id;
      Subp_Id : Entity_Id;

   begin
      if Nkind (Nod) = N_Accept_Statement then
         Subp := Entry_Direct_Name (Nod);

      elsif Nkind (Nod) = N_Slice then
         Subp := Prefix (Nod);

      else
         Subp := Name (Nod);
      end if;

      --  Strip the subprogram call

      loop
         if Nkind_In (Subp, N_Explicit_Dereference,
                            N_Indexed_Component,
                            N_Selected_Component)
         then
            Subp := Prefix (Subp);

         elsif Nkind_In (Subp, N_Type_Conversion,
                               N_Unchecked_Type_Conversion)
         then
            Subp := Expression (Subp);

         else
            exit;
         end if;
      end loop;

<<<<<<< HEAD
      --  For an action call, the prefix of the call is a selected component.

      elsif Nkind (Nod) = N_Action_Call_Statement then
         if Nkind (Name (Nod)) = N_Selected_Component then
            Nam := Entity (Selector_Name (Name (Nod)));
         else
            Nam := Empty;
         end if;

      else
         Nam := Name (Nod);
      end if;
=======
      --  Extract the entity of the subprogram call
>>>>>>> 158179a6

      if Is_Entity_Name (Subp) then
         Subp_Id := Entity (Subp);

         if Ekind (Subp_Id) = E_Access_Subprogram_Type then
            Subp_Id := Directly_Designated_Type (Subp_Id);
         end if;

         if Is_Subprogram (Subp_Id) then
            return Subp_Id;
         else
            return Empty;
         end if;

      --  The search did not find a construct that denotes a subprogram

      else
         return Empty;
      end if;
   end Get_Subprogram_Entity;

   -----------------------------
   -- Get_Task_Body_Procedure --
   -----------------------------

   function Get_Task_Body_Procedure (E : Entity_Id) return Node_Id is
   begin
      --  Note: A task type may be the completion of a private type with
      --  discriminants. When performing elaboration checks on a task
      --  declaration, the current view of the type may be the private one,
      --  and the procedure that holds the body of the task is held in its
      --  underlying type.

      --  This is an odd function, why not have Task_Body_Procedure do
      --  the following digging???

      return Task_Body_Procedure (Underlying_Type (Root_Type (E)));
   end Get_Task_Body_Procedure;

   -----------------------
   -- Has_Access_Values --
   -----------------------

   function Has_Access_Values (T : Entity_Id) return Boolean is
      Typ : constant Entity_Id := Underlying_Type (T);

   begin
      --  Case of a private type which is not completed yet. This can only
      --  happen in the case of a generic format type appearing directly, or
      --  as a component of the type to which this function is being applied
      --  at the top level. Return False in this case, since we certainly do
      --  not know that the type contains access types.

      if No (Typ) then
         return False;

      elsif Is_Access_Type (Typ) then
         return True;

      elsif Is_Array_Type (Typ) then
         return Has_Access_Values (Component_Type (Typ));

      elsif Is_Record_Type (Typ) then
         declare
            Comp : Entity_Id;

         begin
            --  Loop to Check components

            Comp := First_Component_Or_Discriminant (Typ);
            while Present (Comp) loop

               --  Check for access component, tag field does not count, even
               --  though it is implemented internally using an access type.

               if Has_Access_Values (Etype (Comp))
                 and then Chars (Comp) /= Name_uTag
               then
                  return True;
               end if;

               Next_Component_Or_Discriminant (Comp);
            end loop;
         end;

         return False;

      else
         return False;
      end if;
   end Has_Access_Values;

   ------------------------------
   -- Has_Compatible_Alignment --
   ------------------------------

   function Has_Compatible_Alignment
     (Obj  : Entity_Id;
      Expr : Node_Id) return Alignment_Result
   is
      function Has_Compatible_Alignment_Internal
        (Obj     : Entity_Id;
         Expr    : Node_Id;
         Default : Alignment_Result) return Alignment_Result;
      --  This is the internal recursive function that actually does the work.
      --  There is one additional parameter, which says what the result should
      --  be if no alignment information is found, and there is no definite
      --  indication of compatible alignments. At the outer level, this is set
      --  to Unknown, but for internal recursive calls in the case where types
      --  are known to be correct, it is set to Known_Compatible.

      ---------------------------------------
      -- Has_Compatible_Alignment_Internal --
      ---------------------------------------

      function Has_Compatible_Alignment_Internal
        (Obj     : Entity_Id;
         Expr    : Node_Id;
         Default : Alignment_Result) return Alignment_Result
      is
         Result : Alignment_Result := Known_Compatible;
         --  Holds the current status of the result. Note that once a value of
         --  Known_Incompatible is set, it is sticky and does not get changed
         --  to Unknown (the value in Result only gets worse as we go along,
         --  never better).

         Offs : Uint := No_Uint;
         --  Set to a factor of the offset from the base object when Expr is a
         --  selected or indexed component, based on Component_Bit_Offset and
         --  Component_Size respectively. A negative value is used to represent
         --  a value which is not known at compile time.

         procedure Check_Prefix;
         --  Checks the prefix recursively in the case where the expression
         --  is an indexed or selected component.

         procedure Set_Result (R : Alignment_Result);
         --  If R represents a worse outcome (unknown instead of known
         --  compatible, or known incompatible), then set Result to R.

         ------------------
         -- Check_Prefix --
         ------------------

         procedure Check_Prefix is
         begin
            --  The subtlety here is that in doing a recursive call to check
            --  the prefix, we have to decide what to do in the case where we
            --  don't find any specific indication of an alignment problem.

            --  At the outer level, we normally set Unknown as the result in
            --  this case, since we can only set Known_Compatible if we really
            --  know that the alignment value is OK, but for the recursive
            --  call, in the case where the types match, and we have not
            --  specified a peculiar alignment for the object, we are only
            --  concerned about suspicious rep clauses, the default case does
            --  not affect us, since the compiler will, in the absence of such
            --  rep clauses, ensure that the alignment is correct.

            if Default = Known_Compatible
              or else
                (Etype (Obj) = Etype (Expr)
                  and then (Unknown_Alignment (Obj)
                             or else
                               Alignment (Obj) = Alignment (Etype (Obj))))
            then
               Set_Result
                 (Has_Compatible_Alignment_Internal
                    (Obj, Prefix (Expr), Known_Compatible));

            --  In all other cases, we need a full check on the prefix

            else
               Set_Result
                 (Has_Compatible_Alignment_Internal
                    (Obj, Prefix (Expr), Unknown));
            end if;
         end Check_Prefix;

         ----------------
         -- Set_Result --
         ----------------

         procedure Set_Result (R : Alignment_Result) is
         begin
            if R > Result then
               Result := R;
            end if;
         end Set_Result;

      --  Start of processing for Has_Compatible_Alignment_Internal

      begin
         --  If Expr is a selected component, we must make sure there is no
         --  potentially troublesome component clause, and that the record is
         --  not packed.

         if Nkind (Expr) = N_Selected_Component then

            --  Packed record always generate unknown alignment

            if Is_Packed (Etype (Prefix (Expr))) then
               Set_Result (Unknown);
            end if;

            --  Check prefix and component offset

            Check_Prefix;
            Offs := Component_Bit_Offset (Entity (Selector_Name (Expr)));

         --  If Expr is an indexed component, we must make sure there is no
         --  potentially troublesome Component_Size clause and that the array
         --  is not bit-packed.

         elsif Nkind (Expr) = N_Indexed_Component then
            declare
               Typ : constant Entity_Id := Etype (Prefix (Expr));
               Ind : constant Node_Id   := First_Index (Typ);

            begin
               --  Bit packed array always generates unknown alignment

               if Is_Bit_Packed_Array (Typ) then
                  Set_Result (Unknown);
               end if;

               --  Check prefix and component offset

               Check_Prefix;
               Offs := Component_Size (Typ);

               --  Small optimization: compute the full offset when possible

               if Offs /= No_Uint
                 and then Offs > Uint_0
                 and then Present (Ind)
                 and then Nkind (Ind) = N_Range
                 and then Compile_Time_Known_Value (Low_Bound (Ind))
                 and then Compile_Time_Known_Value (First (Expressions (Expr)))
               then
                  Offs := Offs * (Expr_Value (First (Expressions (Expr)))
                                    - Expr_Value (Low_Bound ((Ind))));
               end if;
            end;
         end if;

         --  If we have a null offset, the result is entirely determined by
         --  the base object and has already been computed recursively.

         if Offs = Uint_0 then
            null;

         --  Case where we know the alignment of the object

         elsif Known_Alignment (Obj) then
            declare
               ObjA : constant Uint := Alignment (Obj);
               ExpA : Uint          := No_Uint;
               SizA : Uint          := No_Uint;

            begin
               --  If alignment of Obj is 1, then we are always OK

               if ObjA = 1 then
                  Set_Result (Known_Compatible);

               --  Alignment of Obj is greater than 1, so we need to check

               else
                  --  If we have an offset, see if it is compatible

                  if Offs /= No_Uint and Offs > Uint_0 then
                     if Offs mod (System_Storage_Unit * ObjA) /= 0 then
                        Set_Result (Known_Incompatible);
                     end if;

                     --  See if Expr is an object with known alignment

                  elsif Is_Entity_Name (Expr)
                    and then Known_Alignment (Entity (Expr))
                  then
                     ExpA := Alignment (Entity (Expr));

                     --  Otherwise, we can use the alignment of the type of
                     --  Expr given that we already checked for
                     --  discombobulating rep clauses for the cases of indexed
                     --  and selected components above.

                  elsif Known_Alignment (Etype (Expr)) then
                     ExpA := Alignment (Etype (Expr));

                     --  Otherwise the alignment is unknown

                  else
                     Set_Result (Default);
                  end if;

                  --  If we got an alignment, see if it is acceptable

                  if ExpA /= No_Uint and then ExpA < ObjA then
                     Set_Result (Known_Incompatible);
                  end if;

                  --  If Expr is not a piece of a larger object, see if size
                  --  is given. If so, check that it is not too small for the
                  --  required alignment.

                  if Offs /= No_Uint then
                     null;

                     --  See if Expr is an object with known size

                  elsif Is_Entity_Name (Expr)
                    and then Known_Static_Esize (Entity (Expr))
                  then
                     SizA := Esize (Entity (Expr));

                     --  Otherwise, we check the object size of the Expr type

                  elsif Known_Static_Esize (Etype (Expr)) then
                     SizA := Esize (Etype (Expr));
                  end if;

                  --  If we got a size, see if it is a multiple of the Obj
                  --  alignment, if not, then the alignment cannot be
                  --  acceptable, since the size is always a multiple of the
                  --  alignment.

                  if SizA /= No_Uint then
                     if SizA mod (ObjA * Ttypes.System_Storage_Unit) /= 0 then
                        Set_Result (Known_Incompatible);
                     end if;
                  end if;
               end if;
            end;

         --  If we do not know required alignment, any non-zero offset is a
         --  potential problem (but certainly may be OK, so result is unknown).

         elsif Offs /= No_Uint then
            Set_Result (Unknown);

         --  If we can't find the result by direct comparison of alignment
         --  values, then there is still one case that we can determine known
         --  result, and that is when we can determine that the types are the
         --  same, and no alignments are specified. Then we known that the
         --  alignments are compatible, even if we don't know the alignment
         --  value in the front end.

         elsif Etype (Obj) = Etype (Expr) then

            --  Types are the same, but we have to check for possible size
            --  and alignments on the Expr object that may make the alignment
            --  different, even though the types are the same.

            if Is_Entity_Name (Expr) then

               --  First check alignment of the Expr object. Any alignment less
               --  than Maximum_Alignment is worrisome since this is the case
               --  where we do not know the alignment of Obj.

               if Known_Alignment (Entity (Expr))
                 and then
                   UI_To_Int (Alignment (Entity (Expr))) <
                                                    Ttypes.Maximum_Alignment
               then
                  Set_Result (Unknown);

                  --  Now check size of Expr object. Any size that is not an
                  --  even multiple of Maximum_Alignment is also worrisome
                  --  since it may cause the alignment of the object to be less
                  --  than the alignment of the type.

               elsif Known_Static_Esize (Entity (Expr))
                 and then
                   (UI_To_Int (Esize (Entity (Expr))) mod
                     (Ttypes.Maximum_Alignment * Ttypes.System_Storage_Unit))
                                                                        /= 0
               then
                  Set_Result (Unknown);

                  --  Otherwise same type is decisive

               else
                  Set_Result (Known_Compatible);
               end if;
            end if;

         --  Another case to deal with is when there is an explicit size or
         --  alignment clause when the types are not the same. If so, then the
         --  result is Unknown. We don't need to do this test if the Default is
         --  Unknown, since that result will be set in any case.

         elsif Default /= Unknown
           and then (Has_Size_Clause      (Etype (Expr))
                      or else
                     Has_Alignment_Clause (Etype (Expr)))
         then
            Set_Result (Unknown);

         --  If no indication found, set default

         else
            Set_Result (Default);
         end if;

         --  Return worst result found

         return Result;
      end Has_Compatible_Alignment_Internal;

   --  Start of processing for Has_Compatible_Alignment

   begin
      --  If Obj has no specified alignment, then set alignment from the type
      --  alignment. Perhaps we should always do this, but for sure we should
      --  do it when there is an address clause since we can do more if the
      --  alignment is known.

      if Unknown_Alignment (Obj) then
         Set_Alignment (Obj, Alignment (Etype (Obj)));
      end if;

      --  Now do the internal call that does all the work

      return Has_Compatible_Alignment_Internal (Obj, Expr, Unknown);
   end Has_Compatible_Alignment;

   ----------------------
   -- Has_Declarations --
   ----------------------

   function Has_Declarations (N : Node_Id) return Boolean is
   begin
      return Nkind_In (Nkind (N), N_Accept_Statement,
                                  N_Action_Body,
                                  N_Atomic_Body,
                                  N_Block_Statement,
                                  N_Compilation_Unit_Aux,
                                  N_Entry_Body,
                                  N_Package_Body,
                                  N_Protected_Body,
                                  N_Subprogram_Body,
                                  N_Task_Body,
                                  N_Package_Specification);
   end Has_Declarations;

   -------------------
   -- Has_Denormals --
   -------------------

   function Has_Denormals (E : Entity_Id) return Boolean is
   begin
      return Is_Floating_Point_Type (E)
        and then Denorm_On_Target
        and then not Vax_Float (E);
   end Has_Denormals;

   -------------------------------------------
   -- Has_Discriminant_Dependent_Constraint --
   -------------------------------------------

   function Has_Discriminant_Dependent_Constraint
     (Comp : Entity_Id) return Boolean
   is
      Comp_Decl  : constant Node_Id := Parent (Comp);
      Subt_Indic : constant Node_Id :=
                     Subtype_Indication (Component_Definition (Comp_Decl));
      Constr     : Node_Id;
      Assn       : Node_Id;

   begin
      if Nkind (Subt_Indic) = N_Subtype_Indication then
         Constr := Constraint (Subt_Indic);

         if Nkind (Constr) = N_Index_Or_Discriminant_Constraint then
            Assn := First (Constraints (Constr));
            while Present (Assn) loop
               case Nkind (Assn) is
                  when N_Subtype_Indication |
                       N_Range              |
                       N_Identifier
                  =>
                     if Depends_On_Discriminant (Assn) then
                        return True;
                     end if;

                  when N_Discriminant_Association =>
                     if Depends_On_Discriminant (Expression (Assn)) then
                        return True;
                     end if;

                  when others =>
                     null;

               end case;

               Next (Assn);
            end loop;
         end if;
      end if;

      return False;
   end Has_Discriminant_Dependent_Constraint;

   --------------------
   -- Has_Infinities --
   --------------------

   function Has_Infinities (E : Entity_Id) return Boolean is
   begin
      return
        Is_Floating_Point_Type (E)
          and then Nkind (Scalar_Range (E)) = N_Range
          and then Includes_Infinities (Scalar_Range (E));
   end Has_Infinities;

   --------------------
   -- Has_Interfaces --
   --------------------

   function Has_Interfaces
     (T             : Entity_Id;
      Use_Full_View : Boolean := True) return Boolean
   is
      Typ : Entity_Id := Base_Type (T);

   begin
      --  Handle concurrent types

      if Is_Concurrent_Type (Typ) then
         Typ := Corresponding_Record_Type (Typ);
      end if;

      if not Present (Typ)
        or else not Is_Record_Type (Typ)
        or else not Is_Tagged_Type (Typ)
      then
         return False;
      end if;

      --  Handle private types

      if Use_Full_View
        and then Present (Full_View (Typ))
      then
         Typ := Full_View (Typ);
      end if;

      --  Handle concurrent record types

      if Is_Concurrent_Record_Type (Typ)
        and then Is_Non_Empty_List (Abstract_Interface_List (Typ))
      then
         return True;
      end if;

      loop
         if Is_Interface (Typ)
           or else
             (Is_Record_Type (Typ)
               and then Present (Interfaces (Typ))
               and then not Is_Empty_Elmt_List (Interfaces (Typ)))
         then
            return True;
         end if;

         exit when Etype (Typ) = Typ

            --  Handle private types

            or else (Present (Full_View (Etype (Typ)))
                       and then Full_View (Etype (Typ)) = Typ)

            --  Protect the frontend against wrong source with cyclic
            --  derivations

            or else Etype (Typ) = T;

         --  Climb to the ancestor type handling private types

         if Present (Full_View (Etype (Typ))) then
            Typ := Full_View (Etype (Typ));
         else
            Typ := Etype (Typ);
         end if;
      end loop;

      return False;
   end Has_Interfaces;

   ------------------------
   -- Has_Null_Exclusion --
   ------------------------

   function Has_Null_Exclusion (N : Node_Id) return Boolean is
   begin
      case Nkind (N) is
         when N_Access_Definition               |
              N_Access_Function_Definition      |
              N_Access_Procedure_Definition     |
              N_Access_To_Object_Definition     |
              N_Allocator                       |
              N_Derived_Type_Definition         |
              N_Function_Specification          |
              N_Subtype_Declaration             =>
            return Null_Exclusion_Present (N);

         when N_Component_Definition            |
              N_Formal_Object_Declaration       |
              N_Object_Renaming_Declaration     =>
            if Present (Subtype_Mark (N)) then
               return Null_Exclusion_Present (N);
            else pragma Assert (Present (Access_Definition (N)));
               return Null_Exclusion_Present (Access_Definition (N));
            end if;

         when N_Discriminant_Specification =>
            if Nkind (Discriminant_Type (N)) = N_Access_Definition then
               return Null_Exclusion_Present (Discriminant_Type (N));
            else
               return Null_Exclusion_Present (N);
            end if;

         when N_Object_Declaration =>
            if Nkind (Object_Definition (N)) = N_Access_Definition then
               return Null_Exclusion_Present (Object_Definition (N));
            else
               return Null_Exclusion_Present (N);
            end if;

         when N_Parameter_Specification =>
            if Nkind (Parameter_Type (N)) = N_Access_Definition then
               return Null_Exclusion_Present (Parameter_Type (N));
            else
               return Null_Exclusion_Present (N);
            end if;

         when others =>
            return False;

      end case;
   end Has_Null_Exclusion;

   ------------------------
   -- Has_Null_Extension --
   ------------------------

   function Has_Null_Extension (T : Entity_Id) return Boolean is
      B     : constant Entity_Id := Base_Type (T);
      Comps : Node_Id;
      Ext   : Node_Id;

   begin
      if Nkind (Parent (B)) = N_Full_Type_Declaration
        and then Present (Record_Extension_Part (Type_Definition (Parent (B))))
      then
         Ext := Record_Extension_Part (Type_Definition (Parent (B)));

         if Present (Ext) then
            if Null_Present (Ext) then
               return True;
            else
               Comps := Component_List (Ext);

               --  The null component list is rewritten during analysis to
               --  include the parent component. Any other component indicates
               --  that the extension was not originally null.

               return Null_Present (Comps)
                 or else No (Next (First (Component_Items (Comps))));
            end if;
         else
            return False;
         end if;

      else
         return False;
      end if;
   end Has_Null_Extension;

   -------------------------------
   -- Has_Overriding_Initialize --
   -------------------------------

   function Has_Overriding_Initialize (T : Entity_Id) return Boolean is
      BT   : constant Entity_Id := Base_Type (T);
      P    : Elmt_Id;

   begin
      if Is_Controlled (BT) then
         if Is_RTU (Scope (BT), Ada_Finalization) then
            return False;

         elsif Present (Primitive_Operations (BT)) then
            P := First_Elmt (Primitive_Operations (BT));
            while Present (P) loop
               declare
                  Init : constant Entity_Id := Node (P);
                  Formal : constant Entity_Id := First_Formal (Init);
               begin
                  if Ekind (Init) = E_Procedure
                       and then Chars (Init) = Name_Initialize
                       and then Comes_From_Source (Init)
                       and then Present (Formal)
                       and then Etype (Formal) = BT
                       and then No (Next_Formal (Formal))
                       and then (Ada_Version < Ada_2012
                                   or else not Null_Present (Parent (Init)))
                  then
                     return True;
                  end if;
               end;

               Next_Elmt (P);
            end loop;
         end if;

         --  Here if type itself does not have a non-null Initialize operation:
         --  check immediate ancestor.

         if Is_Derived_Type (BT)
           and then Has_Overriding_Initialize (Etype (BT))
         then
            return True;
         end if;
      end if;

      return False;
   end Has_Overriding_Initialize;

   --------------------------------------
   -- Has_Preelaborable_Initialization --
   --------------------------------------

   function Has_Preelaborable_Initialization (E : Entity_Id) return Boolean is
      Has_PE : Boolean;

      procedure Check_Components (E : Entity_Id);
      --  Check component/discriminant chain, sets Has_PE False if a component
      --  or discriminant does not meet the preelaborable initialization rules.

      ----------------------
      -- Check_Components --
      ----------------------

      procedure Check_Components (E : Entity_Id) is
         Ent : Entity_Id;
         Exp : Node_Id;

         function Is_Preelaborable_Expression (N : Node_Id) return Boolean;
         --  Returns True if and only if the expression denoted by N does not
         --  violate restrictions on preelaborable constructs (RM-10.2.1(5-9)).

         ---------------------------------
         -- Is_Preelaborable_Expression --
         ---------------------------------

         function Is_Preelaborable_Expression (N : Node_Id) return Boolean is
            Exp           : Node_Id;
            Assn          : Node_Id;
            Choice        : Node_Id;
            Comp_Type     : Entity_Id;
            Is_Array_Aggr : Boolean;

         begin
            if Is_Static_Expression (N) then
               return True;

            elsif Nkind (N) = N_Null then
               return True;

            --  Attributes are allowed in general, even if their prefix is a
            --  formal type. (It seems that certain attributes known not to be
            --  static might not be allowed, but there are no rules to prevent
            --  them.)

            elsif Nkind (N) = N_Attribute_Reference then
               return True;

            --  The name of a discriminant evaluated within its parent type is
            --  defined to be preelaborable (10.2.1(8)). Note that we test for
            --  names that denote discriminals as well as discriminants to
            --  catch references occurring within init procs.

            elsif Is_Entity_Name (N)
              and then
                (Ekind (Entity (N)) = E_Discriminant
                  or else
                    ((Ekind (Entity (N)) = E_Constant
                       or else Ekind (Entity (N)) = E_In_Parameter)
                     and then Present (Discriminal_Link (Entity (N)))))
            then
               return True;

            elsif Nkind (N) = N_Qualified_Expression then
               return Is_Preelaborable_Expression (Expression (N));

            --  For aggregates we have to check that each of the associations
            --  is preelaborable.

            elsif Nkind (N) = N_Aggregate
              or else Nkind (N) = N_Extension_Aggregate
            then
               Is_Array_Aggr := Is_Array_Type (Etype (N));

               if Is_Array_Aggr then
                  Comp_Type := Component_Type (Etype (N));
               end if;

               --  Check the ancestor part of extension aggregates, which must
               --  be either the name of a type that has preelaborable init or
               --  an expression that is preelaborable.

               if Nkind (N) = N_Extension_Aggregate then
                  declare
                     Anc_Part : constant Node_Id := Ancestor_Part (N);

                  begin
                     if Is_Entity_Name (Anc_Part)
                       and then Is_Type (Entity (Anc_Part))
                     then
                        if not Has_Preelaborable_Initialization
                                 (Entity (Anc_Part))
                        then
                           return False;
                        end if;

                     elsif not Is_Preelaborable_Expression (Anc_Part) then
                        return False;
                     end if;
                  end;
               end if;

               --  Check positional associations

               Exp := First (Expressions (N));
               while Present (Exp) loop
                  if not Is_Preelaborable_Expression (Exp) then
                     return False;
                  end if;

                  Next (Exp);
               end loop;

               --  Check named associations

               Assn := First (Component_Associations (N));
               while Present (Assn) loop
                  Choice := First (Choices (Assn));
                  while Present (Choice) loop
                     if Is_Array_Aggr then
                        if Nkind (Choice) = N_Others_Choice then
                           null;

                        elsif Nkind (Choice) = N_Range then
                           if not Is_Static_Range (Choice) then
                              return False;
                           end if;

                        elsif not Is_Static_Expression (Choice) then
                           return False;
                        end if;

                     else
                        Comp_Type := Etype (Choice);
                     end if;

                     Next (Choice);
                  end loop;

                  --  If the association has a <> at this point, then we have
                  --  to check whether the component's type has preelaborable
                  --  initialization. Note that this only occurs when the
                  --  association's corresponding component does not have a
                  --  default expression, the latter case having already been
                  --  expanded as an expression for the association.

                  if Box_Present (Assn) then
                     if not Has_Preelaborable_Initialization (Comp_Type) then
                        return False;
                     end if;

                  --  In the expression case we check whether the expression
                  --  is preelaborable.

                  elsif
                    not Is_Preelaborable_Expression (Expression (Assn))
                  then
                     return False;
                  end if;

                  Next (Assn);
               end loop;

               --  If we get here then aggregate as a whole is preelaborable

               return True;

            --  All other cases are not preelaborable

            else
               return False;
            end if;
         end Is_Preelaborable_Expression;

      --  Start of processing for Check_Components

      begin
         --  Loop through entities of record or protected type

         Ent := E;
         while Present (Ent) loop

            --  We are interested only in components and discriminants

            Exp := Empty;

            case Ekind (Ent) is
               when E_Component =>

                  --  Get default expression if any. If there is no declaration
                  --  node, it means we have an internal entity. The parent and
                  --  tag fields are examples of such entities. For such cases,
                  --  we just test the type of the entity.

                  if Present (Declaration_Node (Ent)) then
                     Exp := Expression (Declaration_Node (Ent));
                  end if;

               when E_Discriminant =>

                  --  Note: for a renamed discriminant, the Declaration_Node
                  --  may point to the one from the ancestor, and have a
                  --  different expression, so use the proper attribute to
                  --  retrieve the expression from the derived constraint.

                  Exp := Discriminant_Default_Value (Ent);

               when others =>
                  goto Check_Next_Entity;
            end case;

            --  A component has PI if it has no default expression and the
            --  component type has PI.

            if No (Exp) then
               if not Has_Preelaborable_Initialization (Etype (Ent)) then
                  Has_PE := False;
                  exit;
               end if;

            --  Require the default expression to be preelaborable

            elsif not Is_Preelaborable_Expression (Exp) then
               Has_PE := False;
               exit;
            end if;

         <<Check_Next_Entity>>
            Next_Entity (Ent);
         end loop;
      end Check_Components;

   --  Start of processing for Has_Preelaborable_Initialization

   begin
      --  Immediate return if already marked as known preelaborable init. This
      --  covers types for which this function has already been called once
      --  and returned True (in which case the result is cached), and also
      --  types to which a pragma Preelaborable_Initialization applies.

      if Known_To_Have_Preelab_Init (E) then
         return True;
      end if;

      --  If the type is a subtype representing a generic actual type, then
      --  test whether its base type has preelaborable initialization since
      --  the subtype representing the actual does not inherit this attribute
      --  from the actual or formal. (but maybe it should???)

      if Is_Generic_Actual_Type (E) then
         return Has_Preelaborable_Initialization (Base_Type (E));
      end if;

      --  All elementary types have preelaborable initialization

      if Is_Elementary_Type (E) then
         Has_PE := True;

      --  Array types have PI if the component type has PI

      elsif Is_Array_Type (E) then
         Has_PE := Has_Preelaborable_Initialization (Component_Type (E));

      --  A derived type has preelaborable initialization if its parent type
      --  has preelaborable initialization and (in the case of a derived record
      --  extension) if the non-inherited components all have preelaborable
      --  initialization. However, a user-defined controlled type with an
      --  overriding Initialize procedure does not have preelaborable
      --  initialization.

      elsif Is_Derived_Type (E) then

         --  If the derived type is a private extension then it doesn't have
         --  preelaborable initialization.

         if Ekind (Base_Type (E)) = E_Record_Type_With_Private then
            return False;
         end if;

         --  First check whether ancestor type has preelaborable initialization

         Has_PE := Has_Preelaborable_Initialization (Etype (Base_Type (E)));

         --  If OK, check extension components (if any)

         if Has_PE and then Is_Record_Type (E) then
            Check_Components (First_Entity (E));
         end if;

         --  Check specifically for 10.2.1(11.4/2) exception: a controlled type
         --  with a user defined Initialize procedure does not have PI.

         if Has_PE
           and then Is_Controlled (E)
           and then Has_Overriding_Initialize (E)
         then
            Has_PE := False;
         end if;

      --  Private types not derived from a type having preelaborable init and
      --  that are not marked with pragma Preelaborable_Initialization do not
      --  have preelaborable initialization.

      elsif Is_Private_Type (E) then
         return False;

      --  Record type has PI if it is non private and all components have PI

      elsif Is_Record_Type (E) then
         Has_PE := True;
         Check_Components (First_Entity (E));

      --  Protected types must not have entries, and components must meet
      --  same set of rules as for record components.

      elsif Is_Protected_Type (E) then
         if Has_Entries (E) then
            Has_PE := False;
         else
            Has_PE := True;
            Check_Components (First_Entity (E));
            Check_Components (First_Private_Entity (E));
         end if;

      --  Type System.Address always has preelaborable initialization

      elsif Is_RTE (E, RE_Address) then
         Has_PE := True;

      --  In all other cases, type does not have preelaborable initialization

      else
         return False;
      end if;

      --  If type has preelaborable initialization, cache result

      if Has_PE then
         Set_Known_To_Have_Preelab_Init (E);
      end if;

      return Has_PE;
   end Has_Preelaborable_Initialization;

   ---------------------------
   -- Has_Private_Component --
   ---------------------------

   function Has_Private_Component (Type_Id : Entity_Id) return Boolean is
      Btype     : Entity_Id := Base_Type (Type_Id);
      Component : Entity_Id;

   begin
      if Error_Posted (Type_Id)
        or else Error_Posted (Btype)
      then
         return False;
      end if;

      if Is_Class_Wide_Type (Btype) then
         Btype := Root_Type (Btype);
      end if;

      if Is_Private_Type (Btype) then
         declare
            UT : constant Entity_Id := Underlying_Type (Btype);
         begin
            if No (UT) then
               if No (Full_View (Btype)) then
                  return not Is_Generic_Type (Btype)
                    and then not Is_Generic_Type (Root_Type (Btype));
               else
                  return not Is_Generic_Type (Root_Type (Full_View (Btype)));
               end if;
            else
               return not Is_Frozen (UT) and then Has_Private_Component (UT);
            end if;
         end;

      elsif Is_Array_Type (Btype) then
         return Has_Private_Component (Component_Type (Btype));

      elsif Is_Record_Type (Btype) then
         Component := First_Component (Btype);
         while Present (Component) loop
            if Has_Private_Component (Etype (Component)) then
               return True;
            end if;

            Next_Component (Component);
         end loop;

         return False;

      elsif Is_Protected_Type (Btype)
        and then Present (Corresponding_Record_Type (Btype))
      then
         return Has_Private_Component (Corresponding_Record_Type (Btype));

      else
         return False;
      end if;
   end Has_Private_Component;

   ----------------------
   -- Has_Signed_Zeros --
   ----------------------

   function Has_Signed_Zeros (E : Entity_Id) return Boolean is
   begin
      return Is_Floating_Point_Type (E)
        and then Signed_Zeros_On_Target
        and then not Vax_Float (E);
   end Has_Signed_Zeros;

   -----------------------------
   -- Has_Static_Array_Bounds --
   -----------------------------

   function Has_Static_Array_Bounds (Typ : Node_Id) return Boolean is
      Ndims : constant Nat := Number_Dimensions (Typ);

      Index : Node_Id;
      Low   : Node_Id;
      High  : Node_Id;

   begin
      --  Unconstrained types do not have static bounds

      if not Is_Constrained (Typ) then
         return False;
      end if;

      --  First treat string literals specially, as the lower bound and length
      --  of string literals are not stored like those of arrays.

      --  A string literal always has static bounds

      if Ekind (Typ) = E_String_Literal_Subtype then
         return True;
      end if;

      --  Treat all dimensions in turn

      Index := First_Index (Typ);
      for Indx in 1 .. Ndims loop

         --  In case of an erroneous index which is not a discrete type, return
         --  that the type is not static.

         if not Is_Discrete_Type (Etype (Index))
           or else Etype (Index) = Any_Type
         then
            return False;
         end if;

         Get_Index_Bounds (Index, Low, High);

         if Error_Posted (Low) or else Error_Posted (High) then
            return False;
         end if;

         if Is_OK_Static_Expression (Low)
              and then
            Is_OK_Static_Expression (High)
         then
            null;
         else
            return False;
         end if;

         Next (Index);
      end loop;

      --  If we fall through the loop, all indexes matched

      return True;
   end Has_Static_Array_Bounds;

   ----------------
   -- Has_Stream --
   ----------------

   function Has_Stream (T : Entity_Id) return Boolean is
      E : Entity_Id;

   begin
      if No (T) then
         return False;

      elsif Is_RTE (Root_Type (T), RE_Root_Stream_Type) then
         return True;

      elsif Is_Array_Type (T) then
         return Has_Stream (Component_Type (T));

      elsif Is_Record_Type (T) then
         E := First_Component (T);
         while Present (E) loop
            if Has_Stream (Etype (E)) then
               return True;
            else
               Next_Component (E);
            end if;
         end loop;

         return False;

      elsif Is_Private_Type (T) then
         return Has_Stream (Underlying_Type (T));

      else
         return False;
      end if;
   end Has_Stream;

   ----------------
   -- Has_Suffix --
   ----------------

   function Has_Suffix (E : Entity_Id; Suffix : Character) return Boolean is
   begin
      Get_Name_String (Chars (E));
      return Name_Buffer (Name_Len) = Suffix;
   end Has_Suffix;

   ----------------
   -- Add_Suffix --
   ----------------

   function Add_Suffix (E : Entity_Id; Suffix : Character) return Name_Id is
   begin
      Get_Name_String (Chars (E));
      Add_Char_To_Name_Buffer (Suffix);
      return Name_Find;
   end Add_Suffix;

   -------------------
   -- Remove_Suffix --
   -------------------

   function Remove_Suffix (E : Entity_Id; Suffix : Character) return Name_Id is
   begin
      pragma Assert (Has_Suffix (E, Suffix));
      Get_Name_String (Chars (E));
      Name_Len := Name_Len - 1;
      return Name_Find;
   end Remove_Suffix;

   --------------------------
   -- Has_Tagged_Component --
   --------------------------

   function Has_Tagged_Component (Typ : Entity_Id) return Boolean is
      Comp : Entity_Id;

   begin
      if Is_Private_Type (Typ)
        and then Present (Underlying_Type (Typ))
      then
         return Has_Tagged_Component (Underlying_Type (Typ));

      elsif Is_Array_Type (Typ) then
         return Has_Tagged_Component (Component_Type (Typ));

      elsif Is_Tagged_Type (Typ) then
         return True;

      elsif Is_Record_Type (Typ) then
         Comp := First_Component (Typ);
         while Present (Comp) loop
            if Has_Tagged_Component (Etype (Comp)) then
               return True;
            end if;

            Next_Component (Comp);
         end loop;

         return False;

      else
         return False;
      end if;
   end Has_Tagged_Component;

   -------------------------
   -- Implementation_Kind --
   -------------------------

   function Implementation_Kind (Subp : Entity_Id) return Name_Id is
      Impl_Prag : constant Node_Id := Get_Rep_Pragma (Subp, Name_Implemented);
      Arg       : Node_Id;
   begin
      pragma Assert (Present (Impl_Prag));
      Arg := Last (Pragma_Argument_Associations (Impl_Prag));
      return Chars (Get_Pragma_Arg (Arg));
   end Implementation_Kind;

   --------------------------
   -- Implements_Interface --
   --------------------------

   function Implements_Interface
     (Typ_Ent         : Entity_Id;
      Iface_Ent       : Entity_Id;
      Exclude_Parents : Boolean := False) return Boolean
   is
      Ifaces_List : Elist_Id;
      Elmt        : Elmt_Id;
      Iface       : Entity_Id := Base_Type (Iface_Ent);
      Typ         : Entity_Id := Base_Type (Typ_Ent);

   begin
      if Is_Class_Wide_Type (Typ) then
         Typ := Root_Type (Typ);
      end if;

      if not Has_Interfaces (Typ) then
         return False;
      end if;

      if Is_Class_Wide_Type (Iface) then
         Iface := Root_Type (Iface);
      end if;

      Collect_Interfaces (Typ, Ifaces_List);

      Elmt := First_Elmt (Ifaces_List);
      while Present (Elmt) loop
         if Is_Ancestor (Node (Elmt), Typ, Use_Full_View => True)
           and then Exclude_Parents
         then
            null;

         elsif Node (Elmt) = Iface then
            return True;
         end if;

         Next_Elmt (Elmt);
      end loop;

      return False;
   end Implements_Interface;

   -----------------
   -- In_Instance --
   -----------------

   function In_Instance return Boolean is
      Curr_Unit : constant Entity_Id := Cunit_Entity (Current_Sem_Unit);
      S         : Entity_Id;

   begin
      S := Current_Scope;
      while Present (S)
        and then S /= Standard_Standard
      loop
         if (Ekind (S) = E_Function
              or else Ekind (S) = E_Package
              or else Ekind (S) = E_Procedure)
           and then Is_Generic_Instance (S)
         then
            --  A child instance is always compiled in the context of a parent
            --  instance. Nevertheless, the actuals are not analyzed in an
            --  instance context. We detect this case by examining the current
            --  compilation unit, which must be a child instance, and checking
            --  that it is not currently on the scope stack.

            if Is_Child_Unit (Curr_Unit)
              and then
                Nkind (Unit (Cunit (Current_Sem_Unit)))
                  = N_Package_Instantiation
              and then not In_Open_Scopes (Curr_Unit)
            then
               return False;
            else
               return True;
            end if;
         end if;

         S := Scope (S);
      end loop;

      return False;
   end In_Instance;

   ----------------------
   -- In_Instance_Body --
   ----------------------

   function In_Instance_Body return Boolean is
      S : Entity_Id;

   begin
      S := Current_Scope;
      while Present (S)
        and then S /= Standard_Standard
      loop
         if (Ekind (S) = E_Function
              or else Ekind (S) = E_Procedure)
           and then Is_Generic_Instance (S)
         then
            return True;

         elsif Ekind (S) = E_Package
           and then In_Package_Body (S)
           and then Is_Generic_Instance (S)
         then
            return True;
         end if;

         S := Scope (S);
      end loop;

      return False;
   end In_Instance_Body;

   -----------------------------
   -- In_Instance_Not_Visible --
   -----------------------------

   function In_Instance_Not_Visible return Boolean is
      S : Entity_Id;

   begin
      S := Current_Scope;
      while Present (S)
        and then S /= Standard_Standard
      loop
         if (Ekind (S) = E_Function
              or else Ekind (S) = E_Procedure)
           and then Is_Generic_Instance (S)
         then
            return True;

         elsif Ekind (S) = E_Package
           and then (In_Package_Body (S) or else In_Private_Part (S))
           and then Is_Generic_Instance (S)
         then
            return True;
         end if;

         S := Scope (S);
      end loop;

      return False;
   end In_Instance_Not_Visible;

   ------------------------------
   -- In_Instance_Visible_Part --
   ------------------------------

   function In_Instance_Visible_Part return Boolean is
      S : Entity_Id;

   begin
      S := Current_Scope;
      while Present (S)
        and then S /= Standard_Standard
      loop
         if Ekind (S) = E_Package
           and then Is_Generic_Instance (S)
           and then not In_Package_Body (S)
           and then not In_Private_Part (S)
         then
            return True;
         end if;

         S := Scope (S);
      end loop;

      return False;
   end In_Instance_Visible_Part;

   ---------------------
   -- In_Package_Body --
   ---------------------

   function In_Package_Body return Boolean is
      S : Entity_Id;

   begin
      S := Current_Scope;
      while Present (S)
        and then S /= Standard_Standard
      loop
         if Ekind (S) = E_Package
           and then In_Package_Body (S)
         then
            return True;
         else
            S := Scope (S);
         end if;
      end loop;

      return False;
   end In_Package_Body;

   --------------------------------
   -- In_Parameter_Specification --
   --------------------------------

   function In_Parameter_Specification (N : Node_Id) return Boolean is
      PN : Node_Id;

   begin
      PN := Parent (N);
      while Present (PN) loop
         if Nkind (PN) = N_Parameter_Specification then
            return True;
         end if;

         PN := Parent (PN);
      end loop;

      return False;
   end In_Parameter_Specification;

   -------------------------------------
   -- In_Reverse_Storage_Order_Object --
   -------------------------------------

   function In_Reverse_Storage_Order_Object (N : Node_Id) return Boolean is
      Pref : Node_Id;
      Btyp : Entity_Id := Empty;

   begin
      --  Climb up indexed components

      Pref := N;
      loop
         case Nkind (Pref) is
            when N_Selected_Component =>
               Pref := Prefix (Pref);
               exit;

            when N_Indexed_Component =>
               Pref := Prefix (Pref);

            when others =>
               Pref := Empty;
               exit;
         end case;
      end loop;

      if Present (Pref) then
         Btyp := Base_Type (Etype (Pref));
      end if;

      return
        Present (Btyp)
          and then (Is_Record_Type (Btyp) or else Is_Array_Type (Btyp))
          and then Reverse_Storage_Order (Btyp);
   end In_Reverse_Storage_Order_Object;

   --------------------------------------
   -- In_Subprogram_Or_Concurrent_Unit --
   --------------------------------------

   function In_Subprogram_Or_Concurrent_Unit return Boolean is
      E : Entity_Id;
      K : Entity_Kind;

   begin
      --  Use scope chain to check successively outer scopes

      E := Current_Scope;
      loop
         K := Ekind (E);

         if K in Subprogram_Kind
           or else K in Concurrent_Kind
           or else K in Generic_Subprogram_Kind
         then
            return True;

         elsif E = Standard_Standard then
            return False;
         end if;

         E := Scope (E);
      end loop;
   end In_Subprogram_Or_Concurrent_Unit;

   ---------------------
   -- In_Visible_Part --
   ---------------------

   function In_Visible_Part (Scope_Id : Entity_Id) return Boolean is
   begin
      return
        Is_Package_Or_Generic_Package (Scope_Id)
          and then In_Open_Scopes (Scope_Id)
          and then not In_Package_Body (Scope_Id)
          and then not In_Private_Part (Scope_Id);
   end In_Visible_Part;

   --------------------------------
   -- Incomplete_Or_Private_View --
   --------------------------------

   function Incomplete_Or_Private_View (Typ : Entity_Id) return Entity_Id is
      function Inspect_Decls
        (Decls : List_Id;
         Taft  : Boolean := False) return Entity_Id;
      --  Check whether a declarative region contains the incomplete or private
      --  view of Typ.

      -------------------
      -- Inspect_Decls --
      -------------------

      function Inspect_Decls
        (Decls : List_Id;
         Taft  : Boolean := False) return Entity_Id
      is
         Decl  : Node_Id;
         Match : Node_Id;

      begin
         Decl := First (Decls);
         while Present (Decl) loop
            Match := Empty;

            if Taft then
               if Nkind (Decl) = N_Incomplete_Type_Declaration then
                  Match := Defining_Identifier (Decl);
               end if;

            else
               if Nkind_In (Decl, N_Private_Extension_Declaration,
                                  N_Private_Type_Declaration)
               then
                  Match := Defining_Identifier (Decl);
               end if;
            end if;

            if Present (Match)
              and then Present (Full_View (Match))
              and then Full_View (Match) = Typ
            then
               return Match;
            end if;

            Next (Decl);
         end loop;

         return Empty;
      end Inspect_Decls;

      --  Local variables

      Prev : Entity_Id;

   --  Start of processing for Incomplete_Or_Partial_View

   begin
      --  Incomplete type case

      Prev := Current_Entity_In_Scope (Typ);

      if Present (Prev)
        and then Is_Incomplete_Type (Prev)
        and then Present (Full_View (Prev))
        and then Full_View (Prev) = Typ
      then
         return Prev;
      end if;

      --  Private or Taft amendment type case

      declare
         Pkg      : constant Entity_Id := Scope (Typ);
         Pkg_Decl : Node_Id := Pkg;

      begin
         if Ekind (Pkg) = E_Package then
            while Nkind (Pkg_Decl) /= N_Package_Specification loop
               Pkg_Decl := Parent (Pkg_Decl);
            end loop;

            --  It is knows that Typ has a private view, look for it in the
            --  visible declarations of the enclosing scope. A special case
            --  of this is when the two views have been exchanged - the full
            --  appears earlier than the private.

            if Has_Private_Declaration (Typ) then
               Prev := Inspect_Decls (Visible_Declarations (Pkg_Decl));

               --  Exchanged view case, look in the private declarations

               if No (Prev) then
                  Prev := Inspect_Decls (Private_Declarations (Pkg_Decl));
               end if;

               return Prev;

            --  Otherwise if this is the package body, then Typ is a potential
            --  Taft amendment type. The incomplete view should be located in
            --  the private declarations of the enclosing scope.

            elsif In_Package_Body (Pkg) then
               return Inspect_Decls (Private_Declarations (Pkg_Decl), True);
            end if;
         end if;
      end;

      --  The type has no incomplete or private view

      return Empty;
   end Incomplete_Or_Private_View;

   ---------------------------------
   -- Insert_Explicit_Dereference --
   ---------------------------------

   procedure Insert_Explicit_Dereference (N : Node_Id) is
      New_Prefix : constant Node_Id := Relocate_Node (N);
      Ent        : Entity_Id := Empty;
      Pref       : Node_Id;
      I          : Interp_Index;
      It         : Interp;
      T          : Entity_Id;

   begin
      Save_Interps (N, New_Prefix);

      Rewrite (N,
        Make_Explicit_Dereference (Sloc (Parent (N)),
          Prefix => New_Prefix));

      Set_Etype (N, Designated_Type (Etype (New_Prefix)));

      if Is_Overloaded (New_Prefix) then

         --  The dereference is also overloaded, and its interpretations are
         --  the designated types of the interpretations of the original node.

         Set_Etype (N, Any_Type);

         Get_First_Interp (New_Prefix, I, It);
         while Present (It.Nam) loop
            T := It.Typ;

            if Is_Access_Type (T) then
               Add_One_Interp (N, Designated_Type (T), Designated_Type (T));
            end if;

            Get_Next_Interp (I, It);
         end loop;

         End_Interp_List;

      else
         --  Prefix is unambiguous: mark the original prefix (which might
         --  Come_From_Source) as a reference, since the new (relocated) one
         --  won't be taken into account.

         if Is_Entity_Name (New_Prefix) then
            Ent := Entity (New_Prefix);
            Pref := New_Prefix;

         --  For a retrieval of a subcomponent of some composite object,
         --  retrieve the ultimate entity if there is one.

         elsif Nkind (New_Prefix) = N_Selected_Component
           or else Nkind (New_Prefix) = N_Indexed_Component
         then
            Pref := Prefix (New_Prefix);
            while Present (Pref)
              and then
                (Nkind (Pref) = N_Selected_Component
                  or else Nkind (Pref) = N_Indexed_Component)
            loop
               Pref := Prefix (Pref);
            end loop;

            if Present (Pref) and then Is_Entity_Name (Pref) then
               Ent := Entity (Pref);
            end if;
         end if;

         --  Place the reference on the entity node

         if Present (Ent) then
            Generate_Reference (Ent, Pref);
         end if;
      end if;
   end Insert_Explicit_Dereference;

   ------------------------------------------
   -- Inspect_Deferred_Constant_Completion --
   ------------------------------------------

   procedure Inspect_Deferred_Constant_Completion (Decls : List_Id) is
      Decl   : Node_Id;

   begin
      Decl := First (Decls);
      while Present (Decl) loop

         --  Deferred constant signature

         if Nkind (Decl) = N_Object_Declaration
           and then Constant_Present (Decl)
           and then No (Expression (Decl))

            --  No need to check internally generated constants

           and then Comes_From_Source (Decl)

            --  The constant is not completed. A full object declaration or a
            --  pragma Import complete a deferred constant.

           and then not Has_Completion (Defining_Identifier (Decl))
         then
            Error_Msg_N
              ("constant declaration requires initialization expression",
              Defining_Identifier (Decl));
         end if;

         Decl := Next (Decl);
      end loop;
   end Inspect_Deferred_Constant_Completion;

   -----------------------------
   -- Is_Actual_Out_Parameter --
   -----------------------------

   function Is_Actual_Out_Parameter (N : Node_Id) return Boolean is
      Formal : Entity_Id;
      Call   : Node_Id;
   begin
      Find_Actual (N, Formal, Call);
      return Present (Formal) and then Ekind (Formal) = E_Out_Parameter;
   end Is_Actual_Out_Parameter;

   -------------------------
   -- Is_Actual_Parameter --
   -------------------------

   function Is_Actual_Parameter (N : Node_Id) return Boolean is
      PK : constant Node_Kind := Nkind (Parent (N));

   begin
      case PK is
         when N_Parameter_Association =>
            return N = Explicit_Actual_Parameter (Parent (N));

         when N_Subprogram_Call =>
            return Is_List_Member (N)
              and then
                List_Containing (N) = Parameter_Associations (Parent (N));

         when others =>
            return False;
      end case;
   end Is_Actual_Parameter;

   --------------------------------
   -- Is_Actual_Tagged_Parameter --
   --------------------------------

   function Is_Actual_Tagged_Parameter (N : Node_Id) return Boolean is
      Formal : Entity_Id;
      Call   : Node_Id;
   begin
      Find_Actual (N, Formal, Call);
      return Present (Formal) and then Is_Tagged_Type (Etype (Formal));
   end Is_Actual_Tagged_Parameter;

   ---------------------
   -- Is_Aliased_View --
   ---------------------

   function Is_Aliased_View (Obj : Node_Id) return Boolean is
      E : Entity_Id;

   begin
      if Is_Entity_Name (Obj) then
         E := Entity (Obj);

         return
           (Is_Object (E)
             and then
               (Is_Aliased (E)
                 or else (Present (Renamed_Object (E))
                           and then Is_Aliased_View (Renamed_Object (E)))))

           or else ((Is_Formal (E)
                      or else Ekind (E) = E_Generic_In_Out_Parameter
                      or else Ekind (E) = E_Generic_In_Parameter)
                    and then Is_Tagged_Type (Etype (E)))

           or else (Is_Concurrent_Type (E) and then In_Open_Scopes (E))

           --  Current instance of type, either directly or as rewritten
           --  reference to the current object.

           or else (Is_Entity_Name (Original_Node (Obj))
                     and then Present (Entity (Original_Node (Obj)))
                     and then Is_Type (Entity (Original_Node (Obj))))

           or else (Is_Type (E) and then E = Current_Scope)

           or else (Is_Incomplete_Or_Private_Type (E)
                     and then Full_View (E) = Current_Scope)

           --  Ada 2012 AI05-0053: the return object of an extended return
           --  statement is aliased if its type is immutably limited.

           or else (Is_Return_Object (E)
                     and then Is_Immutably_Limited_Type (Etype (E)));

      elsif Nkind (Obj) = N_Selected_Component then
         return Is_Aliased (Entity (Selector_Name (Obj)));

      elsif Nkind (Obj) = N_Indexed_Component then
         return Has_Aliased_Components (Etype (Prefix (Obj)))
           or else
             (Is_Access_Type (Etype (Prefix (Obj)))
               and then Has_Aliased_Components
                          (Designated_Type (Etype (Prefix (Obj)))));

      elsif Nkind_In (Obj, N_Unchecked_Type_Conversion, N_Type_Conversion) then
         return Is_Tagged_Type (Etype (Obj))
           and then Is_Aliased_View (Expression (Obj));

      elsif Nkind (Obj) = N_Explicit_Dereference then
         return Nkind (Original_Node (Obj)) /= N_Function_Call;

      else
         return False;
      end if;
   end Is_Aliased_View;

   -------------------------
   -- Is_Ancestor_Package --
   -------------------------

   function Is_Ancestor_Package
     (E1 : Entity_Id;
      E2 : Entity_Id) return Boolean
   is
      Par : Entity_Id;

   begin
      Par := E2;
      while Present (Par)
        and then Par /= Standard_Standard
      loop
         if Par = E1 then
            return True;
         end if;

         Par := Scope (Par);
      end loop;

      return False;
   end Is_Ancestor_Package;

   ----------------------
   -- Is_Atomic_Object --
   ----------------------

   function Is_Atomic_Object (N : Node_Id) return Boolean is

      function Object_Has_Atomic_Components (N : Node_Id) return Boolean;
      --  Determines if given object has atomic components

      function Is_Atomic_Prefix (N : Node_Id) return Boolean;
      --  If prefix is an implicit dereference, examine designated type

      ----------------------
      -- Is_Atomic_Prefix --
      ----------------------

      function Is_Atomic_Prefix (N : Node_Id) return Boolean is
      begin
         if Is_Access_Type (Etype (N)) then
            return
              Has_Atomic_Components (Designated_Type (Etype (N)));
         else
            return Object_Has_Atomic_Components (N);
         end if;
      end Is_Atomic_Prefix;

      ----------------------------------
      -- Object_Has_Atomic_Components --
      ----------------------------------

      function Object_Has_Atomic_Components (N : Node_Id) return Boolean is
      begin
         if Has_Atomic_Components (Etype (N))
           or else Is_Atomic (Etype (N))
         then
            return True;

         elsif Is_Entity_Name (N)
           and then (Has_Atomic_Components (Entity (N))
                      or else Is_Atomic (Entity (N)))
         then
            return True;

         elsif Nkind (N) = N_Selected_Component
           and then Is_Atomic (Entity (Selector_Name (N)))
         then
            return True;

         elsif Nkind (N) = N_Indexed_Component
           or else Nkind (N) = N_Selected_Component
         then
            return Is_Atomic_Prefix (Prefix (N));

         else
            return False;
         end if;
      end Object_Has_Atomic_Components;

   --  Start of processing for Is_Atomic_Object

   begin
      --  Predicate is not relevant to subprograms

      if Is_Entity_Name (N) and then Is_Overloadable (Entity (N)) then
         return False;

      elsif Is_Atomic (Etype (N))
        or else (Is_Entity_Name (N) and then Is_Atomic (Entity (N)))
      then
         return True;

      elsif Nkind (N) = N_Selected_Component
        and then Is_Atomic (Entity (Selector_Name (N)))
      then
         return True;

      elsif Nkind (N) = N_Indexed_Component
        or else Nkind (N) = N_Selected_Component
      then
         return Is_Atomic_Prefix (Prefix (N));

      else
         return False;
      end if;
   end Is_Atomic_Object;

   ------------------------------------
   -- Is_Body_Or_Package_Declaration --
   ------------------------------------

   function Is_Body_Or_Package_Declaration (N : Node_Id) return Boolean is
   begin
      return Nkind_In (N, N_Entry_Body,
                          N_Package_Body,
                          N_Package_Declaration,
                          N_Protected_Body,
                          N_Subprogram_Body,
                          N_Task_Body);
   end Is_Body_Or_Package_Declaration;

   -----------------------
   -- Is_Bounded_String --
   -----------------------

   function Is_Bounded_String (T : Entity_Id) return Boolean is
      Under : constant Entity_Id := Underlying_Type (Root_Type (T));

   begin
      --  Check whether T is ultimately derived from Ada.Strings.Superbounded.
      --  Super_String, or one of the [Wide_]Wide_ versions. This will
      --  be True for all the Bounded_String types in instances of the
      --  Generic_Bounded_Length generics, and for types derived from those.

      return Present (Under)
        and then (Is_RTE (Root_Type (Under), RO_SU_Super_String) or else
                  Is_RTE (Root_Type (Under), RO_WI_Super_String) or else
                  Is_RTE (Root_Type (Under), RO_WW_Super_String));
   end Is_Bounded_String;

   -----------------------------
   -- Is_Concurrent_Interface --
   -----------------------------

   function Is_Concurrent_Interface (T : Entity_Id) return Boolean is
   begin
      return
        Is_Interface (T)
          and then
            (Is_Protected_Interface (T)
               or else Is_Synchronized_Interface (T)
               or else Is_Task_Interface (T));
   end Is_Concurrent_Interface;

   -----------------------
   -- Is_Constant_Bound --
   -----------------------

   function Is_Constant_Bound (Exp : Node_Id) return Boolean is
   begin
      if Compile_Time_Known_Value (Exp) then
         return True;

      elsif Is_Entity_Name (Exp) and then Present (Entity (Exp)) then
         return Is_Constant_Object (Entity (Exp))
           or else Ekind (Entity (Exp)) = E_Enumeration_Literal;

      elsif Nkind (Exp) in N_Binary_Op then
         return Is_Constant_Bound (Left_Opnd (Exp))
           and then Is_Constant_Bound (Right_Opnd (Exp))
           and then Scope (Entity (Exp)) = Standard_Standard;

      else
         return False;
      end if;
   end Is_Constant_Bound;

   --------------------------------------
   -- Is_Controlling_Limited_Procedure --
   --------------------------------------

   function Is_Controlling_Limited_Procedure
     (Proc_Nam : Entity_Id) return Boolean
   is
      Param_Typ : Entity_Id := Empty;

   begin
      if Ekind (Proc_Nam) = E_Procedure
        and then Present (Parameter_Specifications (Parent (Proc_Nam)))
      then
         Param_Typ := Etype (Parameter_Type (First (
                        Parameter_Specifications (Parent (Proc_Nam)))));

      --  In this case where an Itype was created, the procedure call has been
      --  rewritten.

      elsif Present (Associated_Node_For_Itype (Proc_Nam))
        and then Present (Original_Node (Associated_Node_For_Itype (Proc_Nam)))
        and then
          Present (Parameter_Associations
                     (Associated_Node_For_Itype (Proc_Nam)))
      then
         Param_Typ :=
           Etype (First (Parameter_Associations
                          (Associated_Node_For_Itype (Proc_Nam))));
      end if;

      if Present (Param_Typ) then
         return
           Is_Interface (Param_Typ)
             and then Is_Limited_Record (Param_Typ);
      end if;

      return False;
   end Is_Controlling_Limited_Procedure;

   -----------------------------
   -- Is_CPP_Constructor_Call --
   -----------------------------

   function Is_CPP_Constructor_Call (N : Node_Id) return Boolean is
   begin
      return Nkind (N) = N_Function_Call
        and then Is_CPP_Class (Etype (Etype (N)))
        and then Is_Constructor (Entity (Name (N)))
        and then Is_Imported (Entity (Name (N)));
   end Is_CPP_Constructor_Call;

   -----------------
   -- Is_Delegate --
   -----------------

   function Is_Delegate (T : Entity_Id) return Boolean is
      Desig_Type : Entity_Id;

   begin
      if VM_Target /= CLI_Target then
         return False;
      end if;

      --  Access-to-subprograms are delegates in CIL

      if Ekind (T) = E_Access_Subprogram_Type then
         return True;
      end if;

      if Ekind (T) not in Access_Kind then

         --  A delegate is a managed pointer. If no designated type is defined
         --  it means that it's not a delegate.

         return False;
      end if;

      Desig_Type := Etype (Directly_Designated_Type (T));

      if not Is_Tagged_Type (Desig_Type) then
         return False;
      end if;

      --  Test if the type is inherited from [mscorlib]System.Delegate

      while Etype (Desig_Type) /= Desig_Type loop
         if Chars (Scope (Desig_Type)) /= No_Name
           and then Is_Imported (Scope (Desig_Type))
           and then Get_Name_String (Chars (Scope (Desig_Type))) = "delegate"
         then
            return True;
         end if;

         Desig_Type := Etype (Desig_Type);
      end loop;

      return False;
   end Is_Delegate;

   ----------------------------------------------
   -- Is_Dependent_Component_Of_Mutable_Object --
   ----------------------------------------------

   function Is_Dependent_Component_Of_Mutable_Object
     (Object : Node_Id) return Boolean
   is
      P           : Node_Id;
      Prefix_Type : Entity_Id;
      P_Aliased   : Boolean := False;
      Comp        : Entity_Id;

      function Is_Declared_Within_Variant (Comp : Entity_Id) return Boolean;
      --  Returns True if and only if Comp is declared within a variant part

      --------------------------------
      -- Is_Declared_Within_Variant --
      --------------------------------

      function Is_Declared_Within_Variant (Comp : Entity_Id) return Boolean is
         Comp_Decl : constant Node_Id   := Parent (Comp);
         Comp_List : constant Node_Id   := Parent (Comp_Decl);
      begin
         return Nkind (Parent (Comp_List)) = N_Variant;
      end Is_Declared_Within_Variant;

   --  Start of processing for Is_Dependent_Component_Of_Mutable_Object

   begin
      if Is_Variable (Object) then

         if Nkind (Object) = N_Selected_Component then
            P := Prefix (Object);
            Prefix_Type := Etype (P);

            if Is_Entity_Name (P) then

               if Ekind (Entity (P)) = E_Generic_In_Out_Parameter then
                  Prefix_Type := Base_Type (Prefix_Type);
               end if;

               if Is_Aliased (Entity (P)) then
                  P_Aliased := True;
               end if;

            --  A discriminant check on a selected component may be expanded
            --  into a dereference when removing side-effects. Recover the
            --  original node and its type, which may be unconstrained.

            elsif Nkind (P) = N_Explicit_Dereference
              and then not (Comes_From_Source (P))
            then
               P := Original_Node (P);
               Prefix_Type := Etype (P);

            else
               --  Check for prefix being an aliased component???

               null;

            end if;

            --  A heap object is constrained by its initial value

            --  Ada 2005 (AI-363): Always assume the object could be mutable in
            --  the dereferenced case, since the access value might denote an
            --  unconstrained aliased object, whereas in Ada 95 the designated
            --  object is guaranteed to be constrained. A worst-case assumption
            --  has to apply in Ada 2005 because we can't tell at compile time
            --  whether the object is "constrained by its initial value"
            --  (despite the fact that 3.10.2(26/2) and 8.5.1(5/2) are
            --  semantic rules -- these rules are acknowledged to need fixing).

            if Ada_Version < Ada_2005 then
               if Is_Access_Type (Prefix_Type)
                 or else Nkind (P) = N_Explicit_Dereference
               then
                  return False;
               end if;

            elsif Ada_Version >= Ada_2005 then
               if Is_Access_Type (Prefix_Type) then

                  --  If the access type is pool-specific, and there is no
                  --  constrained partial view of the designated type, then the
                  --  designated object is known to be constrained.

                  if Ekind (Prefix_Type) = E_Access_Type
                    and then not Object_Type_Has_Constrained_Partial_View
                                   (Typ  => Designated_Type (Prefix_Type),
                                    Scop => Current_Scope)
                  then
                     return False;

                  --  Otherwise (general access type, or there is a constrained
                  --  partial view of the designated type), we need to check
                  --  based on the designated type.

                  else
                     Prefix_Type := Designated_Type (Prefix_Type);
                  end if;
               end if;
            end if;

            Comp :=
              Original_Record_Component (Entity (Selector_Name (Object)));

            --  As per AI-0017, the renaming is illegal in a generic body, even
            --  if the subtype is indefinite.

            --  Ada 2005 (AI-363): In Ada 2005 an aliased object can be mutable

            if not Is_Constrained (Prefix_Type)
              and then (not Is_Indefinite_Subtype (Prefix_Type)
                         or else
                          (Is_Generic_Type (Prefix_Type)
                            and then Ekind (Current_Scope) = E_Generic_Package
                            and then In_Package_Body (Current_Scope)))

              and then (Is_Declared_Within_Variant (Comp)
                          or else Has_Discriminant_Dependent_Constraint (Comp))
              and then (not P_Aliased or else Ada_Version >= Ada_2005)
            then
               return True;

            --  If the prefix is of an access type at this point, then we want
            --  to return False, rather than calling this function recursively
            --  on the access object (which itself might be a discriminant-
            --  dependent component of some other object, but that isn't
            --  relevant to checking the object passed to us). This avoids
            --  issuing wrong errors when compiling with -gnatc, where there
            --  can be implicit dereferences that have not been expanded.

            elsif Is_Access_Type (Etype (Prefix (Object))) then
               return False;

            else
               return
                 Is_Dependent_Component_Of_Mutable_Object (Prefix (Object));
            end if;

         elsif Nkind (Object) = N_Indexed_Component
           or else Nkind (Object) = N_Slice
         then
            return Is_Dependent_Component_Of_Mutable_Object (Prefix (Object));

         --  A type conversion that Is_Variable is a view conversion:
         --  go back to the denoted object.

         elsif Nkind (Object) = N_Type_Conversion then
            return
              Is_Dependent_Component_Of_Mutable_Object (Expression (Object));
         end if;
      end if;

      return False;
   end Is_Dependent_Component_Of_Mutable_Object;

   ---------------------
   -- Is_Dereferenced --
   ---------------------

   function Is_Dereferenced (N : Node_Id) return Boolean is
      P : constant Node_Id := Parent (N);
   begin
      return
         (Nkind (P) = N_Selected_Component
            or else
          Nkind (P) = N_Explicit_Dereference
            or else
          Nkind (P) = N_Indexed_Component
            or else
          Nkind (P) = N_Slice)
        and then Prefix (P) = N;
   end Is_Dereferenced;

   ----------------------
   -- Is_Descendent_Of --
   ----------------------

   function Is_Descendent_Of (T1 : Entity_Id; T2 : Entity_Id) return Boolean is
      T    : Entity_Id;
      Etyp : Entity_Id;

   begin
      pragma Assert (Nkind (T1) in N_Entity);
      pragma Assert (Nkind (T2) in N_Entity);

      T := Base_Type (T1);

      --  Immediate return if the types match

      if T = T2 then
         return True;

      --  Comment needed here ???

      elsif Ekind (T) = E_Class_Wide_Type then
         return Etype (T) = T2;

      --  All other cases

      else
         loop
            Etyp := Etype (T);

            --  Done if we found the type we are looking for

            if Etyp = T2 then
               return True;

            --  Done if no more derivations to check

            elsif T = T1
              or else T = Etyp
            then
               return False;

            --  Following test catches error cases resulting from prev errors

            elsif No (Etyp) then
               return False;

            elsif Is_Private_Type (T) and then Etyp = Full_View (T) then
               return False;

            elsif Is_Private_Type (Etyp) and then Full_View (Etyp) = T then
               return False;
            end if;

            T := Base_Type (Etyp);
         end loop;
      end if;
   end Is_Descendent_Of;

   ----------------------------
   -- Is_Expression_Function --
   ----------------------------

   function Is_Expression_Function (Subp : Entity_Id) return Boolean is
      Decl : Node_Id;

   begin
      if Ekind (Subp) /= E_Function then
         return False;

      else
         Decl := Unit_Declaration_Node (Subp);
         return Nkind (Decl) = N_Subprogram_Declaration
           and then
             (Nkind (Original_Node (Decl)) = N_Expression_Function
               or else
                 (Present (Corresponding_Body (Decl))
                   and then
                     Nkind (Original_Node
                             (Unit_Declaration_Node
                               (Corresponding_Body (Decl)))) =
                                  N_Expression_Function));
      end if;
   end Is_Expression_Function;

   --------------
   -- Is_False --
   --------------

   function Is_False (U : Uint) return Boolean is
   begin
      return (U = 0);
   end Is_False;

   ---------------------------
   -- Is_Fixed_Model_Number --
   ---------------------------

   function Is_Fixed_Model_Number (U : Ureal; T : Entity_Id) return Boolean is
      S : constant Ureal := Small_Value (T);
      M : Urealp.Save_Mark;
      R : Boolean;
   begin
      M := Urealp.Mark;
      R := (U = UR_Trunc (U / S) * S);
      Urealp.Release (M);
      return R;
   end Is_Fixed_Model_Number;

   -------------------------------
   -- Is_Fully_Initialized_Type --
   -------------------------------

   function Is_Fully_Initialized_Type (Typ : Entity_Id) return Boolean is
   begin
      --  In Ada2012, a scalar type with an aspect Default_Value
      --  is fully initialized.

      if Is_Scalar_Type (Typ) then
         return Ada_Version >= Ada_2012 and then Has_Default_Aspect (Typ);

      elsif Is_Access_Type (Typ) then
         return True;

      elsif Is_Array_Type (Typ) then
         if Is_Fully_Initialized_Type (Component_Type (Typ))
           or else (Ada_Version >= Ada_2012 and then Has_Default_Aspect (Typ))
         then
            return True;
         end if;

         --  An interesting case, if we have a constrained type one of whose
         --  bounds is known to be null, then there are no elements to be
         --  initialized, so all the elements are initialized!

         if Is_Constrained (Typ) then
            declare
               Indx     : Node_Id;
               Indx_Typ : Entity_Id;
               Lbd, Hbd : Node_Id;

            begin
               Indx := First_Index (Typ);
               while Present (Indx) loop
                  if Etype (Indx) = Any_Type then
                     return False;

                  --  If index is a range, use directly

                  elsif Nkind (Indx) = N_Range then
                     Lbd := Low_Bound  (Indx);
                     Hbd := High_Bound (Indx);

                  else
                     Indx_Typ := Etype (Indx);

                     if Is_Private_Type (Indx_Typ)  then
                        Indx_Typ := Full_View (Indx_Typ);
                     end if;

                     if No (Indx_Typ) or else Etype (Indx_Typ) = Any_Type then
                        return False;
                     else
                        Lbd := Type_Low_Bound  (Indx_Typ);
                        Hbd := Type_High_Bound (Indx_Typ);
                     end if;
                  end if;

                  if Compile_Time_Known_Value (Lbd)
                    and then Compile_Time_Known_Value (Hbd)
                  then
                     if Expr_Value (Hbd) < Expr_Value (Lbd) then
                        return True;
                     end if;
                  end if;

                  Next_Index (Indx);
               end loop;
            end;
         end if;

         --  If no null indexes, then type is not fully initialized

         return False;

      --  Record types

      elsif Is_Record_Type (Typ) then
         if Has_Discriminants (Typ)
           and then
             Present (Discriminant_Default_Value (First_Discriminant (Typ)))
           and then Is_Fully_Initialized_Variant (Typ)
         then
            return True;
         end if;

         --  We consider bounded string types to be fully initialized, because
         --  otherwise we get false alarms when the Data component is not
         --  default-initialized.

         if Is_Bounded_String (Typ) then
            return True;
         end if;

         --  Controlled records are considered to be fully initialized if
         --  there is a user defined Initialize routine. This may not be
         --  entirely correct, but as the spec notes, we are guessing here
         --  what is best from the point of view of issuing warnings.

         if Is_Controlled (Typ) then
            declare
               Utyp : constant Entity_Id := Underlying_Type (Typ);

            begin
               if Present (Utyp) then
                  declare
                     Init : constant Entity_Id :=
                              (Find_Prim_Op
                                 (Underlying_Type (Typ), Name_Initialize));

                  begin
                     if Present (Init)
                       and then Comes_From_Source (Init)
                       and then not
                         Is_Predefined_File_Name
                           (File_Name (Get_Source_File_Index (Sloc (Init))))
                     then
                        return True;

                     elsif Has_Null_Extension (Typ)
                        and then
                          Is_Fully_Initialized_Type
                            (Etype (Base_Type (Typ)))
                     then
                        return True;
                     end if;
                  end;
               end if;
            end;
         end if;

         --  Otherwise see if all record components are initialized

         declare
            Ent : Entity_Id;

         begin
            Ent := First_Entity (Typ);
            while Present (Ent) loop
               if Ekind (Ent) = E_Component
                 and then (No (Parent (Ent))
                             or else No (Expression (Parent (Ent))))
                 and then not Is_Fully_Initialized_Type (Etype (Ent))

                  --  Special VM case for tag components, which need to be
                  --  defined in this case, but are never initialized as VMs
                  --  are using other dispatching mechanisms. Ignore this
                  --  uninitialized case. Note that this applies both to the
                  --  uTag entry and the main vtable pointer (CPP_Class case).

                 and then (Tagged_Type_Expansion or else not Is_Tag (Ent))
               then
                  return False;
               end if;

               Next_Entity (Ent);
            end loop;
         end;

         --  No uninitialized components, so type is fully initialized.
         --  Note that this catches the case of no components as well.

         return True;

      elsif Is_Concurrent_Type (Typ) then
         return True;

      elsif Is_Private_Type (Typ) then
         declare
            U : constant Entity_Id := Underlying_Type (Typ);

         begin
            if No (U) then
               return False;
            else
               return Is_Fully_Initialized_Type (U);
            end if;
         end;

      else
         return False;
      end if;
   end Is_Fully_Initialized_Type;

   ----------------------------------
   -- Is_Fully_Initialized_Variant --
   ----------------------------------

   function Is_Fully_Initialized_Variant (Typ : Entity_Id) return Boolean is
      Loc           : constant Source_Ptr := Sloc (Typ);
      Constraints   : constant List_Id    := New_List;
      Components    : constant Elist_Id   := New_Elmt_List;
      Comp_Elmt     : Elmt_Id;
      Comp_Id       : Node_Id;
      Comp_List     : Node_Id;
      Discr         : Entity_Id;
      Discr_Val     : Node_Id;

      Report_Errors : Boolean;
      pragma Warnings (Off, Report_Errors);

   begin
      if Serious_Errors_Detected > 0 then
         return False;
      end if;

      if Is_Record_Type (Typ)
        and then Nkind (Parent (Typ)) = N_Full_Type_Declaration
        and then Nkind (Type_Definition (Parent (Typ))) = N_Record_Definition
      then
         Comp_List := Component_List (Type_Definition (Parent (Typ)));

         Discr := First_Discriminant (Typ);
         while Present (Discr) loop
            if Nkind (Parent (Discr)) = N_Discriminant_Specification then
               Discr_Val := Expression (Parent (Discr));

               if Present (Discr_Val)
                 and then Is_OK_Static_Expression (Discr_Val)
               then
                  Append_To (Constraints,
                    Make_Component_Association (Loc,
                      Choices    => New_List (New_Occurrence_Of (Discr, Loc)),
                      Expression => New_Copy (Discr_Val)));
               else
                  return False;
               end if;
            else
               return False;
            end if;

            Next_Discriminant (Discr);
         end loop;

         Gather_Components
           (Typ           => Typ,
            Comp_List     => Comp_List,
            Governed_By   => Constraints,
            Into          => Components,
            Report_Errors => Report_Errors);

         --  Check that each component present is fully initialized

         Comp_Elmt := First_Elmt (Components);
         while Present (Comp_Elmt) loop
            Comp_Id := Node (Comp_Elmt);

            if Ekind (Comp_Id) = E_Component
              and then (No (Parent (Comp_Id))
                         or else No (Expression (Parent (Comp_Id))))
              and then not Is_Fully_Initialized_Type (Etype (Comp_Id))
            then
               return False;
            end if;

            Next_Elmt (Comp_Elmt);
         end loop;

         return True;

      elsif Is_Private_Type (Typ) then
         declare
            U : constant Entity_Id := Underlying_Type (Typ);

         begin
            if No (U) then
               return False;
            else
               return Is_Fully_Initialized_Variant (U);
            end if;
         end;
      else
         return False;
      end if;
   end Is_Fully_Initialized_Variant;

   ----------------------------
   -- Is_Inherited_Operation --
   ----------------------------

   function Is_Inherited_Operation (E : Entity_Id) return Boolean is
      pragma Assert (Is_Overloadable (E));
      Kind : constant Node_Kind := Nkind (Parent (E));
   begin
      return Kind = N_Full_Type_Declaration
        or else Kind = N_Private_Extension_Declaration
        or else Kind = N_Subtype_Declaration
        or else (Ekind (E) = E_Enumeration_Literal
                  and then Is_Derived_Type (Etype (E)));
   end Is_Inherited_Operation;

   -------------------------------------
   -- Is_Inherited_Operation_For_Type --
   -------------------------------------

   function Is_Inherited_Operation_For_Type
     (E   : Entity_Id;
      Typ : Entity_Id) return Boolean
   is
   begin
      --  Check that the operation has been created by the type declaration

      return Is_Inherited_Operation (E)
        and then Defining_Identifier (Parent (E)) = Typ;
   end Is_Inherited_Operation_For_Type;

   -----------------
   -- Is_Iterator --
   -----------------

   function Is_Iterator (Typ : Entity_Id) return Boolean is
      Ifaces_List : Elist_Id;
      Iface_Elmt  : Elmt_Id;
      Iface       : Entity_Id;

   begin
      if Is_Class_Wide_Type (Typ)
        and then
          Nam_In (Chars (Etype (Typ)), Name_Forward_Iterator,
                                       Name_Reversible_Iterator)
        and then
          Is_Predefined_File_Name
            (Unit_File_Name (Get_Source_Unit (Etype (Typ))))
      then
         return True;

      elsif not Is_Tagged_Type (Typ) or else not Is_Derived_Type (Typ) then
         return False;

      else
         Collect_Interfaces (Typ, Ifaces_List);

         Iface_Elmt := First_Elmt (Ifaces_List);
         while Present (Iface_Elmt) loop
            Iface := Node (Iface_Elmt);
            if Chars (Iface) = Name_Forward_Iterator
              and then
                Is_Predefined_File_Name
                  (Unit_File_Name (Get_Source_Unit (Iface)))
            then
               return True;
            end if;

            Next_Elmt (Iface_Elmt);
         end loop;

         return False;
      end if;
   end Is_Iterator;

   ------------
   -- Is_LHS --
   ------------

   --  We seem to have a lot of overlapping functions that do similar things
   --  (testing for left hand sides or lvalues???). Anyway, since this one is
   --  purely syntactic, it should be in Sem_Aux I would think???

   function Is_LHS (N : Node_Id) return Boolean is
      P : constant Node_Id := Parent (N);

   begin
      if Nkind (P) = N_Assignment_Statement then
         return Name (P) = N;

      elsif
        Nkind_In (P, N_Indexed_Component, N_Selected_Component, N_Slice)
      then
         return N = Prefix (P) and then Is_LHS (P);

      else
         return False;
      end if;
   end Is_LHS;

   -----------------------------
   -- Is_Library_Level_Entity --
   -----------------------------

   function Is_Library_Level_Entity (E : Entity_Id) return Boolean is
   begin
      --  The following is a small optimization, and it also properly handles
      --  discriminals, which in task bodies might appear in expressions before
      --  the corresponding procedure has been created, and which therefore do
      --  not have an assigned scope.

      if Is_Formal (E) then
         return False;
      end if;

      --  Normal test is simply that the enclosing dynamic scope is Standard

      return Enclosing_Dynamic_Scope (E) = Standard_Standard;
   end Is_Library_Level_Entity;

   --------------------------------
   -- Is_Limited_Class_Wide_Type --
   --------------------------------

   function Is_Limited_Class_Wide_Type (Typ : Entity_Id) return Boolean is
   begin
      return
        Is_Class_Wide_Type (Typ)
          and then (Is_Limited_Type (Typ) or else From_With_Type (Typ));
   end Is_Limited_Class_Wide_Type;

   ---------------------------------
   -- Is_Local_Variable_Reference --
   ---------------------------------

   function Is_Local_Variable_Reference (Expr : Node_Id) return Boolean is
   begin
      if not Is_Entity_Name (Expr) then
         return False;

      else
         declare
            Ent : constant Entity_Id := Entity (Expr);
            Sub : constant Entity_Id := Enclosing_Subprogram (Ent);
         begin
            if not Ekind_In (Ent, E_Variable, E_In_Out_Parameter) then
               return False;
            else
               return Present (Sub) and then Sub = Current_Subprogram;
            end if;
         end;
      end if;
   end Is_Local_Variable_Reference;

   -------------------------
   -- Is_Object_Reference --
   -------------------------

   function Is_Object_Reference (N : Node_Id) return Boolean is

      function Is_Internally_Generated_Renaming (N : Node_Id) return Boolean;
      --  Determine whether N is the name of an internally-generated renaming

      --------------------------------------
      -- Is_Internally_Generated_Renaming --
      --------------------------------------

      function Is_Internally_Generated_Renaming (N : Node_Id) return Boolean is
         P : Node_Id;

      begin
         P := N;
         while Present (P) loop
            if Nkind (P) = N_Object_Renaming_Declaration then
               return not Comes_From_Source (P);
            elsif Is_List_Member (P) then
               return False;
            end if;

            P := Parent (P);
         end loop;

         return False;
      end Is_Internally_Generated_Renaming;

   --  Start of processing for Is_Object_Reference

   begin
      if Is_Entity_Name (N) then
         return Present (Entity (N)) and then Is_Object (Entity (N));

      else
         case Nkind (N) is
            when N_Indexed_Component | N_Slice =>
               return
                 Is_Object_Reference (Prefix (N))
                   or else Is_Access_Type (Etype (Prefix (N)));

            --  In Ada 95, a function call is a constant object; a procedure
            --  call is not.

            when N_Function_Call =>
               return Etype (N) /= Standard_Void_Type;

            --  Attributes 'Input and 'Result produce objects

            when N_Attribute_Reference =>
               return Nam_In (Attribute_Name (N), Name_Input, Name_Result);

            when N_Selected_Component =>
               return
                 Is_Object_Reference (Selector_Name (N))
                   and then
                     (Is_Object_Reference (Prefix (N))
                        or else Is_Access_Type (Etype (Prefix (N))));

            when N_Explicit_Dereference =>
               return True;

            --  A view conversion of a tagged object is an object reference

            when N_Type_Conversion =>
               return Is_Tagged_Type (Etype (Subtype_Mark (N)))
                 and then Is_Tagged_Type (Etype (Expression (N)))
                 and then Is_Object_Reference (Expression (N));

            --  An unchecked type conversion is considered to be an object if
            --  the operand is an object (this construction arises only as a
            --  result of expansion activities).

            when N_Unchecked_Type_Conversion =>
               return True;

            --  Allow string literals to act as objects as long as they appear
            --  in internally-generated renamings. The expansion of iterators
            --  may generate such renamings when the range involves a string
            --  literal.

            when N_String_Literal =>
               return Is_Internally_Generated_Renaming (Parent (N));

            --  AI05-0003: In Ada 2012 a qualified expression is a name.
            --  This allows disambiguation of function calls and the use
            --  of aggregates in more contexts.

            when N_Qualified_Expression =>
               if Ada_Version <  Ada_2012 then
                  return False;
               else
                  return Is_Object_Reference (Expression (N))
                    or else Nkind (Expression (N)) = N_Aggregate;
               end if;

            when others =>
               return False;
         end case;
      end if;
   end Is_Object_Reference;

   -----------------------------------
   -- Is_OK_Variable_For_Out_Formal --
   -----------------------------------

   function Is_OK_Variable_For_Out_Formal (AV : Node_Id) return Boolean is
   begin
      Note_Possible_Modification (AV, Sure => True);

      --  We must reject parenthesized variable names. Comes_From_Source is
      --  checked because there are currently cases where the compiler violates
      --  this rule (e.g. passing a task object to its controlled Initialize
      --  routine). This should be properly documented in sinfo???

      if Paren_Count (AV) > 0 and then Comes_From_Source (AV) then
         return False;

      --  A variable is always allowed

      elsif Is_Variable (AV) then
         return True;

      --  Unchecked conversions are allowed only if they come from the
      --  generated code, which sometimes uses unchecked conversions for out
      --  parameters in cases where code generation is unaffected. We tell
      --  source unchecked conversions by seeing if they are rewrites of
      --  an original Unchecked_Conversion function call, or of an explicit
      --  conversion of a function call or an aggregate (as may happen in the
      --  expansion of a packed array aggregate).

      elsif Nkind (AV) = N_Unchecked_Type_Conversion then
         if Nkind_In (Original_Node (AV), N_Function_Call, N_Aggregate) then
            return False;

         elsif Comes_From_Source (AV)
           and then Nkind (Original_Node (Expression (AV))) = N_Function_Call
         then
            return False;

         elsif Nkind (Original_Node (AV)) = N_Type_Conversion then
            return Is_OK_Variable_For_Out_Formal (Expression (AV));

         else
            return True;
         end if;

      --  Normal type conversions are allowed if argument is a variable

      elsif Nkind (AV) = N_Type_Conversion then
         if Is_Variable (Expression (AV))
           and then Paren_Count (Expression (AV)) = 0
         then
            Note_Possible_Modification (Expression (AV), Sure => True);
            return True;

         --  We also allow a non-parenthesized expression that raises
         --  constraint error if it rewrites what used to be a variable

         elsif Raises_Constraint_Error (Expression (AV))
            and then Paren_Count (Expression (AV)) = 0
            and then Is_Variable (Original_Node (Expression (AV)))
         then
            return True;

         --  Type conversion of something other than a variable

         else
            return False;
         end if;

      --  If this node is rewritten, then test the original form, if that is
      --  OK, then we consider the rewritten node OK (for example, if the
      --  original node is a conversion, then Is_Variable will not be true
      --  but we still want to allow the conversion if it converts a variable).

      elsif Original_Node (AV) /= AV then

         --  In Ada 2012, the explicit dereference may be a rewritten call to a
         --  Reference function.

         if Ada_Version >= Ada_2012
           and then Nkind (Original_Node (AV)) = N_Function_Call
           and then
             Has_Implicit_Dereference (Etype (Name (Original_Node (AV))))
         then
            return True;

         else
            return Is_OK_Variable_For_Out_Formal (Original_Node (AV));
         end if;

      --  All other non-variables are rejected

      else
         return False;
      end if;
   end Is_OK_Variable_For_Out_Formal;

   -----------------------------------
   -- Is_Partially_Initialized_Type --
   -----------------------------------

   function Is_Partially_Initialized_Type
     (Typ              : Entity_Id;
      Include_Implicit : Boolean := True) return Boolean
   is
   begin
      if Is_Scalar_Type (Typ) then
         return False;

      elsif Is_Access_Type (Typ) then
         return Include_Implicit;

      elsif Is_Array_Type (Typ) then

         --  If component type is partially initialized, so is array type

         if Is_Partially_Initialized_Type
              (Component_Type (Typ), Include_Implicit)
         then
            return True;

         --  Otherwise we are only partially initialized if we are fully
         --  initialized (this is the empty array case, no point in us
         --  duplicating that code here).

         else
            return Is_Fully_Initialized_Type (Typ);
         end if;

      elsif Is_Record_Type (Typ) then

         --  A discriminated type is always partially initialized if in
         --  all mode

         if Has_Discriminants (Typ) and then Include_Implicit then
            return True;

         --  A tagged type is always partially initialized

         elsif Is_Tagged_Type (Typ) then
            return True;

         --  Case of non-discriminated record

         else
            declare
               Ent : Entity_Id;

               Component_Present : Boolean := False;
               --  Set True if at least one component is present. If no
               --  components are present, then record type is fully
               --  initialized (another odd case, like the null array).

            begin
               --  Loop through components

               Ent := First_Entity (Typ);
               while Present (Ent) loop
                  if Ekind (Ent) = E_Component then
                     Component_Present := True;

                     --  If a component has an initialization expression then
                     --  the enclosing record type is partially initialized

                     if Present (Parent (Ent))
                       and then Present (Expression (Parent (Ent)))
                     then
                        return True;

                     --  If a component is of a type which is itself partially
                     --  initialized, then the enclosing record type is also.

                     elsif Is_Partially_Initialized_Type
                             (Etype (Ent), Include_Implicit)
                     then
                        return True;
                     end if;
                  end if;

                  Next_Entity (Ent);
               end loop;

               --  No initialized components found. If we found any components
               --  they were all uninitialized so the result is false.

               if Component_Present then
                  return False;

               --  But if we found no components, then all the components are
               --  initialized so we consider the type to be initialized.

               else
                  return True;
               end if;
            end;
         end if;

      --  Concurrent types are always fully initialized

      elsif Is_Concurrent_Type (Typ) then
         return True;

      --  For a private type, go to underlying type. If there is no underlying
      --  type then just assume this partially initialized. Not clear if this
      --  can happen in a non-error case, but no harm in testing for this.

      elsif Is_Private_Type (Typ) then
         declare
            U : constant Entity_Id := Underlying_Type (Typ);
         begin
            if No (U) then
               return True;
            else
               return Is_Partially_Initialized_Type (U, Include_Implicit);
            end if;
         end;

      --  For any other type (are there any?) assume partially initialized

      else
         return True;
      end if;
   end Is_Partially_Initialized_Type;

   ------------------------------------
   -- Is_Potentially_Persistent_Type --
   ------------------------------------

   function Is_Potentially_Persistent_Type (T : Entity_Id) return Boolean is
      Comp : Entity_Id;
      Indx : Node_Id;

   begin
      --  For private type, test corresponding full type

      if Is_Private_Type (T) then
         return Is_Potentially_Persistent_Type (Full_View (T));

      --  Scalar types are potentially persistent

      elsif Is_Scalar_Type (T) then
         return True;

      --  Record type is potentially persistent if not tagged and the types of
      --  all it components are potentially persistent, and no component has
      --  an initialization expression.

      elsif Is_Record_Type (T)
        and then not Is_Tagged_Type (T)
        and then not Is_Partially_Initialized_Type (T)
      then
         Comp := First_Component (T);
         while Present (Comp) loop
            if not Is_Potentially_Persistent_Type (Etype (Comp)) then
               return False;
            else
               Next_Entity (Comp);
            end if;
         end loop;

         return True;

      --  Array type is potentially persistent if its component type is
      --  potentially persistent and if all its constraints are static.

      elsif Is_Array_Type (T) then
         if not Is_Potentially_Persistent_Type (Component_Type (T)) then
            return False;
         end if;

         Indx := First_Index (T);
         while Present (Indx) loop
            if not Is_OK_Static_Subtype (Etype (Indx)) then
               return False;
            else
               Next_Index (Indx);
            end if;
         end loop;

         return True;

      --  All other types are not potentially persistent

      else
         return False;
      end if;
   end Is_Potentially_Persistent_Type;

   ---------------------------------
   -- Is_Protected_Self_Reference --
   ---------------------------------

   function Is_Protected_Self_Reference (N : Node_Id) return Boolean is

      function In_Access_Definition (N : Node_Id) return Boolean;
      --  Returns true if N belongs to an access definition

      --------------------------
      -- In_Access_Definition --
      --------------------------

      function In_Access_Definition (N : Node_Id) return Boolean is
         P : Node_Id;

      begin
         P := Parent (N);
         while Present (P) loop
            if Nkind (P) = N_Access_Definition then
               return True;
            end if;

            P := Parent (P);
         end loop;

         return False;
      end In_Access_Definition;

   --  Start of processing for Is_Protected_Self_Reference

   begin
      --  Verify that prefix is analyzed and has the proper form. Note that
      --  the attributes Elab_Spec, Elab_Body, Elab_Subp_Body and UET_Address,
      --  which also produce the address of an entity, do not analyze their
      --  prefix because they denote entities that are not necessarily visible.
      --  Neither of them can apply to a protected type.

      return Ada_Version >= Ada_2005
        and then Is_Entity_Name (N)
        and then Present (Entity (N))
        and then Is_Protected_Type (Entity (N))
        and then In_Open_Scopes (Entity (N))
        and then not In_Access_Definition (N);
   end Is_Protected_Self_Reference;

   -----------------------------
   -- Is_RCI_Pkg_Spec_Or_Body --
   -----------------------------

   function Is_RCI_Pkg_Spec_Or_Body (Cunit : Node_Id) return Boolean is

      function Is_RCI_Pkg_Decl_Cunit (Cunit : Node_Id) return Boolean;
      --  Return True if the unit of Cunit is an RCI package declaration

      ---------------------------
      -- Is_RCI_Pkg_Decl_Cunit --
      ---------------------------

      function Is_RCI_Pkg_Decl_Cunit (Cunit : Node_Id) return Boolean is
         The_Unit : constant Node_Id := Unit (Cunit);

      begin
         if Nkind (The_Unit) /= N_Package_Declaration then
            return False;
         end if;

         return Is_Remote_Call_Interface (Defining_Entity (The_Unit));
      end Is_RCI_Pkg_Decl_Cunit;

   --  Start of processing for Is_RCI_Pkg_Spec_Or_Body

   begin
      return Is_RCI_Pkg_Decl_Cunit (Cunit)
        or else
         (Nkind (Unit (Cunit)) = N_Package_Body
           and then Is_RCI_Pkg_Decl_Cunit (Library_Unit (Cunit)));
   end Is_RCI_Pkg_Spec_Or_Body;

   -----------------------------------------
   -- Is_Remote_Access_To_Class_Wide_Type --
   -----------------------------------------

   function Is_Remote_Access_To_Class_Wide_Type
     (E : Entity_Id) return Boolean
   is
   begin
      --  A remote access to class-wide type is a general access to object type
      --  declared in the visible part of a Remote_Types or Remote_Call_
      --  Interface unit.

      return Ekind (E) = E_General_Access_Type
        and then (Is_Remote_Call_Interface (E) or else Is_Remote_Types (E));
   end Is_Remote_Access_To_Class_Wide_Type;

   -----------------------------------------
   -- Is_Remote_Access_To_Subprogram_Type --
   -----------------------------------------

   function Is_Remote_Access_To_Subprogram_Type
     (E : Entity_Id) return Boolean
   is
   begin
      return (Ekind (E) = E_Access_Subprogram_Type
                or else (Ekind (E) = E_Record_Type
                           and then Present (Corresponding_Remote_Type (E))))
        and then (Is_Remote_Call_Interface (E) or else Is_Remote_Types (E));
   end Is_Remote_Access_To_Subprogram_Type;

   --------------------
   -- Is_Remote_Call --
   --------------------

   function Is_Remote_Call (N : Node_Id) return Boolean is
   begin
      if Nkind (N) not in N_Subprogram_Call then

         --  An entry call cannot be remote

         return False;

      elsif Nkind (Name (N)) in N_Has_Entity
        and then Is_Remote_Call_Interface (Entity (Name (N)))
      then
         --  A subprogram declared in the spec of a RCI package is remote

         return True;

      elsif Nkind (Name (N)) = N_Explicit_Dereference
        and then Is_Remote_Access_To_Subprogram_Type
                   (Etype (Prefix (Name (N))))
      then
         --  The dereference of a RAS is a remote call

         return True;

      elsif Present (Controlling_Argument (N))
        and then Is_Remote_Access_To_Class_Wide_Type
          (Etype (Controlling_Argument (N)))
      then
         --  Any primitive operation call with a controlling argument of
         --  a RACW type is a remote call.

         return True;
      end if;

      --  All other calls are local calls

      return False;
   end Is_Remote_Call;

   ----------------------
   -- Is_Renamed_Entry --
   ----------------------

   function Is_Renamed_Entry (Proc_Nam : Entity_Id) return Boolean is
      Orig_Node : Node_Id := Empty;
      Subp_Decl : Node_Id := Parent (Parent (Proc_Nam));

      function Is_Entry (Nam : Node_Id) return Boolean;
      --  Determine whether Nam is an entry. Traverse selectors if there are
      --  nested selected components.

      --------------
      -- Is_Entry --
      --------------

      function Is_Entry (Nam : Node_Id) return Boolean is
      begin
         if Nkind (Nam) = N_Selected_Component then
            return Is_Entry (Selector_Name (Nam));
         end if;

         return Ekind (Entity (Nam)) = E_Entry;
      end Is_Entry;

   --  Start of processing for Is_Renamed_Entry

   begin
      if Present (Alias (Proc_Nam)) then
         Subp_Decl := Parent (Parent (Alias (Proc_Nam)));
      end if;

      --  Look for a rewritten subprogram renaming declaration

      if Nkind (Subp_Decl) = N_Subprogram_Declaration
        and then Present (Original_Node (Subp_Decl))
      then
         Orig_Node := Original_Node (Subp_Decl);
      end if;

      --  The rewritten subprogram is actually an entry

      if Present (Orig_Node)
        and then Nkind (Orig_Node) = N_Subprogram_Renaming_Declaration
        and then Is_Entry (Name (Orig_Node))
      then
         return True;
      end if;

      return False;
   end Is_Renamed_Entry;

   ----------------------------
   -- Is_Reversible_Iterator --
   ----------------------------

   function Is_Reversible_Iterator (Typ : Entity_Id) return Boolean is
      Ifaces_List : Elist_Id;
      Iface_Elmt  : Elmt_Id;
      Iface       : Entity_Id;

   begin
      if Is_Class_Wide_Type (Typ)
        and then  Chars (Etype (Typ)) = Name_Reversible_Iterator
        and then
          Is_Predefined_File_Name
            (Unit_File_Name (Get_Source_Unit (Etype (Typ))))
      then
         return True;

      elsif not Is_Tagged_Type (Typ)
        or else not Is_Derived_Type (Typ)
      then
         return False;

      else
         Collect_Interfaces (Typ, Ifaces_List);

         Iface_Elmt := First_Elmt (Ifaces_List);
         while Present (Iface_Elmt) loop
            Iface := Node (Iface_Elmt);
            if Chars (Iface) = Name_Reversible_Iterator
              and then
                Is_Predefined_File_Name
                  (Unit_File_Name (Get_Source_Unit (Iface)))
            then
               return True;
            end if;

            Next_Elmt (Iface_Elmt);
         end loop;
      end if;

      return False;
   end Is_Reversible_Iterator;

   ----------------------
   -- Is_Selector_Name --
   ----------------------

   function Is_Selector_Name (N : Node_Id) return Boolean is
   begin
      if not Is_List_Member (N) then
         declare
            P : constant Node_Id   := Parent (N);
            K : constant Node_Kind := Nkind (P);
         begin
            return
              (K = N_Expanded_Name          or else
               K = N_Generic_Association    or else
               K = N_Parameter_Association  or else
               K = N_Selected_Component)
              and then Selector_Name (P) = N;
         end;

      else
         declare
            L : constant List_Id := List_Containing (N);
            P : constant Node_Id := Parent (L);
         begin
            return (Nkind (P) = N_Discriminant_Association
                     and then Selector_Names (P) = L)
              or else
                   (Nkind (P) = N_Component_Association
                     and then Choices (P) = L);
         end;
      end if;
   end Is_Selector_Name;

   ----------------------------------
   -- Is_SPARK_Initialization_Expr --
   ----------------------------------

   function Is_SPARK_Initialization_Expr (N : Node_Id) return Boolean is
      Is_Ok     : Boolean;
      Expr      : Node_Id;
      Comp_Assn : Node_Id;
      Orig_N    : constant Node_Id := Original_Node (N);

   begin
      Is_Ok := True;

      if not Comes_From_Source (Orig_N) then
         goto Done;
      end if;

      pragma Assert (Nkind (Orig_N) in N_Subexpr);

      case Nkind (Orig_N) is
         when N_Character_Literal |
              N_Integer_Literal   |
              N_Real_Literal      |
              N_String_Literal    =>
            null;

         when N_Identifier    |
              N_Expanded_Name =>
            if Is_Entity_Name (Orig_N)
              and then Present (Entity (Orig_N))  --  needed in some cases
            then
               case Ekind (Entity (Orig_N)) is
                  when E_Constant            |
                       E_Enumeration_Literal |
                       E_Named_Integer       |
                       E_Named_Real          =>
                     null;
                  when others =>
                     if Is_Type (Entity (Orig_N)) then
                        null;
                     else
                        Is_Ok := False;
                     end if;
               end case;
            end if;

         when N_Qualified_Expression |
              N_Type_Conversion      =>
            Is_Ok := Is_SPARK_Initialization_Expr (Expression (Orig_N));

         when N_Unary_Op =>
            Is_Ok := Is_SPARK_Initialization_Expr (Right_Opnd (Orig_N));

         when N_Binary_Op       |
              N_Short_Circuit   |
              N_Membership_Test =>
            Is_Ok := Is_SPARK_Initialization_Expr (Left_Opnd (Orig_N))
              and then Is_SPARK_Initialization_Expr (Right_Opnd (Orig_N));

         when N_Aggregate           |
              N_Extension_Aggregate =>
            if Nkind (Orig_N) = N_Extension_Aggregate then
               Is_Ok := Is_SPARK_Initialization_Expr (Ancestor_Part (Orig_N));
            end if;

            Expr := First (Expressions (Orig_N));
            while Present (Expr) loop
               if not Is_SPARK_Initialization_Expr (Expr) then
                  Is_Ok := False;
                  goto Done;
               end if;

               Next (Expr);
            end loop;

            Comp_Assn := First (Component_Associations (Orig_N));
            while Present (Comp_Assn) loop
               Expr := Expression (Comp_Assn);
               if Present (Expr)  --  needed for box association
                 and then not Is_SPARK_Initialization_Expr (Expr)
               then
                  Is_Ok := False;
                  goto Done;
               end if;

               Next (Comp_Assn);
            end loop;

         when N_Attribute_Reference =>
            if Nkind (Prefix (Orig_N)) in N_Subexpr then
               Is_Ok := Is_SPARK_Initialization_Expr (Prefix (Orig_N));
            end if;

            Expr := First (Expressions (Orig_N));
            while Present (Expr) loop
               if not Is_SPARK_Initialization_Expr (Expr) then
                  Is_Ok := False;
                  goto Done;
               end if;

               Next (Expr);
            end loop;

         --  Selected components might be expanded named not yet resolved, so
         --  default on the safe side. (Eg on sparklex.ads)

         when N_Selected_Component =>
            null;

         when others =>
            Is_Ok := False;
      end case;

   <<Done>>
      return Is_Ok;
   end Is_SPARK_Initialization_Expr;

   -------------------------------
   -- Is_SPARK_Object_Reference --
   -------------------------------

   function Is_SPARK_Object_Reference (N : Node_Id) return Boolean is
   begin
      if Is_Entity_Name (N) then
         return Present (Entity (N))
           and then
             (Ekind_In (Entity (N), E_Constant, E_Variable)
              or else Ekind (Entity (N)) in Formal_Kind);

      else
         case Nkind (N) is
            when N_Selected_Component =>
               return Is_SPARK_Object_Reference (Prefix (N));

            when others =>
               return False;
         end case;
      end if;
   end Is_SPARK_Object_Reference;

   ------------------
   -- Is_Statement --
   ------------------

   function Is_Statement (N : Node_Id) return Boolean is
   begin
      return
        Nkind (N) in N_Statement_Other_Than_Procedure_Call
          or else Nkind (N) = N_Procedure_Call_Statement;
   end Is_Statement;

   --------------------------------------------------
   -- Is_Subprogram_Stub_Without_Prior_Declaration --
   --------------------------------------------------

   function Is_Subprogram_Stub_Without_Prior_Declaration
     (N : Node_Id) return Boolean
   is
   begin
      --  A subprogram stub without prior declaration serves as declaration for
      --  the actual subprogram body. As such, it has an attached defining
      --  entity of E_[Generic_]Function or E_[Generic_]Procedure.

      return Nkind (N) = N_Subprogram_Body_Stub
        and then Ekind (Defining_Entity (N)) /= E_Subprogram_Body;
   end Is_Subprogram_Stub_Without_Prior_Declaration;

   ---------------------------------
   -- Is_Synchronized_Tagged_Type --
   ---------------------------------

   function Is_Synchronized_Tagged_Type (E : Entity_Id) return Boolean is
      Kind : constant Entity_Kind := Ekind (Base_Type (E));

   begin
      --  A task or protected type derived from an interface is a tagged type.
      --  Such a tagged type is called a synchronized tagged type, as are
      --  synchronized interfaces and private extensions whose declaration
      --  includes the reserved word synchronized.

      return (Is_Tagged_Type (E)
                and then (Kind = E_Task_Type
                           or else Kind = E_Protected_Type))
            or else
             (Is_Interface (E)
                and then Is_Synchronized_Interface (E))
            or else
             (Ekind (E) = E_Record_Type_With_Private
                and then Nkind (Parent (E)) = N_Private_Extension_Declaration
                and then (Synchronized_Present (Parent (E))
                           or else Is_Synchronized_Interface (Etype (E))));
   end Is_Synchronized_Tagged_Type;

   -----------------
   -- Is_Transfer --
   -----------------

   function Is_Transfer (N : Node_Id) return Boolean is
      Kind : constant Node_Kind := Nkind (N);

   begin
      if Kind = N_Simple_Return_Statement
           or else
         Kind = N_Extended_Return_Statement
           or else
         Kind = N_Goto_Statement
           or else
         Kind = N_Raise_Statement
           or else
         Kind = N_Requeue_Statement
      then
         return True;

      elsif (Kind = N_Exit_Statement or else Kind in N_Raise_xxx_Error)
        and then No (Condition (N))
      then
         return True;

      elsif Kind = N_Procedure_Call_Statement
        and then Is_Entity_Name (Name (N))
        and then Present (Entity (Name (N)))
        and then No_Return (Entity (Name (N)))
      then
         return True;

      elsif Nkind (Original_Node (N)) = N_Raise_Statement then
         return True;

      else
         return False;
      end if;
   end Is_Transfer;

   -------------
   -- Is_True --
   -------------

   function Is_True (U : Uint) return Boolean is
   begin
      return (U /= 0);
   end Is_True;

   -------------------------------
   -- Is_Universal_Numeric_Type --
   -------------------------------

   function Is_Universal_Numeric_Type (T : Entity_Id) return Boolean is
   begin
      return T = Universal_Integer or else T = Universal_Real;
   end Is_Universal_Numeric_Type;

   -------------------
   -- Is_Value_Type --
   -------------------

   function Is_Value_Type (T : Entity_Id) return Boolean is
   begin
      return VM_Target = CLI_Target
        and then Nkind (T) in N_Has_Chars
        and then Chars (T) /= No_Name
        and then Get_Name_String (Chars (T)) = "valuetype";
   end Is_Value_Type;

   ----------------------------
   -- Is_Variable_Size_Array --
   ----------------------------

   function Is_Variable_Size_Array (E : Entity_Id) return Boolean is
      Idx : Node_Id;

   begin
      pragma Assert (Is_Array_Type (E));

      --  Check if some index is initialized with a non-constant value

      Idx := First_Index (E);
      while Present (Idx) loop
         if Nkind (Idx) = N_Range then
            if not Is_Constant_Bound (Low_Bound (Idx))
              or else not Is_Constant_Bound (High_Bound (Idx))
            then
               return True;
            end if;
         end if;

         Idx := Next_Index (Idx);
      end loop;

      return False;
   end Is_Variable_Size_Array;

   -----------------------------
   -- Is_Variable_Size_Record --
   -----------------------------

   function Is_Variable_Size_Record (E : Entity_Id) return Boolean is
      Comp     : Entity_Id;
      Comp_Typ : Entity_Id;

   begin
      pragma Assert (Is_Record_Type (E));

      Comp := First_Entity (E);
      while Present (Comp) loop
         Comp_Typ := Etype (Comp);

         --  Recursive call if the record type has discriminants

         if Is_Record_Type (Comp_Typ)
           and then Has_Discriminants (Comp_Typ)
           and then Is_Variable_Size_Record (Comp_Typ)
         then
            return True;

         elsif Is_Array_Type (Comp_Typ)
           and then Is_Variable_Size_Array (Comp_Typ)
         then
            return True;
         end if;

         Next_Entity (Comp);
      end loop;

      return False;
   end Is_Variable_Size_Record;

   ---------------------
   -- Is_VMS_Operator --
   ---------------------

   function Is_VMS_Operator (Op : Entity_Id) return Boolean is
   begin
      --  The VMS operators are declared in a child of System that is loaded
      --  through pragma Extend_System. In some rare cases a program is run
      --  with this extension but without indicating that the target is VMS.

      return Ekind (Op) = E_Function
        and then Is_Intrinsic_Subprogram (Op)
        and then
          ((Present_System_Aux and then Scope (Op) = System_Aux_Id)
             or else
              (True_VMS_Target
                and then Scope (Scope (Op)) = RTU_Entity (System)));
   end Is_VMS_Operator;

   -----------------
   -- Is_Variable --
   -----------------

   function Is_Variable
     (N                 : Node_Id;
      Use_Original_Node : Boolean := True) return Boolean
   is
      Orig_Node : Node_Id;

      function In_Protected_Function (E : Entity_Id) return Boolean;
      --  Within a protected function, the private components of the enclosing
      --  protected type are constants. A function nested within a (protected)
      --  procedure is not itself protected.

      function Is_Variable_Prefix (P : Node_Id) return Boolean;
      --  Prefixes can involve implicit dereferences, in which case we must
      --  test for the case of a reference of a constant access type, which can
      --  can never be a variable.

      ---------------------------
      -- In_Protected_Function --
      ---------------------------

      function In_Protected_Function (E : Entity_Id) return Boolean is
         Prot : constant Entity_Id := Scope (E);
         S    : Entity_Id;

      begin
         if not Is_Protected_Type (Prot) then
            return False;
         else
            S := Current_Scope;
            while Present (S) and then S /= Prot loop
               if Ekind (S) = E_Function and then Scope (S) = Prot then
                  return True;
               end if;

               S := Scope (S);
            end loop;

            return False;
         end if;
      end In_Protected_Function;

      ------------------------
      -- Is_Variable_Prefix --
      ------------------------

      function Is_Variable_Prefix (P : Node_Id) return Boolean is
      begin
         if Is_Access_Type (Etype (P)) then
            return not Is_Access_Constant (Root_Type (Etype (P)));

         --  For the case of an indexed component whose prefix has a packed
         --  array type, the prefix has been rewritten into a type conversion.
         --  Determine variable-ness from the converted expression.

         elsif Nkind (P) = N_Type_Conversion
           and then not Comes_From_Source (P)
           and then Is_Array_Type (Etype (P))
           and then Is_Packed (Etype (P))
         then
            return Is_Variable (Expression (P));

         else
            return Is_Variable (P);
         end if;
      end Is_Variable_Prefix;

   --  Start of processing for Is_Variable

   begin
      --  Check if we perform the test on the original node since this may be a
      --  test of syntactic categories which must not be disturbed by whatever
      --  rewriting might have occurred. For example, an aggregate, which is
      --  certainly NOT a variable, could be turned into a variable by
      --  expansion.

      if Use_Original_Node then
         Orig_Node := Original_Node (N);
      else
         Orig_Node := N;
      end if;

      --  Definitely OK if Assignment_OK is set. Since this is something that
      --  only gets set for expanded nodes, the test is on N, not Orig_Node.

      if Nkind (N) in N_Subexpr and then Assignment_OK (N) then
         return True;

      --  Normally we go to the original node, but there is one exception where
      --  we use the rewritten node, namely when it is an explicit dereference.
      --  The generated code may rewrite a prefix which is an access type with
      --  an explicit dereference. The dereference is a variable, even though
      --  the original node may not be (since it could be a constant of the
      --  access type).

      --  In Ada 2005 we have a further case to consider: the prefix may be a
      --  function call given in prefix notation. The original node appears to
      --  be a selected component, but we need to examine the call.

      elsif Nkind (N) = N_Explicit_Dereference
        and then Nkind (Orig_Node) /= N_Explicit_Dereference
        and then Present (Etype (Orig_Node))
        and then Is_Access_Type (Etype (Orig_Node))
      then
         --  Note that if the prefix is an explicit dereference that does not
         --  come from source, we must check for a rewritten function call in
         --  prefixed notation before other forms of rewriting, to prevent a
         --  compiler crash.

         return
           (Nkind (Orig_Node) = N_Function_Call
             and then not Is_Access_Constant (Etype (Prefix (N))))
           or else
             Is_Variable_Prefix (Original_Node (Prefix (N)));

      --  in Ada 2012, the dereference may have been added for a type with
      --  a declared implicit dereference aspect.

      elsif Nkind (N) = N_Explicit_Dereference
        and then Present (Etype (Orig_Node))
        and then  Ada_Version >= Ada_2012
        and then Has_Implicit_Dereference (Etype (Orig_Node))
      then
         return True;

      --  A function call is never a variable

      elsif Nkind (N) = N_Function_Call then
         return False;

      --  All remaining checks use the original node

      elsif Is_Entity_Name (Orig_Node)
        and then Present (Entity (Orig_Node))
      then
         declare
            E : constant Entity_Id := Entity (Orig_Node);
            K : constant Entity_Kind := Ekind (E);

         begin
            return (K = E_Variable
                      and then Nkind (Parent (E)) /= N_Exception_Handler)
              or else  (K = E_Component
                          and then not In_Protected_Function (E))
              or else  K = E_Out_Parameter
              or else  K = E_In_Out_Parameter
              or else  K = E_Generic_In_Out_Parameter

               --  Current instance of type

              or else (Is_Type (E) and then In_Open_Scopes (E))
              or else (Is_Incomplete_Or_Private_Type (E)
                        and then In_Open_Scopes (Full_View (E)));
         end;

      else
         case Nkind (Orig_Node) is
            when N_Indexed_Component | N_Slice =>
               return Is_Variable_Prefix (Prefix (Orig_Node));

            when N_Selected_Component =>
               return Is_Variable_Prefix (Prefix (Orig_Node))
                 and then Is_Variable (Selector_Name (Orig_Node));

            --  For an explicit dereference, the type of the prefix cannot
            --  be an access to constant or an access to subprogram.

            when N_Explicit_Dereference =>
               declare
                  Typ : constant Entity_Id := Etype (Prefix (Orig_Node));
               begin
                  return Is_Access_Type (Typ)
                    and then not Is_Access_Constant (Root_Type (Typ))
                    and then Ekind (Typ) /= E_Access_Subprogram_Type;
               end;

            --  The type conversion is the case where we do not deal with the
            --  context dependent special case of an actual parameter. Thus
            --  the type conversion is only considered a variable for the
            --  purposes of this routine if the target type is tagged. However,
            --  a type conversion is considered to be a variable if it does not
            --  come from source (this deals for example with the conversions
            --  of expressions to their actual subtypes).

            when N_Type_Conversion =>
               return Is_Variable (Expression (Orig_Node))
                 and then
                   (not Comes_From_Source (Orig_Node)
                      or else
                        (Is_Tagged_Type (Etype (Subtype_Mark (Orig_Node)))
                          and then
                         Is_Tagged_Type (Etype (Expression (Orig_Node)))));

            --  GNAT allows an unchecked type conversion as a variable. This
            --  only affects the generation of internal expanded code, since
            --  calls to instantiations of Unchecked_Conversion are never
            --  considered variables (since they are function calls).

            when N_Unchecked_Type_Conversion =>
               return Is_Variable (Expression (Orig_Node));

            when others =>
               return False;
         end case;
      end if;
   end Is_Variable;

   ---------------------------
   -- Is_Visibly_Controlled --
   ---------------------------

   function Is_Visibly_Controlled (T : Entity_Id) return Boolean is
      Root : constant Entity_Id := Root_Type (T);
   begin
      return Chars (Scope (Root)) = Name_Finalization
        and then Chars (Scope (Scope (Root))) = Name_Ada
        and then Scope (Scope (Scope (Root))) = Standard_Standard;
   end Is_Visibly_Controlled;

   ------------------------
   -- Is_Volatile_Object --
   ------------------------

   function Is_Volatile_Object (N : Node_Id) return Boolean is

      function Object_Has_Volatile_Components (N : Node_Id) return Boolean;
      --  Determines if given object has volatile components

      function Is_Volatile_Prefix (N : Node_Id) return Boolean;
      --  If prefix is an implicit dereference, examine designated type

      ------------------------
      -- Is_Volatile_Prefix --
      ------------------------

      function Is_Volatile_Prefix (N : Node_Id) return Boolean is
         Typ  : constant Entity_Id := Etype (N);

      begin
         if Is_Access_Type (Typ) then
            declare
               Dtyp : constant Entity_Id := Designated_Type (Typ);

            begin
               return Is_Volatile (Dtyp)
                 or else Has_Volatile_Components (Dtyp);
            end;

         else
            return Object_Has_Volatile_Components (N);
         end if;
      end Is_Volatile_Prefix;

      ------------------------------------
      -- Object_Has_Volatile_Components --
      ------------------------------------

      function Object_Has_Volatile_Components (N : Node_Id) return Boolean is
         Typ : constant Entity_Id := Etype (N);

      begin
         if Is_Volatile (Typ)
           or else Has_Volatile_Components (Typ)
         then
            return True;

         elsif Is_Entity_Name (N)
           and then (Has_Volatile_Components (Entity (N))
                      or else Is_Volatile (Entity (N)))
         then
            return True;

         elsif Nkind (N) = N_Indexed_Component
           or else Nkind (N) = N_Selected_Component
         then
            return Is_Volatile_Prefix (Prefix (N));

         else
            return False;
         end if;
      end Object_Has_Volatile_Components;

   --  Start of processing for Is_Volatile_Object

   begin
      if Is_Volatile (Etype (N))
        or else (Is_Entity_Name (N) and then Is_Volatile (Entity (N)))
      then
         return True;

      elsif Nkind_In (N, N_Indexed_Component, N_Selected_Component)
        and then Is_Volatile_Prefix (Prefix (N))
      then
         return True;

      elsif Nkind (N) = N_Selected_Component
        and then Is_Volatile (Entity (Selector_Name (N)))
      then
         return True;

      else
         return False;
      end if;
   end Is_Volatile_Object;

   ---------------------------
   -- Itype_Has_Declaration --
   ---------------------------

   function Itype_Has_Declaration (Id : Entity_Id) return Boolean is
   begin
      pragma Assert (Is_Itype (Id));
      return Present (Parent (Id))
        and then Nkind_In (Parent (Id), N_Full_Type_Declaration,
                                        N_Subtype_Declaration)
        and then Defining_Entity (Parent (Id)) = Id;
   end Itype_Has_Declaration;

   -------------------------
   -- Kill_Current_Values --
   -------------------------

   procedure Kill_Current_Values
     (Ent                  : Entity_Id;
      Last_Assignment_Only : Boolean := False)
   is
   begin
      --  ??? do we have to worry about clearing cached checks?

      if Is_Assignable (Ent) then
         Set_Last_Assignment (Ent, Empty);
      end if;

      if Is_Object (Ent) then
         if not Last_Assignment_Only then
            Kill_Checks (Ent);
            Set_Current_Value (Ent, Empty);

            if not Can_Never_Be_Null (Ent) then
               Set_Is_Known_Non_Null (Ent, False);
            end if;

            Set_Is_Known_Null (Ent, False);

            --  Reset Is_Known_Valid unless type is always valid, or if we have
            --  a loop parameter (loop parameters are always valid, since their
            --  bounds are defined by the bounds given in the loop header).

            if not Is_Known_Valid (Etype (Ent))
              and then Ekind (Ent) /= E_Loop_Parameter
            then
               Set_Is_Known_Valid (Ent, False);
            end if;
         end if;
      end if;
   end Kill_Current_Values;

   procedure Kill_Current_Values (Last_Assignment_Only : Boolean := False) is
      S : Entity_Id;

      procedure Kill_Current_Values_For_Entity_Chain (E : Entity_Id);
      --  Clear current value for entity E and all entities chained to E

      ------------------------------------------
      -- Kill_Current_Values_For_Entity_Chain --
      ------------------------------------------

      procedure Kill_Current_Values_For_Entity_Chain (E : Entity_Id) is
         Ent : Entity_Id;
      begin
         Ent := E;
         while Present (Ent) loop
            Kill_Current_Values (Ent, Last_Assignment_Only);
            Next_Entity (Ent);
         end loop;
      end Kill_Current_Values_For_Entity_Chain;

   --  Start of processing for Kill_Current_Values

   begin
      --  Kill all saved checks, a special case of killing saved values

      if not Last_Assignment_Only then
         Kill_All_Checks;
      end if;

      --  Loop through relevant scopes, which includes the current scope and
      --  any parent scopes if the current scope is a block or a package.

      S := Current_Scope;
      Scope_Loop : loop

         --  Clear current values of all entities in current scope

         Kill_Current_Values_For_Entity_Chain (First_Entity (S));

         --  If scope is a package, also clear current values of all private
         --  entities in the scope.

         if Is_Package_Or_Generic_Package (S)
           or else Is_Concurrent_Type (S)
         then
            Kill_Current_Values_For_Entity_Chain (First_Private_Entity (S));
         end if;

         --  If this is a not a subprogram, deal with parents

         if not Is_Subprogram (S) then
            S := Scope (S);
            exit Scope_Loop when S = Standard_Standard;
         else
            exit Scope_Loop;
         end if;
      end loop Scope_Loop;
   end Kill_Current_Values;

   --------------------------
   -- Kill_Size_Check_Code --
   --------------------------

   procedure Kill_Size_Check_Code (E : Entity_Id) is
   begin
      if (Ekind (E) = E_Constant or else Ekind (E) = E_Variable)
        and then Present (Size_Check_Code (E))
      then
         Remove (Size_Check_Code (E));
         Set_Size_Check_Code (E, Empty);
      end if;
   end Kill_Size_Check_Code;

   --------------------------
   -- Known_To_Be_Assigned --
   --------------------------

   function Known_To_Be_Assigned (N : Node_Id) return Boolean is
      P : constant Node_Id := Parent (N);

   begin
      case Nkind (P) is

         --  Test left side of assignment

         when N_Assignment_Statement =>
            return N = Name (P);

            --  Function call arguments are never lvalues

         when N_Function_Call =>
            return False;

         --  Positional parameter for procedure or accept call

         when N_Procedure_Call_Statement |
              N_Accept_Statement
          =>
            declare
               Proc : Entity_Id;
               Form : Entity_Id;
               Act  : Node_Id;

            begin
               Proc := Get_Subprogram_Entity (P);

               if No (Proc) then
                  return False;
               end if;

               --  If we are not a list member, something is strange, so
               --  be conservative and return False.

               if not Is_List_Member (N) then
                  return False;
               end if;

               --  We are going to find the right formal by stepping forward
               --  through the formals, as we step backwards in the actuals.

               Form := First_Formal (Proc);
               Act  := N;
               loop
                  --  If no formal, something is weird, so be conservative
                  --  and return False.

                  if No (Form) then
                     return False;
                  end if;

                  Prev (Act);
                  exit when No (Act);
                  Next_Formal (Form);
               end loop;

               return Ekind (Form) /= E_In_Parameter;
            end;

         --  Named parameter for procedure or accept call

         when N_Parameter_Association =>
            declare
               Proc : Entity_Id;
               Form : Entity_Id;

            begin
               Proc := Get_Subprogram_Entity (Parent (P));

               if No (Proc) then
                  return False;
               end if;

               --  Loop through formals to find the one that matches

               Form := First_Formal (Proc);
               loop
                  --  If no matching formal, that's peculiar, some kind of
                  --  previous error, so return False to be conservative.
                  --  Actually this also happens in legal code in the case
                  --  where P is a parameter association for an Extra_Formal???

                  if No (Form) then
                     return False;
                  end if;

                  --  Else test for match

                  if Chars (Form) = Chars (Selector_Name (P)) then
                     return Ekind (Form) /= E_In_Parameter;
                  end if;

                  Next_Formal (Form);
               end loop;
            end;

         --  Test for appearing in a conversion that itself appears
         --  in an lvalue context, since this should be an lvalue.

         when N_Type_Conversion =>
            return Known_To_Be_Assigned (P);

         --  All other references are definitely not known to be modifications

         when others =>
            return False;

      end case;
   end Known_To_Be_Assigned;

   ---------------------------
   -- Last_Source_Statement --
   ---------------------------

   function Last_Source_Statement (HSS : Node_Id) return Node_Id is
      N : Node_Id;

   begin
      N := Last (Statements (HSS));
      while Present (N) loop
         exit when Comes_From_Source (N);
         Prev (N);
      end loop;

      return N;
   end Last_Source_Statement;

   ----------------------------------
   -- Matching_Static_Array_Bounds --
   ----------------------------------

   function Matching_Static_Array_Bounds
     (L_Typ : Node_Id;
      R_Typ : Node_Id) return Boolean
   is
      L_Ndims : constant Nat := Number_Dimensions (L_Typ);
      R_Ndims : constant Nat := Number_Dimensions (R_Typ);

      L_Index : Node_Id;
      R_Index : Node_Id;
      L_Low   : Node_Id;
      L_High  : Node_Id;
      L_Len   : Uint;
      R_Low   : Node_Id;
      R_High  : Node_Id;
      R_Len   : Uint;

   begin
      if L_Ndims /= R_Ndims then
         return False;
      end if;

      --  Unconstrained types do not have static bounds

      if not Is_Constrained (L_Typ) or else not Is_Constrained (R_Typ) then
         return False;
      end if;

      --  First treat specially the first dimension, as the lower bound and
      --  length of string literals are not stored like those of arrays.

      if Ekind (L_Typ) = E_String_Literal_Subtype then
         L_Low := String_Literal_Low_Bound (L_Typ);
         L_Len := String_Literal_Length (L_Typ);
      else
         L_Index := First_Index (L_Typ);
         Get_Index_Bounds (L_Index, L_Low, L_High);

         if         Is_OK_Static_Expression (L_Low)
           and then Is_OK_Static_Expression (L_High)
         then
            if Expr_Value (L_High) < Expr_Value (L_Low) then
               L_Len := Uint_0;
            else
               L_Len := (Expr_Value (L_High) - Expr_Value (L_Low)) + 1;
            end if;
         else
            return False;
         end if;
      end if;

      if Ekind (R_Typ) = E_String_Literal_Subtype then
         R_Low := String_Literal_Low_Bound (R_Typ);
         R_Len := String_Literal_Length (R_Typ);
      else
         R_Index := First_Index (R_Typ);
         Get_Index_Bounds (R_Index, R_Low, R_High);

         if         Is_OK_Static_Expression (R_Low)
           and then Is_OK_Static_Expression (R_High)
         then
            if Expr_Value (R_High) < Expr_Value (R_Low) then
               R_Len := Uint_0;
            else
               R_Len := (Expr_Value (R_High) - Expr_Value (R_Low)) + 1;
            end if;
         else
            return False;
         end if;
      end if;

      if         Is_OK_Static_Expression (L_Low)
        and then Is_OK_Static_Expression (R_Low)
        and then Expr_Value (L_Low) = Expr_Value (R_Low)
        and then L_Len = R_Len
      then
         null;
      else
         return False;
      end if;

      --  Then treat all other dimensions

      for Indx in 2 .. L_Ndims loop
         Next (L_Index);
         Next (R_Index);

         Get_Index_Bounds (L_Index, L_Low, L_High);
         Get_Index_Bounds (R_Index, R_Low, R_High);

         if         Is_OK_Static_Expression (L_Low)
           and then Is_OK_Static_Expression (L_High)
           and then Is_OK_Static_Expression (R_Low)
           and then Is_OK_Static_Expression (R_High)
           and then Expr_Value (L_Low)  = Expr_Value (R_Low)
           and then Expr_Value (L_High) = Expr_Value (R_High)
         then
            null;
         else
            return False;
         end if;
      end loop;

      --  If we fall through the loop, all indexes matched

      return True;
   end Matching_Static_Array_Bounds;

   -------------------
   -- May_Be_Lvalue --
   -------------------

   function May_Be_Lvalue (N : Node_Id) return Boolean is
      P : constant Node_Id := Parent (N);

   begin
      case Nkind (P) is

         --  Test left side of assignment

         when N_Assignment_Statement =>
            return N = Name (P);

         --  Test prefix of component or attribute. Note that the prefix of an
         --  explicit or implicit dereference cannot be an l-value.

         when N_Attribute_Reference =>
            return N = Prefix (P)
              and then Name_Implies_Lvalue_Prefix (Attribute_Name (P));

         --  For an expanded name, the name is an lvalue if the expanded name
         --  is an lvalue, but the prefix is never an lvalue, since it is just
         --  the scope where the name is found.

         when N_Expanded_Name =>
            if N = Prefix (P) then
               return May_Be_Lvalue (P);
            else
               return False;
            end if;

         --  For a selected component A.B, A is certainly an lvalue if A.B is.
         --  B is a little interesting, if we have A.B := 3, there is some
         --  discussion as to whether B is an lvalue or not, we choose to say
         --  it is. Note however that A is not an lvalue if it is of an access
         --  type since this is an implicit dereference.

         when N_Selected_Component =>
            if N = Prefix (P)
              and then Present (Etype (N))
              and then Is_Access_Type (Etype (N))
            then
               return False;
            else
               return May_Be_Lvalue (P);
            end if;

         --  For an indexed component or slice, the index or slice bounds is
         --  never an lvalue. The prefix is an lvalue if the indexed component
         --  or slice is an lvalue, except if it is an access type, where we
         --  have an implicit dereference.

         when N_Indexed_Component | N_Slice =>
            if N /= Prefix (P)
              or else (Present (Etype (N)) and then Is_Access_Type (Etype (N)))
            then
               return False;
            else
               return May_Be_Lvalue (P);
            end if;

         --  Prefix of a reference is an lvalue if the reference is an lvalue

         when N_Reference =>
            return May_Be_Lvalue (P);

         --  Prefix of explicit dereference is never an lvalue

         when N_Explicit_Dereference =>
            return False;

         --  Positional parameter for subprogram, entry, or accept call.
         --  In older versions of Ada function call arguments are never
         --  lvalues. In Ada 2012 functions can have in-out parameters.

         when N_Subprogram_Call      |
              N_Entry_Call_Statement |
              N_Action_Call_Statement |
              N_Accept_Statement
         =>
            if Nkind (P) = N_Function_Call and then Ada_Version < Ada_2012 then
               return False;
            end if;

            --  The following mechanism is clumsy and fragile. A single flag
            --  set in Resolve_Actuals would be preferable ???

            declare
               Proc : Entity_Id;
               Form : Entity_Id;
               Act  : Node_Id;

            begin
               Proc := Get_Subprogram_Entity (P);

               if No (Proc) then
                  return True;
               end if;

               --  If we are not a list member, something is strange, so be
               --  conservative and return True.

               if not Is_List_Member (N) then
                  return True;
               end if;

               --  We are going to find the right formal by stepping forward
               --  through the formals, as we step backwards in the actuals.

               Form := First_Formal (Proc);
               Act  := N;
               loop
                  --  If no formal, something is weird, so be conservative and
                  --  return True.

                  if No (Form) then
                     return True;
                  end if;

                  Prev (Act);
                  exit when No (Act);
                  Next_Formal (Form);
               end loop;

               return Ekind (Form) /= E_In_Parameter;
            end;

         --  Named parameter for procedure or accept call

         when N_Parameter_Association =>
            declare
               Proc : Entity_Id;
               Form : Entity_Id;

            begin
               Proc := Get_Subprogram_Entity (Parent (P));

               if No (Proc) then
                  return True;
               end if;

               --  Loop through formals to find the one that matches

               Form := First_Formal (Proc);
               loop
                  --  If no matching formal, that's peculiar, some kind of
                  --  previous error, so return True to be conservative.
                  --  Actually happens with legal code for an unresolved call
                  --  where we may get the wrong homonym???

                  if No (Form) then
                     return True;
                  end if;

                  --  Else test for match

                  if Chars (Form) = Chars (Selector_Name (P)) then
                     return Ekind (Form) /= E_In_Parameter;
                  end if;

                  Next_Formal (Form);
               end loop;
            end;

         --  Test for appearing in a conversion that itself appears in an
         --  lvalue context, since this should be an lvalue.

         when N_Type_Conversion =>
            return May_Be_Lvalue (P);

         --  Test for appearance in object renaming declaration

         when N_Object_Renaming_Declaration =>
            return True;

         --  All other references are definitely not lvalues

         when others =>
            return False;

      end case;
   end May_Be_Lvalue;

   -----------------------
   -- Mark_Coextensions --
   -----------------------

   procedure Mark_Coextensions (Context_Nod : Node_Id; Root_Nod : Node_Id) is
      Is_Dynamic : Boolean;
      --  Indicates whether the context causes nested coextensions to be
      --  dynamic or static

      function Mark_Allocator (N : Node_Id) return Traverse_Result;
      --  Recognize an allocator node and label it as a dynamic coextension

      --------------------
      -- Mark_Allocator --
      --------------------

      function Mark_Allocator (N : Node_Id) return Traverse_Result is
      begin
         if Nkind (N) = N_Allocator then
            if Is_Dynamic then
               Set_Is_Dynamic_Coextension (N);

            --  If the allocator expression is potentially dynamic, it may
            --  be expanded out of order and require dynamic allocation
            --  anyway, so we treat the coextension itself as dynamic.
            --  Potential optimization ???

            elsif Nkind (Expression (N)) = N_Qualified_Expression
              and then Nkind (Expression (Expression (N))) = N_Op_Concat
            then
               Set_Is_Dynamic_Coextension (N);
            else
               Set_Is_Static_Coextension (N);
            end if;
         end if;

         return OK;
      end Mark_Allocator;

      procedure Mark_Allocators is new Traverse_Proc (Mark_Allocator);

   --  Start of processing Mark_Coextensions

   begin
      case Nkind (Context_Nod) is

         --  Comment here ???

         when N_Assignment_Statement    =>
            Is_Dynamic := Nkind (Expression (Context_Nod)) = N_Allocator;

         --  An allocator that is a component of a returned aggregate
         --  must be dynamic.

         when N_Simple_Return_Statement =>
            declare
               Expr : constant Node_Id := Expression (Context_Nod);
            begin
               Is_Dynamic :=
                 Nkind (Expr) = N_Allocator
                   or else
                     (Nkind (Expr) = N_Qualified_Expression
                       and then Nkind (Expression (Expr)) = N_Aggregate);
            end;

         --  An alloctor within an object declaration in an extended return
         --  statement is of necessity dynamic.

         when N_Object_Declaration =>
            Is_Dynamic := Nkind (Root_Nod) = N_Allocator
              or else
                Nkind (Parent (Context_Nod)) = N_Extended_Return_Statement;

         --  This routine should not be called for constructs which may not
         --  contain coextensions.

         when others =>
            raise Program_Error;
      end case;

      Mark_Allocators (Root_Nod);
   end Mark_Coextensions;

   -----------------
   -- Must_Inline --
   -----------------

   function Must_Inline (Subp : Entity_Id) return Boolean is
   begin
      return
        (Optimization_Level = 0

          --  AAMP and VM targets have no support for inlining in the backend.
          --  Hence we do as much inlining as possible in the front end.

          or else AAMP_On_Target
          or else VM_Target /= No_VM)
        and then Has_Pragma_Inline (Subp)
        and then (Has_Pragma_Inline_Always (Subp) or else Front_End_Inlining);
   end Must_Inline;

   ----------------------
   -- Needs_One_Actual --
   ----------------------

   function Needs_One_Actual (E : Entity_Id) return Boolean is
      Formal : Entity_Id;

   begin
      --  Ada 2005 or later, and formals present

      if Ada_Version >= Ada_2005 and then Present (First_Formal (E)) then
         Formal := Next_Formal (First_Formal (E));
         while Present (Formal) loop
            if No (Default_Value (Formal)) then
               return False;
            end if;

            Next_Formal (Formal);
         end loop;

         return True;

      --  Ada 83/95 or no formals

      else
         return False;
      end if;
   end Needs_One_Actual;

   ------------------------
   -- New_Copy_List_Tree --
   ------------------------

   function New_Copy_List_Tree (List : List_Id) return List_Id is
      NL : List_Id;
      E  : Node_Id;

   begin
      if List = No_List then
         return No_List;

      else
         NL := New_List;
         E := First (List);

         while Present (E) loop
            Append (New_Copy_Tree (E), NL);
            E := Next (E);
         end loop;

         return NL;
      end if;
   end New_Copy_List_Tree;

   -------------------
   -- New_Copy_Tree --
   -------------------

   use Atree.Unchecked_Access;
   use Atree_Private_Part;

   --  Our approach here requires a two pass traversal of the tree. The
   --  first pass visits all nodes that eventually will be copied looking
   --  for defining Itypes. If any defining Itypes are found, then they are
   --  copied, and an entry is added to the replacement map. In the second
   --  phase, the tree is copied, using the replacement map to replace any
   --  Itype references within the copied tree.

   --  The following hash tables are used if the Map supplied has more
   --  than hash threshold entries to speed up access to the map. If
   --  there are fewer entries, then the map is searched sequentially
   --  (because setting up a hash table for only a few entries takes
   --  more time than it saves.

   function New_Copy_Hash (E : Entity_Id) return NCT_Header_Num;
   --  Hash function used for hash operations

   -------------------
   -- New_Copy_Hash --
   -------------------

   function New_Copy_Hash (E : Entity_Id) return NCT_Header_Num is
   begin
      return Nat (E) mod (NCT_Header_Num'Last + 1);
   end New_Copy_Hash;

   ---------------
   -- NCT_Assoc --
   ---------------

   --  The hash table NCT_Assoc associates old entities in the table
   --  with their corresponding new entities (i.e. the pairs of entries
   --  presented in the original Map argument are Key-Element pairs).

   package NCT_Assoc is new Simple_HTable (
     Header_Num => NCT_Header_Num,
     Element    => Entity_Id,
     No_Element => Empty,
     Key        => Entity_Id,
     Hash       => New_Copy_Hash,
     Equal      => Types."=");

   ---------------------
   -- NCT_Itype_Assoc --
   ---------------------

   --  The hash table NCT_Itype_Assoc contains entries only for those
   --  old nodes which have a non-empty Associated_Node_For_Itype set.
   --  The key is the associated node, and the element is the new node
   --  itself (NOT the associated node for the new node).

   package NCT_Itype_Assoc is new Simple_HTable (
     Header_Num => NCT_Header_Num,
     Element    => Entity_Id,
     No_Element => Empty,
     Key        => Entity_Id,
     Hash       => New_Copy_Hash,
     Equal      => Types."=");

   --  Start of processing for New_Copy_Tree function

   function New_Copy_Tree
     (Source    : Node_Id;
      Map       : Elist_Id := No_Elist;
      New_Sloc  : Source_Ptr := No_Location;
      New_Scope : Entity_Id := Empty) return Node_Id
   is
      Actual_Map : Elist_Id := Map;
      --  This is the actual map for the copy. It is initialized with the
      --  given elements, and then enlarged as required for Itypes that are
      --  copied during the first phase of the copy operation. The visit
      --  procedures add elements to this map as Itypes are encountered.
      --  The reason we cannot use Map directly, is that it may well be
      --  (and normally is) initialized to No_Elist, and if we have mapped
      --  entities, we have to reset it to point to a real Elist.

      function Assoc (N : Node_Or_Entity_Id) return Node_Id;
      --  Called during second phase to map entities into their corresponding
      --  copies using Actual_Map. If the argument is not an entity, or is not
      --  in Actual_Map, then it is returned unchanged.

      procedure Build_NCT_Hash_Tables;
      --  Builds hash tables (number of elements >= threshold value)

      function Copy_Elist_With_Replacement
        (Old_Elist : Elist_Id) return Elist_Id;
      --  Called during second phase to copy element list doing replacements

      procedure Copy_Itype_With_Replacement (New_Itype : Entity_Id);
      --  Called during the second phase to process a copied Itype. The actual
      --  copy happened during the first phase (so that we could make the entry
      --  in the mapping), but we still have to deal with the descendents of
      --  the copied Itype and copy them where necessary.

      function Copy_List_With_Replacement (Old_List : List_Id) return List_Id;
      --  Called during second phase to copy list doing replacements

      function Copy_Node_With_Replacement (Old_Node : Node_Id) return Node_Id;
      --  Called during second phase to copy node doing replacements

      procedure Visit_Elist (E : Elist_Id);
      --  Called during first phase to visit all elements of an Elist

      procedure Visit_Field (F : Union_Id; N : Node_Id);
      --  Visit a single field, recursing to call Visit_Node or Visit_List
      --  if the field is a syntactic descendent of the current node (i.e.
      --  its parent is Node N).

      procedure Visit_Itype (Old_Itype : Entity_Id);
      --  Called during first phase to visit subsidiary fields of a defining
      --  Itype, and also create a copy and make an entry in the replacement
      --  map for the new copy.

      procedure Visit_List (L : List_Id);
      --  Called during first phase to visit all elements of a List

      procedure Visit_Node (N : Node_Or_Entity_Id);
      --  Called during first phase to visit a node and all its subtrees

      -----------
      -- Assoc --
      -----------

      function Assoc (N : Node_Or_Entity_Id) return Node_Id is
         E   : Elmt_Id;
         Ent : Entity_Id;

      begin
         if not Has_Extension (N) or else No (Actual_Map) then
            return N;

         elsif NCT_Hash_Tables_Used then
            Ent := NCT_Assoc.Get (Entity_Id (N));

            if Present (Ent) then
               return Ent;
            else
               return N;
            end if;

         --  No hash table used, do serial search

         else
            E := First_Elmt (Actual_Map);
            while Present (E) loop
               if Node (E) = N then
                  return Node (Next_Elmt (E));
               else
                  E := Next_Elmt (Next_Elmt (E));
               end if;
            end loop;
         end if;

         return N;
      end Assoc;

      ---------------------------
      -- Build_NCT_Hash_Tables --
      ---------------------------

      procedure Build_NCT_Hash_Tables is
         Elmt : Elmt_Id;
         Ent  : Entity_Id;
      begin
         if NCT_Hash_Table_Setup then
            NCT_Assoc.Reset;
            NCT_Itype_Assoc.Reset;
         end if;

         Elmt := First_Elmt (Actual_Map);
         while Present (Elmt) loop
            Ent := Node (Elmt);

            --  Get new entity, and associate old and new

            Next_Elmt (Elmt);
            NCT_Assoc.Set (Ent, Node (Elmt));

            if Is_Type (Ent) then
               declare
                  Anode : constant Entity_Id :=
                            Associated_Node_For_Itype (Ent);

               begin
                  if Present (Anode) then

                     --  Enter a link between the associated node of the
                     --  old Itype and the new Itype, for updating later
                     --  when node is copied.

                     NCT_Itype_Assoc.Set (Anode, Node (Elmt));
                  end if;
               end;
            end if;

            Next_Elmt (Elmt);
         end loop;

         NCT_Hash_Tables_Used := True;
         NCT_Hash_Table_Setup := True;
      end Build_NCT_Hash_Tables;

      ---------------------------------
      -- Copy_Elist_With_Replacement --
      ---------------------------------

      function Copy_Elist_With_Replacement
        (Old_Elist : Elist_Id) return Elist_Id
      is
         M         : Elmt_Id;
         New_Elist : Elist_Id;

      begin
         if No (Old_Elist) then
            return No_Elist;

         else
            New_Elist := New_Elmt_List;

            M := First_Elmt (Old_Elist);
            while Present (M) loop
               Append_Elmt (Copy_Node_With_Replacement (Node (M)), New_Elist);
               Next_Elmt (M);
            end loop;
         end if;

         return New_Elist;
      end Copy_Elist_With_Replacement;

      ---------------------------------
      -- Copy_Itype_With_Replacement --
      ---------------------------------

      --  This routine exactly parallels its phase one analog Visit_Itype,

      procedure Copy_Itype_With_Replacement (New_Itype : Entity_Id) is
      begin
         --  Translate Next_Entity, Scope and Etype fields, in case they
         --  reference entities that have been mapped into copies.

         Set_Next_Entity (New_Itype, Assoc (Next_Entity (New_Itype)));
         Set_Etype       (New_Itype, Assoc (Etype       (New_Itype)));

         if Present (New_Scope) then
            Set_Scope    (New_Itype, New_Scope);
         else
            Set_Scope    (New_Itype, Assoc (Scope       (New_Itype)));
         end if;

         --  Copy referenced fields

         if Is_Discrete_Type (New_Itype) then
            Set_Scalar_Range (New_Itype,
              Copy_Node_With_Replacement (Scalar_Range (New_Itype)));

         elsif Has_Discriminants (Base_Type (New_Itype)) then
            Set_Discriminant_Constraint (New_Itype,
              Copy_Elist_With_Replacement
                (Discriminant_Constraint (New_Itype)));

         elsif Is_Array_Type (New_Itype) then
            if Present (First_Index (New_Itype)) then
               Set_First_Index (New_Itype,
                 First (Copy_List_With_Replacement
                         (List_Containing (First_Index (New_Itype)))));
            end if;

            if Is_Packed (New_Itype) then
               Set_Packed_Array_Type (New_Itype,
                 Copy_Node_With_Replacement
                   (Packed_Array_Type (New_Itype)));
            end if;
         end if;
      end Copy_Itype_With_Replacement;

      --------------------------------
      -- Copy_List_With_Replacement --
      --------------------------------

      function Copy_List_With_Replacement
        (Old_List : List_Id) return List_Id
      is
         New_List : List_Id;
         E        : Node_Id;

      begin
         if Old_List = No_List then
            return No_List;

         else
            New_List := Empty_List;

            E := First (Old_List);
            while Present (E) loop
               Append (Copy_Node_With_Replacement (E), New_List);
               Next (E);
            end loop;

            return New_List;
         end if;
      end Copy_List_With_Replacement;

      --------------------------------
      -- Copy_Node_With_Replacement --
      --------------------------------

      function Copy_Node_With_Replacement
        (Old_Node : Node_Id) return Node_Id
      is
         New_Node : Node_Id;

         procedure Adjust_Named_Associations
           (Old_Node : Node_Id;
            New_Node : Node_Id);
         --  If a call node has named associations, these are chained through
         --  the First_Named_Actual, Next_Named_Actual links. These must be
         --  propagated separately to the new parameter list, because these
         --  are not syntactic fields.

         function Copy_Field_With_Replacement
           (Field : Union_Id) return Union_Id;
         --  Given Field, which is a field of Old_Node, return a copy of it
         --  if it is a syntactic field (i.e. its parent is Node), setting
         --  the parent of the copy to poit to New_Node. Otherwise returns
         --  the field (possibly mapped if it is an entity).

         -------------------------------
         -- Adjust_Named_Associations --
         -------------------------------

         procedure Adjust_Named_Associations
           (Old_Node : Node_Id;
            New_Node : Node_Id)
         is
            Old_E : Node_Id;
            New_E : Node_Id;

            Old_Next : Node_Id;
            New_Next : Node_Id;

         begin
            Old_E := First (Parameter_Associations (Old_Node));
            New_E := First (Parameter_Associations (New_Node));
            while Present (Old_E) loop
               if Nkind (Old_E) = N_Parameter_Association
                 and then Present (Next_Named_Actual (Old_E))
               then
                  if First_Named_Actual (Old_Node)
                    =  Explicit_Actual_Parameter (Old_E)
                  then
                     Set_First_Named_Actual
                       (New_Node, Explicit_Actual_Parameter (New_E));
                  end if;

                  --  Now scan parameter list from the beginning,to locate
                  --  next named actual, which can be out of order.

                  Old_Next := First (Parameter_Associations (Old_Node));
                  New_Next := First (Parameter_Associations (New_Node));

                  while Nkind (Old_Next) /= N_Parameter_Association
                    or else  Explicit_Actual_Parameter (Old_Next)
                      /= Next_Named_Actual (Old_E)
                  loop
                     Next (Old_Next);
                     Next (New_Next);
                  end loop;

                  Set_Next_Named_Actual
                    (New_E, Explicit_Actual_Parameter (New_Next));
               end if;

               Next (Old_E);
               Next (New_E);
            end loop;
         end Adjust_Named_Associations;

         ---------------------------------
         -- Copy_Field_With_Replacement --
         ---------------------------------

         function Copy_Field_With_Replacement
           (Field : Union_Id) return Union_Id
         is
         begin
            if Field = Union_Id (Empty) then
               return Field;

            elsif Field in Node_Range then
               declare
                  Old_N : constant Node_Id := Node_Id (Field);
                  New_N : Node_Id;

               begin
                  --  If syntactic field, as indicated by the parent pointer
                  --  being set, then copy the referenced node recursively.

                  if Parent (Old_N) = Old_Node then
                     New_N := Copy_Node_With_Replacement (Old_N);

                     if New_N /= Old_N then
                        Set_Parent (New_N, New_Node);
                     end if;

                  --  For semantic fields, update possible entity reference
                  --  from the replacement map.

                  else
                     New_N := Assoc (Old_N);
                  end if;

                  return Union_Id (New_N);
               end;

            elsif Field in List_Range then
               declare
                  Old_L : constant List_Id := List_Id (Field);
                  New_L : List_Id;

               begin
                  --  If syntactic field, as indicated by the parent pointer,
                  --  then recursively copy the entire referenced list.

                  if Parent (Old_L) = Old_Node then
                     New_L := Copy_List_With_Replacement (Old_L);
                     Set_Parent (New_L, New_Node);

                  --  For semantic list, just returned unchanged

                  else
                     New_L := Old_L;
                  end if;

                  return Union_Id (New_L);
               end;

            --  Anything other than a list or a node is returned unchanged

            else
               return Field;
            end if;
         end Copy_Field_With_Replacement;

      --  Start of processing for Copy_Node_With_Replacement

      begin
         if Old_Node <= Empty_Or_Error then
            return Old_Node;

         elsif Has_Extension (Old_Node) then
            return Assoc (Old_Node);

         else
            New_Node := New_Copy (Old_Node);

            --  If the node we are copying is the associated node of a
            --  previously copied Itype, then adjust the associated node
            --  of the copy of that Itype accordingly.

            if Present (Actual_Map) then
               declare
                  E   : Elmt_Id;
                  Ent : Entity_Id;

               begin
                  --  Case of hash table used

                  if NCT_Hash_Tables_Used then
                     Ent := NCT_Itype_Assoc.Get (Old_Node);

                     if Present (Ent) then
                        Set_Associated_Node_For_Itype (Ent, New_Node);
                     end if;

                  --  Case of no hash table used

                  else
                     E := First_Elmt (Actual_Map);
                     while Present (E) loop
                        if Is_Itype (Node (E))
                          and then
                            Old_Node = Associated_Node_For_Itype (Node (E))
                        then
                           Set_Associated_Node_For_Itype
                             (Node (Next_Elmt (E)), New_Node);
                        end if;

                        E := Next_Elmt (Next_Elmt (E));
                     end loop;
                  end if;
               end;
            end if;

            --  Recursively copy descendents

            Set_Field1
              (New_Node, Copy_Field_With_Replacement (Field1 (New_Node)));
            Set_Field2
              (New_Node, Copy_Field_With_Replacement (Field2 (New_Node)));
            Set_Field3
              (New_Node, Copy_Field_With_Replacement (Field3 (New_Node)));
            Set_Field4
              (New_Node, Copy_Field_With_Replacement (Field4 (New_Node)));
            Set_Field5
              (New_Node, Copy_Field_With_Replacement (Field5 (New_Node)));

            --  Adjust Sloc of new node if necessary

            if New_Sloc /= No_Location then
               Set_Sloc (New_Node, New_Sloc);

               --  If we adjust the Sloc, then we are essentially making
               --  a completely new node, so the Comes_From_Source flag
               --  should be reset to the proper default value.

               Nodes.Table (New_Node).Comes_From_Source :=
                 Default_Node.Comes_From_Source;
            end if;

            --  If the node is call and has named associations,
            --  set the corresponding links in the copy.

            if (Nkind (Old_Node) = N_Function_Call
                 or else Nkind (Old_Node) = N_Action_Call_Statement
                 or else Nkind (Old_Node) = N_Entry_Call_Statement
                 or else
                   Nkind (Old_Node) = N_Procedure_Call_Statement)
              and then Present (First_Named_Actual (Old_Node))
            then
               Adjust_Named_Associations (Old_Node, New_Node);
            end if;

            --  Reset First_Real_Statement for Handled_Sequence_Of_Statements.
            --  The replacement mechanism applies to entities, and is not used
            --  here. Eventually we may need a more general graph-copying
            --  routine. For now, do a sequential search to find desired node.

            if Nkind (Old_Node) = N_Handled_Sequence_Of_Statements
              and then Present (First_Real_Statement (Old_Node))
            then
               declare
                  Old_F  : constant Node_Id := First_Real_Statement (Old_Node);
                  N1, N2 : Node_Id;

               begin
                  N1 := First (Statements (Old_Node));
                  N2 := First (Statements (New_Node));

                  while N1 /= Old_F loop
                     Next (N1);
                     Next (N2);
                  end loop;

                  Set_First_Real_Statement (New_Node, N2);
               end;
            end if;
         end if;

         --  All done, return copied node

         return New_Node;
      end Copy_Node_With_Replacement;

      -----------------
      -- Visit_Elist --
      -----------------

      procedure Visit_Elist (E : Elist_Id) is
         Elmt : Elmt_Id;
      begin
         if Present (E) then
            Elmt := First_Elmt (E);

            while Elmt /= No_Elmt loop
               Visit_Node (Node (Elmt));
               Next_Elmt (Elmt);
            end loop;
         end if;
      end Visit_Elist;

      -----------------
      -- Visit_Field --
      -----------------

      procedure Visit_Field (F : Union_Id; N : Node_Id) is
      begin
         if F = Union_Id (Empty) then
            return;

         elsif F in Node_Range then

            --  Copy node if it is syntactic, i.e. its parent pointer is
            --  set to point to the field that referenced it (certain
            --  Itypes will also meet this criterion, which is fine, since
            --  these are clearly Itypes that do need to be copied, since
            --  we are copying their parent.)

            if Parent (Node_Id (F)) = N then
               Visit_Node (Node_Id (F));
               return;

            --  Another case, if we are pointing to an Itype, then we want
            --  to copy it if its associated node is somewhere in the tree
            --  being copied.

            --  Note: the exclusion of self-referential copies is just an
            --  optimization, since the search of the already copied list
            --  would catch it, but it is a common case (Etype pointing
            --  to itself for an Itype that is a base type).

            elsif Has_Extension (Node_Id (F))
              and then Is_Itype (Entity_Id (F))
              and then Node_Id (F) /= N
            then
               declare
                  P : Node_Id;

               begin
                  P := Associated_Node_For_Itype (Node_Id (F));
                  while Present (P) loop
                     if P = Source then
                        Visit_Node (Node_Id (F));
                        return;
                     else
                        P := Parent (P);
                     end if;
                  end loop;

                  --  An Itype whose parent is not being copied definitely
                  --  should NOT be copied, since it does not belong in any
                  --  sense to the copied subtree.

                  return;
               end;
            end if;

         elsif F in List_Range
           and then Parent (List_Id (F)) = N
         then
            Visit_List (List_Id (F));
            return;
         end if;
      end Visit_Field;

      -----------------
      -- Visit_Itype --
      -----------------

      procedure Visit_Itype (Old_Itype : Entity_Id) is
         New_Itype : Entity_Id;
         E         : Elmt_Id;
         Ent       : Entity_Id;

      begin
         --  Itypes that describe the designated type of access to subprograms
         --  have the structure of subprogram declarations, with signatures,
         --  etc. Either we duplicate the signatures completely, or choose to
         --  share such itypes, which is fine because their elaboration will
         --  have no side effects.

         if Ekind (Old_Itype) = E_Subprogram_Type then
            return;
         end if;

         New_Itype := New_Copy (Old_Itype);

         --  The new Itype has all the attributes of the old one, and
         --  we just copy the contents of the entity. However, the back-end
         --  needs different names for debugging purposes, so we create a
         --  new internal name for it in all cases.

         Set_Chars (New_Itype, New_Internal_Name ('T'));

         --  If our associated node is an entity that has already been copied,
         --  then set the associated node of the copy to point to the right
         --  copy. If we have copied an Itype that is itself the associated
         --  node of some previously copied Itype, then we set the right
         --  pointer in the other direction.

         if Present (Actual_Map) then

            --  Case of hash tables used

            if NCT_Hash_Tables_Used then

               Ent := NCT_Assoc.Get (Associated_Node_For_Itype (Old_Itype));

               if Present (Ent) then
                  Set_Associated_Node_For_Itype (New_Itype, Ent);
               end if;

               Ent := NCT_Itype_Assoc.Get (Old_Itype);
               if Present (Ent) then
                  Set_Associated_Node_For_Itype (Ent, New_Itype);

               --  If the hash table has no association for this Itype and
               --  its associated node, enter one now.

               else
                  NCT_Itype_Assoc.Set
                    (Associated_Node_For_Itype (Old_Itype), New_Itype);
               end if;

            --  Case of hash tables not used

            else
               E := First_Elmt (Actual_Map);
               while Present (E) loop
                  if Associated_Node_For_Itype (Old_Itype) = Node (E) then
                     Set_Associated_Node_For_Itype
                       (New_Itype, Node (Next_Elmt (E)));
                  end if;

                  if Is_Type (Node (E))
                    and then
                      Old_Itype = Associated_Node_For_Itype (Node (E))
                  then
                     Set_Associated_Node_For_Itype
                       (Node (Next_Elmt (E)), New_Itype);
                  end if;

                  E := Next_Elmt (Next_Elmt (E));
               end loop;
            end if;
         end if;

         if Present (Freeze_Node (New_Itype)) then
            Set_Is_Frozen (New_Itype, False);
            Set_Freeze_Node (New_Itype, Empty);
         end if;

         --  Add new association to map

         if No (Actual_Map) then
            Actual_Map := New_Elmt_List;
         end if;

         Append_Elmt (Old_Itype, Actual_Map);
         Append_Elmt (New_Itype, Actual_Map);

         if NCT_Hash_Tables_Used then
            NCT_Assoc.Set (Old_Itype, New_Itype);

         else
            NCT_Table_Entries := NCT_Table_Entries + 1;

            if NCT_Table_Entries > NCT_Hash_Threshold then
               Build_NCT_Hash_Tables;
            end if;
         end if;

         --  If a record subtype is simply copied, the entity list will be
         --  shared. Thus cloned_Subtype must be set to indicate the sharing.

         if Ekind_In (Old_Itype, E_Record_Subtype, E_Class_Wide_Subtype) then
            Set_Cloned_Subtype (New_Itype, Old_Itype);
         end if;

         --  Visit descendents that eventually get copied

         Visit_Field (Union_Id (Etype (Old_Itype)), Old_Itype);

         if Is_Discrete_Type (Old_Itype) then
            Visit_Field (Union_Id (Scalar_Range (Old_Itype)), Old_Itype);

         elsif Has_Discriminants (Base_Type (Old_Itype)) then
            --  ??? This should involve call to Visit_Field
            Visit_Elist (Discriminant_Constraint (Old_Itype));

         elsif Is_Array_Type (Old_Itype) then
            if Present (First_Index (Old_Itype)) then
               Visit_Field (Union_Id (List_Containing
                                (First_Index (Old_Itype))),
                            Old_Itype);
            end if;

            if Is_Packed (Old_Itype) then
               Visit_Field (Union_Id (Packed_Array_Type (Old_Itype)),
                            Old_Itype);
            end if;
         end if;
      end Visit_Itype;

      ----------------
      -- Visit_List --
      ----------------

      procedure Visit_List (L : List_Id) is
         N : Node_Id;
      begin
         if L /= No_List then
            N := First (L);

            while Present (N) loop
               Visit_Node (N);
               Next (N);
            end loop;
         end if;
      end Visit_List;

      ----------------
      -- Visit_Node --
      ----------------

      procedure Visit_Node (N : Node_Or_Entity_Id) is

      --  Start of processing for Visit_Node

      begin
         --  Handle case of an Itype, which must be copied

         if Has_Extension (N)
           and then Is_Itype (N)
         then
            --  Nothing to do if already in the list. This can happen with an
            --  Itype entity that appears more than once in the tree.
            --  Note that we do not want to visit descendents in this case.

            --  Test for already in list when hash table is used

            if NCT_Hash_Tables_Used then
               if Present (NCT_Assoc.Get (Entity_Id (N))) then
                  return;
               end if;

            --  Test for already in list when hash table not used

            else
               declare
                  E : Elmt_Id;
               begin
                  if Present (Actual_Map) then
                     E := First_Elmt (Actual_Map);
                     while Present (E) loop
                        if Node (E) = N then
                           return;
                        else
                           E := Next_Elmt (Next_Elmt (E));
                        end if;
                     end loop;
                  end if;
               end;
            end if;

            Visit_Itype (N);
         end if;

         --  Visit descendents

         Visit_Field (Field1 (N), N);
         Visit_Field (Field2 (N), N);
         Visit_Field (Field3 (N), N);
         Visit_Field (Field4 (N), N);
         Visit_Field (Field5 (N), N);
      end Visit_Node;

   --  Start of processing for New_Copy_Tree

   begin
      Actual_Map := Map;

      --  See if we should use hash table

      if No (Actual_Map) then
         NCT_Hash_Tables_Used := False;

      else
         declare
            Elmt : Elmt_Id;

         begin
            NCT_Table_Entries := 0;

            Elmt := First_Elmt (Actual_Map);
            while Present (Elmt) loop
               NCT_Table_Entries := NCT_Table_Entries + 1;
               Next_Elmt (Elmt);
               Next_Elmt (Elmt);
            end loop;

            if NCT_Table_Entries > NCT_Hash_Threshold then
               Build_NCT_Hash_Tables;
            else
               NCT_Hash_Tables_Used := False;
            end if;
         end;
      end if;

      --  Hash table set up if required, now start phase one by visiting
      --  top node (we will recursively visit the descendents).

      Visit_Node (Source);

      --  Now the second phase of the copy can start. First we process
      --  all the mapped entities, copying their descendents.

      if Present (Actual_Map) then
         declare
            Elmt      : Elmt_Id;
            New_Itype : Entity_Id;
         begin
            Elmt := First_Elmt (Actual_Map);
            while Present (Elmt) loop
               Next_Elmt (Elmt);
               New_Itype := Node (Elmt);
               Copy_Itype_With_Replacement (New_Itype);
               Next_Elmt (Elmt);
            end loop;
         end;
      end if;

      --  Now we can copy the actual tree

      return Copy_Node_With_Replacement (Source);
   end New_Copy_Tree;

   -------------------------
   -- New_External_Entity --
   -------------------------

   function New_External_Entity
     (Kind         : Entity_Kind;
      Scope_Id     : Entity_Id;
      Sloc_Value   : Source_Ptr;
      Related_Id   : Entity_Id;
      Suffix       : Character;
      Suffix_Index : Nat := 0;
      Prefix       : Character := ' ') return Entity_Id
   is
      N : constant Entity_Id :=
            Make_Defining_Identifier (Sloc_Value,
              New_External_Name
                (Chars (Related_Id), Suffix, Suffix_Index, Prefix));

   begin
      Set_Ekind          (N, Kind);
      Set_Is_Internal    (N, True);
      Append_Entity      (N, Scope_Id);
      Set_Public_Status  (N);

      if Kind in Type_Kind then
         Init_Size_Align (N);
      end if;

      return N;
   end New_External_Entity;

   -------------------------
   -- New_Internal_Entity --
   -------------------------

   function New_Internal_Entity
     (Kind       : Entity_Kind;
      Scope_Id   : Entity_Id;
      Sloc_Value : Source_Ptr;
      Id_Char    : Character) return Entity_Id
   is
      N : constant Entity_Id := Make_Temporary (Sloc_Value, Id_Char);

   begin
      Set_Ekind          (N, Kind);
      Set_Is_Internal    (N, True);
      Append_Entity      (N, Scope_Id);

      if Kind in Type_Kind then
         Init_Size_Align (N);
      end if;

      return N;
   end New_Internal_Entity;

   -----------------
   -- Next_Actual --
   -----------------

   function Next_Actual (Actual_Id : Node_Id) return Node_Id is
      N  : Node_Id;

   begin
      --  If we are pointing at a positional parameter, it is a member of a
      --  node list (the list of parameters), and the next parameter is the
      --  next node on the list, unless we hit a parameter association, then
      --  we shift to using the chain whose head is the First_Named_Actual in
      --  the parent, and then is threaded using the Next_Named_Actual of the
      --  Parameter_Association. All this fiddling is because the original node
      --  list is in the textual call order, and what we need is the
      --  declaration order.

      if Is_List_Member (Actual_Id) then
         N := Next (Actual_Id);

         if Nkind (N) = N_Parameter_Association then
            return First_Named_Actual (Parent (Actual_Id));
         else
            return N;
         end if;

      else
         return Next_Named_Actual (Parent (Actual_Id));
      end if;
   end Next_Actual;

   procedure Next_Actual (Actual_Id : in out Node_Id) is
   begin
      Actual_Id := Next_Actual (Actual_Id);
   end Next_Actual;

   ---------------------
   -- No_Scalar_Parts --
   ---------------------

   function No_Scalar_Parts (T : Entity_Id) return Boolean is
      C : Entity_Id;

   begin
      if Is_Scalar_Type (T) then
         return False;

      elsif Is_Array_Type (T) then
         return No_Scalar_Parts (Component_Type (T));

      elsif Is_Record_Type (T) or else Has_Discriminants (T) then
         C := First_Component_Or_Discriminant (T);
         while Present (C) loop
            if not No_Scalar_Parts (Etype (C)) then
               return False;
            else
               Next_Component_Or_Discriminant (C);
            end if;
         end loop;
      end if;

      return True;
   end No_Scalar_Parts;

   -----------------------
   -- Normalize_Actuals --
   -----------------------

   --  Chain actuals according to formals of subprogram. If there are no named
   --  associations, the chain is simply the list of Parameter Associations,
   --  since the order is the same as the declaration order. If there are named
   --  associations, then the First_Named_Actual field in the N_Function_Call
   --  or N_Procedure_Call_Statement node points to the Parameter_Association
   --  node for the parameter that comes first in declaration order. The
   --  remaining named parameters are then chained in declaration order using
   --  Next_Named_Actual.

   --  This routine also verifies that the number of actuals is compatible with
   --  the number and default values of formals, but performs no type checking
   --  (type checking is done by the caller).

   --  If the matching succeeds, Success is set to True and the caller proceeds
   --  with type-checking. If the match is unsuccessful, then Success is set to
   --  False, and the caller attempts a different interpretation, if there is
   --  one.

   --  If the flag Report is on, the call is not overloaded, and a failure to
   --  match can be reported here, rather than in the caller.

   procedure Normalize_Actuals
     (N       : Node_Id;
      S       : Entity_Id;
      Report  : Boolean;
      Success : out Boolean)
   is
      Actuals     : constant List_Id := Parameter_Associations (N);
      Actual      : Node_Id := Empty;
      Formal      : Entity_Id;
      Last        : Node_Id := Empty;
      First_Named : Node_Id := Empty;
      Found       : Boolean;

      Formals_To_Match : Integer := 0;
      Actuals_To_Match : Integer := 0;

      procedure Chain (A : Node_Id);
      --  Add named actual at the proper place in the list, using the
      --  Next_Named_Actual link.

      function Reporting return Boolean;
      --  Determines if an error is to be reported. To report an error, we
      --  need Report to be True, and also we do not report errors caused
      --  by calls to init procs that occur within other init procs. Such
      --  errors must always be cascaded errors, since if all the types are
      --  declared correctly, the compiler will certainly build decent calls!

      -----------
      -- Chain --
      -----------

      procedure Chain (A : Node_Id) is
      begin
         if No (Last) then

            --  Call node points to first actual in list

            Set_First_Named_Actual (N, Explicit_Actual_Parameter (A));

         else
            Set_Next_Named_Actual (Last, Explicit_Actual_Parameter (A));
         end if;

         Last := A;
         Set_Next_Named_Actual (Last, Empty);
      end Chain;

      ---------------
      -- Reporting --
      ---------------

      function Reporting return Boolean is
      begin
         if not Report then
            return False;

         elsif not Within_Init_Proc then
            return True;

         elsif Is_Init_Proc (Entity (Name (N))) then
            return False;

         else
            return True;
         end if;
      end Reporting;

   --  Start of processing for Normalize_Actuals

   begin
      if Is_Access_Type (S) then

         --  The name in the call is a function call that returns an access
         --  to subprogram. The designated type has the list of formals.

         Formal := First_Formal (Designated_Type (S));
      else
         Formal := First_Formal (S);
      end if;

      while Present (Formal) loop
         Formals_To_Match := Formals_To_Match + 1;
         Next_Formal (Formal);
      end loop;

      --  Find if there is a named association, and verify that no positional
      --  associations appear after named ones.

      if Present (Actuals) then
         Actual := First (Actuals);
      end if;

      while Present (Actual)
        and then Nkind (Actual) /= N_Parameter_Association
      loop
         Actuals_To_Match := Actuals_To_Match + 1;
         Next (Actual);
      end loop;

      if No (Actual) and Actuals_To_Match = Formals_To_Match then

         --  Most common case: positional notation, no defaults

         Success := True;
         return;

      elsif Actuals_To_Match > Formals_To_Match then

         --  Too many actuals: will not work

         if Reporting then
            if Is_Entity_Name (Name (N)) then
               Error_Msg_N ("too many arguments in call to&", Name (N));
            else
               Error_Msg_N ("too many arguments in call", N);
            end if;
         end if;

         Success := False;
         return;
      end if;

      First_Named := Actual;

      while Present (Actual) loop
         if Nkind (Actual) /= N_Parameter_Association then
            Error_Msg_N
              ("positional parameters not allowed after named ones", Actual);
            Success := False;
            return;

         else
            Actuals_To_Match := Actuals_To_Match + 1;
         end if;

         Next (Actual);
      end loop;

      if Present (Actuals) then
         Actual := First (Actuals);
      end if;

      Formal := First_Formal (S);
      while Present (Formal) loop

         --  Match the formals in order. If the corresponding actual is
         --  positional, nothing to do. Else scan the list of named actuals
         --  to find the one with the right name.

         if Present (Actual)
           and then Nkind (Actual) /= N_Parameter_Association
         then
            Next (Actual);
            Actuals_To_Match := Actuals_To_Match - 1;
            Formals_To_Match := Formals_To_Match - 1;

         else
            --  For named parameters, search the list of actuals to find
            --  one that matches the next formal name.

            Actual := First_Named;
            Found  := False;
            while Present (Actual) loop
               if Chars (Selector_Name (Actual)) = Chars (Formal) then
                  Found := True;
                  Chain (Actual);
                  Actuals_To_Match := Actuals_To_Match - 1;
                  Formals_To_Match := Formals_To_Match - 1;
                  exit;
               end if;

               Next (Actual);
            end loop;

            if not Found then
               if Ekind (Formal) /= E_In_Parameter
                 or else No (Default_Value (Formal))
               then
                  if Reporting then
                     if (Comes_From_Source (S)
                          or else Sloc (S) = Standard_Location)
                       and then Is_Overloadable (S)
                     then
                        if No (Actuals)
                          and then
                           (Nkind (Parent (N)) = N_Procedure_Call_Statement
                             or else
                           (Nkind (Parent (N)) = N_Function_Call
                             or else
                            Nkind (Parent (N)) = N_Parameter_Association))
                          and then Ekind (S) /= E_Function
                        then
                           Set_Etype (N, Etype (S));
                        else
                           Error_Msg_Name_1 := Chars (S);
                           Error_Msg_Sloc := Sloc (S);
                           Error_Msg_NE
                             ("missing argument for parameter & " &
                                "in call to % declared #", N, Formal);
                        end if;

                     elsif Is_Overloadable (S) then
                        Error_Msg_Name_1 := Chars (S);

                        --  Point to type derivation that generated the
                        --  operation.

                        Error_Msg_Sloc := Sloc (Parent (S));

                        Error_Msg_NE
                          ("missing argument for parameter & " &
                             "in call to % (inherited) #", N, Formal);

                     else
                        Error_Msg_NE
                          ("missing argument for parameter &", N, Formal);
                     end if;
                  end if;

                  Success := False;
                  return;

               else
                  Formals_To_Match := Formals_To_Match - 1;
               end if;
            end if;
         end if;

         Next_Formal (Formal);
      end loop;

      if Formals_To_Match = 0 and then Actuals_To_Match = 0 then
         Success := True;
         return;

      else
         if Reporting then

            --  Find some superfluous named actual that did not get
            --  attached to the list of associations.

            Actual := First (Actuals);
            while Present (Actual) loop
               if Nkind (Actual) = N_Parameter_Association
                 and then Actual /= Last
                 and then No (Next_Named_Actual (Actual))
               then
                  Error_Msg_N ("unmatched actual & in call",
                    Selector_Name (Actual));
                  exit;
               end if;

               Next (Actual);
            end loop;
         end if;

         Success := False;
         return;
      end if;
   end Normalize_Actuals;

   --------------------------------
   -- Note_Possible_Modification --
   --------------------------------

   procedure Note_Possible_Modification (N : Node_Id; Sure : Boolean) is
      Modification_Comes_From_Source : constant Boolean :=
                                         Comes_From_Source (Parent (N));

      Ent : Entity_Id;
      Exp : Node_Id;

   begin
      --  Loop to find referenced entity, if there is one

      Exp := N;
      loop
         <<Continue>>
         Ent := Empty;

         if Is_Entity_Name (Exp) then
            Ent := Entity (Exp);

            --  If the entity is missing, it is an undeclared identifier,
            --  and there is nothing to annotate.

            if No (Ent) then
               return;
            end if;

         elsif Nkind (Exp) = N_Explicit_Dereference then
            declare
               P : constant Node_Id := Prefix (Exp);

            begin
               --  In formal verification mode, keep track of all reads and
               --  writes through explicit dereferences.

               if SPARK_Mode then
                  SPARK_Specific.Generate_Dereference (N, 'm');
               end if;

               if Nkind (P) = N_Selected_Component
                 and then Present (
                   Entry_Formal (Entity (Selector_Name (P))))
               then
                  --  Case of a reference to an entry formal

                  Ent := Entry_Formal (Entity (Selector_Name (P)));

               elsif Nkind (P) = N_Identifier
                 and then Nkind (Parent (Entity (P))) = N_Object_Declaration
                 and then Present (Expression (Parent (Entity (P))))
                 and then Nkind (Expression (Parent (Entity (P))))
                   = N_Reference
               then
                  --  Case of a reference to a value on which side effects have
                  --  been removed.

                  Exp := Prefix (Expression (Parent (Entity (P))));
                  goto Continue;

               else
                  return;

               end if;
            end;

         elsif     Nkind (Exp) = N_Type_Conversion
           or else Nkind (Exp) = N_Unchecked_Type_Conversion
         then
            Exp := Expression (Exp);
            goto Continue;

         elsif     Nkind (Exp) = N_Slice
           or else Nkind (Exp) = N_Indexed_Component
           or else Nkind (Exp) = N_Selected_Component
         then
            Exp := Prefix (Exp);
            goto Continue;

         else
            return;
         end if;

         --  Now look for entity being referenced

         if Present (Ent) then
            if Is_Object (Ent) then
               if Comes_From_Source (Exp)
                 or else Modification_Comes_From_Source
               then
                  --  Give warning if pragma unmodified given and we are
                  --  sure this is a modification.

                  if Has_Pragma_Unmodified (Ent) and then Sure then
                     Error_Msg_NE
                       ("??pragma Unmodified given for &!", N, Ent);
                  end if;

                  Set_Never_Set_In_Source (Ent, False);
               end if;

               Set_Is_True_Constant (Ent, False);
               Set_Current_Value    (Ent, Empty);
               Set_Is_Known_Null    (Ent, False);

               if not Can_Never_Be_Null (Ent) then
                  Set_Is_Known_Non_Null (Ent, False);
               end if;

               --  Follow renaming chain

               if (Ekind (Ent) = E_Variable or else Ekind (Ent) = E_Constant)
                 and then Present (Renamed_Object (Ent))
               then
                  Exp := Renamed_Object (Ent);
                  goto Continue;

               --  The expression may be the renaming of a subcomponent of an
               --  array or container. The assignment to the subcomponent is
               --  a modification of the container.

               elsif Comes_From_Source (Original_Node (Exp))
                 and then Nkind_In (Original_Node (Exp), N_Selected_Component,
                                                         N_Indexed_Component)
               then
                  Exp := Prefix (Original_Node (Exp));
                  goto Continue;
               end if;

               --  Generate a reference only if the assignment comes from
               --  source. This excludes, for example, calls to a dispatching
               --  assignment operation when the left-hand side is tagged.

               if Modification_Comes_From_Source or else SPARK_Mode then
                  Generate_Reference (Ent, Exp, 'm');

                  --  If the target of the assignment is the bound variable
                  --  in an iterator, indicate that the corresponding array
                  --  or container is also modified.

                  if Ada_Version >= Ada_2012
                    and then
                      Nkind (Parent (Ent)) = N_Iterator_Specification
                  then
                     declare
                        Domain : constant Node_Id := Name (Parent (Ent));

                     begin
                        --  TBD : in the full version of the construct, the
                        --  domain of iteration can be given by an expression.

                        if Is_Entity_Name (Domain) then
                           Generate_Reference      (Entity (Domain), Exp, 'm');
                           Set_Is_True_Constant    (Entity (Domain), False);
                           Set_Never_Set_In_Source (Entity (Domain), False);
                        end if;
                     end;
                  end if;
               end if;

               Check_Nested_Access (Ent);
            end if;

            Kill_Checks (Ent);

            --  If we are sure this is a modification from source, and we know
            --  this modifies a constant, then give an appropriate warning.

            if Overlays_Constant (Ent)
              and then Modification_Comes_From_Source
              and then Sure
            then
               declare
                  A : constant Node_Id := Address_Clause (Ent);
               begin
                  if Present (A) then
                     declare
                        Exp : constant Node_Id := Expression (A);
                     begin
                        if Nkind (Exp) = N_Attribute_Reference
                          and then Attribute_Name (Exp) = Name_Address
                          and then Is_Entity_Name (Prefix (Exp))
                        then
                           Error_Msg_Sloc := Sloc (A);
                           Error_Msg_NE
                             ("constant& may be modified via address "
                              & "clause#??", N, Entity (Prefix (Exp)));
                        end if;
                     end;
                  end if;
               end;
            end if;

            return;
         end if;
      end loop;
   end Note_Possible_Modification;

   -------------------------
   -- Object_Access_Level --
   -------------------------

   --  Returns the static accessibility level of the view denoted by Obj. Note
   --  that the value returned is the result of a call to Scope_Depth. Only
   --  scope depths associated with dynamic scopes can actually be returned.
   --  Since only relative levels matter for accessibility checking, the fact
   --  that the distance between successive levels of accessibility is not
   --  always one is immaterial (invariant: if level(E2) is deeper than
   --  level(E1), then Scope_Depth(E1) < Scope_Depth(E2)).

   function Object_Access_Level (Obj : Node_Id) return Uint is
      function Is_Interface_Conversion (N : Node_Id) return Boolean;
      --  Determine whether N is a construct of the form
      --    Some_Type (Operand._tag'Address)
      --  This construct appears in the context of dispatching calls.

      function Reference_To (Obj : Node_Id) return Node_Id;
      --  An explicit dereference is created when removing side-effects from
      --  expressions for constraint checking purposes. In this case a local
      --  access type is created for it. The correct access level is that of
      --  the original source node. We detect this case by noting that the
      --  prefix of the dereference is created by an object declaration whose
      --  initial expression is a reference.

      -----------------------------
      -- Is_Interface_Conversion --
      -----------------------------

      function Is_Interface_Conversion (N : Node_Id) return Boolean is
      begin
         return
           Nkind (N) = N_Unchecked_Type_Conversion
             and then Nkind (Expression (N)) = N_Attribute_Reference
             and then Attribute_Name (Expression (N)) = Name_Address;
      end Is_Interface_Conversion;

      ------------------
      -- Reference_To --
      ------------------

      function Reference_To (Obj : Node_Id) return Node_Id is
         Pref : constant Node_Id := Prefix (Obj);
      begin
         if Is_Entity_Name (Pref)
           and then Nkind (Parent (Entity (Pref))) = N_Object_Declaration
           and then Present (Expression (Parent (Entity (Pref))))
           and then Nkind (Expression (Parent (Entity (Pref)))) = N_Reference
         then
            return (Prefix (Expression (Parent (Entity (Pref)))));
         else
            return Empty;
         end if;
      end Reference_To;

      --  Local variables

      E : Entity_Id;

   --  Start of processing for Object_Access_Level

   begin
      if Nkind (Obj) = N_Defining_Identifier
        or else Is_Entity_Name (Obj)
      then
         if Nkind (Obj) = N_Defining_Identifier then
            E := Obj;
         else
            E := Entity (Obj);
         end if;

         if Is_Prival (E) then
            E := Prival_Link (E);
         end if;

         --  If E is a type then it denotes a current instance. For this case
         --  we add one to the normal accessibility level of the type to ensure
         --  that current instances are treated as always being deeper than
         --  than the level of any visible named access type (see 3.10.2(21)).

         if Is_Type (E) then
            return Type_Access_Level (E) +  1;

         elsif Present (Renamed_Object (E)) then
            return Object_Access_Level (Renamed_Object (E));

         --  Similarly, if E is a component of the current instance of a
         --  protected type, any instance of it is assumed to be at a deeper
         --  level than the type. For a protected object (whose type is an
         --  anonymous protected type) its components are at the same level
         --  as the type itself.

         elsif not Is_Overloadable (E)
           and then Ekind (Scope (E)) = E_Protected_Type
           and then Comes_From_Source (Scope (E))
         then
            return Type_Access_Level (Scope (E)) + 1;

         else
            return Scope_Depth (Enclosing_Dynamic_Scope (E));
         end if;

      elsif Nkind (Obj) = N_Selected_Component then
         if Is_Access_Type (Etype (Prefix (Obj))) then
            return Type_Access_Level (Etype (Prefix (Obj)));
         else
            return Object_Access_Level (Prefix (Obj));
         end if;

      elsif Nkind (Obj) = N_Indexed_Component then
         if Is_Access_Type (Etype (Prefix (Obj))) then
            return Type_Access_Level (Etype (Prefix (Obj)));
         else
            return Object_Access_Level (Prefix (Obj));
         end if;

      elsif Nkind (Obj) = N_Explicit_Dereference then

         --  If the prefix is a selected access discriminant then we make a
         --  recursive call on the prefix, which will in turn check the level
         --  of the prefix object of the selected discriminant.

         if Nkind (Prefix (Obj)) = N_Selected_Component
           and then Ekind (Etype (Prefix (Obj))) = E_Anonymous_Access_Type
           and then
             Ekind (Entity (Selector_Name (Prefix (Obj)))) = E_Discriminant
         then
            return Object_Access_Level (Prefix (Obj));

         --  Detect an interface conversion in the context of a dispatching
         --  call. Use the original form of the conversion to find the access
         --  level of the operand.

         elsif Is_Interface (Etype (Obj))
           and then Is_Interface_Conversion (Prefix (Obj))
           and then Nkind (Original_Node (Obj)) = N_Type_Conversion
         then
            return Object_Access_Level (Original_Node (Obj));

         elsif not Comes_From_Source (Obj) then
            declare
               Ref : constant Node_Id := Reference_To (Obj);
            begin
               if Present (Ref) then
                  return Object_Access_Level (Ref);
               else
                  return Type_Access_Level (Etype (Prefix (Obj)));
               end if;
            end;

         else
            return Type_Access_Level (Etype (Prefix (Obj)));
         end if;

      elsif Nkind_In (Obj, N_Type_Conversion, N_Unchecked_Type_Conversion) then
         return Object_Access_Level (Expression (Obj));

      elsif Nkind (Obj) = N_Function_Call then

         --  Function results are objects, so we get either the access level of
         --  the function or, in the case of an indirect call, the level of the
         --  access-to-subprogram type. (This code is used for Ada 95, but it
         --  looks wrong, because it seems that we should be checking the level
         --  of the call itself, even for Ada 95. However, using the Ada 2005
         --  version of the code causes regressions in several tests that are
         --  compiled with -gnat95. ???)

         if Ada_Version < Ada_2005 then
            if Is_Entity_Name (Name (Obj)) then
               return Subprogram_Access_Level (Entity (Name (Obj)));
            else
               return Type_Access_Level (Etype (Prefix (Name (Obj))));
            end if;

         --  For Ada 2005, the level of the result object of a function call is
         --  defined to be the level of the call's innermost enclosing master.
         --  We determine that by querying the depth of the innermost enclosing
         --  dynamic scope.

         else
            Return_Master_Scope_Depth_Of_Call : declare

               function Innermost_Master_Scope_Depth
                 (N : Node_Id) return Uint;
               --  Returns the scope depth of the given node's innermost
               --  enclosing dynamic scope (effectively the accessibility
               --  level of the innermost enclosing master).

               ----------------------------------
               -- Innermost_Master_Scope_Depth --
               ----------------------------------

               function Innermost_Master_Scope_Depth
                 (N : Node_Id) return Uint
               is
                  Node_Par : Node_Id := Parent (N);

               begin
                  --  Locate the nearest enclosing node (by traversing Parents)
                  --  that Defining_Entity can be applied to, and return the
                  --  depth of that entity's nearest enclosing dynamic scope.

                  while Present (Node_Par) loop
                     case Nkind (Node_Par) is
                        when N_Component_Declaration           |
                             N_Action_Declaration              |
                             N_Entry_Declaration               |
                             N_Formal_Object_Declaration       |
                             N_Formal_Type_Declaration         |
                             N_Full_Type_Declaration           |
                             N_Incomplete_Type_Declaration     |
                             N_Loop_Parameter_Specification    |
                             N_Object_Declaration              |
                             N_Protected_Type_Declaration      |
                             N_Atomic_Type_Declaration         |
                             N_Private_Extension_Declaration   |
                             N_Private_Type_Declaration        |
                             N_Subtype_Declaration             |
                             N_Function_Specification          |
                             N_Procedure_Specification         |
                             N_Task_Type_Declaration           |
                             N_Body_Stub                       |
                             N_Generic_Instantiation           |
                             N_Proper_Body                     |
                             N_Implicit_Label_Declaration      |
                             N_Package_Declaration             |
                             N_Single_Task_Declaration         |
                             N_Subprogram_Declaration          |
                             N_Generic_Declaration             |
                             N_Renaming_Declaration            |
                             N_Block_Statement                 |
                             N_Formal_Subprogram_Declaration   |
                             N_Abstract_Subprogram_Declaration |
                             N_Action_Body                     |
                             N_Entry_Body                      |
                             N_Exception_Declaration           |
                             N_Formal_Package_Declaration      |
                             N_Number_Declaration              |
                             N_Package_Specification           |
                             N_Parameter_Specification         |
                             N_Single_Protected_Declaration    |
                             N_Single_Atomic_Declaration       |
                             N_Subunit                         =>

                           return Scope_Depth
                                    (Nearest_Dynamic_Scope
                                       (Defining_Entity (Node_Par)));

                        when others =>
                           null;
                     end case;

                     Node_Par := Parent (Node_Par);
                  end loop;

                  pragma Assert (False);

                  --  Should never reach the following return

                  return Scope_Depth (Current_Scope) + 1;
               end Innermost_Master_Scope_Depth;

            --  Start of processing for Return_Master_Scope_Depth_Of_Call

            begin
               return Innermost_Master_Scope_Depth (Obj);
            end Return_Master_Scope_Depth_Of_Call;
         end if;

      --  For convenience we handle qualified expressions, even though they
      --  aren't technically object names.

      elsif Nkind (Obj) = N_Qualified_Expression then
         return Object_Access_Level (Expression (Obj));

      --  Otherwise return the scope level of Standard. (If there are cases
      --  that fall through to this point they will be treated as having
      --  global accessibility for now. ???)

      else
         return Scope_Depth (Standard_Standard);
      end if;
   end Object_Access_Level;

   --------------------------------------
   -- Original_Corresponding_Operation --
   --------------------------------------

   function Original_Corresponding_Operation (S : Entity_Id) return Entity_Id
   is
      Typ : constant Entity_Id := Find_Dispatching_Type (S);

   begin
      --  If S is an inherited primitive S2 the original corresponding
      --  operation of S is the original corresponding operation of S2

      if Present (Alias (S))
        and then Find_Dispatching_Type (Alias (S)) /= Typ
      then
         return Original_Corresponding_Operation (Alias (S));

      --  If S overrides an inherited subprogram S2 the original corresponding
      --  operation of S is the original corresponding operation of S2

      elsif Present (Overridden_Operation (S)) then
         return Original_Corresponding_Operation (Overridden_Operation (S));

      --  otherwise it is S itself

      else
         return S;
      end if;
   end Original_Corresponding_Operation;

   -----------------------
   -- Private_Component --
   -----------------------

   function Private_Component (Type_Id : Entity_Id) return Entity_Id is
      Ancestor  : constant Entity_Id := Base_Type (Type_Id);

      function Trace_Components
        (T     : Entity_Id;
         Check : Boolean) return Entity_Id;
      --  Recursive function that does the work, and checks against circular
      --  definition for each subcomponent type.

      ----------------------
      -- Trace_Components --
      ----------------------

      function Trace_Components
         (T     : Entity_Id;
          Check : Boolean) return Entity_Id
       is
         Btype     : constant Entity_Id := Base_Type (T);
         Component : Entity_Id;
         P         : Entity_Id;
         Candidate : Entity_Id := Empty;

      begin
         if Check and then Btype = Ancestor then
            Error_Msg_N ("circular type definition", Type_Id);
            return Any_Type;
         end if;

         if Is_Private_Type (Btype)
           and then not Is_Generic_Type (Btype)
         then
            if Present (Full_View (Btype))
              and then Is_Record_Type (Full_View (Btype))
              and then not Is_Frozen (Btype)
            then
               --  To indicate that the ancestor depends on a private type, the
               --  current Btype is sufficient. However, to check for circular
               --  definition we must recurse on the full view.

               Candidate := Trace_Components (Full_View (Btype), True);

               if Candidate = Any_Type then
                  return Any_Type;
               else
                  return Btype;
               end if;

            else
               return Btype;
            end if;

         elsif Is_Array_Type (Btype) then
            return Trace_Components (Component_Type (Btype), True);

         elsif Is_Record_Type (Btype) then
            Component := First_Entity (Btype);
            while Present (Component)
              and then Comes_From_Source (Component)
            loop
               --  Skip anonymous types generated by constrained components

               if not Is_Type (Component) then
                  P := Trace_Components (Etype (Component), True);

                  if Present (P) then
                     if P = Any_Type then
                        return P;
                     else
                        Candidate := P;
                     end if;
                  end if;
               end if;

               Next_Entity (Component);
            end loop;

            return Candidate;

         else
            return Empty;
         end if;
      end Trace_Components;

   --  Start of processing for Private_Component

   begin
      return Trace_Components (Type_Id, False);
   end Private_Component;

   ---------------------------
   -- Primitive_Names_Match --
   ---------------------------

   function Primitive_Names_Match (E1, E2 : Entity_Id) return Boolean is

      function Non_Internal_Name (E : Entity_Id) return Name_Id;
      --  Given an internal name, returns the corresponding non-internal name

      ------------------------
      --  Non_Internal_Name --
      ------------------------

      function Non_Internal_Name (E : Entity_Id) return Name_Id is
      begin
         Get_Name_String (Chars (E));
         Name_Len := Name_Len - 1;
         return Name_Find;
      end Non_Internal_Name;

   --  Start of processing for Primitive_Names_Match

   begin
      pragma Assert (Present (E1) and then Present (E2));

      return Chars (E1) = Chars (E2)
        or else
           (not Is_Internal_Name (Chars (E1))
              and then Is_Internal_Name (Chars (E2))
              and then Non_Internal_Name (E2) = Chars (E1))
        or else
           (not Is_Internal_Name (Chars (E2))
              and then Is_Internal_Name (Chars (E1))
              and then Non_Internal_Name (E1) = Chars (E2))
        or else
           (Is_Predefined_Dispatching_Operation (E1)
              and then Is_Predefined_Dispatching_Operation (E2)
              and then Same_TSS (E1, E2))
        or else
           (Is_Init_Proc (E1) and then Is_Init_Proc (E2));
   end Primitive_Names_Match;

   -----------------------
   -- Process_End_Label --
   -----------------------

   procedure Process_End_Label
     (N   : Node_Id;
      Typ : Character;
      Ent : Entity_Id)
   is
      Loc  : Source_Ptr;
      Nam  : Node_Id;
      Scop : Entity_Id;

      Label_Ref : Boolean;
      --  Set True if reference to end label itself is required

      Endl : Node_Id;
      --  Gets set to the operator symbol or identifier that references the
      --  entity Ent. For the child unit case, this is the identifier from the
      --  designator. For other cases, this is simply Endl.

      procedure Generate_Parent_Ref (N : Node_Id; E : Entity_Id);
      --  N is an identifier node that appears as a parent unit reference in
      --  the case where Ent is a child unit. This procedure generates an
      --  appropriate cross-reference entry. E is the corresponding entity.

      -------------------------
      -- Generate_Parent_Ref --
      -------------------------

      procedure Generate_Parent_Ref (N : Node_Id; E : Entity_Id) is
      begin
         --  If names do not match, something weird, skip reference

         if Chars (E) = Chars (N) then

            --  Generate the reference. We do NOT consider this as a reference
            --  for unreferenced symbol purposes.

            Generate_Reference (E, N, 'r', Set_Ref => False, Force => True);

            if Style_Check then
               Style.Check_Identifier (N, E);
            end if;
         end if;
      end Generate_Parent_Ref;

   --  Start of processing for Process_End_Label

   begin
      --  If no node, ignore. This happens in some error situations, and
      --  also for some internally generated structures where no end label
      --  references are required in any case.

      if No (N) then
         return;
      end if;

      --  Nothing to do if no End_Label, happens for internally generated
      --  constructs where we don't want an end label reference anyway. Also
      --  nothing to do if Endl is a string literal, which means there was
      --  some prior error (bad operator symbol)

      Endl := End_Label (N);

      if No (Endl) or else Nkind (Endl) = N_String_Literal then
         return;
      end if;

      --  Reference node is not in extended main source unit

      if not In_Extended_Main_Source_Unit (N) then

         --  Generally we do not collect references except for the extended
         --  main source unit. The one exception is the 'e' entry for a
         --  package spec, where it is useful for a client to have the
         --  ending information to define scopes.

         if Typ /= 'e' then
            return;

         else
            Label_Ref := False;

            --  For this case, we can ignore any parent references, but we
            --  need the package name itself for the 'e' entry.

            if Nkind (Endl) = N_Designator then
               Endl := Identifier (Endl);
            end if;
         end if;

      --  Reference is in extended main source unit

      else
         Label_Ref := True;

         --  For designator, generate references for the parent entries

         if Nkind (Endl) = N_Designator then

            --  Generate references for the prefix if the END line comes from
            --  source (otherwise we do not need these references) We climb the
            --  scope stack to find the expected entities.

            if Comes_From_Source (Endl) then
               Nam  := Name (Endl);
               Scop := Current_Scope;
               while Nkind (Nam) = N_Selected_Component loop
                  Scop := Scope (Scop);
                  exit when No (Scop);
                  Generate_Parent_Ref (Selector_Name (Nam), Scop);
                  Nam := Prefix (Nam);
               end loop;

               if Present (Scop) then
                  Generate_Parent_Ref (Nam, Scope (Scop));
               end if;
            end if;

            Endl := Identifier (Endl);
         end if;
      end if;

      --  If the end label is not for the given entity, then either we have
      --  some previous error, or this is a generic instantiation for which
      --  we do not need to make a cross-reference in this case anyway. In
      --  either case we simply ignore the call.

      if Chars (Ent) /= Chars (Endl) then
         return;
      end if;

      --  If label was really there, then generate a normal reference and then
      --  adjust the location in the end label to point past the name (which
      --  should almost always be the semicolon).

      Loc := Sloc (Endl);

      if Comes_From_Source (Endl) then

         --  If a label reference is required, then do the style check and
         --  generate an l-type cross-reference entry for the label

         if Label_Ref then
            if Style_Check then
               Style.Check_Identifier (Endl, Ent);
            end if;

            Generate_Reference (Ent, Endl, 'l', Set_Ref => False);
         end if;

         --  Set the location to point past the label (normally this will
         --  mean the semicolon immediately following the label). This is
         --  done for the sake of the 'e' or 't' entry generated below.

         Get_Decoded_Name_String (Chars (Endl));
         Set_Sloc (Endl, Sloc (Endl) + Source_Ptr (Name_Len));

      else
         --  In SPARK mode, no missing label is allowed for packages and
         --  subprogram bodies. Detect those cases by testing whether
         --  Process_End_Label was called for a body (Typ = 't') or a package.

         if Restriction_Check_Required (SPARK)
           and then (Typ = 't' or else Ekind (Ent) = E_Package)
         then
            Error_Msg_Node_1 := Endl;
            Check_SPARK_Restriction ("`END &` required", Endl, Force => True);
         end if;
      end if;

      --  Now generate the e/t reference

      Generate_Reference (Ent, Endl, Typ, Set_Ref => False, Force => True);

      --  Restore Sloc, in case modified above, since we have an identifier
      --  and the normal Sloc should be left set in the tree.

      Set_Sloc (Endl, Loc);
   end Process_End_Label;

   ----------------
   -- Referenced --
   ----------------

   function Referenced (Id : Entity_Id; Expr : Node_Id) return Boolean is
      Seen : Boolean := False;

      function Is_Reference (N : Node_Id) return Traverse_Result;
      --  Determine whether node N denotes a reference to Id. If this is the
      --  case, set global flag Seen to True and stop the traversal.

      ------------------
      -- Is_Reference --
      ------------------

      function Is_Reference (N : Node_Id) return Traverse_Result is
      begin
         if Is_Entity_Name (N)
           and then Present (Entity (N))
           and then Entity (N) = Id
         then
            Seen := True;
            return Abandon;
         else
            return OK;
         end if;
      end Is_Reference;

      procedure Inspect_Expression is new Traverse_Proc (Is_Reference);

   --  Start of processing for Referenced

   begin
      Inspect_Expression (Expr);
      return Seen;
   end Referenced;

   ------------------------------------
   -- References_Generic_Formal_Type --
   ------------------------------------

   function References_Generic_Formal_Type (N : Node_Id) return Boolean is

      function Process (N : Node_Id) return Traverse_Result;
      --  Process one node in search for generic formal type

      -------------
      -- Process --
      -------------

      function Process (N : Node_Id) return Traverse_Result is
      begin
         if Nkind (N) in N_Has_Entity then
            declare
               E : constant Entity_Id := Entity (N);
            begin
               if Present (E) then
                  if Is_Generic_Type (E) then
                     return Abandon;
                  elsif Present (Etype (E))
                    and then Is_Generic_Type (Etype (E))
                  then
                     return Abandon;
                  end if;
               end if;
            end;
         end if;

         return Atree.OK;
      end Process;

      function Traverse is new Traverse_Func (Process);
      --  Traverse tree to look for generic type

   begin
      if Inside_A_Generic then
         return Traverse (N) = Abandon;
      else
         return False;
      end if;
   end References_Generic_Formal_Type;

   --------------------
   -- Remove_Homonym --
   --------------------

   procedure Remove_Homonym (E : Entity_Id) is
      Prev  : Entity_Id := Empty;
      H     : Entity_Id;

   begin
      if E = Current_Entity (E) then
         if Present (Homonym (E)) then
            Set_Current_Entity (Homonym (E));
         else
            Set_Name_Entity_Id (Chars (E), Empty);
         end if;

      else
         H := Current_Entity (E);
         while Present (H) and then H /= E loop
            Prev := H;
            H    := Homonym (H);
         end loop;

         --  If E is not on the homonym chain, nothing to do

         if Present (H) then
            Set_Homonym (Prev, Homonym (E));
         end if;
      end if;
   end Remove_Homonym;

   ---------------------
   -- Rep_To_Pos_Flag --
   ---------------------

   function Rep_To_Pos_Flag (E : Entity_Id; Loc : Source_Ptr) return Node_Id is
   begin
      return New_Occurrence_Of
               (Boolean_Literals (not Range_Checks_Suppressed (E)), Loc);
   end Rep_To_Pos_Flag;

   --------------------
   -- Require_Entity --
   --------------------

   procedure Require_Entity (N : Node_Id) is
   begin
      if Is_Entity_Name (N) and then No (Entity (N)) then
         if Total_Errors_Detected /= 0 then
            Set_Entity (N, Any_Id);
         else
            raise Program_Error;
         end if;
      end if;
   end Require_Entity;

   ------------------------------
   -- Requires_Transient_Scope --
   ------------------------------

   --  A transient scope is required when variable-sized temporaries are
   --  allocated in the primary or secondary stack, or when finalization
   --  actions must be generated before the next instruction.

   function Requires_Transient_Scope (Id : Entity_Id) return Boolean is
      Typ : constant Entity_Id := Underlying_Type (Id);

   --  Start of processing for Requires_Transient_Scope

   begin
      --  This is a private type which is not completed yet. This can only
      --  happen in a default expression (of a formal parameter or of a
      --  record component). Do not expand transient scope in this case

      if No (Typ) then
         return False;

      --  Do not expand transient scope for non-existent procedure return

      elsif Typ = Standard_Void_Type then
         return False;

      --  Elementary types do not require a transient scope

      elsif Is_Elementary_Type (Typ) then
         return False;

      --  Generally, indefinite subtypes require a transient scope, since the
      --  back end cannot generate temporaries, since this is not a valid type
      --  for declaring an object. It might be possible to relax this in the
      --  future, e.g. by declaring the maximum possible space for the type.

      elsif Is_Indefinite_Subtype (Typ) then
         return True;

      --  Functions returning tagged types may dispatch on result so their
      --  returned value is allocated on the secondary stack. Controlled
      --  type temporaries need finalization.

      elsif Is_Tagged_Type (Typ)
        or else Has_Controlled_Component (Typ)
      then
         return not Is_Value_Type (Typ);

      --  Record type

      elsif Is_Record_Type (Typ) then
         declare
            Comp : Entity_Id;
         begin
            Comp := First_Entity (Typ);
            while Present (Comp) loop
               if Ekind (Comp) = E_Component
                  and then Requires_Transient_Scope (Etype (Comp))
               then
                  return True;
               else
                  Next_Entity (Comp);
               end if;
            end loop;
         end;

         return False;

      --  String literal types never require transient scope

      elsif Ekind (Typ) = E_String_Literal_Subtype then
         return False;

      --  Array type. Note that we already know that this is a constrained
      --  array, since unconstrained arrays will fail the indefinite test.

      elsif Is_Array_Type (Typ) then

         --  If component type requires a transient scope, the array does too

         if Requires_Transient_Scope (Component_Type (Typ)) then
            return True;

         --  Otherwise, we only need a transient scope if the size depends on
         --  the value of one or more discriminants.

         else
            return Size_Depends_On_Discriminant (Typ);
         end if;

      --  All other cases do not require a transient scope

      else
         return False;
      end if;
   end Requires_Transient_Scope;

   --------------------------
   -- Reset_Analyzed_Flags --
   --------------------------

   procedure Reset_Analyzed_Flags (N : Node_Id) is

      function Clear_Analyzed (N : Node_Id) return Traverse_Result;
      --  Function used to reset Analyzed flags in tree. Note that we do
      --  not reset Analyzed flags in entities, since there is no need to
      --  reanalyze entities, and indeed, it is wrong to do so, since it
      --  can result in generating auxiliary stuff more than once.

      --------------------
      -- Clear_Analyzed --
      --------------------

      function Clear_Analyzed (N : Node_Id) return Traverse_Result is
      begin
         if not Has_Extension (N) then
            Set_Analyzed (N, False);
         end if;

         return OK;
      end Clear_Analyzed;

      procedure Reset_Analyzed is new Traverse_Proc (Clear_Analyzed);

   --  Start of processing for Reset_Analyzed_Flags

   begin
      Reset_Analyzed (N);
   end Reset_Analyzed_Flags;

   --------------------------------
   -- Returns_Unconstrained_Type --
   --------------------------------

   function Returns_Unconstrained_Type (Subp : Entity_Id) return Boolean is
   begin
      return Ekind (Subp) = E_Function
        and then not Is_Scalar_Type (Etype (Subp))
        and then not Is_Access_Type (Etype (Subp))
        and then not Is_Constrained (Etype (Subp));
   end Returns_Unconstrained_Type;

   ---------------------------
   -- Safe_To_Capture_Value --
   ---------------------------

   function Safe_To_Capture_Value
     (N    : Node_Id;
      Ent  : Entity_Id;
      Cond : Boolean := False) return Boolean
   is
   begin
      --  The only entities for which we track constant values are variables
      --  which are not renamings, constants, out parameters, and in out
      --  parameters, so check if we have this case.

      --  Note: it may seem odd to track constant values for constants, but in
      --  fact this routine is used for other purposes than simply capturing
      --  the value. In particular, the setting of Known[_Non]_Null.

      if (Ekind (Ent) = E_Variable and then No (Renamed_Object (Ent)))
            or else
          Ekind (Ent) = E_Constant
            or else
          Ekind (Ent) = E_Out_Parameter
            or else
          Ekind (Ent) = E_In_Out_Parameter
      then
         null;

      --  For conditionals, we also allow loop parameters and all formals,
      --  including in parameters.

      elsif Cond
        and then
          (Ekind (Ent) = E_Loop_Parameter
             or else
           Ekind (Ent) = E_In_Parameter)
      then
         null;

      --  For all other cases, not just unsafe, but impossible to capture
      --  Current_Value, since the above are the only entities which have
      --  Current_Value fields.

      else
         return False;
      end if;

      --  Skip if volatile or aliased, since funny things might be going on in
      --  these cases which we cannot necessarily track. Also skip any variable
      --  for which an address clause is given, or whose address is taken. Also
      --  never capture value of library level variables (an attempt to do so
      --  can occur in the case of package elaboration code).

      if Treat_As_Volatile (Ent)
        or else Is_Aliased (Ent)
        or else Present (Address_Clause (Ent))
        or else Address_Taken (Ent)
        or else (Is_Library_Level_Entity (Ent)
                   and then Ekind (Ent) = E_Variable)
      then
         return False;
      end if;

      --  OK, all above conditions are met. We also require that the scope of
      --  the reference be the same as the scope of the entity, not counting
      --  packages and blocks and loops.

      declare
         E_Scope : constant Entity_Id := Scope (Ent);
         R_Scope : Entity_Id;

      begin
         R_Scope := Current_Scope;
         while R_Scope /= Standard_Standard loop
            exit when R_Scope = E_Scope;

            if not Ekind_In (R_Scope, E_Package, E_Block, E_Loop) then
               return False;
            else
               R_Scope := Scope (R_Scope);
            end if;
         end loop;
      end;

      --  We also require that the reference does not appear in a context
      --  where it is not sure to be executed (i.e. a conditional context
      --  or an exception handler). We skip this if Cond is True, since the
      --  capturing of values from conditional tests handles this ok.

      if Cond then
         return True;
      end if;

      declare
         Desc : Node_Id;
         P    : Node_Id;

      begin
         Desc := N;

         --  Seems dubious that case expressions are not handled here ???

         P := Parent (N);
         while Present (P) loop
            if         Nkind (P) = N_If_Statement
              or else  Nkind (P) = N_Case_Statement
              or else (Nkind (P) in N_Short_Circuit
                         and then Desc = Right_Opnd (P))
              or else (Nkind (P) = N_If_Expression
                         and then Desc /= First (Expressions (P)))
              or else  Nkind (P) = N_Exception_Handler
              or else  Nkind (P) = N_Selective_Accept
              or else  Nkind (P) = N_Conditional_Entry_Call
              or else  Nkind (P) = N_Timed_Entry_Call
              or else  Nkind (P) = N_Asynchronous_Select
            then
               return False;
            else
               Desc := P;
               P    := Parent (P);

               --  A special Ada 2012 case: the original node may be part
               --  of the else_actions of a conditional expression, in which
               --  case it might not have been expanded yet, and appears in
               --  a non-syntactic list of actions. In that case it is clearly
               --  not safe to save a value.

               if No (P)
                 and then Is_List_Member (Desc)
                 and then No (Parent (List_Containing (Desc)))
               then
                  return False;
               end if;
            end if;
         end loop;
      end;

      --  OK, looks safe to set value

      return True;
   end Safe_To_Capture_Value;

   ---------------
   -- Same_Name --
   ---------------

   function Same_Name (N1, N2 : Node_Id) return Boolean is
      K1 : constant Node_Kind := Nkind (N1);
      K2 : constant Node_Kind := Nkind (N2);

   begin
      if (K1 = N_Identifier or else K1 = N_Defining_Identifier)
        and then (K2 = N_Identifier or else K2 = N_Defining_Identifier)
      then
         return Chars (N1) = Chars (N2);

      elsif (K1 = N_Selected_Component or else K1 = N_Expanded_Name)
        and then (K2 = N_Selected_Component or else K2 = N_Expanded_Name)
      then
         return Same_Name (Selector_Name (N1), Selector_Name (N2))
           and then Same_Name (Prefix (N1), Prefix (N2));

      else
         return False;
      end if;
   end Same_Name;

   -----------------
   -- Same_Object --
   -----------------

   function Same_Object (Node1, Node2 : Node_Id) return Boolean is
      N1 : constant Node_Id := Original_Node (Node1);
      N2 : constant Node_Id := Original_Node (Node2);
      --  We do the tests on original nodes, since we are most interested
      --  in the original source, not any expansion that got in the way.

      K1 : constant Node_Kind := Nkind (N1);
      K2 : constant Node_Kind := Nkind (N2);

   begin
      --  First case, both are entities with same entity

      if K1 in N_Has_Entity and then K2 in N_Has_Entity then
         declare
            EN1 : constant Entity_Id := Entity (N1);
            EN2 : constant Entity_Id := Entity (N2);
         begin
            if Present (EN1) and then Present (EN2)
              and then (Ekind_In (EN1, E_Variable, E_Constant)
                         or else Is_Formal (EN1))
              and then EN1 = EN2
            then
               return True;
            end if;
         end;
      end if;

      --  Second case, selected component with same selector, same record

      if K1 = N_Selected_Component
        and then K2 = N_Selected_Component
        and then Chars (Selector_Name (N1)) = Chars (Selector_Name (N2))
      then
         return Same_Object (Prefix (N1), Prefix (N2));

      --  Third case, indexed component with same subscripts, same array

      elsif K1 = N_Indexed_Component
        and then K2 = N_Indexed_Component
        and then Same_Object (Prefix (N1), Prefix (N2))
      then
         declare
            E1, E2 : Node_Id;
         begin
            E1 := First (Expressions (N1));
            E2 := First (Expressions (N2));
            while Present (E1) loop
               if not Same_Value (E1, E2) then
                  return False;
               else
                  Next (E1);
                  Next (E2);
               end if;
            end loop;

            return True;
         end;

      --  Fourth case, slice of same array with same bounds

      elsif K1 = N_Slice
        and then K2 = N_Slice
        and then Nkind (Discrete_Range (N1)) = N_Range
        and then Nkind (Discrete_Range (N2)) = N_Range
        and then Same_Value (Low_Bound (Discrete_Range (N1)),
                             Low_Bound (Discrete_Range (N2)))
        and then Same_Value (High_Bound (Discrete_Range (N1)),
                             High_Bound (Discrete_Range (N2)))
      then
         return Same_Name (Prefix (N1), Prefix (N2));

      --  All other cases, not clearly the same object

      else
         return False;
      end if;
   end Same_Object;

   ---------------
   -- Same_Type --
   ---------------

   function Same_Type (T1, T2 : Entity_Id) return Boolean is
   begin
      if T1 = T2 then
         return True;

      elsif not Is_Constrained (T1)
        and then not Is_Constrained (T2)
        and then Base_Type (T1) = Base_Type (T2)
      then
         return True;

      --  For now don't bother with case of identical constraints, to be
      --  fiddled with later on perhaps (this is only used for optimization
      --  purposes, so it is not critical to do a best possible job)

      else
         return False;
      end if;
   end Same_Type;

   ----------------
   -- Same_Value --
   ----------------

   function Same_Value (Node1, Node2 : Node_Id) return Boolean is
   begin
      if Compile_Time_Known_Value (Node1)
        and then Compile_Time_Known_Value (Node2)
        and then Expr_Value (Node1) = Expr_Value (Node2)
      then
         return True;
      elsif Same_Object (Node1, Node2) then
         return True;
      else
         return False;
      end if;
   end Same_Value;

   ------------------------
   -- Scope_Is_Transient --
   ------------------------

   function Scope_Is_Transient return Boolean is
   begin
      return Scope_Stack.Table (Scope_Stack.Last).Is_Transient;
   end Scope_Is_Transient;

   ------------------
   -- Scope_Within --
   ------------------

   function Scope_Within (Scope1, Scope2 : Entity_Id) return Boolean is
      Scop : Entity_Id;

   begin
      Scop := Scope1;
      while Scop /= Standard_Standard loop
         Scop := Scope (Scop);

         if Scop = Scope2 then
            return True;
         end if;
      end loop;

      return False;
   end Scope_Within;

   --------------------------
   -- Scope_Within_Or_Same --
   --------------------------

   function Scope_Within_Or_Same (Scope1, Scope2 : Entity_Id) return Boolean is
      Scop : Entity_Id;

   begin
      Scop := Scope1;
      while Scop /= Standard_Standard loop
         if Scop = Scope2 then
            return True;
         else
            Scop := Scope (Scop);
         end if;
      end loop;

      return False;
   end Scope_Within_Or_Same;

   --------------------
   -- Set_Convention --
   --------------------

   procedure Set_Convention (E : Entity_Id; Val : Snames.Convention_Id) is
   begin
      Basic_Set_Convention (E, Val);

      if Is_Type (E)
        and then Is_Access_Subprogram_Type (Base_Type (E))
        and then Has_Foreign_Convention (E)
      then
         Set_Can_Use_Internal_Rep (E, False);
      end if;
   end Set_Convention;

   ------------------------
   -- Set_Current_Entity --
   ------------------------

   --  The given entity is to be set as the currently visible definition of its
   --  associated name (i.e. the Node_Id associated with its name). All we have
   --  to do is to get the name from the identifier, and then set the
   --  associated Node_Id to point to the given entity.

   procedure Set_Current_Entity (E : Entity_Id) is
   begin
      Set_Name_Entity_Id (Chars (E), E);
   end Set_Current_Entity;

   ---------------------------
   -- Set_Debug_Info_Needed --
   ---------------------------

   procedure Set_Debug_Info_Needed (T : Entity_Id) is

      procedure Set_Debug_Info_Needed_If_Not_Set (E : Entity_Id);
      pragma Inline (Set_Debug_Info_Needed_If_Not_Set);
      --  Used to set debug info in a related node if not set already

      --------------------------------------
      -- Set_Debug_Info_Needed_If_Not_Set --
      --------------------------------------

      procedure Set_Debug_Info_Needed_If_Not_Set (E : Entity_Id) is
      begin
         if Present (E)
           and then not Needs_Debug_Info (E)
         then
            Set_Debug_Info_Needed (E);

            --  For a private type, indicate that the full view also needs
            --  debug information.

            if Is_Type (E)
              and then Is_Private_Type (E)
              and then Present (Full_View (E))
            then
               Set_Debug_Info_Needed (Full_View (E));
            end if;
         end if;
      end Set_Debug_Info_Needed_If_Not_Set;

   --  Start of processing for Set_Debug_Info_Needed

   begin
      --  Nothing to do if argument is Empty or has Debug_Info_Off set, which
      --  indicates that Debug_Info_Needed is never required for the entity.

      if No (T)
        or else Debug_Info_Off (T)
      then
         return;
      end if;

      --  Set flag in entity itself. Note that we will go through the following
      --  circuitry even if the flag is already set on T. That's intentional,
      --  it makes sure that the flag will be set in subsidiary entities.

      Set_Needs_Debug_Info (T);

      --  Set flag on subsidiary entities if not set already

      if Is_Object (T) then
         Set_Debug_Info_Needed_If_Not_Set (Etype (T));

      elsif Is_Type (T) then
         Set_Debug_Info_Needed_If_Not_Set (Etype (T));

         if Is_Record_Type (T) then
            declare
               Ent : Entity_Id := First_Entity (T);
            begin
               while Present (Ent) loop
                  Set_Debug_Info_Needed_If_Not_Set (Ent);
                  Next_Entity (Ent);
               end loop;
            end;

            --  For a class wide subtype, we also need debug information
            --  for the equivalent type.

            if Ekind (T) = E_Class_Wide_Subtype then
               Set_Debug_Info_Needed_If_Not_Set (Equivalent_Type (T));
            end if;

         elsif Is_Array_Type (T) then
            Set_Debug_Info_Needed_If_Not_Set (Component_Type (T));

            declare
               Indx : Node_Id := First_Index (T);
            begin
               while Present (Indx) loop
                  Set_Debug_Info_Needed_If_Not_Set (Etype (Indx));
                  Indx := Next_Index (Indx);
               end loop;
            end;

            --  For a packed array type, we also need debug information for
            --  the type used to represent the packed array. Conversely, we
            --  also need it for the former if we need it for the latter.

            if Is_Packed (T) then
               Set_Debug_Info_Needed_If_Not_Set (Packed_Array_Type (T));
            end if;

            if Is_Packed_Array_Type (T) then
               Set_Debug_Info_Needed_If_Not_Set (Original_Array_Type (T));
            end if;

         elsif Is_Access_Type (T) then
            Set_Debug_Info_Needed_If_Not_Set (Directly_Designated_Type (T));

         elsif Is_Private_Type (T) then
            Set_Debug_Info_Needed_If_Not_Set (Full_View (T));

         elsif Is_Protected_Type (T) then
            Set_Debug_Info_Needed_If_Not_Set (Corresponding_Record_Type (T));
         end if;
      end if;
   end Set_Debug_Info_Needed;

   ---------------------------------
   -- Set_Entity_With_Style_Check --
   ---------------------------------

   procedure Set_Entity_With_Style_Check (N : Node_Id; Val : Entity_Id) is
      Val_Actual : Entity_Id;
      Nod        : Node_Id;

   begin
      --  Unconditionally set the entity

      Set_Entity (N, Val);

      --  Check for No_Implementation_Identifiers

      if Restriction_Check_Required (No_Implementation_Identifiers) then

         --  We have an implementation defined entity if it is marked as
         --  implementation defined, or is defined in a package marked as
         --  implementation defined. However, library packages themselves
         --  are excluded (we don't want to flag Interfaces itself, just
         --  the entities within it).

         if (Is_Implementation_Defined (Val)
               or else
             Is_Implementation_Defined (Scope (Val)))
           and then not (Ekind_In (Val, E_Package, E_Generic_Package)
                          and then Is_Library_Level_Entity (Val))
         then
            Check_Restriction (No_Implementation_Identifiers, N);
         end if;
      end if;

      --  Do the style check

      if Style_Check
        and then not Suppress_Style_Checks (Val)
        and then not In_Instance
      then
         if Nkind (N) = N_Identifier then
            Nod := N;
         elsif Nkind (N) = N_Expanded_Name then
            Nod := Selector_Name (N);
         else
            return;
         end if;

         --  A special situation arises for derived operations, where we want
         --  to do the check against the parent (since the Sloc of the derived
         --  operation points to the derived type declaration itself).

         Val_Actual := Val;
         while not Comes_From_Source (Val_Actual)
           and then Nkind (Val_Actual) in N_Entity
           and then (Ekind (Val_Actual) = E_Enumeration_Literal
                      or else Is_Subprogram (Val_Actual)
                      or else Is_Generic_Subprogram (Val_Actual))
           and then Present (Alias (Val_Actual))
         loop
            Val_Actual := Alias (Val_Actual);
         end loop;

         --  Renaming declarations for generic actuals do not come from source,
         --  and have a different name from that of the entity they rename, so
         --  there is no style check to perform here.

         if Chars (Nod) = Chars (Val_Actual) then
            Style.Check_Identifier (Nod, Val_Actual);
         end if;
      end if;

      Set_Entity (N, Val);
   end Set_Entity_With_Style_Check;

   ------------------------
   -- Set_Name_Entity_Id --
   ------------------------

   procedure Set_Name_Entity_Id (Id : Name_Id; Val : Entity_Id) is
   begin
      Set_Name_Table_Info (Id, Int (Val));
   end Set_Name_Entity_Id;

   ---------------------
   -- Set_Next_Actual --
   ---------------------

   procedure Set_Next_Actual (Ass1_Id : Node_Id; Ass2_Id : Node_Id) is
   begin
      if Nkind (Parent (Ass1_Id)) = N_Parameter_Association then
         Set_First_Named_Actual (Parent (Ass1_Id), Ass2_Id);
      end if;
   end Set_Next_Actual;

   ----------------------------------
   -- Set_Optimize_Alignment_Flags --
   ----------------------------------

   procedure Set_Optimize_Alignment_Flags (E : Entity_Id) is
   begin
      if Optimize_Alignment = 'S' then
         Set_Optimize_Alignment_Space (E);
      elsif Optimize_Alignment = 'T' then
         Set_Optimize_Alignment_Time (E);
      end if;
   end Set_Optimize_Alignment_Flags;

   -----------------------
   -- Set_Public_Status --
   -----------------------

   procedure Set_Public_Status (Id : Entity_Id) is
      S : constant Entity_Id := Current_Scope;

      function Within_HSS_Or_If (E : Entity_Id) return Boolean;
      --  Determines if E is defined within handled statement sequence or
      --  an if statement, returns True if so, False otherwise.

      ----------------------
      -- Within_HSS_Or_If --
      ----------------------

      function Within_HSS_Or_If (E : Entity_Id) return Boolean is
         N : Node_Id;
      begin
         N := Declaration_Node (E);
         loop
            N := Parent (N);

            if No (N) then
               return False;

            elsif Nkind_In (N, N_Handled_Sequence_Of_Statements,
                               N_If_Statement)
            then
               return True;
            end if;
         end loop;
      end Within_HSS_Or_If;

   --  Start of processing for Set_Public_Status

   begin
      --  Everything in the scope of Standard is public

      if S = Standard_Standard then
         Set_Is_Public (Id);

      --  Entity is definitely not public if enclosing scope is not public

      elsif not Is_Public (S) then
         return;

      --  An object or function declaration that occurs in a handled sequence
      --  of statements or within an if statement is the declaration for a
      --  temporary object or local subprogram generated by the expander. It
      --  never needs to be made public and furthermore, making it public can
      --  cause back end problems.

      elsif Nkind_In (Parent (Id), N_Object_Declaration,
                                   N_Function_Specification)
        and then Within_HSS_Or_If (Id)
      then
         return;

      --  Entities in public packages or records are public

      elsif Ekind (S) = E_Package or Is_Record_Type (S) then
         Set_Is_Public (Id);

      --  The bounds of an entry family declaration can generate object
      --  declarations that are visible to the back-end, e.g. in the
      --  the declaration of a composite type that contains tasks.

      elsif Is_Concurrent_Type (S)
        and then not Has_Completion (S)
        and then Nkind (Parent (Id)) = N_Object_Declaration
      then
         Set_Is_Public (Id);
      end if;
   end Set_Public_Status;

   -----------------------------
   -- Set_Referenced_Modified --
   -----------------------------

   procedure Set_Referenced_Modified (N : Node_Id; Out_Param : Boolean) is
      Pref : Node_Id;

   begin
      --  Deal with indexed or selected component where prefix is modified

      if Nkind_In (N, N_Indexed_Component, N_Selected_Component) then
         Pref := Prefix (N);

         --  If prefix is access type, then it is the designated object that is
         --  being modified, which means we have no entity to set the flag on.

         if No (Etype (Pref)) or else Is_Access_Type (Etype (Pref)) then
            return;

            --  Otherwise chase the prefix

         else
            Set_Referenced_Modified (Pref, Out_Param);
         end if;

      --  Otherwise see if we have an entity name (only other case to process)

      elsif Is_Entity_Name (N) and then Present (Entity (N)) then
         Set_Referenced_As_LHS           (Entity (N), not Out_Param);
         Set_Referenced_As_Out_Parameter (Entity (N), Out_Param);
      end if;
   end Set_Referenced_Modified;

   ----------------------------
   -- Set_Scope_Is_Transient --
   ----------------------------

   procedure Set_Scope_Is_Transient (V : Boolean := True) is
   begin
      Scope_Stack.Table (Scope_Stack.Last).Is_Transient := V;
   end Set_Scope_Is_Transient;

   -------------------
   -- Set_Size_Info --
   -------------------

   procedure Set_Size_Info (T1, T2 : Entity_Id) is
   begin
      --  We copy Esize, but not RM_Size, since in general RM_Size is
      --  subtype specific and does not get inherited by all subtypes.

      Set_Esize                     (T1, Esize                     (T2));
      Set_Has_Biased_Representation (T1, Has_Biased_Representation (T2));

      if Is_Discrete_Or_Fixed_Point_Type (T1)
           and then
         Is_Discrete_Or_Fixed_Point_Type (T2)
      then
         Set_Is_Unsigned_Type       (T1, Is_Unsigned_Type          (T2));
      end if;

      Set_Alignment                 (T1, Alignment                 (T2));
   end Set_Size_Info;

   --------------------
   -- Static_Boolean --
   --------------------

   function Static_Boolean (N : Node_Id) return Uint is
   begin
      Analyze_And_Resolve (N, Standard_Boolean);

      if N = Error
        or else Error_Posted (N)
        or else Etype (N) = Any_Type
      then
         return No_Uint;
      end if;

      if Is_Static_Expression (N) then
         if not Raises_Constraint_Error (N) then
            return Expr_Value (N);
         else
            return No_Uint;
         end if;

      elsif Etype (N) = Any_Type then
         return No_Uint;

      else
         Flag_Non_Static_Expr
           ("static boolean expression required here", N);
         return No_Uint;
      end if;
   end Static_Boolean;

   --------------------
   -- Static_Integer --
   --------------------

   function Static_Integer (N : Node_Id) return Uint is
   begin
      Analyze_And_Resolve (N, Any_Integer);

      if N = Error
        or else Error_Posted (N)
        or else Etype (N) = Any_Type
      then
         return No_Uint;
      end if;

      if Is_Static_Expression (N) then
         if not Raises_Constraint_Error (N) then
            return Expr_Value (N);
         else
            return No_Uint;
         end if;

      elsif Etype (N) = Any_Type then
         return No_Uint;

      else
         Flag_Non_Static_Expr
           ("static integer expression required here", N);
         return No_Uint;
      end if;
   end Static_Integer;

   --------------------------
   -- Statically_Different --
   --------------------------

   function Statically_Different (E1, E2 : Node_Id) return Boolean is
      R1 : constant Node_Id := Get_Referenced_Object (E1);
      R2 : constant Node_Id := Get_Referenced_Object (E2);
   begin
      return     Is_Entity_Name (R1)
        and then Is_Entity_Name (R2)
        and then Entity (R1) /= Entity (R2)
        and then not Is_Formal (Entity (R1))
        and then not Is_Formal (Entity (R2));
   end Statically_Different;

   --------------------------------------
   -- Subject_To_Loop_Entry_Attributes --
   --------------------------------------

   function Subject_To_Loop_Entry_Attributes (N : Node_Id) return Boolean is
      Stmt : Node_Id;

   begin
      Stmt := N;

      --  The expansion mechanism transform a loop subject to at least one
      --  'Loop_Entry attribute into a conditional block. Infinite loops lack
      --  the conditional part.

      if Nkind_In (Stmt, N_Block_Statement, N_If_Statement)
        and then Nkind (Original_Node (N)) = N_Loop_Statement
      then
         Stmt := Original_Node (N);
      end if;

      return
        Nkind (Stmt) = N_Loop_Statement
          and then Present (Identifier (Stmt))
          and then Present (Entity (Identifier (Stmt)))
          and then Has_Loop_Entry_Attributes (Entity (Identifier (Stmt)));
   end Subject_To_Loop_Entry_Attributes;

   -----------------------------
   -- Subprogram_Access_Level --
   -----------------------------

   function Subprogram_Access_Level (Subp : Entity_Id) return Uint is
   begin
      if Present (Alias (Subp)) then
         return Subprogram_Access_Level (Alias (Subp));
      else
         return Scope_Depth (Enclosing_Dynamic_Scope (Subp));
      end if;
   end Subprogram_Access_Level;

   -------------------------------
   -- Support_Atomic_Primitives --
   -------------------------------

   function Support_Atomic_Primitives (Typ : Entity_Id) return Boolean is
      Size : Int;

   begin
      --  Verify the alignment of Typ is known

      if not Known_Alignment (Typ) then
         return False;
      end if;

      if Known_Static_Esize (Typ) then
         Size := UI_To_Int (Esize (Typ));

      --  If the Esize (Object_Size) is unknown at compile-time, look at the
      --  RM_Size (Value_Size) since it may have been set by an explicit rep
      --  item.

      elsif Known_Static_RM_Size (Typ) then
         Size := UI_To_Int (RM_Size (Typ));

      --  Otherwise, the size is considered to be unknown.

      else
         return False;
      end if;

      --  Check that the size of the component is 8, 16, 32 or 64 bits and that
      --  Typ is properly aligned.

      case Size is
         when 8 | 16 | 32 | 64 =>
            return Size = UI_To_Int (Alignment (Typ)) * 8;
         when others           =>
            return False;
      end case;
   end Support_Atomic_Primitives;

   -----------------
   -- Trace_Scope --
   -----------------

   procedure Trace_Scope (N : Node_Id; E : Entity_Id; Msg : String) is
   begin
      if Debug_Flag_W then
         for J in 0 .. Scope_Stack.Last loop
            Write_Str ("  ");
         end loop;

         Write_Str (Msg);
         Write_Name (Chars (E));
         Write_Str (" from ");
         Write_Location (Sloc (N));
         Write_Eol;
      end if;
   end Trace_Scope;

   -----------------------
   -- Transfer_Entities --
   -----------------------

   procedure Transfer_Entities (From : Entity_Id; To : Entity_Id) is
      Ent : Entity_Id := First_Entity (From);

   begin
      if No (Ent) then
         return;
      end if;

      if (Last_Entity (To)) = Empty then
         Set_First_Entity (To, Ent);
      else
         Set_Next_Entity (Last_Entity (To), Ent);
      end if;

      Set_Last_Entity (To, Last_Entity (From));

      while Present (Ent) loop
         Set_Scope (Ent, To);

         if not Is_Public (Ent) then
            Set_Public_Status (Ent);

            if Is_Public (Ent)
              and then Ekind (Ent) = E_Record_Subtype

            then
               --  The components of the propagated Itype must be public
               --  as well.

               declare
                  Comp : Entity_Id;
               begin
                  Comp := First_Entity (Ent);
                  while Present (Comp) loop
                     Set_Is_Public (Comp);
                     Next_Entity (Comp);
                  end loop;
               end;
            end if;
         end if;

         Next_Entity (Ent);
      end loop;

      Set_First_Entity (From, Empty);
      Set_Last_Entity (From, Empty);
   end Transfer_Entities;

   -----------------------
   -- Type_Access_Level --
   -----------------------

   function Type_Access_Level (Typ : Entity_Id) return Uint is
      Btyp : Entity_Id;

   begin
      Btyp := Base_Type (Typ);

      --  Ada 2005 (AI-230): For most cases of anonymous access types, we
      --  simply use the level where the type is declared. This is true for
      --  stand-alone object declarations, and for anonymous access types
      --  associated with components the level is the same as that of the
      --  enclosing composite type. However, special treatment is needed for
      --  the cases of access parameters, return objects of an anonymous access
      --  type, and, in Ada 95, access discriminants of limited types.

      if Ekind (Btyp) in Access_Kind then
         if Ekind (Btyp) = E_Anonymous_Access_Type then

            --  If the type is a nonlocal anonymous access type (such as for
            --  an access parameter) we treat it as being declared at the
            --  library level to ensure that names such as X.all'access don't
            --  fail static accessibility checks.

            if not Is_Local_Anonymous_Access (Typ) then
               return Scope_Depth (Standard_Standard);

            --  If this is a return object, the accessibility level is that of
            --  the result subtype of the enclosing function. The test here is
            --  little complicated, because we have to account for extended
            --  return statements that have been rewritten as blocks, in which
            --  case we have to find and the Is_Return_Object attribute of the
            --  itype's associated object. It would be nice to find a way to
            --  simplify this test, but it doesn't seem worthwhile to add a new
            --  flag just for purposes of this test. ???

            elsif Ekind (Scope (Btyp)) = E_Return_Statement
              or else
                (Is_Itype (Btyp)
                  and then Nkind (Associated_Node_For_Itype (Btyp)) =
                             N_Object_Declaration
                  and then Is_Return_Object
                             (Defining_Identifier
                                (Associated_Node_For_Itype (Btyp))))
            then
               declare
                  Scop : Entity_Id;

               begin
                  Scop := Scope (Scope (Btyp));
                  while Present (Scop) loop
                     exit when Ekind (Scop) = E_Function;
                     Scop := Scope (Scop);
                  end loop;

                  --  Treat the return object's type as having the level of the
                  --  function's result subtype (as per RM05-6.5(5.3/2)).

                  return Type_Access_Level (Etype (Scop));
               end;
            end if;
         end if;

         Btyp := Root_Type (Btyp);

         --  The accessibility level of anonymous access types associated with
         --  discriminants is that of the current instance of the type, and
         --  that's deeper than the type itself (AARM 3.10.2 (12.3.21)).

         --  AI-402: access discriminants have accessibility based on the
         --  object rather than the type in Ada 2005, so the above paragraph
         --  doesn't apply.

         --  ??? Needs completion with rules from AI-416

         if Ada_Version <= Ada_95
           and then Ekind (Typ) = E_Anonymous_Access_Type
           and then Present (Associated_Node_For_Itype (Typ))
           and then Nkind (Associated_Node_For_Itype (Typ)) =
                                                 N_Discriminant_Specification
         then
            return Scope_Depth (Enclosing_Dynamic_Scope (Btyp)) + 1;
         end if;
      end if;

      --  Return library level for a generic formal type. This is done because
      --  RM(10.3.2) says that "The statically deeper relationship does not
      --  apply to ... a descendant of a generic formal type". Rather than
      --  checking at each point where a static accessibility check is
      --  performed to see if we are dealing with a formal type, this rule is
      --  implemented by having Type_Access_Level and Deepest_Type_Access_Level
      --  return extreme values for a formal type; Deepest_Type_Access_Level
      --  returns Int'Last. By calling the appropriate function from among the
      --  two, we ensure that the static accessibility check will pass if we
      --  happen to run into a formal type. More specifically, we should call
      --  Deepest_Type_Access_Level instead of Type_Access_Level whenever the
      --  call occurs as part of a static accessibility check and the error
      --  case is the case where the type's level is too shallow (as opposed
      --  to too deep).

      if Is_Generic_Type (Root_Type (Btyp)) then
         return Scope_Depth (Standard_Standard);
      end if;

      return Scope_Depth (Enclosing_Dynamic_Scope (Btyp));
   end Type_Access_Level;

   ------------------------------------
   -- Type_Without_Stream_Operation  --
   ------------------------------------

   function Type_Without_Stream_Operation
     (T  : Entity_Id;
      Op : TSS_Name_Type := TSS_Null) return Entity_Id
   is
      BT         : constant Entity_Id := Base_Type (T);
      Op_Missing : Boolean;

   begin
      if not Restriction_Active (No_Default_Stream_Attributes) then
         return Empty;
      end if;

      if Is_Elementary_Type (T) then
         if Op = TSS_Null then
            Op_Missing :=
              No (TSS (BT, TSS_Stream_Read))
                or else No (TSS (BT, TSS_Stream_Write));

         else
            Op_Missing := No (TSS (BT, Op));
         end if;

         if Op_Missing then
            return T;
         else
            return Empty;
         end if;

      elsif Is_Array_Type (T) then
         return Type_Without_Stream_Operation (Component_Type (T), Op);

      elsif Is_Record_Type (T) then
         declare
            Comp  : Entity_Id;
            C_Typ : Entity_Id;

         begin
            Comp := First_Component (T);
            while Present (Comp) loop
               C_Typ := Type_Without_Stream_Operation (Etype (Comp), Op);

               if Present (C_Typ) then
                  return C_Typ;
               end if;

               Next_Component (Comp);
            end loop;

            return Empty;
         end;

      elsif Is_Private_Type (T)
        and then Present (Full_View (T))
      then
         return Type_Without_Stream_Operation (Full_View (T), Op);
      else
         return Empty;
      end if;
   end Type_Without_Stream_Operation;

   ----------------------------
   -- Unique_Defining_Entity --
   ----------------------------

   function Unique_Defining_Entity (N : Node_Id) return Entity_Id is
   begin
      return Unique_Entity (Defining_Entity (N));
   end Unique_Defining_Entity;

   -------------------
   -- Unique_Entity --
   -------------------

   function Unique_Entity (E : Entity_Id) return Entity_Id is
      U : Entity_Id := E;
      P : Node_Id;

   begin
      case Ekind (E) is
         when E_Constant =>
            if Present (Full_View (E)) then
               U := Full_View (E);
            end if;

         when Type_Kind =>
            if Present (Full_View (E)) then
               U := Full_View (E);
            end if;

         when E_Package_Body =>
            P := Parent (E);

            if Nkind (P) = N_Defining_Program_Unit_Name then
               P := Parent (P);
            end if;

            U := Corresponding_Spec (P);

         when E_Subprogram_Body =>
            P := Parent (E);

            if Nkind (P) = N_Defining_Program_Unit_Name then
               P := Parent (P);
            end if;

            P := Parent (P);

            if Nkind (P) = N_Subprogram_Body_Stub then
               if Present (Library_Unit (P)) then

                  --  Get to the function or procedure (generic) entity through
                  --  the body entity.

                  U :=
                    Unique_Entity (Defining_Entity (Get_Body_From_Stub (P)));
               end if;
            else
               U := Corresponding_Spec (P);
            end if;

         when Formal_Kind =>
            if Present (Spec_Entity (E)) then
               U := Spec_Entity (E);
            end if;

         when others =>
            null;
      end case;

      return U;
   end Unique_Entity;

   -----------------
   -- Unique_Name --
   -----------------

   function Unique_Name (E : Entity_Id) return String is

      --  Names of E_Subprogram_Body or E_Package_Body entities are not
      --  reliable, as they may not include the overloading suffix. Instead,
      --  when looking for the name of E or one of its enclosing scope, we get
      --  the name of the corresponding Unique_Entity.

      function Get_Scoped_Name (E : Entity_Id) return String;
      --  Return the name of E prefixed by all the names of the scopes to which
      --  E belongs, except for Standard.

      ---------------------
      -- Get_Scoped_Name --
      ---------------------

      function Get_Scoped_Name (E : Entity_Id) return String is
         Name : constant String := Get_Name_String (Chars (E));
      begin
         if Has_Fully_Qualified_Name (E)
           or else Scope (E) = Standard_Standard
         then
            return Name;
         else
            return Get_Scoped_Name (Unique_Entity (Scope (E))) & "__" & Name;
         end if;
      end Get_Scoped_Name;

   --  Start of processing for Unique_Name

   begin
      if E = Standard_Standard then
         return Get_Name_String (Name_Standard);

      elsif Scope (E) = Standard_Standard
        and then not (Ekind (E) = E_Package or else Is_Subprogram (E))
      then
         return Get_Name_String (Name_Standard) & "__" &
           Get_Name_String (Chars (E));

      elsif Ekind (E) = E_Enumeration_Literal then
         return Unique_Name (Etype (E)) & "__" & Get_Name_String (Chars (E));

      else
         return Get_Scoped_Name (Unique_Entity (E));
      end if;
   end Unique_Name;

   ---------------------
   -- Unit_Is_Visible --
   ---------------------

   function Unit_Is_Visible (U : Entity_Id) return Boolean is
      Curr        : constant Node_Id   := Cunit (Current_Sem_Unit);
      Curr_Entity : constant Entity_Id := Cunit_Entity (Current_Sem_Unit);

      function Unit_In_Parent_Context (Par_Unit : Node_Id) return Boolean;
      --  For a child unit, check whether unit appears in a with_clause
      --  of a parent.

      function Unit_In_Context (Comp_Unit : Node_Id) return Boolean;
      --  Scan the context clause of one compilation unit looking for a
      --  with_clause for the unit in question.

      ----------------------------
      -- Unit_In_Parent_Context --
      ----------------------------

      function Unit_In_Parent_Context (Par_Unit : Node_Id) return Boolean is
      begin
         if Unit_In_Context (Par_Unit) then
            return True;

         elsif Is_Child_Unit (Defining_Entity (Unit (Par_Unit))) then
            return Unit_In_Parent_Context (Parent_Spec (Unit (Par_Unit)));

         else
            return False;
         end if;
      end Unit_In_Parent_Context;

      ---------------------
      -- Unit_In_Context --
      ---------------------

      function Unit_In_Context (Comp_Unit : Node_Id) return Boolean is
         Clause : Node_Id;

      begin
         Clause := First (Context_Items (Comp_Unit));
         while Present (Clause) loop
            if Nkind (Clause) = N_With_Clause then
               if Library_Unit (Clause) = U then
                  return True;

               --  The with_clause may denote a renaming of the unit we are
               --  looking for, eg. Text_IO which renames Ada.Text_IO.

               elsif
                 Renamed_Entity (Entity (Name (Clause))) =
                                                Defining_Entity (Unit (U))
               then
                  return True;
               end if;
            end if;

            Next (Clause);
         end loop;

         return False;
      end Unit_In_Context;

   --  Start of processing for Unit_Is_Visible

   begin
      --  The currrent unit is directly visible

      if Curr = U then
         return True;

      elsif Unit_In_Context (Curr) then
         return True;

      --  If the current unit is a body, check the context of the spec

      elsif Nkind (Unit (Curr)) = N_Package_Body
        or else
          (Nkind (Unit (Curr)) = N_Subprogram_Body
            and then not Acts_As_Spec (Unit (Curr)))
      then
         if Unit_In_Context (Library_Unit (Curr)) then
            return True;
         end if;
      end if;

      --  If the spec is a child unit, examine the parents

      if Is_Child_Unit (Curr_Entity) then
         if Nkind (Unit (Curr)) in N_Unit_Body then
            return
              Unit_In_Parent_Context
                (Parent_Spec (Unit (Library_Unit (Curr))));
         else
            return Unit_In_Parent_Context (Parent_Spec (Unit (Curr)));
         end if;

      else
         return False;
      end if;
   end Unit_Is_Visible;

   ------------------------------
   -- Universal_Interpretation --
   ------------------------------

   function Universal_Interpretation (Opnd : Node_Id) return Entity_Id is
      Index : Interp_Index;
      It    : Interp;

   begin
      --  The argument may be a formal parameter of an operator or subprogram
      --  with multiple interpretations, or else an expression for an actual.

      if Nkind (Opnd) = N_Defining_Identifier
        or else not Is_Overloaded (Opnd)
      then
         if Etype (Opnd) = Universal_Integer
           or else Etype (Opnd) = Universal_Real
         then
            return Etype (Opnd);
         else
            return Empty;
         end if;

      else
         Get_First_Interp (Opnd, Index, It);
         while Present (It.Typ) loop
            if It.Typ = Universal_Integer
              or else It.Typ = Universal_Real
            then
               return It.Typ;
            end if;

            Get_Next_Interp (Index, It);
         end loop;

         return Empty;
      end if;
   end Universal_Interpretation;

   ---------------
   -- Unqualify --
   ---------------

   function Unqualify (Expr : Node_Id) return Node_Id is
   begin
      --  Recurse to handle unlikely case of multiple levels of qualification

      if Nkind (Expr) = N_Qualified_Expression then
         return Unqualify (Expression (Expr));

      --  Normal case, not a qualified expression

      else
         return Expr;
      end if;
   end Unqualify;

   -----------------------
   -- Visible_Ancestors --
   -----------------------

   function Visible_Ancestors (Typ : Entity_Id) return Elist_Id is
      List_1 : Elist_Id;
      List_2 : Elist_Id;
      Elmt   : Elmt_Id;

   begin
      pragma Assert (Is_Record_Type (Typ)
        and then Is_Tagged_Type (Typ));

      --  Collect all the parents and progenitors of Typ. If the full-view of
      --  private parents and progenitors is available then it is used to
      --  generate the list of visible ancestors; otherwise their partial
      --  view is added to the resulting list.

      Collect_Parents
        (T               => Typ,
         List            => List_1,
         Use_Full_View   => True);

      Collect_Interfaces
        (T               => Typ,
         Ifaces_List     => List_2,
         Exclude_Parents => True,
         Use_Full_View   => True);

      --  Join the two lists. Avoid duplications because an interface may
      --  simultaneously be parent and progenitor of a type.

      Elmt := First_Elmt (List_2);
      while Present (Elmt) loop
         Append_Unique_Elmt (Node (Elmt), List_1);
         Next_Elmt (Elmt);
      end loop;

      return List_1;
   end Visible_Ancestors;

   ----------------------
   -- Within_Init_Proc --
   ----------------------

   function Within_Init_Proc return Boolean is
      S : Entity_Id;

   begin
      S := Current_Scope;
      while not Is_Overloadable (S) loop
         if S = Standard_Standard then
            return False;
         else
            S := Scope (S);
         end if;
      end loop;

      return Is_Init_Proc (S);
   end Within_Init_Proc;

   ----------------
   -- Wrong_Type --
   ----------------

   procedure Wrong_Type (Expr : Node_Id; Expected_Type : Entity_Id) is
      Found_Type : constant Entity_Id := First_Subtype (Etype (Expr));
      Expec_Type : constant Entity_Id := First_Subtype (Expected_Type);

      Matching_Field : Entity_Id;
      --  Entity to give a more precise suggestion on how to write a one-
      --  element positional aggregate.

      function Has_One_Matching_Field return Boolean;
      --  Determines if Expec_Type is a record type with a single component or
      --  discriminant whose type matches the found type or is one dimensional
      --  array whose component type matches the found type. In the case of
      --  one discriminant, we ignore the variant parts. That's not accurate,
      --  but good enough for the warning.

      ----------------------------
      -- Has_One_Matching_Field --
      ----------------------------

      function Has_One_Matching_Field return Boolean is
         E : Entity_Id;

      begin
         Matching_Field := Empty;

         if Is_Array_Type (Expec_Type)
           and then Number_Dimensions (Expec_Type) = 1
           and then
             Covers (Etype (Component_Type (Expec_Type)), Found_Type)
         then
            --  Use type name if available. This excludes multidimensional
            --  arrays and anonymous arrays.

            if Comes_From_Source (Expec_Type) then
               Matching_Field := Expec_Type;

            --  For an assignment, use name of target

            elsif Nkind (Parent (Expr)) = N_Assignment_Statement
              and then Is_Entity_Name (Name (Parent (Expr)))
            then
               Matching_Field := Entity (Name (Parent (Expr)));
            end if;

            return True;

         elsif not Is_Record_Type (Expec_Type) then
            return False;

         else
            E := First_Entity (Expec_Type);
            loop
               if No (E) then
                  return False;

               elsif not Ekind_In (E, E_Discriminant, E_Component)
                 or else Nam_In (Chars (E), Name_uTag, Name_uParent)
               then
                  Next_Entity (E);

               else
                  exit;
               end if;
            end loop;

            if not Covers (Etype (E), Found_Type) then
               return False;

            elsif Present (Next_Entity (E))
              and then (Ekind (E) = E_Component
                         or else Ekind (Next_Entity (E)) = E_Discriminant)
            then
               return False;

            else
               Matching_Field := E;
               return True;
            end if;
         end if;
      end Has_One_Matching_Field;

   --  Start of processing for Wrong_Type

   begin
      --  Don't output message if either type is Any_Type, or if a message
      --  has already been posted for this node. We need to do the latter
      --  check explicitly (it is ordinarily done in Errout), because we
      --  are using ! to force the output of the error messages.

      if Expec_Type = Any_Type
        or else Found_Type = Any_Type
        or else Error_Posted (Expr)
      then
         return;

      --  If one of the types is a Taft-Amendment type and the other it its
      --  completion, it must be an illegal use of a TAT in the spec, for
      --  which an error was already emitted. Avoid cascaded errors.

      elsif Is_Incomplete_Type (Expec_Type)
        and then Has_Completion_In_Body (Expec_Type)
        and then Full_View (Expec_Type) = Etype (Expr)
      then
         return;

      elsif Is_Incomplete_Type (Etype (Expr))
        and then Has_Completion_In_Body (Etype (Expr))
        and then Full_View (Etype (Expr)) = Expec_Type
      then
         return;

      --  In  an instance, there is an ongoing problem with completion of
      --  type derived from private types. Their structure is what Gigi
      --  expects, but the  Etype is the parent type rather than the
      --  derived private type itself. Do not flag error in this case. The
      --  private completion is an entity without a parent, like an Itype.
      --  Similarly, full and partial views may be incorrect in the instance.
      --  There is no simple way to insure that it is consistent ???

      elsif In_Instance then
         if Etype (Etype (Expr)) = Etype (Expected_Type)
           and then
             (Has_Private_Declaration (Expected_Type)
               or else Has_Private_Declaration (Etype (Expr)))
           and then No (Parent (Expected_Type))
         then
            return;
         end if;
      end if;

      --  An interesting special check. If the expression is parenthesized
      --  and its type corresponds to the type of the sole component of the
      --  expected record type, or to the component type of the expected one
      --  dimensional array type, then assume we have a bad aggregate attempt.

      if Nkind (Expr) in N_Subexpr
        and then Paren_Count (Expr) /= 0
        and then Has_One_Matching_Field
      then
         Error_Msg_N ("positional aggregate cannot have one component", Expr);
         if Present (Matching_Field) then
            if Is_Array_Type (Expec_Type) then
               Error_Msg_NE
                 ("\write instead `&''First ='> ...`", Expr, Matching_Field);

            else
               Error_Msg_NE
                 ("\write instead `& ='> ...`", Expr, Matching_Field);
            end if;
         end if;

      --  Another special check, if we are looking for a pool-specific access
      --  type and we found an E_Access_Attribute_Type, then we have the case
      --  of an Access attribute being used in a context which needs a pool-
      --  specific type, which is never allowed. The one extra check we make
      --  is that the expected designated type covers the Found_Type.

      elsif Is_Access_Type (Expec_Type)
        and then Ekind (Found_Type) = E_Access_Attribute_Type
        and then Ekind (Base_Type (Expec_Type)) /= E_General_Access_Type
        and then Ekind (Base_Type (Expec_Type)) /= E_Anonymous_Access_Type
        and then Covers
          (Designated_Type (Expec_Type), Designated_Type (Found_Type))
      then
         Error_Msg_N -- CODEFIX
           ("result must be general access type!", Expr);
         Error_Msg_NE -- CODEFIX
           ("add ALL to }!", Expr, Expec_Type);

      --  Another special check, if the expected type is an integer type,
      --  but the expression is of type System.Address, and the parent is
      --  an addition or subtraction operation whose left operand is the
      --  expression in question and whose right operand is of an integral
      --  type, then this is an attempt at address arithmetic, so give
      --  appropriate message.

      elsif Is_Integer_Type (Expec_Type)
        and then Is_RTE (Found_Type, RE_Address)
        and then (Nkind (Parent (Expr)) = N_Op_Add
                    or else
                  Nkind (Parent (Expr)) = N_Op_Subtract)
        and then Expr = Left_Opnd (Parent (Expr))
        and then Is_Integer_Type (Etype (Right_Opnd (Parent (Expr))))
      then
         Error_Msg_N
           ("address arithmetic not predefined in package System",
            Parent (Expr));
         Error_Msg_N
           ("\possible missing with/use of System.Storage_Elements",
            Parent (Expr));
         return;

      --  If the expected type is an anonymous access type, as for access
      --  parameters and discriminants, the error is on the designated types.

      elsif Ekind (Expec_Type) = E_Anonymous_Access_Type then
         if Comes_From_Source (Expec_Type) then
            Error_Msg_NE ("expected}!", Expr, Expec_Type);
         else
            Error_Msg_NE
              ("expected an access type with designated}",
                 Expr, Designated_Type (Expec_Type));
         end if;

         if Is_Access_Type (Found_Type)
           and then not Comes_From_Source (Found_Type)
         then
            Error_Msg_NE
              ("\\found an access type with designated}!",
                Expr, Designated_Type (Found_Type));
         else
            if From_With_Type (Found_Type) then
               Error_Msg_NE ("\\found incomplete}!", Expr, Found_Type);
               Error_Msg_Qual_Level := 99;
               Error_Msg_NE -- CODEFIX
                 ("\\missing `WITH &;", Expr, Scope (Found_Type));
               Error_Msg_Qual_Level := 0;
            else
               Error_Msg_NE ("found}!", Expr, Found_Type);
            end if;
         end if;

      --  Normal case of one type found, some other type expected

      else
         --  If the names of the two types are the same, see if some number
         --  of levels of qualification will help. Don't try more than three
         --  levels, and if we get to standard, it's no use (and probably
         --  represents an error in the compiler) Also do not bother with
         --  internal scope names.

         declare
            Expec_Scope : Entity_Id;
            Found_Scope : Entity_Id;

         begin
            Expec_Scope := Expec_Type;
            Found_Scope := Found_Type;

            for Levels in Int range 0 .. 3 loop
               if Chars (Expec_Scope) /= Chars (Found_Scope) then
                  Error_Msg_Qual_Level := Levels;
                  exit;
               end if;

               Expec_Scope := Scope (Expec_Scope);
               Found_Scope := Scope (Found_Scope);

               exit when Expec_Scope = Standard_Standard
                 or else Found_Scope = Standard_Standard
                 or else not Comes_From_Source (Expec_Scope)
                 or else not Comes_From_Source (Found_Scope);
            end loop;
         end;

         if Is_Record_Type (Expec_Type)
           and then Present (Corresponding_Remote_Type (Expec_Type))
         then
            Error_Msg_NE ("expected}!", Expr,
                          Corresponding_Remote_Type (Expec_Type));
         else
            Error_Msg_NE ("expected}!", Expr, Expec_Type);
         end if;

         if Is_Entity_Name (Expr)
           and then Is_Package_Or_Generic_Package (Entity (Expr))
         then
            Error_Msg_N ("\\found package name!", Expr);

         elsif Is_Entity_Name (Expr)
           and then
             (Ekind (Entity (Expr)) = E_Procedure
                or else
              Ekind (Entity (Expr)) = E_Generic_Procedure)
         then
            if Ekind (Expec_Type) = E_Access_Subprogram_Type then
               Error_Msg_N
                 ("found procedure name, possibly missing Access attribute!",
                   Expr);
            else
               Error_Msg_N
                 ("\\found procedure name instead of function!", Expr);
            end if;

         elsif Nkind (Expr) = N_Function_Call
           and then Ekind (Expec_Type) = E_Access_Subprogram_Type
           and then Etype (Designated_Type (Expec_Type)) = Etype (Expr)
           and then No (Parameter_Associations (Expr))
         then
            Error_Msg_N
              ("found function name, possibly missing Access attribute!",
               Expr);

         --  Catch common error: a prefix or infix operator which is not
         --  directly visible because the type isn't.

         elsif Nkind (Expr) in N_Op
            and then Is_Overloaded (Expr)
            and then not Is_Immediately_Visible (Expec_Type)
            and then not Is_Potentially_Use_Visible (Expec_Type)
            and then not In_Use (Expec_Type)
            and then Has_Compatible_Type (Right_Opnd (Expr), Expec_Type)
         then
            Error_Msg_N
              ("operator of the type is not directly visible!", Expr);

         elsif Ekind (Found_Type) = E_Void
           and then Present (Parent (Found_Type))
           and then Nkind (Parent (Found_Type)) = N_Full_Type_Declaration
         then
            Error_Msg_NE ("\\found premature usage of}!", Expr, Found_Type);

         else
            Error_Msg_NE ("\\found}!", Expr, Found_Type);
         end if;

         --  A special check for cases like M1 and M2 = 0 where M1 and M2 are
         --  of the same modular type, and (M1 and M2) = 0 was intended.

         if Expec_Type = Standard_Boolean
           and then Is_Modular_Integer_Type (Found_Type)
           and then Nkind_In (Parent (Expr), N_Op_And, N_Op_Or, N_Op_Xor)
           and then Nkind (Right_Opnd (Parent (Expr))) in N_Op_Compare
         then
            declare
               Op : constant Node_Id := Right_Opnd (Parent (Expr));
               L  : constant Node_Id := Left_Opnd (Op);
               R  : constant Node_Id := Right_Opnd (Op);
            begin
               --  The case for the message is when the left operand of the
               --  comparison is the same modular type, or when it is an
               --  integer literal (or other universal integer expression),
               --  which would have been typed as the modular type if the
               --  parens had been there.

               if (Etype (L) = Found_Type
                     or else
                   Etype (L) = Universal_Integer)
                 and then Is_Integer_Type (Etype (R))
               then
                  Error_Msg_N
                    ("\\possible missing parens for modular operation", Expr);
               end if;
            end;
         end if;

         --  Reset error message qualification indication

         Error_Msg_Qual_Level := 0;
      end if;
   end Wrong_Type;

end Sem_Util;<|MERGE_RESOLUTION|>--- conflicted
+++ resolved
@@ -5857,22 +5857,7 @@
          end if;
       end loop;
 
-<<<<<<< HEAD
-      --  For an action call, the prefix of the call is a selected component.
-
-      elsif Nkind (Nod) = N_Action_Call_Statement then
-         if Nkind (Name (Nod)) = N_Selected_Component then
-            Nam := Entity (Selector_Name (Name (Nod)));
-         else
-            Nam := Empty;
-         end if;
-
-      else
-         Nam := Name (Nod);
-      end if;
-=======
       --  Extract the entity of the subprogram call
->>>>>>> 158179a6
 
       if Is_Entity_Name (Subp) then
          Subp_Id := Entity (Subp);
