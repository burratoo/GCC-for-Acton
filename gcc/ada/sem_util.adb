--- conflicted
+++ resolved
@@ -9388,15 +9388,9 @@
          --  In older versions of Ada function call arguments are never
          --  lvalues. In Ada 2012 functions can have in-out parameters.
 
-<<<<<<< HEAD
-         when N_Function_Call            |
-              N_Procedure_Call_Statement |
-              N_Entry_Call_Statement     |
-              N_Action_Call_Statement    |
-=======
          when N_Subprogram_Call      |
               N_Entry_Call_Statement |
->>>>>>> 096693be
+              N_Action_Call_Statement |
               N_Accept_Statement
          =>
             if Nkind (P) = N_Function_Call and then Ada_Version < Ada_2012 then
