------------------------------------------------------------------------------
--                                                                          --
--                         GNAT COMPILER COMPONENTS                         --
--                                                                          --
--                                S I N F O                                 --
--                                                                          --
--                                 S p e c                                  --
--                                                                          --
--          Copyright (C) 1992-2012, Free Software Foundation, Inc.         --
--                                                                          --
-- GNAT is free software;  you can  redistribute it  and/or modify it under --
-- terms of the  GNU General Public License as published  by the Free Soft- --
-- ware  Foundation;  either version 3,  or (at your option) any later ver- --
-- sion.  GNAT is distributed in the hope that it will be useful, but WITH- --
-- OUT ANY WARRANTY;  without even the  implied warranty of MERCHANTABILITY --
-- or FITNESS FOR A PARTICULAR PURPOSE.                                     --
--                                                                          --
-- As a special exception under Section 7 of GPL version 3, you are granted --
-- additional permissions described in the GCC Runtime Library Exception,   --
-- version 3.1, as published by the Free Software Foundation.               --
--                                                                          --
-- You should have received a copy of the GNU General Public License and    --
-- a copy of the GCC Runtime Library Exception along with this program;     --
-- see the files COPYING3 and COPYING.RUNTIME respectively.  If not, see    --
-- <http://www.gnu.org/licenses/>.                                          --
--                                                                          --
-- GNAT was originally developed  by the GNAT team at  New York University. --
-- Extensive contributions were provided by Ada Core Technologies Inc.      --
--                                                                          --
------------------------------------------------------------------------------

--  This package defines the structure of the abstract syntax tree. The Tree
--  package provides a basic tree structure. Sinfo describes how this structure
--  is used to represent the syntax of an Ada program.

--  The grammar in the RM is followed very closely in the tree design, and is
--  repeated as part of this source file.

--  The tree contains not only the full syntactic representation of the
--  program, but also the results of semantic analysis. In particular, the
--  nodes for defining identifiers, defining character literals and defining
--  operator symbols, collectively referred to as entities, represent what
--  would normally be regarded as the symbol table information. In addition a
--  number of the tree nodes contain semantic information.

--  WARNING: Several files are automatically generated from this package.
--  See below for details.

with Namet;  use Namet;
with Types;  use Types;
with Uintp;  use Uintp;
with Urealp; use Urealp;

package Sinfo is

   ---------------------------------
   -- Making Changes to This File --
   ---------------------------------

   --  If changes are made to this file, a number of related steps must be
   --  carried out to ensure consistency. First, if a field access function is
   --  added, it appears in these places:

   --    In sinfo.ads:
   --      The documentation associated with the field (if semantic)
   --      The documentation associated with the node
   --      The spec of the access function
   --      The spec of the set procedure
   --      The entries in Is_Syntactic_Field
   --      The pragma Inline for the access function
   --      The pragma Inline for the set procedure
   --    In sinfo.adb:
   --      The body of the access function
   --      The body of the set procedure

   --  The field chosen must be consistent in all places, and, for a node that
   --  is a subexpression, must not overlap any of the standard expression
   --  fields.

   --  In addition, if any of the standard expression fields is changed, then
   --  the utility program which creates the Treeprs spec (in file treeprs.ads)
   --  must be updated appropriately, since it special cases expression fields.

   --  If a new tree node is added, then the following changes are made

   --    Add it to the documentation in the appropriate place
   --    Add its fields to this documentation section
   --    Define it in the appropriate classification in Node_Kind
   --    In the body (sinfo), add entries to the access functions for all
   --     its fields (except standard expression fields) to include the new
   --     node in the checks.
   --    Add an appropriate section to the case statement in sprint.adb
   --    Add an appropriate section to the case statement in sem.adb
   --    Add an appropriate section to the case statement in exp_util.adb
   --     (Insert_Actions procedure)
   --    For a subexpression, add an appropriate section to the case
   --     statement in sem_eval.adb
   --    For a subexpression, add an appropriate section to the case
   --     statement in sem_res.adb

   --  Finally, four utility programs must be run:

   --    (Optional.) Run CSinfo to check that you have made the changes
   --     consistently. It checks most of the rules given above. This utility
   --     reads sinfo.ads and sinfo.adb and generates a report to standard
   --     output. This step is optional because XSinfo runs CSinfo.

   --    Run XSinfo to create sinfo.h, the corresponding C header. This
   --     utility reads sinfo.ads and generates sinfo.h. Note that it does
   --     not need to read sinfo.adb, since the contents of the body are
   --     algorithmically determinable from the spec.

   --    Run XTreeprs to create treeprs.ads, an updated version of the module
   --     that is used to drive the tree print routine. This utility reads (but
   --     does not modify) treeprs.adt, the template that provides the basic
   --     structure of the file, and then fills in the data from the comments
   --     in sinfo.ads.

   --    Run XNmake to create nmake.ads and nmake.adb, the package body and
   --     spec of the Nmake package which contains functions for constructing
   --     nodes.

   --  The above steps are done automatically by the build scripts when you do
   --  a full bootstrap.

   --  Note: sometime we could write a utility that actually generated the body
   --  of sinfo from the spec instead of simply checking it, since, as noted
   --  above, the contents of the body can be determined from the spec.

   --------------------------------
   -- Implicit Nodes in the Tree --
   --------------------------------

   --  Generally the structure of the tree very closely follows the grammar as
   --  defined in the RM. However, certain nodes are omitted to save space and
   --  simplify semantic processing. Two general classes of such omitted nodes
   --  are as follows:

   --   If the only possibilities for a non-terminal are one or more other
   --   non-terminals (i.e. the rule is a "skinny" rule), then usually the
   --   corresponding node is omitted from the tree, and the target construct
   --   appears directly. For example, a real type definition is either
   --   floating point definition or a fixed point definition. No explicit node
   --   appears for real type definition. Instead either the floating point
   --   definition or fixed point definition appears directly.

   --   If a non-terminal corresponds to a list of some other non-terminal
   --   (possibly with separating punctuation), then usually it is omitted from
   --   the tree, and a list of components appears instead. For example,
   --   sequence of statements does not appear explicitly in the tree. Instead
   --   a list of statements appears directly.

   --  Some additional cases of omitted nodes occur and are documented
   --  individually. In particular, many nodes are omitted in the tree
   --  generated for an expression.

   -------------------------------------------
   -- Handling of Defining Identifier Lists --
   -------------------------------------------

   --  In several declarative forms in the syntax, lists of defining
   --  identifiers appear (object declarations, component declarations, number
   --  declarations etc.)

   --  The semantics of such statements are equivalent to a series of identical
   --  declarations of single defining identifiers (except that conformance
   --  checks require the same grouping of identifiers in the parameter case).

   --  To simplify semantic processing, the parser breaks down such multiple
   --  declaration cases into sequences of single declarations, duplicating
   --  type and initialization information as required. The flags More_Ids and
   --  Prev_Ids are used to record the original form of the source in the case
   --  where the original source used a list of names, More_Ids being set on
   --  all but the last name and Prev_Ids being set on all but the first name.
   --  These flags are used to reconstruct the original source (e.g. in the
   --  Sprint package), and also are included in the conformance checks, but
   --  otherwise have no semantic significance.

   --  Note: the reason that we use More_Ids and Prev_Ids rather than
   --  First_Name and Last_Name flags is so that the flags are off in the
   --  normal one identifier case, which minimizes tree print output.

   -----------------------
   -- Use of Node Lists --
   -----------------------

   --  With a few exceptions, if a construction of the form {non-terminal}
   --  appears in the tree, lists are used in the corresponding tree node (see
   --  package Nlists for handling of node lists). In this case a field of the
   --  parent node points to a list of nodes for the non-terminal. The field
   --  name for such fields has a plural name which always ends in "s". For
   --  example, a case statement has a field Alternatives pointing to list of
   --  case statement alternative nodes.

   --  Only fields pointing to lists have names ending in "s", so generally the
   --  structure is strongly typed, fields not ending in s point to single
   --  nodes, and fields ending in s point to lists.

   --  The following example shows how a traversal of a list is written. We
   --  suppose here that Stmt points to a N_Case_Statement node which has a
   --  list field called Alternatives:

   --   Alt := First (Alternatives (Stmt));
   --   while Present (Alt) loop
   --      ..
   --      -- processing for case statement alternative Alt
   --      ..
   --      Alt := Next (Alt);
   --   end loop;

   --  The Present function tests for Empty, which in this case signals the end
   --  of the list. First returns Empty immediately if the list is empty.
   --  Present is defined in Atree, First and Next are defined in Nlists.

   --  The exceptions to this rule occur with {DEFINING_IDENTIFIERS} in all
   --  contexts, which is handled as described in the previous section, and
   --  with {,library_unit_NAME} in the N_With_Clause mode, which is handled
   --  using the First_Name and Last_Name flags, as further detailed in the
   --  description of the N_With_Clause node.

   -------------
   -- Pragmas --
   -------------

   --  Pragmas can appear in many different context, but are not included in
   --  the grammar. Still they must appear in the tree, so they can be properly
   --  processed.

   --  Two approaches are used. In some cases, an extra field is defined in an
   --  appropriate node that contains a list of pragmas appearing in the
   --  expected context. For example pragmas can appear before an
   --  Accept_Alternative in a Selective_Accept_Statement, and these pragmas
   --  appear in the Pragmas_Before field of the N_Accept_Alternative node.

   --  The other approach is to simply allow pragmas to appear in syntactic
   --  lists where the grammar (of course) does not include the possibility.
   --  For example, the Variants field of an N_Variant_Part node points to a
   --  list that can contain both N_Pragma and N_Variant nodes.

   --  To make processing easier in the latter case, the Nlists package
   --  provides a set of routines (First_Non_Pragma, Last_Non_Pragma,
   --  Next_Non_Pragma, Prev_Non_Pragma) that allow such lists to be handled
   --  ignoring all pragmas.

   --  In the case of the variants list, we can either write:

   --      Variant := First (Variants (N));
   --      while Present (Variant) loop
   --         ...
   --         Variant := Next (Variant);
   --      end loop;

   --  or

   --      Variant := First_Non_Pragma (Variants (N));
   --      while Present (Variant) loop
   --         ...
   --         Variant := Next_Non_Pragma (Variant);
   --      end loop;

   --  In the first form of the loop, Variant can either be an N_Pragma or an
   --  N_Variant node. In the second form, Variant can only be N_Variant since
   --  all pragmas are skipped.

   ---------------------
   -- Optional Fields --
   ---------------------

   --  Fields which correspond to a section of the syntax enclosed in square
   --  brackets are generally omitted (and the corresponding field set to Empty
   --  for a node, or No_List for a list). The documentation of such fields
   --  notes these cases. One exception to this rule occurs in the case of
   --  possibly empty statement sequences (such as the sequence of statements
   --  in an entry call alternative). Such cases appear in the syntax rules as
   --  [SEQUENCE_OF_STATEMENTS] and the fields corresponding to such optional
   --  statement sequences always contain an empty list (not No_List) if no
   --  statements are present.

   --  Note: the utility program that constructs the body and spec of the Nmake
   --  package relies on the format of the comments to determine if a field
   --  should have a default value in the corresponding make routine. The rule
   --  is that if the first line of the description of the field contains the
   --  string "(set to xxx if", then a default value of xxx is provided for
   --  this field in the corresponding Make_yyy routine.

   -----------------------------------
   -- Note on Body/Spec Terminology --
   -----------------------------------

   --  In informal discussions about Ada, it is customary to refer to package
   --  and subprogram specs and bodies. However, this is not technically
   --  correct, what is normally referred to as a spec or specification is in
   --  fact a package declaration or subprogram declaration. We are careful in
   --  GNAT to use the correct terminology and in particular, the full word
   --  specification is never used as an incorrect substitute for declaration.
   --  The structure and terminology used in the tree also reflects the grammar
   --  and thus uses declaration and specification in the technically correct
   --  manner.

   --  However, there are contexts in which the informal terminology is useful.
   --  We have the word "body" to refer to the Interp_Etype declared by the
   --  declaration of a unit body, and in some contexts we need similar term to
   --  refer to the entity declared by the package or subprogram declaration,
   --  and simply using declaration can be confusing since the body also has a
   --  declaration.

   --  An example of such a context is the link between the package body and
   --  its declaration. With_Declaration is confusing, since the package body
   --  itself is a declaration.

   --  To deal with this problem, we reserve the informal term Spec, i.e. the
   --  popular abbreviation used in this context, to refer to the entity
   --  declared by the package or subprogram declaration. So in the above
   --  example case, the field in the body is called With_Spec.

   --  Another important context for the use of the word Spec is in error
   --  messages, where a hyper-correct use of declaration would be confusing to
   --  a typical Ada programmer, and even for an expert programmer can cause
   --  confusion since the body has a declaration as well.

   --  So, to summarize:

   --     Declaration    always refers to the syntactic entity that is called
   --                    a declaration. In particular, subprogram declaration
   --                    and package declaration are used to describe the
   --                    syntactic entity that includes the semicolon.

   --     Specification  always refers to the syntactic entity that is called
   --                    a specification. In particular, the terms procedure
   --                    specification, function specification, package
   --                    specification, subprogram specification always refer
   --                    to the syntactic entity that has no semicolon.

   --     Spec           is an informal term, used to refer to the entity
   --                    that is declared by a task declaration, protected
   --                    declaration, generic declaration, subprogram
   --                    declaration or package declaration.

   --  This convention is followed throughout the GNAT documentation
   --  both internal and external, and in all error message text.

   ------------------------
   -- Internal Use Nodes --
   ------------------------

   --  These are Node_Kind settings used in the internal implementation which
   --  are not logically part of the specification.

   --  N_Unused_At_Start
   --  Completely unused entry at the start of the enumeration type. This
   --  is inserted so that no legitimate value is zero, which helps to get
   --  better debugging behavior, since zero is a likely uninitialized value).

   --  N_Unused_At_End
   --  Completely unused entry at the end of the enumeration type. This is
   --  handy so that arrays with Node_Kind as the index type have an extra
   --  entry at the end (see for example the use of the Pchar_Pos_Array in
   --  Treepr, where the extra entry provides the limit value when dealing with
   --  the last used entry in the array).

   -----------------------------------------
   -- Note on the settings of Sloc fields --
   -----------------------------------------

   --  The Sloc field of nodes that come from the source is set by the parser.
   --  For internal nodes, and nodes generated during expansion the Sloc is
   --  usually set in the call to the constructor for the node. In general the
   --  Sloc value chosen for an internal node is the Sloc of the source node
   --  whose processing is responsible for the expansion. For example, the Sloc
   --  of an inherited primitive operation is the Sloc of the corresponding
   --  derived type declaration.

   --  For the nodes of a generic instantiation, the Sloc value is encoded to
   --  represent both the original Sloc in the generic unit, and the Sloc of
   --  the instantiation itself. See Sinput.ads for details.

   --  Subprogram instances create two callable entities: one is the visible
   --  subprogram instance, and the other is an anonymous subprogram nested
   --  within a wrapper package that contains the renamings for the actuals.
   --  Both of these entities have the Sloc of the defining entity in the
   --  instantiation node. This simplifies some ASIS queries.

   -----------------------
   -- Field Definitions --
   -----------------------

   --  In the following node definitions, all fields, both syntactic and
   --  semantic, are documented. The one exception is in the case of entities
   --  (defining identifiers, character literals and operator symbols), where
   --  the usage of the fields depends on the entity kind. Entity fields are
   --  fully documented in the separate package Einfo.

   --  In the node definitions, three common sets of fields are abbreviated to
   --  save both space in the documentation, and also space in the string
   --  (defined in Tree_Print_Strings) used to print trees. The following
   --  abbreviations are used:

   --  Note: the utility program that creates the Treeprs spec (in the file
   --  xtreeprs.adb) knows about the special fields here, so it must be
   --  modified if any change is made to these fields.

   --    "plus fields for binary operator"
   --       Chars                    (Name1)      Name_Id for the operator
   --       Left_Opnd                (Node2)      left operand expression
   --       Right_Opnd               (Node3)      right operand expression
   --       Entity                   (Node4-Sem)  defining entity for operator
   --       Associated_Node          (Node4-Sem)  for generic processing
   --       Do_Overflow_Check        (Flag17-Sem) set if overflow check needed
   --       Has_Private_View         (Flag11-Sem) set in generic units.

   --    "plus fields for unary operator"
   --       Chars                    (Name1)      Name_Id for the operator
   --       Right_Opnd               (Node3)      right operand expression
   --       Entity                   (Node4-Sem)  defining entity for operator
   --       Associated_Node          (Node4-Sem)  for generic processing
   --       Do_Overflow_Check        (Flag17-Sem) set if overflow check needed
   --       Has_Private_View         (Flag11-Sem) set in generic units.

   --    "plus fields for expression"
   --       Paren_Count                           number of parentheses levels
   --       Etype                    (Node5-Sem)  type of the expression
   --       Is_Overloaded            (Flag5-Sem)  >1 type interpretation exists
   --       Is_Static_Expression     (Flag6-Sem)  set for static expression
   --       Raises_Constraint_Error  (Flag7-Sem)  evaluation raises CE
   --       Must_Not_Freeze          (Flag8-Sem)  set if must not freeze
   --       Do_Range_Check           (Flag9-Sem)  set if a range check needed
   --       Has_Dynamic_Length_Check (Flag10-Sem) set if length check inserted
   --       Has_Dynamic_Range_Check  (Flag12-Sem) set if range check inserted
   --       Assignment_OK            (Flag15-Sem) set if modification is OK
   --       Is_Controlling_Actual    (Flag16-Sem) set for controlling argument

   --  Note: see under (EXPRESSION) for further details on the use of
   --  the Paren_Count field to record the number of parentheses levels.

   --  Node_Kind is the type used in the Nkind field to indicate the node kind.
   --  The actual definition of this type is given later (the reason for this
   --  is that we want the descriptions ordered by logical chapter in the RM,
   --  but the type definition is reordered to facilitate the definition of
   --  some subtype ranges. The individual descriptions of the nodes show how
   --  the various fields are used in each node kind, as well as providing
   --  logical names for the fields. Functions and procedures are provided for
   --  accessing and setting these fields using these logical names.

   -----------------------
   -- Gigi Restrictions --
   -----------------------

   --  The tree passed to Gigi is more restricted than the general tree form.
   --  For example, as a result of expansion, most of the tasking nodes can
   --  never appear. For each node to which either a complete or partial
   --  restriction applies, a note entitled "Gigi restriction" appears which
   --  documents the restriction.

   --  Note that most of these restrictions apply only to trees generated when
   --  code is being generated, since they involved expander actions that
   --  destroy the tree.

   ------------------------
   -- Common Flag Fields --
   ------------------------

   --  The following flag fields appear in all nodes

   --  Analyzed
   --    This flag is used to indicate that a node (and all its children have
   --    been analyzed. It is used to avoid reanalysis of a node that has
   --    already been analyzed, both for efficiency and functional correctness
   --    reasons.

   --  Comes_From_Source
   --    This flag is set if the node comes directly from an explicit construct
   --    in the source. It is normally on for any nodes built by the scanner or
   --    parser from the source program, with the exception that in a few cases
   --    the parser adds nodes to normalize the representation (in particular
   --    a null statement is added to a package body if there is no begin/end
   --    initialization section.
   --
   --    Most nodes inserted by the analyzer or expander are not considered
   --    as coming from source, so the flag is off for such nodes. In a few
   --    cases, the expander constructs nodes closely equivalent to nodes
   --    from the source program (e.g. the allocator built for build-in-place
   --    case), and the Comes_From_Source flag is deliberately set.

   --  Error_Posted
   --    This flag is used to avoid multiple error messages being posted on or
   --    referring to the same node. This flag is set if an error message
   --    refers to a node or is posted on its source location, and has the
   --    effect of inhibiting further messages involving this same node.

   ------------------------------------
   -- Description of Semantic Fields --
   ------------------------------------

   --  The meaning of the syntactic fields is generally clear from their names
   --  without any further description, since the names are chosen to
   --  correspond very closely to the syntax in the reference manual. This
   --  section describes the usage of the semantic fields, which are used to
   --  contain additional information determined during semantic analysis.

   --  ABE_Is_Certain (Flag18-Sem)
   --    This flag is set in an instantiation node or a call node is determined
   --    to be sure to raise an ABE. This is used to trigger special handling
   --    of such cases, particularly in the instantiation case where we avoid
   --    instantiating the body if this flag is set. This flag is also present
   --    in an N_Formal_Package_Declaration_Node since formal package
   --    declarations are treated like instantiations, but it is always set to
   --    False in this context.

   --  Accept_Handler_Records (List5-Sem)
   --    This field is present only in an N_Accept_Alternative node. It is used
   --    to temporarily hold the exception handler records from an accept
   --    statement in a selective accept. These exception handlers will
   --    eventually be placed in the Handler_Records list of the procedure
   --    built for this accept (see Expand_N_Selective_Accept procedure in
   --    Exp_Ch9 for further details).

   --  Access_Types_To_Process (Elist2-Sem)
   --    Present in N_Freeze_Entity nodes for Incomplete or private types.
   --    Contains the list of access types which may require specific treatment
   --    when the nature of the type completion is completely known. An example
   --    of such treatment is the generation of the associated_final_chain.

   --  Actions (List1-Sem)
   --    This field contains a sequence of actions that are associated with the
   --    node holding the field. See the individual node types for details of
   --    how this field is used, as well as the description of the specific use
   --    for a particular node type.

   --  Activation_Chain_Entity (Node3-Sem)
   --    This is used in tree nodes representing task activators (blocks,
   --    subprogram bodies, package declarations, and task bodies). It is
   --    initially Empty, and then gets set to point to the entity for the
   --    declared Activation_Chain variable when the first task is declared.
   --    When tasks are declared in the corresponding declarative region this
   --    entity is located by name (its name is always _Chain) and the declared
   --    tasks are added to the chain. Note that N_Extended_Return_Statement
   --    does not have this attribute, although it does have an activation
   --    chain. This chain is used to store the tasks temporarily, and is not
   --    used for activating them. On successful completion of the return
   --    statement, the tasks are moved to the caller's chain, and the caller
   --    activates them.

   --  Acts_As_Spec (Flag4-Sem)
   --    A flag set in the N_Subprogram_Body node for a subprogram body which
   --    is acting as its own spec, except in the case of a library level
   --    subprogram, in which case the flag is set on the parent compilation
   --    unit node instead (see further description in spec of Lib package).
   --    ??? Above note about Lib is dubious since lib.ads does not mention
   --    Acts_As_Spec at all.

   --  Actual_Designated_Subtype (Node4-Sem)
   --    Present in N_Free_Statement and N_Explicit_Dereference nodes. If gigi
   --    needs to known the dynamic constrained subtype of the designated
   --    object, this attribute is set to that type. This is done for
   --    N_Free_Statements for access-to-classwide types and access to
   --    unconstrained packed array types, and for N_Explicit_Dereference when
   --    the designated type is an unconstrained packed array and the
   --    dereference is the prefix of a 'Size attribute reference.

   --  Address_Warning_Posted (Flag18-Sem)
   --    Present in N_Attribute_Definition nodes. Set to indicate that we have
   --    posted a warning for the address clause regarding size or alignment
   --    issues. Used to inhibit multiple redundant messages.

   --  Aggregate_Bounds (Node3-Sem)
   --    Present in array N_Aggregate nodes. If the bounds of the aggregate are
   --    known at compile time, this field points to an N_Range node with those
   --    bounds. Otherwise Empty.

   --  All_Others (Flag11-Sem)
   --    Present in an N_Others_Choice node. This flag is set for an others
   --    exception where all exceptions are to be caught, even those that are
   --    not normally handled (in particular the tasking abort signal). This
   --    is used for translation of the at end handler into a normal exception
   --    handler.

   --  Aspect_Rep_Item (Node2-Sem)
   --    Present in N_Aspect_Specification nodes. Points to the corresponding
   --    pragma/attribute definition node used to process the aspect.

   --  Assignment_OK (Flag15-Sem)
   --    This flag is set in a subexpression node for an object, indicating
   --    that the associated object can be modified, even if this would not
   --    normally be permissible (either by direct assignment, or by being
   --    passed as an out or in-out parameter). This is used by the expander
   --    for a number of purposes, including initialization of constants and
   --    limited type objects (such as tasks), setting discriminant fields,
   --    setting tag values, etc. N_Object_Declaration nodes also have this
   --    flag defined. Here it is used to indicate that an initialization
   --    expression is valid, even where it would normally not be allowed
   --    (e.g. where the type involved is limited).

   --  Associated_Node (Node4-Sem)
   --    Present in nodes that can denote an entity: identifiers, character
   --    literals, operator symbols, expanded names, operator nodes, and
   --    attribute reference nodes (all these nodes have an Entity field).
   --    This field is also present in N_Aggregate, N_Selected_Component, and
   --    N_Extension_Aggregate nodes. This field is used in generic processing
   --    to create links between the generic template and the generic copy.
   --    See Sem_Ch12.Get_Associated_Node for full details. Note that this
   --    field overlaps Entity, which is fine, since, as explained in Sem_Ch12,
   --    the normal function of Entity is not required at the point where the
   --    Associated_Node is set. Note also, that in generic templates, this
   --    means that the Entity field does not necessarily point to an Entity.
   --    Since the back end is expected to ignore generic templates, this is
   --    harmless.

   --  Atomic_Sync_Required (Flag14-Sem)
   --    This flag is set on a node for which atomic synchronization is
   --    required for the corresponding reference or modification.

   --  At_End_Proc (Node1)
   --    This field is present in an N_Handled_Sequence_Of_Statements node.
   --    It contains an identifier reference for the cleanup procedure to be
   --    called. See description of this node for further details.

   --  Backwards_OK (Flag6-Sem)
   --    A flag present in the N_Assignment_Statement node. It is used only
   --    if the type being assigned is an array type, and is set if analysis
   --    determines that it is definitely safe to do the copy backwards, i.e.
   --    starting at the highest addressed element. This is the case if either
   --    the operands do not overlap, or they may overlap, but if they do,
   --    then the left operand is at a higher address than the right operand.
   --
   --    Note: If neither of the flags Forwards_OK or Backwards_OK is set, it
   --    means that the front end could not determine that either direction is
   --    definitely safe, and a runtime check may be required if the backend
   --    cannot figure it out. If both flags Forwards_OK and Backwards_OK are
   --    set, it means that the front end can assure no overlap of operands.

   --  Body_To_Inline (Node3-Sem)
   --    present in subprogram declarations. Denotes analyzed but unexpanded
   --    body of subprogram, to be used when inlining calls. Present when the
   --    subprogram has an Inline pragma and inlining is enabled. If the
   --    declaration is completed by a renaming_as_body, and the renamed en-
   --    tity is a subprogram, the Body_To_Inline is the name of that entity,
   --    which is used directly in later calls to the original subprogram.

   --  Body_Required (Flag13-Sem)
   --    A flag that appears in the N_Compilation_Unit node indicating that
   --    the corresponding unit requires a body. For the package case, this
   --    indicates that a completion is required. In Ada 95, if the flag is not
   --    set for the package case, then a body may not be present. In Ada 83,
   --    if the flag is not set for the package case, then body is optional.
   --    For a subprogram declaration, the flag is set except in the case where
   --    a pragma Import or Interface applies, in which case no body is
   --    permitted (in Ada 83 or Ada 95).

   --  By_Ref (Flag5-Sem)
   --    Present in N_Simple_Return_Statement and N_Extended_Return_Statement,
   --    this flag is set when the returned expression is already allocated on
   --    the secondary stack and thus the result is passed by reference rather
   --    than copied another time.

   --  Check_Address_Alignment (Flag11-Sem)
   --    A flag present in N_Attribute_Definition clause for a 'Address
   --    attribute definition. This flag is set if a dynamic check should be
   --    generated at the freeze point for the entity to which this address
   --    clause applies. The reason that we need this flag is that we want to
   --    check for range checks being suppressed at the point where the
   --    attribute definition clause is given, rather than testing this at the
   --    freeze point.

   --  Comes_From_Extended_Return_Statement (Flag18-Sem)
   --    Present in N_Simple_Return_Statement nodes. True if this node was
   --    constructed as part of the N_Extended_Return_Statement expansion.

   --  Compile_Time_Known_Aggregate (Flag18-Sem)
   --    Present in N_Aggregate nodes. Set for aggregates which can be fully
   --    evaluated at compile time without raising constraint error. Such
   --    aggregates can be passed as is to Gigi without any expansion. See
   --    Sem_Aggr for the specific conditions under which an aggregate has this
   --    flag set. See also the flag Static_Processing_OK.

   --  Componentwise_Assignment (Flag14-Sem)
   --    Present in N_Assignment_Statement nodes. Set for a record assignment
   --    where all that needs doing is to expand it into component-by-component
   --    assignments. This is used internally for the case of tagged types with
   --    rep clauses, where we need to avoid recursion (we don't want to try to
   --    generate a call to the primitive operation, because this is the case
   --    where we are compiling the primitive operation). Note that when we are
   --    expanding component assignments in this case, we never assign the _tag
   --    field, but we recursively assign components of the parent type.

   --  Condition_Actions (List3-Sem)
   --    This field appears in else-if nodes and in the iteration scheme node
   --    for while loops. This field is only used during semantic processing to
   --    temporarily hold actions inserted into the tree. In the tree passed
   --    to gigi, the condition actions field is always set to No_List. For
   --    details on how this field is used, see the routine Insert_Actions in
   --    package Exp_Util, and also the expansion routines for the relevant
   --    nodes.

   --  Context_Pending (Flag16-Sem)
   --    This field appears in Compilation_Unit nodes, to indicate that the
   --    context of the unit is being compiled. Used to detect circularities
   --    that are not otherwise detected by the loading mechanism. Such
   --    circularities can occur in the presence of limited and non-limited
   --    with_clauses that mention the same units.

   --  Controlling_Argument (Node1-Sem)
   --    This field is set in procedure and function call nodes if the call
   --    is a dispatching call (it is Empty for a non-dispatching call). It
   --    indicates the source of the call's controlling tag. For procedure
   --    calls, the Controlling_Argument is one of the actuals. For function
   --    that has a dispatching result, it is an entity in the context of the
   --    call that can provide a tag, or else it is the tag of the root type
   --    of the class. It can also specify a tag directly rather than being a
   --    tagged object. The latter is needed by the implementations of AI-239
   --    and AI-260.

   --  Conversion_OK (Flag14-Sem)
   --    A flag set on type conversion nodes to indicate that the conversion
   --    is to be considered as being valid, even though it is the case that
   --    the conversion is not valid Ada. This is used for attributes Enum_Rep,
   --    Fixed_Value and Integer_Value, for internal conversions done for
   --    fixed-point operations, and for certain conversions for calls to
   --    initialization procedures. If Conversion_OK is set, then Etype must be
   --    set (the analyzer assumes that Etype has been set). For the case of
   --    fixed-point operands, it also indicates that the conversion is to be
   --    direct conversion of the underlying integer result, with no regard to
   --    the small operand.

   --  Corresponding_Aspect (Node3-Sem)
   --    Present in N_Pragma node. Used to point back to the source aspect from
   --    the corresponding pragma. This field is Empty for source pragmas.

   --  Corresponding_Body (Node5-Sem)
   --    This field is set in subprogram declarations, package declarations,
   --    entry declarations of protected types, and in generic units. It points
   --    to the defining entity for the corresponding body (NOT the node for
   --    the body itself).

   --  Corresponding_Formal_Spec (Node3-Sem)
   --    This field is set in subprogram renaming declarations, where it points
   --    to the defining entity for a formal subprogram in the case where the
   --    renaming corresponds to a generic formal subprogram association in an
   --    instantiation. The field is Empty if the renaming does not correspond
   --    to such a formal association.

   --  Corresponding_Generic_Association (Node5-Sem)
   --    This field is defined for object declarations and object renaming
   --    declarations. It is set for the declarations within an instance that
   --    map generic formals to their actuals. If set, the field points to
   --    a generic_association which is the original parent of the expression
   --    or name appearing in the declaration. This simplifies ASIS queries.

   --  Corresponding_Integer_Value (Uint4-Sem)
   --    This field is set in real literals of fixed-point types (it is not
   --    used for floating-point types). It contains the integer value used
   --    to represent the fixed-point value. It is also set on the universal
   --    real literals used to represent bounds of fixed-point base types
   --    and their first named subtypes.

   --  Corresponding_Spec (Node5-Sem)
   --    This field is set in subprogram, package, task, and protected body
   --    nodes, where it points to the defining entity in the corresponding
   --    spec. The attribute is also set in N_With_Clause nodes where it points
   --    to the defining entity for the with'ed spec, and in a subprogram
   --    renaming declaration when it is a Renaming_As_Body. The field is Empty
   --    if there is no corresponding spec, as in the case of a subprogram body
   --    that serves as its own spec.
   --
   --    In Ada 2012, Corresponding_Spec is set on expression functions that
   --    complete a subprogram declaration.

   --  Corresponding_Stub (Node3-Sem)
   --    This field is present in an N_Subunit node. It holds the node in
   --    the parent unit that is the stub declaration for the subunit. It is
   --    set when analysis of the stub forces loading of the proper body. If
   --    expansion of the proper body creates new declarative nodes, they are
   --    inserted at the point of the corresponding_stub.

   --  Dcheck_Function (Node5-Sem)
   --    This field is present in an N_Variant node, It references the entity
   --    for the discriminant checking function for the variant.

   --  Default_Expression (Node5-Sem)
   --    This field is Empty if there is no default expression. If there is a
   --    simple default expression (one with no side effects), then this field
   --    simply contains a copy of the Expression field (both point to the tree
   --    for the default expression). Default_Expression is used for
   --    conformance checking.

   --  Default_Storage_Pool (Node3-Sem)
   --    This field is present in N_Compilation_Unit_Aux nodes. It is set to a
   --    copy of Opt.Default_Pool at the end of the compilation unit. See
   --    package Opt for details. This is used for inheriting the
   --    Default_Storage_Pool in child units.

   --  Discr_Check_Funcs_Built (Flag11-Sem)
   --    This flag is present in N_Full_Type_Declaration nodes. It is set when
   --    discriminant checking functions are constructed. The purpose is to
   --    avoid attempting to set these functions more than once.

   --  Do_Accessibility_Check (Flag13-Sem)
   --    This flag is set on N_Parameter_Specification nodes to indicate
   --    that an accessibility check is required for the parameter. It is
   --    not yet decided who takes care of this check (TBD ???).

   --  Do_Discriminant_Check (Flag13-Sem)
   --    This flag is set on N_Selected_Component nodes to indicate that a
   --    discriminant check is required using the discriminant check routine
   --    associated with the selector. The actual check is generated by the
   --    expander when processing selected components.

   --  Do_Division_Check (Flag13-Sem)
   --    This flag is set on a division operator (/ mod rem) to indicate
   --    that a zero divide check is required. The actual check is dealt
   --    with by the backend (all the front end does is to set the flag).

   --  Do_Length_Check (Flag4-Sem)
   --    This flag is set in an N_Assignment_Statement, N_Op_And, N_Op_Or,
   --    N_Op_Xor, or N_Type_Conversion node to indicate that a length check
   --    is required. It is not determined who deals with this flag (???).

   --  Do_Overflow_Check (Flag17-Sem)
   --    This flag is set on an operator where an overflow check is required on
   --    the operation. The actual check is dealt with by the backend (all the
   --    front end does is to set the flag). The other cases where this flag is
   --    used is on a Type_Conversion node and for attribute reference nodes.
   --    For a type conversion, it means that the conversion is from one base
   --    type to another, and the value may not fit in the target base type.
   --    See also the description of Do_Range_Check for this case. The only
   --    attribute references which use this flag are Pred and Succ, where it
   --    means that the result should be checked for going outside the base
   --    range. Note that this flag is not set for modular types.

   --  Do_Range_Check (Flag9-Sem)
   --    This flag is set on an expression which appears in a context where a
   --    range check is required. The target type is clear from the context.
   --    The contexts in which this flag can appear are the following:

   --      Right side of an assignment. In this case the target type is
   --      taken from the left side of the assignment, which is referenced
   --      by the Name of the N_Assignment_Statement node.

   --      Subscript expressions in an indexed component. In this case the
   --      target type is determined from the type of the array, which is
   --      referenced by the Prefix of the N_Indexed_Component node.

   --      Argument expression for a parameter, appearing either directly in
   --      the Parameter_Associations list of a call or as the Expression of an
   --      N_Parameter_Association node that appears in this list. In either
   --      case, the check is against the type of the formal. Note that the
   --      flag is relevant only in IN and IN OUT parameters, and will be
   --      ignored for OUT parameters, where no check is required in the call,
   --      and if a check is required on the return, it is generated explicitly
   --      with a type conversion.

   --      Initialization expression for the initial value in an object
   --      declaration. In this case the Do_Range_Check flag is set on
   --      the initialization expression, and the check is against the
   --      range of the type of the object being declared.

   --      The expression of a type conversion. In this case the range check is
   --      against the target type of the conversion. See also the use of
   --      Do_Overflow_Check on a type conversion. The distinction is that the
   --      overflow check protects against a value that is outside the range of
   --      the target base type, whereas a range check checks that the
   --      resulting value (which is a value of the base type of the target
   --      type), satisfies the range constraint of the target type.

   --    Note: when a range check is required in contexts other than those
   --    listed above (e.g. in a return statement), an additional type
   --    conversion node is introduced to represent the required check.

   --  Do_Storage_Check (Flag17-Sem)
   --    This flag is set in an N_Allocator node to indicate that a storage
   --    check is required for the allocation, or in an N_Subprogram_Body node
   --    to indicate that a stack check is required in the subprogram prolog.
   --    The N_Allocator case is handled by the routine that expands the call
   --    to the runtime routine. The N_Subprogram_Body case is handled by the
   --    backend, and all the semantics does is set the flag.

   --  Do_Tag_Check (Flag13-Sem)
   --    This flag is set on an N_Assignment_Statement, N_Function_Call,
   --    N_Procedure_Call_Statement, N_Type_Conversion,
   --    N_Simple_Return_Statement, or N_Extended_Return_Statement
   --    node to indicate that the tag check can be suppressed. It is not
   --    yet decided how this flag is used (TBD ???).

   --  Elaborate_Present (Flag4-Sem)
   --    This flag is set in the N_With_Clause node to indicate that pragma
   --    Elaborate pragma appears for the with'ed units.

   --  Elaborate_All_Desirable (Flag9-Sem)
   --    This flag is set in the N_With_Clause mode to indicate that the static
   --    elaboration processing has determined that an Elaborate_All pragma is
   --    desirable for correct elaboration for this unit.

   --  Elaborate_All_Present (Flag14-Sem)
   --    This flag is set in the N_With_Clause node to indicate that a
   --    pragma Elaborate_All pragma appears for the with'ed units.

   --  Elaborate_Desirable (Flag11-Sem)
   --    This flag is set in the N_With_Clause mode to indicate that the static
   --    elaboration processing has determined that an Elaborate pragma is
   --    desirable for correct elaboration for this unit.

   --  Elaboration_Boolean (Node2-Sem)
   --    This field is present in function and procedure specification nodes.
   --    If set, it points to the entity for a Boolean flag that must be tested
   --    for certain calls to check for access before elaboration. See body of
   --    Sem_Elab for further details. This field is Empty if no elaboration
   --    boolean is required.

   --  Else_Actions (List3-Sem)
   --    This field is present in conditional expression nodes. During code
   --    expansion we use the Insert_Actions procedure (in Exp_Util) to insert
   --    actions at an appropriate place in the tree to get elaborated at the
   --    right time. For conditional expressions, we have to be sure that the
   --    actions for the Else branch are only elaborated if the condition is
   --    False. The Else_Actions field is used as a temporary parking place for
   --    these actions. The final tree is always rewritten to eliminate the
   --    need for this field, so in the tree passed to Gigi, this field is
   --    always set to No_List.

   --  Enclosing_Variant (Node2-Sem)
   --    This field is present in the N_Variant node and identifies the Node_Id
   --    corresponding to the immediately enclosing variant when the variant is
   --    nested, and N_Empty otherwise. Set during semantic processing of the
   --    variant part of a record type.

   --  Entity (Node4-Sem)
   --    Appears in all direct names (identifiers, character literals, and
   --    operator symbols), as well as expanded names, and attributes that
   --    denote entities, such as 'Class. Points to entity for corresponding
   --    defining occurrence. Set after name resolution. For identifiers in a
   --    WITH list, the corresponding defining occurrence is in a separately
   --    compiled file, and Entity must be set by the library Load procedure.
   --
   --    Note: During name resolution, the value in Entity may be temporarily
   --    incorrect (e.g. during overload resolution, Entity is initially set to
   --    the first possible correct interpretation, and then later modified if
   --    necessary to contain the correct value after resolution).
   --
   --    Note: This field overlaps Associated_Node, which is used during
   --    generic processing (see Sem_Ch12 for details). Note also that in
   --    generic templates, this means that the Entity field does not always
   --    point to an Entity. Since the back end is expected to ignore generic
   --    templates, this is harmless.
   --
   --    Note: This field also appears in N_Attribute_Definition_Clause nodes.
   --    It is used only for stream attributes definition clauses. In this
   --    case, it denotes a (possibly dummy) subprogram entity that is declared
   --    conceptually at the point of the clause. Thus the visibility of the
   --    attribute definition clause (in the sense of 8.3(23) as amended by
   --    AI-195) can be checked by testing the visibility of that subprogram.
   --
   --    Note: Normally the Entity field of an identifier points to the entity
   --    for the corresponding defining identifier, and hence the Chars field
   --    of an identifier will match the Chars field of the entity. However,
   --    there is no requirement that these match, and there are obscure cases
   --    of generated code where they do not match.

   --    Note: Ada 2012 aspect specifications require additional links between
   --    identifiers and various attributes. These attributes can be of
   --    arbitrary types, and the entity field of identifiers that denote
   --    aspects must be used to store arbitrary expressions for later semantic
   --    checks. See section on aspect specifications for details.

   --  Entity_Or_Associated_Node (Node4-Sem)
   --    A synonym for both Entity and Associated_Node. Used by convention in
   --    the code when referencing this field in cases where it is not known
   --    whether the field contains an Entity or an Associated_Node.

   --  Etype (Node5-Sem)
   --    Appears in all expression nodes, all direct names, and all entities.
   --    Points to the entity for the related type. Set after type resolution.
   --    Normally this is the actual subtype of the expression. However, in
   --    certain contexts such as the right side of an assignment, subscripts,
   --    arguments to calls, returned value in a function, initial value etc.
   --    it is the desired target type. In the event that this is different
   --    from the actual type, the Do_Range_Check flag will be set if a range
   --    check is required. Note: if the Is_Overloaded flag is set, then Etype
   --    points to an essentially arbitrary choice from the possible set of
   --    types.

   --  Exception_Junk (Flag8-Sem)
   --    This flag is set in a various nodes appearing in a statement sequence
   --    to indicate that the corresponding node is an artifact of the
   --    generated code for exception handling, and should be ignored when
   --    analyzing the control flow of the relevant sequence of statements
   --    (e.g. to check that it does not end with a bad return statement).

   --  Exception_Label (Node5-Sem)
   --    Appears in N_Push_xxx_Label nodes. Points to the entity of the label
   --    to be used for transforming the corresponding exception into a goto,
   --    or contains Empty, if this exception is not to be transformed. Also
   --    appears in N_Exception_Handler nodes, where, if set, it indicates
   --    that there may be a local raise for the handler, so that expansion
   --    to allow a goto is required (and this field contains the label for
   --    this goto). See Exp_Ch11.Expand_Local_Exception_Handlers for details.

   --  Expansion_Delayed (Flag11-Sem)
   --    Set on aggregates and extension aggregates that need a top-down rather
   --    than bottom-up expansion. Typically aggregate expansion happens bottom
   --    up. For nested aggregates the expansion is delayed until the enclosing
   --    aggregate itself is expanded, e.g. in the context of a declaration. To
   --    delay it we set this flag. This is done to avoid creating a temporary
   --    for each level of a nested aggregates, and also to prevent the
   --    premature generation of constraint checks. This is also a requirement
   --    if we want to generate the proper attachment to the internal
   --    finalization lists (for record with controlled components). Top down
   --    expansion of aggregates is also used for in-place array aggregate
   --    assignment or initialization. When the full context is known, the
   --    target of the assignment or initialization is used to generate the
   --    left-hand side of individual assignment to each sub-component.

   --  First_Inlined_Subprogram (Node3-Sem)
   --    Present in the N_Compilation_Unit node for the main program. Points
   --    to a chain of entities for subprograms that are to be inlined. The
   --    Next_Inlined_Subprogram field of these entities is used as a link
   --    pointer with Empty marking the end of the list. This field is Empty
   --    if there are no inlined subprograms or inlining is not active.

   --  First_Named_Actual (Node4-Sem)
   --    Present in procedure call statement and function call nodes, and also
   --    in Intrinsic nodes. Set during semantic analysis to point to the first
   --    named parameter where parameters are ordered by declaration order (as
   --    opposed to the actual order in the call which may be different due to
   --    named associations). Note: this field points to the explicit actual
   --    parameter itself, not the N_Parameter_Association node (its parent).

   --  First_Real_Statement (Node2-Sem)
   --    Present in N_Handled_Sequence_Of_Statements node. Normally set to
   --    Empty. Used only when declarations are moved into the statement part
   --    of a construct as a result of wrapping an AT END handler that is
   --    required to cover the declarations. In this case, this field is used
   --    to remember the location in the statements list of the first real
   --    statement, i.e. the statement that used to be first in the statement
   --    list before the declarations were prepended.

   --  First_Subtype_Link (Node5-Sem)
   --    Present in N_Freeze_Entity node for an anonymous base type that is
   --    implicitly created by the declaration of a first subtype. It points
   --    to the entity for the first subtype.

   --  Float_Truncate (Flag11-Sem)
   --    A flag present in type conversion nodes. This is used for float to
   --    integer conversions where truncation is required rather than rounding.
   --    Note that Gigi does not handle type conversions from real to integer
   --    with rounding (see Expand_N_Type_Conversion).

   --  Forwards_OK (Flag5-Sem)
   --    A flag present in the N_Assignment_Statement node. It is used only
   --    if the type being assigned is an array type, and is set if analysis
   --    determines that it is definitely safe to do the copy forwards, i.e.
   --    starting at the lowest addressed element. This is the case if either
   --    the operands do not overlap, or they may overlap, but if they do,
   --    then the left operand is at a lower address than the right operand.
   --
   --    Note: If neither of the flags Forwards_OK or Backwards_OK is set, it
   --    means that the front end could not determine that either direction is
   --    definitely safe, and a runtime check may be required if the backend
   --    cannot figure it out. If both flags Forwards_OK and Backwards_OK are
   --    set, it means that the front end can assure no overlap of operands.

   --  From_Aspect_Specification (Flag13-Sem)
   --    Processing of aspect specifications typically results in insertion in
   --    the tree of corresponding pragma or attribute definition clause nodes.
   --    These generated nodes have the From_Aspect_Specification flag set to
   --    indicate that they came from aspect specifications originally.

   --  From_At_End (Flag4-Sem)
   --    This flag is set on an N_Raise_Statement node if it corresponds to
   --    the reraise statement generated as the last statement of an AT END
   --    handler when SJLJ exception handling is active. It is used to stop
   --    a bogus violation of restriction (No_Exception_Propagation), bogus
   --    because if the restriction is set, the reraise is not generated.

   --  From_At_Mod (Flag4-Sem)
   --    This flag is set on the attribute definition clause node that is
   --    generated by a transformation of an at mod phrase in a record
   --    representation clause. This is used to give slightly different (Ada 83
   --    compatible) semantics to such a clause, namely it is used to specify a
   --    minimum acceptable alignment for the base type and all subtypes. In
   --    Ada 95 terms, the actual alignment of the base type and all subtypes
   --    must be a multiple of the given value, and the representation clause
   --    is considered to be type specific instead of subtype specific.

   --  From_Default (Flag6-Sem)
   --    This flag is set on the subprogram renaming declaration created in an
   --    instance for a formal subprogram, when the formal is declared with a
   --    box, and there is no explicit actual. If the flag is present, the
   --    declaration is treated as an implicit reference to the formal in the
   --    ali file.

   --  Generic_Parent (Node5-Sem)
   --    Generic_Parent is defined on declaration nodes that are instances. The
   --    value of Generic_Parent is the generic entity from which the instance
   --    is obtained. Generic_Parent is also defined for the renaming
   --    declarations and object declarations created for the actuals in an
   --    instantiation. The generic parent of such a declaration is the
   --    corresponding generic association in the Instantiation node.

   --  Generic_Parent_Type (Node4-Sem)
   --    Generic_Parent_Type is defined on Subtype_Declaration nodes for the
   --    actuals of formal private and derived types. Within the instance, the
   --    operations on the actual are those inherited from the parent. For a
   --    formal private type, the parent type is the generic type itself. The
   --    Generic_Parent_Type is also used in an instance to determine whether a
   --    private operation overrides an inherited one.

   --  Handler_List_Entry (Node2-Sem)
   --    This field is present in N_Object_Declaration nodes. It is set only
   --    for the Handler_Record entry generated for an exception in zero cost
   --    exception handling mode. It references the corresponding item in the
   --    handler list, and is used to delete this entry if the corresponding
   --    handler is deleted during optimization. For further details on why
   --    this is required, see Exp_Ch11.Remove_Handler_Entries.

   --  Has_Dereference_Action (Flag13-Sem)
   --    This flag is present in N_Explicit_Dereference nodes. It is set to
   --    indicate that the expansion has aready produced a call to primitive
   --    Dereference of a System.Checked_Pools.Checked_Pool implementation.
   --    Such dereference actions are produced for debugging purposes.

   --  Has_Dynamic_Length_Check (Flag10-Sem)
   --    This flag is present in all expression nodes. It is set to indicate
   --    that one of the routines in unit Checks has generated a length check
   --    action which has been inserted at the flagged node. This is used to
   --    avoid the generation of duplicate checks.

   --  Has_Dynamic_Range_Check (Flag12-Sem)
   --    This flag is present in N_Subtype_Declaration nodes and on all
   --    expression nodes. It is set to indicate that one of the routines in
   --    unit Checks has generated a range check action which has been inserted
   --    at the flagged node. This is used to avoid the generation of duplicate
   --    checks. Why does this occur on N_Subtype_Declaration nodes, what does
   --    it mean in that context???

   --  Has_Local_Raise (Flag8-Sem)
   --    Present in exception handler nodes. Set if the handler can be entered
   --    via a local raise that gets transformed to a goto statement. This will
   --    always be set if Local_Raise_Statements is non-empty, but can also be
   --    set as a result of generation of N_Raise_xxx nodes, or flags set in
   --    nodes requiring generation of back end checks.

   --  Has_No_Elaboration_Code (Flag17-Sem)
   --    A flag that appears in the N_Compilation_Unit node to indicate whether
   --    or not elaboration code is present for this unit. It is initially set
   --    true for subprogram specs and bodies and for all generic units and
   --    false for non-generic package specs and bodies. Gigi may set the flag
   --    in the non-generic package case if it determines that no elaboration
   --    code is generated. Note that this flag is not related to the
   --    Is_Preelaborated status, there can be preelaborated packages that
   --    generate elaboration code, and non-preelaborated packages which do
   --    not generate elaboration code.

<<<<<<< HEAD
   --  Has_Pragma_CPU (Flag14-Sem)
   --    A flag present in N_Subprogram_Body and N_Task_Definition nodes to
   --    flag the presence of a CPU pragma in the declaration sequence (public
   --    or private in the task case).

   --  Has_Pragma_Cycle_Period (Flag16-Sem)
   --    A flag present in N_Subprogram_Body and N_Task_Definition nodes to
   --    flag the presence of a pragma Cycle_Period.

   --  Has_Pragma_Dispatching_Domain (Flag15-Sem)
   --    A flag present in N_Task_Definition nodes to flag the presence of a
   --    Dispatching_Domain pragma in the declaration sequence (public or
   --    private in the task case).

   --  Has_Pragma_Phase (Flag11-Sem)
   --    A flag present in N_Task_Definition nodes to
   --    flag the presence of a pragma Phase.

=======
>>>>>>> 6bbc3a57
   --  Has_Pragma_Suppress_All (Flag14-Sem)
   --    This flag is set in an N_Compilation_Unit node if the Suppress_All
   --    pragma appears anywhere in the unit. This accommodates the rather
   --    strange placement rules of other compilers (DEC permits it at the
   --    end of a unit, and Rational allows it as a program unit pragma). We
   --    allow it anywhere at all, and consider it equivalent to a pragma
   --    Suppress (All_Checks) appearing at the start of the configuration
   --    pragmas for the unit.

   --  Has_Private_View (Flag11-Sem)
   --    A flag present in generic nodes that have an entity, to indicate that
   --    the node has a private type. Used to exchange private and full
   --    declarations if the visibility at instantiation is different from the
   --    visibility at generic definition.

   --  Has_Relative_Deadline_Pragma (Flag9-Sem)
   --    A flag present in N_Subprogram_Body and N_Task_Definition nodes to
   --    flag the presence of a pragma Relative_Deadline.

   --  Has_Self_Reference (Flag13-Sem)
   --    Present in N_Aggregate and N_Extension_Aggregate. Indicates that one
   --    of the expressions contains an access attribute reference to the
   --    enclosing type. Such a self-reference can only appear in default-
   --    initialized aggregate for a record type.

   --  Has_Storage_Size_Pragma (flag18-Sem)
   --    A flag present in N_Subprogram_Body and N_Task_Definition node to
   --    flag the presence of a Storage_Size pragma.

   --  Has_Wide_Character (Flag11-Sem)
   --    Present in string literals, set if any wide character (i.e. character
   --    code outside the Character range but within Wide_Character range)
   --    appears in the string. Used to implement pragma preference rules.

   --  Has_Wide_Wide_Character (Flag13-Sem)
   --    Present in string literals, set if any wide character (i.e. character
   --    code outside the Wide_Character range) appears in the string. Used to
   --    implement pragma preference rules.

   --  Header_Size_Added (Flag11-Sem)
   --    Present in N_Attribute_Reference nodes, set only for attribute
   --    Max_Size_In_Storage_Elements. The flag indicates that the size of the
   --    hidden list header used by the runtime finalization support has been
   --    added to the size of the prefix. The flag also prevents the infinite
   --    expansion of the same attribute in the said context.

   --  Hidden_By_Use_Clause (Elist4-Sem)
   --     An entity list present in use clauses that appear within
   --     instantiations. For the resolution of local entities, entities
   --     introduced by these use clauses have priority over global ones, and
   --     outer entities must be explicitly hidden/restored on exit.

   --  Implicit_With (Flag16-Sem)
   --    This flag is set in the N_With_Clause node that is implicitly
   --    generated for runtime units that are loaded by the expander, and also
   --    for package System, if it is loaded implicitly by a use of the
   --    'Address or 'Tag attribute. ???There are other implicit with clauses
   --    as well.

   --  Implicit_With_From_Instantiation (Flag12-Sem)
   --     Set in N_With_Clause nodes from generic instantiations.

   --  Import_Interface_Present (Flag16-Sem)
   --     This flag is set in an Interface or Import pragma if a matching
   --     pragma of the other kind is also present. This is used to avoid
   --     generating some unwanted error messages.

   --  Includes_Infinities (Flag11-Sem)
   --    This flag is present in N_Range nodes. It is set for the range of
   --    unconstrained float types defined in Standard, which include not only
   --    the given range of values, but also legitimately can include infinite
   --    values. This flag is false for any float type for which an explicit
   --    range is given by the programmer, even if that range is identical to
   --    the range for Float.

   --  Inherited_Discriminant (Flag13-Sem)
   --    This flag is present in N_Component_Association nodes. It indicates
   --    that a given component association in an extension aggregate is the
   --    value obtained from a constraint on an ancestor. Used to prevent
   --    double expansion when the aggregate has expansion delayed.

   --  Instance_Spec (Node5-Sem)
   --    This field is present in generic instantiation nodes, and also in
   --    formal package declaration nodes (formal package declarations are
   --    treated in a manner very similar to package instantiations). It points
   --    to the node for the spec of the instance, inserted as part of the
   --    semantic processing for instantiations in Sem_Ch12.

   --  Is_Accessibility_Actual (Flag13-Sem)
   --    Present in N_Parameter_Association nodes. True if the parameter is
   --    an extra actual that carries the accessibility level of the actual
   --    for an access parameter, in a function that dispatches on result and
   --    is called in a dispatching context. Used to prevent a formal/actual
   --    mismatch when the call is rewritten as a dispatching call.

   --  Is_Asynchronous_Call_Block (Flag7-Sem)
   --    A flag set in a Block_Statement node to indicate that it is the
   --    expansion of an asynchronous entry call. Such a block needs cleanup
   --    handler to assure that the call is cancelled.

   --  Is_Boolean_Aspect (Flag16-Sem)
   --    Present in N_Aspect_Specification node. Set if the aspect is for a
   --    boolean aspect (i.e. Aspect_Id is in Boolean_Aspect subtype).

   --  Is_Component_Left_Opnd  (Flag13-Sem)
   --  Is_Component_Right_Opnd (Flag14-Sem)
   --    Present in concatenation nodes, to indicate that the corresponding
   --    operand is of the component type of the result. Used in resolving
   --    concatenation nodes in instances.

   --  Is_Delayed_Aspect (Flag14-Sem)
   --    Present in N_Pragma and N_Attribute_Definition_Clause nodes which
   --    come from aspect specifications, where the evaluation of the aspect
   --    must be delayed to the freeze point. This flag is also set True in
   --    the corresponding N_Aspect_Specification node.

   --  Is_Controlling_Actual (Flag16-Sem)
   --    This flag is set on in an expression that is a controlling argument in
   --    a dispatching call. It is off in all other cases. See Sem_Disp for
   --    details of its use.

   --  Is_Dynamic_Coextension (Flag18-Sem)
   --    Present in allocator nodes, to indicate that this is an allocator
   --    for an access discriminant of a dynamically allocated object. The
   --    coextension must be deallocated and finalized at the same time as
   --    the enclosing object.

   --  Is_Entry_Barrier_Function (Flag8-Sem)
   --    This flag is set in an N_Subprogram_Body node which is the expansion
   --    of an entry barrier from a protected entry body. It is used for the
   --    circuitry checking for incorrect use of Current_Task.

   --  Is_Expanded_Build_In_Place_Call (Flag11-Sem)
   --    This flag is set in an N_Function_Call node to indicate that the extra
   --    actuals to support a build-in-place style of call have been added to
   --    the call.

   --  Is_Finalization_Wrapper (Flag9-Sem);
   --    This flag is present in N_Block_Statement nodes. It is set when the
   --    block acts as a wrapper of a handled construct which has controlled
   --    objects. The wrapper prevents interference between exception handlers
   --    and At_End handlers.

   --  Is_In_Discriminant_Check (Flag11-Sem)
   --    This flag is present in a selected component, and is used to indicate
   --    that the reference occurs within a discriminant check. The
   --    significance is that optimizations based on assuming that the
   --    discriminant check has a correct value cannot be performed in this
   --    case (or the discriminant check may be optimized away!)

   --  Is_Machine_Number (Flag11-Sem)
   --    This flag is set in an N_Real_Literal node to indicate that the value
   --    is a machine number. This avoids some unnecessary cases of converting
   --    real literals to machine numbers.

   --  Is_Null_Loop (Flag16-Sem)
   --    This flag is set in an N_Loop_Statement node if the corresponding loop
   --    can be determined to be null at compile time. This is used to remove
   --    the loop entirely at expansion time.

   --  Is_Overloaded (Flag5-Sem)
   --    A flag present in all expression nodes. Used temporarily during
   --    overloading determination. The setting of this flag is not relevant
   --    once overloading analysis is complete.

   --  Is_Power_Of_2_For_Shift (Flag13-Sem)
   --    A flag present only in N_Op_Expon nodes. It is set when the
   --    exponentiation is of the form 2 ** N, where the type of N is an
   --    unsigned integral subtype whose size does not exceed the size of
   --    Standard_Integer (i.e. a type that can be safely converted to
   --    Natural), and the exponentiation appears as the right operand of an
   --    integer multiplication or an integer division where the dividend is
   --    unsigned. It is also required that overflow checking is off for both
   --    the exponentiation and the multiply/divide node. If this set of
   --    conditions holds, and the flag is set, then the division or
   --    multiplication can be (and is) converted to a shift.

   --  Is_Prefixed_Call (Flag17-Sem)
   --    This flag is set in a selected component within a generic unit, if
   --    it resolves to a prefixed call to a primitive operation. The flag
   --    is used to prevent accidental overloadings in an instance, when a
   --    primitive operation and a private record component may be homographs.

   --  Is_Protected_Subprogram_Body (Flag7-Sem)
   --    A flag set in a Subprogram_Body block to indicate that it is the
   --    implementation of a protected subprogram. Such a body needs cleanup
   --    handler to make sure that the associated protected object is unlocked
   --    when the subprogram completes.

   --  Is_Static_Coextension (Flag14-Sem)
   --    Present in N_Allocator nodes. Set if the allocator is a coextension
   --    of an object allocated on the stack rather than the heap.

   --  Is_Static_Expression (Flag6-Sem)
   --    Indicates that an expression is a static expression (RM 4.9). See spec
   --    of package Sem_Eval for full details on the use of this flag.

   --  Is_Subprogram_Descriptor (Flag16-Sem)
   --    Present in N_Object_Declaration, and set only for the object
   --    declaration generated for a subprogram descriptor in fast exception
   --    mode. See Exp_Ch11 for details of use.

   --  Is_Task_Allocation_Block (Flag6-Sem)
   --    A flag set in a Block_Statement node to indicate that it is the
   --    expansion of a task allocator, or the allocator of an object
   --    containing tasks. Such a block requires a cleanup handler to call
   --    Expunge_Unactivated_Tasks to complete any tasks that have been
   --    allocated but not activated when the allocator completes abnormally.

   --  Is_Task_Master (Flag5-Sem)
   --    A flag set in a Subprogram_Body, Block_Statement or Task_Body node to
   --    indicate that the construct is a task master (i.e. has declared tasks
   --    or declares an access to a task type).

   --  Itype (Node1-Sem)
   --    Used in N_Itype_Reference node to reference an itype for which it is
   --    important to ensure that it is defined. See description of this node
   --    for further details.

   --  Kill_Range_Check (Flag11-Sem)
   --    Used in an N_Unchecked_Type_Conversion node to indicate that the
   --    result should not be subjected to range checks. This is used for the
   --    implementation of Normalize_Scalars.

   --  Label_Construct (Node2-Sem)
   --    Used in an N_Implicit_Label_Declaration node. Refers to an N_Label,
   --    N_Block_Statement or N_Loop_Statement node to which the label
   --    declaration applies. This is not currently used in the compiler
   --    itself, but it is useful in the implementation of ASIS queries.
   --    This field is left empty for the special labels generated as part
   --    of expanding raise statements with a local exception handler.

   --  Library_Unit (Node4-Sem)
   --    In a stub node, Library_Unit points to the compilation unit node of
   --    the corresponding subunit.
   --
   --    In a with clause node, Library_Unit points to the spec of the with'ed
   --    unit.
   --
   --    In a compilation unit node, the usage depends on the unit type:
   --
   --     For a library unit body, Library_Unit points to the compilation unit
   --     node of the corresponding spec, unless it's a subprogram body with
   --     Acts_As_Spec set, in which case it points to itself.
   --
   --     For a spec, Library_Unit points to the compilation unit node of the
   --     corresponding body, if present. The body will be present if the spec
   --     is or contains generics that we needed to instantiate. Similarly, the
   --     body will be present if we needed it for inlining purposes. Thus, if
   --     we have a spec/body pair, both of which are present, they point to
   --     each other via Library_Unit.
   --
   --     For a subunit, Library_Unit points to the compilation unit node of
   --     the parent body.
   --
   --    Note that this field is not used to hold the parent pointer for child
   --    unit (which might in any case need to use it for some other purpose as
   --    described above). Instead for a child unit, implicit with's are
   --    generated for all parents.

   --  Local_Raise_Statements (Elist1)
   --    This field is present in exception handler nodes. It is set to
   --    No_Elist in the normal case. If there is at least one raise statement
   --    which can potentially be handled as a local raise, then this field
   --    points to a list of raise nodes, which are calls to a routine to raise
   --    an exception. These are raise nodes which can be optimized into gotos
   --    if the handler turns out to meet the conditions which permit this
   --    transformation. Note that this does NOT include instances of the
   --    N_Raise_xxx_Error nodes since the transformation of these nodes is
   --    handled by the back end (using the N_Push/N_Pop mechanism).

   --  Loop_Actions (List2-Sem)
   --    A list present in Component_Association nodes in array aggregates.
   --    Used to collect actions that must be executed within the loop because
   --    they may need to be evaluated anew each time through.

   --  Limited_View_Installed (Flag18-Sem)
   --    Present in With_Clauses and in package specifications. If set on
   --    with_clause, it indicates that this clause has created the current
   --    limited view of the designated package. On a package specification, it
   --    indicates that the limited view has already been created because the
   --    package is mentioned in a limited_with_clause in the closure of the
   --    unit being compiled.

   --  Local_Raise_Not_OK (Flag7-Sem)
   --    Present in N_Exception_Handler nodes. Set if the handler contains
   --    a construct (reraise statement, or call to subprogram in package
   --    GNAT.Current_Exception) that makes the handler unsuitable as a target
   --    for a local raise (one that could otherwise be converted to a goto).

   --  Must_Be_Byte_Aligned (Flag14-Sem)
   --    This flag is present in N_Attribute_Reference nodes. It can be set
   --    only for the Address and Unrestricted_Access attributes. If set it
   --    means that the object for which the address/access is given must be on
   --    a byte (more accurately a storage unit) boundary. If necessary, a copy
   --    of the object is to be made before taking the address (this copy is in
   --    the current scope on the stack frame). This is used for certain cases
   --    of code generated by the expander that passes parameters by address.
   --
   --    The reason the copy is not made by the front end is that the back end
   --    has more information about type layout and may be able to (but is not
   --    guaranteed to) prevent making unnecessary copies.

   --  Must_Not_Freeze (Flag8-Sem)
   --    A flag present in all expression nodes. Normally expressions cause
   --    freezing as described in the RM. If this flag is set, then this is
   --    inhibited. This is used by the analyzer and expander to label nodes
   --    that are created by semantic analysis or expansion and which must not
   --    cause freezing even though they normally would. This flag is also
   --    present in an N_Subtype_Indication node, since we also use these in
   --    calls to Freeze_Expression.

   --  Next_Entity (Node2-Sem)
   --    Present in defining identifiers, defining character literals and
   --    defining operator symbols (i.e. in all entities). The entities of a
   --    scope are chained, and this field is used as the forward pointer for
   --    this list. See Einfo for further details.

   --  Next_Exit_Statement (Node3-Sem)
   --    Present in N_Exit_Statement nodes. The exit statements for a loop are
   --    chained (in reverse order of appearance) from the First_Exit_Statement
   --    field of the E_Loop entity for the loop. Next_Exit_Statement points to
   --    the next entry on this chain (Empty = end of list).

   --  Next_Implicit_With (Node3-Sem)
   --    Present in N_With_Clause. Part of a chain of with_clauses generated
   --    in rtsfind to indicate implicit dependencies on predefined units. Used
   --    to prevent multiple with_clauses for the same unit in a given context.
   --    A postorder traversal of the tree whose nodes are units and whose
   --    links are with_clauses defines the order in which Inspector must
   --    examine a compiled unit and its full context. This ordering ensures
   --    that any subprogram call is examined after the subprogram declaration
   --    has been seen.

   --  Next_Named_Actual (Node4-Sem)
   --    Present in parameter association node. Set during semantic analysis to
   --    point to the next named parameter, where parameters are ordered by
   --    declaration order (as opposed to the actual order in the call, which
   --    may be different due to named associations). Not that this field
   --    points to the explicit actual parameter itself, not to the
   --    N_Parameter_Association node (its parent).

   --  Next_Pragma (Node1-Sem)
   --    Present in N_Pragma nodes. Used to create a linked list of pragma
   --    nodes. Currently used for two purposes:
   --
   --      Create a list of linked Check_Policy pragmas. The head of this list
   --      is stored in Opt.Check_Policy_List (which has further details).
   --
   --      Used by processing for Pre/Postcondition pragmas to store a list of
   --      pragmas associated with the spec of a subprogram (see Sem_Prag for
   --      details).

   --  Next_Rep_Item (Node5-Sem)
   --    Present in pragma nodes, attribute definition nodes, enumeration rep
   --    clauses, record rep clauses, aspect specification nodes. Used to link
   --    representation items that apply to an entity. See full description of
   --    First_Rep_Item field in Einfo for further details.

   --  Next_Use_Clause (Node3-Sem)
   --    While use clauses are active during semantic processing, they are
   --    chained from the scope stack entry, using Next_Use_Clause as a link
   --    pointer, with Empty marking the end of the list. The head pointer is
   --    in the scope stack entry (First_Use_Clause). At the end of semantic
   --    processing (i.e. when Gigi sees the tree, the contents of this field
   --    is undefined and should not be read).

   --  No_Ctrl_Actions (Flag7-Sem)
   --    Present in N_Assignment_Statement to indicate that no finalize nor
   --    adjust should take place on this assignment even though the rhs is
   --    controlled. This is used in init procs and aggregate expansions where
   --    the generated assignments are more initialisations than real
   --    assignments.

   --  No_Elaboration_Check (Flag14-Sem)
   --    Present in N_Function_Call and N_Procedure_Call_Statement. Indicates
   --    that no elaboration check is needed on the call, because it appears in
   --    the context of a local Suppress pragma. This is used on calls within
   --    task bodies, where the actual elaboration checks are applied after
   --    analysis, when the local scope stack is not present.

   --  No_Entities_Ref_In_Spec (Flag8-Sem)
   --    Present in N_With_Clause nodes. Set if the with clause is on the
   --    package or subprogram spec where the main unit is the corresponding
   --    body, and no entities of the with'ed unit are referenced by the spec
   --    (an entity may still be referenced in the body, so this flag is used
   --    to generate the proper message (see Sem_Util.Check_Unused_Withs for
   --    full details)

   --  No_Initialization (Flag13-Sem)
   --    Present in N_Object_Declaration and N_Allocator to indicate that the
   --    object must not be initialized (by Initialize or call to an init
   --    proc). This is needed for controlled aggregates. When the Object
   --    declaration has an expression, this flag means that this expression
   --    should not be taken into account (needed for in place initialization
   --    with aggregates).

   --  No_Truncation (Flag17-Sem)
   --    Present in N_Unchecked_Type_Conversion node. This flag has an effect
   --    only if the RM_Size of the source is greater than the RM_Size of the
   --    target for scalar operands. Normally in such a case we truncate some
   --    higher order bits of the source, and then sign/zero extend the result
   --    to form the output value. But if this flag is set, then we do not do
   --    any truncation, so for example, if an 8 bit input is converted to 5
   --    bit result which is in fact stored in 8 bits, then the high order
   --    three bits of the target result will be copied from the source. This
   --    is used for properly setting out of range values for use by pragmas
   --    Initialize_Scalars and Normalize_Scalars.

   --  Original_Discriminant (Node2-Sem)
   --    Present in identifiers. Used in references to discriminants that
   --    appear in generic units. Because the names of the discriminants may be
   --    different in an instance, we use this field to recover the position of
   --    the discriminant in the original type, and replace it with the
   --    discriminant at the same position in the instantiated type.

   --  Original_Entity (Node2-Sem)
   --    Present in numeric literals. Used to denote the named number that has
   --    been constant-folded into the given literal. If literal is from
   --    source, or the result of some other constant-folding operation, then
   --    Original_Entity is empty. This field is needed to handle properly
   --    named numbers in generic units, where the Associated_Node field
   --    interferes with the Entity field, making it impossible to preserve the
   --    original entity at the point of instantiation (ASIS problem).

   --  Others_Discrete_Choices (List1-Sem)
   --    When a case statement or variant is analyzed, the semantic checks
   --    determine the actual list of choices that correspond to an others
   --    choice. This list is materialized for later use by the expander and
   --    the Others_Discrete_Choices field of an N_Others_Choice node points to
   --    this materialized list of choices, which is in standard format for a
   --    list of discrete choices, except that of course it cannot contain an
   --    N_Others_Choice entry.

   --  Parameter_List_Truncated (Flag17-Sem)
   --    Present in N_Function_Call and N_Procedure_Call_Statement nodes. Set
   --    (for OpenVMS ports of GNAT only) if the parameter list is truncated as
   --    a result of a First_Optional_Parameter specification in an
   --    Import_Function, Import_Procedure, or Import_Valued_Procedure pragma.
   --    The truncation is done by the expander by removing trailing parameters
   --    from the argument list, in accordance with the set of rules allowing
   --    such parameter removal. In particular, parameters can be removed
   --    working from the end of the parameter list backwards up to and
   --    including the entry designated by First_Optional_Parameter in the
   --    Import pragma. Parameters can be removed if they are implicit and the
   --    default value is a known-at-compile-time value, including the use of
   --    the Null_Parameter attribute, or if explicit parameter values are
   --    present that match the corresponding defaults.

   --  Parent_Spec (Node4-Sem)
   --    For a library unit that is a child unit spec (package or subprogram
   --    declaration, generic declaration or instantiation, or library level
   --    rename, this field points to the compilation unit node for the parent
   --    package specification. This field is Empty for library bodies (the
   --    parent spec in this case can be found from the corresponding spec).

   --  Premature_Use (Node5-Sem)
   --    Present in N_Incomplete_Type_Declaration node. Used for improved
   --    error diagnostics: if there is a premature usage of an incomplete
   --    type, a subsequently generated error message indicates the position
   --    of its full declaration.

   --  Present_Expr (Uint3-Sem)
   --    Present in an N_Variant node. This has a meaningful value only after
   --    Gigi has back annotated the tree with representation information. At
   --    this point, it contains a reference to a gcc expression that depends
   --    on the values of one or more discriminants. Give a set of discriminant
   --    values, this expression evaluates to False (zero) if variant is not
   --    present, and True (non-zero) if it is present. See unit Repinfo for
   --    further details on gigi back annotation. This field is used during
   --    ASIS processing (data decomposition annex) to determine if a field is
   --    present or not.

   --  Print_In_Hex (Flag13-Sem)
   --    Set on an N_Integer_Literal node to indicate that the value should be
   --    printed in hexadecimal in the sprint listing. Has no effect on
   --    legality or semantics of program, only on the displayed output. This
   --    is used to clarify output from the packed array cases.

   --  Procedure_To_Call (Node2-Sem)
   --    Present in N_Allocator, N_Free_Statement, N_Simple_Return_Statement,
   --    and N_Extended_Return_Statement nodes. References the entity for the
   --    declaration of the procedure to be called to accomplish the required
   --    operation (i.e. for the Allocate procedure in the case of N_Allocator
   --    and N_Simple_Return_Statement and N_Extended_Return_Statement (for
   --    allocating the return value), and for the Deallocate procedure in the
   --    case of N_Free_Statement.

   --  Raises_Constraint_Error (Flag7-Sem)
   --    Set on an expression whose evaluation will definitely fail constraint
   --    error check. In the case of static expressions, this flag must be set
   --    accurately (and if it is set, the expression is typically illegal
   --    unless it appears as a non-elaborated branch of a short-circuit form).
   --    For a non-static expression, this flag may be set whenever an
   --    expression (e.g. an aggregate) is known to raise constraint error. If
   --    set, the expression definitely will raise CE if elaborated at runtime.
   --    If not set, the expression may or may not raise CE. In other words, on
   --    static expressions, the flag is set accurately, on non-static
   --    expressions it is set conservatively.

   --  Redundant_Use (Flag13-Sem)
   --    Present in nodes that can appear as an operand in a use clause or use
   --    type clause (identifiers, expanded names, attribute references). Set
   --    to indicate that a use is redundant (and therefore need not be undone
   --    on scope exit).

   --  Renaming_Exception (Node2-Sem)
   --    Present in N_Exception_Declaration node. Used to point back to the
   --    exception renaming for an exception declared within a subprogram.
   --    What happens is that an exception declared in a subprogram is moved
   --    to the library level with a unique name, and the original exception
   --    becomes a renaming. This link from the library level exception to the
   --    renaming declaration allows registering of the proper exception name.

   --  Return_Statement_Entity (Node5-Sem)
   --    Present in N_Simple_Return_Statement and N_Extended_Return_Statement.
   --    Points to an E_Return_Statement representing the return statement.

   --  Return_Object_Declarations (List3)
   --    Present in N_Extended_Return_Statement. Points to a list initially
   --    containing a single N_Object_Declaration representing the return
   --    object. We use a list (instead of just a pointer to the object decl)
   --    because Analyze wants to insert extra actions on this list.

   --  Rounded_Result (Flag18-Sem)
   --    Present in N_Type_Conversion, N_Op_Divide and N_Op_Multiply nodes.
   --    Used in the fixed-point cases to indicate that the result must be
   --    rounded as a result of the use of the 'Round attribute. Also used for
   --    integer N_Op_Divide nodes to indicate that the result should be
   --    rounded to the nearest integer (breaking ties away from zero), rather
   --    than truncated towards zero as usual. These rounded integer operations
   --    are the result of expansion of rounded fixed-point divide, conversion
   --    and multiplication operations.

   --  SCIL_Entity (Node4-Sem)
   --    Present in SCIL nodes. Used to reference the tagged type associated
   --    with the SCIL node.

   --  SCIL_Controlling_Tag (Node5-Sem)
   --    Present in N_SCIL_Dispatching_Call nodes. Used to reference the
   --    controlling tag of a dispatching call.

   --  SCIL_Tag_Value (Node5-Sem)
   --    Present in N_SCIL_Membership_Test nodes. Used to reference the tag
   --    value that is being tested.

   --  SCIL_Target_Prim (Node2-Sem)
   --    Present in N_SCIL_Dispatching_Call nodes. Used to reference the tagged
   --    type primitive associated with the SCIL node.

   --  Scope (Node3-Sem)
   --    Present in defining identifiers, defining character literals and
   --    defining operator symbols (i.e. in all entities). The entities of a
   --    scope all use this field to reference the corresponding scope entity.
   --    See Einfo for further details.

   --  Shift_Count_OK (Flag4-Sem)
   --    A flag present in shift nodes to indicate that the shift count is
   --    known to be in range, i.e. is in the range from zero to word length
   --    minus one. If this flag is not set, then the shift count may be
   --    outside this range, i.e. larger than the word length, and the code
   --    must ensure that such shift counts give the appropriate result.

   --  Source_Type (Node1-Sem)
   --    Used in an N_Validate_Unchecked_Conversion node to point to the
   --    source type entity for the unchecked conversion instantiation
   --    which gigi must do size validation for.

   --  Split_PPC (Flag17)
   --    When a Pre or Post aspect specification is processed, it is broken
   --    into AND THEN sections. The left most section has Split_PPC set to
   --    False, indicating that it is the original specification (e.g. for
   --    posting errors). For other sections, Split_PPC is set to True.
   --    This flag is set in both the N_Aspect_Specification node itself,
   --    and in the pragma which is generated from this node.

   --  Static_Processing_OK (Flag4-Sem)
   --    Present in N_Aggregate nodes. When the Compile_Time_Known_Aggregate
   --    flag is set, the full value of the aggregate can be determined at
   --    compile time and the aggregate can be passed as is to the back-end.
   --    In this event it is irrelevant whether this flag is set or not.
   --    However, if the flag Compile_Time_Known_Aggregate is not set but
   --    Static_Processing_OK is set, the aggregate can (but need not) be
   --    converted into a compile time known aggregate by the expander. See
   --    Sem_Aggr for the specific conditions under which an aggregate has its
   --    Static_Processing_OK flag set.

   --  Storage_Pool (Node1-Sem)
   --    Present in N_Allocator, N_Free_Statement, N_Simple_Return_Statement,
   --    and N_Extended_Return_Statement nodes. References the entity for the
   --    storage pool to be used for the allocate or free call or for the
   --    allocation of the returned value from function. Empty indicates that
   --    the global default pool is to be used. Note that in the case
   --    of a return statement, this field is set only if the function returns
   --    value of a type whose size is not known at compile time on the
   --    secondary stack.

   --  Suppress_Assignment_Checks (Flag18-Sem)
   --    Used in generated N_Assignment_Statement nodes to suppress predicate
   --    and range checks in cases where the generated code knows that the
   --    value being assigned is in range and satisfies any predicate. Also
   --    can be set in N_Object_Declaration nodes, to similarly suppress any
   --    checks on the initializing value.

   --  Suppress_Loop_Warnings (Flag17-Sem)
   --    Used in N_Loop_Statement node to indicate that warnings within the
   --    body of the loop should be suppressed. This is set when the range
   --    of a FOR loop is known to be null, or is probably null (loop would
   --    only execute if invalid values are present).

   --  Target_Type (Node2-Sem)
   --    Used in an N_Validate_Unchecked_Conversion node to point to the target
   --    type entity for the unchecked conversion instantiation which gigi must
   --    do size validation for.

   --  Then_Actions (List3-Sem)
   --    This field is present in conditional expression nodes. During code
   --    expansion we use the Insert_Actions procedure (in Exp_Util) to insert
   --    actions at an appropriate place in the tree to get elaborated at the
   --    right time. For conditional expressions, we have to be sure that the
   --    actions for the Then branch are only elaborated if the condition is
   --    True. The Then_Actions field is used as a temporary parking place for
   --    these actions. The final tree is always rewritten to eliminate the
   --    need for this field, so in the tree passed to Gigi, this field is
   --    always set to No_List.

   --  Treat_Fixed_As_Integer (Flag14-Sem)
   --    This flag appears in operator nodes for divide, multiply, mod and rem
   --    on fixed-point operands. It indicates that the operands are to be
   --    treated as integer values, ignoring small values. This flag is only
   --    set as a result of expansion of fixed-point operations. Typically a
   --    fixed-point multiplication in the source generates subsidiary
   --    multiplication and division operations that work with the underlying
   --    integer values and have this flag set. Note that this flag is not
   --    needed on other arithmetic operations (add, neg, subtract etc.) since
   --    in these cases it is always the case that fixed is treated as integer.
   --    The Etype field MUST be set if this flag is set. The analyzer knows to
   --    leave such nodes alone, and whoever makes them must set the correct
   --    Etype value.

   --  TSS_Elist (Elist3-Sem)
   --    Present in N_Freeze_Entity nodes. Holds an element list containing
   --    entries for each TSS (type support subprogram) associated with the
   --    frozen type. The elements of the list are the entities for the
   --    subprograms (see package Exp_TSS for further details). Set to No_Elist
   --    if there are no type support subprograms for the type or if the freeze
   --    node is not for a type.

   --  Unreferenced_In_Spec (Flag7-Sem)
   --    Present in N_With_Clause nodes. Set if the with clause is on the
   --    package or subprogram spec where the main unit is the corresponding
   --    body, and is not referenced by the spec (it may still be referenced by
   --    the body, so this flag is used to generate the proper message (see
   --    Sem_Util.Check_Unused_Withs for details)

   --  Used_Operations (Elist5-Sem)
   --    Present in N_Use_Type_Clause nodes. Holds the list of operations that
   --    are made potentially use-visible by the clause. Simplifies processing
   --    on exit from the scope of the use_type_clause, in particular in the
   --    case of Use_All_Type, when those operations several scopes.

   --  Was_Originally_Stub (Flag13-Sem)
   --    This flag is set in the node for a proper body that replaces stub.
   --    During the analysis procedure, stubs in some situations get rewritten
   --    by the corresponding bodies, and we set this flag to remember that
   --    this happened. Note that it is not good enough to rely on the use of
   --    Original_Node here because of the case of nested instantiations where
   --    the substituted node can be copied.

   --  Withed_Body (Node1-Sem)
   --    Present in N_With_Clause nodes. Set if the unit in whose context
   --    the with_clause appears instantiates a generic contained in the
   --    library unit of the with_clause and as a result loads its body.
   --    Used for a more precise unit traversal for CodePeer.

   --------------------------------------------------
   -- Note on Use of End_Label and End_Span Fields --
   --------------------------------------------------

   --  Several constructs have end lines:

   --    Loop Statement             end loop [loop_IDENTIFIER];
   --    Package Specification      end [[PARENT_UNIT_NAME .] IDENTIFIER]
   --    Task Definition            end [task_IDENTIFIER]
   --    Protected Definition       end [protected_IDENTIFIER]
   --    Protected Body             end [protected_IDENTIFIER]

   --    Block Statement            end [block_IDENTIFIER];
   --    Subprogram Body            end [DESIGNATOR];
   --    Package Body               end [[PARENT_UNIT_NAME .] IDENTIFIER];
   --    Task Body                  end [task_IDENTIFIER];
   --    Accept Statement           end [entry_IDENTIFIER]];
   --    Entry Body                 end [entry_IDENTIFIER];

   --    If Statement               end if;
   --    Case Statement             end case;

   --    Record Definition          end record;
   --    Enumeration Definition     );

   --  The End_Label and End_Span fields are used to mark the locations of
   --  these lines, and also keep track of the label in the case where a label
   --  is present.

   --  For the first group above, the End_Label field of the corresponding node
   --  is used to point to the label identifier. In the case where there is no
   --  label in the source, the parser supplies a dummy identifier (with
   --  Comes_From_Source set to False), and the Sloc of this dummy identifier
   --  marks the location of the token following the END token.

   --  For the second group, the use of End_Label is similar, but the End_Label
   --  is found in the N_Handled_Sequence_Of_Statements node. This is done
   --  simply because in some cases there is no room in the parent node.

   --  For the third group, there is never any label, and instead of using
   --  End_Label, we use the End_Span field which gives the location of the
   --  token following END, relative to the starting Sloc of the construct,
   --  i.e. add Sloc (Node) + End_Span (Node) to get the Sloc of the IF or CASE
   --  following the End_Label.

   --  The record definition case is handled specially, we treat it as though
   --  it required an optional label which is never present, and so the parser
   --  always builds a dummy identifier with Comes From Source set False. The
   --  reason we do this, rather than using End_Span in this case, is that we
   --  want to generate a cross-ref entry for the end of a record, since it
   --  represents a scope for name declaration purposes.

   --  The enumeration definition case is handled in an exactly similar manner,
   --  building a dummy identifier to get a cross-reference.

   --  Note: the reason we store the difference as a Uint, instead of storing
   --  the Source_Ptr value directly, is that Source_Ptr values cannot be
   --  distinguished from other types of values, and we count on all general
   --  use fields being self describing. To make things easier for clients,
   --  note that we provide function End_Location, and procedure
   --  Set_End_Location to allow access to the logical value (which is the
   --  Source_Ptr value for the end token).

   ---------------------
   -- Syntactic Nodes --
   ---------------------

      ---------------------
      -- 2.3  Identifier --
      ---------------------

      --  IDENTIFIER ::= IDENTIFIER_LETTER {[UNDERLINE] LETTER_OR_DIGIT}
      --  LETTER_OR_DIGIT ::= IDENTIFIER_LETTER | DIGIT

      --  An IDENTIFIER shall not be a reserved word

      --  In the Ada grammar identifiers are the bottom level tokens which have
      --  very few semantics. Actual program identifiers are direct names. If
      --  we were being 100% honest with the grammar, then we would have a node
      --  called N_Direct_Name which would point to an identifier. However,
      --  that's too many extra nodes, so we just use the N_Identifier node
      --  directly as a direct name, and it contains the expression fields and
      --  Entity field that correspond to its use as a direct name. In those
      --  few cases where identifiers appear in contexts where they are not
      --  direct names (pragmas, pragma argument associations, attribute
      --  references and attribute definition clauses), the Chars field of the
      --  node contains the Name_Id for the identifier name.

      --  Note: in GNAT, a reserved word can be treated as an identifier in two
      --  cases. First, an incorrect use of a reserved word as an identifier is
      --  diagnosed and then treated as a normal identifier. Second, an
      --  attribute designator of the form of a reserved word (access, delta,
      --  digits, range) is treated as an identifier.

      --  Note: The set of letters that is permitted in an identifier depends
      --  on the character set in use. See package Csets for full details.

      --  N_Identifier
      --  Sloc points to identifier
      --  Chars (Name1) contains the Name_Id for the identifier
      --  Entity (Node4-Sem)
      --  Associated_Node (Node4-Sem)
      --  Original_Discriminant (Node2-Sem)
      --  Redundant_Use (Flag13-Sem)
      --  Atomic_Sync_Required (Flag14-Sem)
      --  Has_Private_View (Flag11-Sem) (set in generic units)
      --  plus fields for expression

      --------------------------
      -- 2.4  Numeric Literal --
      --------------------------

      --  NUMERIC_LITERAL ::= DECIMAL_LITERAL | BASED_LITERAL

      ----------------------------
      -- 2.4.1  Decimal Literal --
      ----------------------------

      --  DECIMAL_LITERAL ::= NUMERAL [.NUMERAL] [EXPONENT]

      --  NUMERAL ::= DIGIT {[UNDERLINE] DIGIT}

      --  EXPONENT ::= E [+] NUMERAL | E - NUMERAL

      --  Decimal literals appear in the tree as either integer literal nodes
      --  or real literal nodes, depending on whether a period is present.

      --  Note: literal nodes appear as a result of direct use of literals
      --  in the source program, and also as the result of evaluating
      --  expressions at compile time. In the latter case, it is possible
      --  to construct real literals that have no syntactic representation
      --  using the standard literal format. Such literals are listed by
      --  Sprint using the notation [numerator / denominator].

      --  Note: the value of an integer literal node created by the front end
      --  is never outside the range of values of the base type. However, it
      --  can be the case that the created value is outside the range of the
      --  particular subtype. This happens in the case of integer overflows
      --  with checks suppressed.

      --  N_Integer_Literal
      --  Sloc points to literal
      --  Original_Entity (Node2-Sem) If not Empty, holds Named_Number that
      --  has been constant-folded into its literal value.
      --  Intval (Uint3) contains integer value of literal
      --  plus fields for expression
      --  Print_In_Hex (Flag13-Sem)

      --  N_Real_Literal
      --  Sloc points to literal
      --  Original_Entity (Node2-Sem) If not Empty, holds Named_Number that
      --  has been constant-folded into its literal value.
      --  Realval (Ureal3) contains real value of literal
      --  Corresponding_Integer_Value (Uint4-Sem)
      --  Is_Machine_Number (Flag11-Sem)
      --  plus fields for expression

      --------------------------
      -- 2.4.2  Based Literal --
      --------------------------

      --  BASED_LITERAL ::=
      --   BASE # BASED_NUMERAL [.BASED_NUMERAL] # [EXPONENT]

      --  BASE ::= NUMERAL

      --  BASED_NUMERAL ::=
      --    EXTENDED_DIGIT {[UNDERLINE] EXTENDED_DIGIT}

      --  EXTENDED_DIGIT ::= DIGIT | A | B | C | D | E | F

      --  Based literals appear in the tree as either integer literal nodes
      --  or real literal nodes, depending on whether a period is present.

      ----------------------------
      -- 2.5  Character Literal --
      ----------------------------

      --  CHARACTER_LITERAL ::= ' GRAPHIC_CHARACTER '

      --  N_Character_Literal
      --  Sloc points to literal
      --  Chars (Name1) contains the Name_Id for the identifier
      --  Char_Literal_Value (Uint2) contains the literal value
      --  Entity (Node4-Sem)
      --  Associated_Node (Node4-Sem)
      --  Has_Private_View (Flag11-Sem) set in generic units.
      --  plus fields for expression

      --  Note: the Entity field will be missing (set to Empty) for character
      --  literals whose type is Standard.Wide_Character or Standard.Character
      --  or a type derived from one of these two. In this case the character
      --  literal stands for its own coding. The reason we take this irregular
      --  short cut is to avoid the need to build lots of junk defining
      --  character literal nodes.

      -------------------------
      -- 2.6  String Literal --
      -------------------------

      --  STRING LITERAL ::= "{STRING_ELEMENT}"

      --  A STRING_ELEMENT is either a pair of quotation marks ("), or a
      --  single GRAPHIC_CHARACTER other than a quotation mark.
      --
      --  Is_Folded_In_Parser is True if the parser created this literal by
      --  folding a sequence of "&" operators. For example, if the source code
      --  says "aaa" & "bbb" & "ccc", and this produces "aaabbbccc", the flag
      --  is set. This flag is needed because the parser doesn't know about
      --  visibility, so the folded result might be wrong, and semantic
      --  analysis needs to check for that.

      --  N_String_Literal
      --  Sloc points to literal
      --  Strval (Str3) contains Id of string value
      --  Has_Wide_Character (Flag11-Sem)
      --  Has_Wide_Wide_Character (Flag13-Sem)
      --  Is_Folded_In_Parser (Flag4)
      --  plus fields for expression

      ------------------
      -- 2.7  Comment --
      ------------------

      --  A COMMENT starts with two adjacent hyphens and extends up to the
      --  end of the line. A COMMENT may appear on any line of a program.

      --  Comments are skipped by the scanner and do not appear in the tree.
      --  It is possible to reconstruct the position of comments with respect
      --  to the elements of the tree by using the source position (Sloc)
      --  pointers that appear in every tree node.

      -----------------
      -- 2.8  Pragma --
      -----------------

      --  PRAGMA ::= pragma IDENTIFIER
      --    [(PRAGMA_ARGUMENT_ASSOCIATION {, PRAGMA_ARGUMENT_ASSOCIATION})];

      --  Note that a pragma may appear in the tree anywhere a declaration
      --  or a statement may appear, as well as in some other situations
      --  which are explicitly documented.

      --  N_Pragma
      --  Sloc points to PRAGMA
      --  Next_Pragma (Node1-Sem)
      --  Pragma_Argument_Associations (List2) (set to No_List if none)
      --  Corresponding_Aspect (Node3-Sem) (set to Empty if not present)
      --  Pragma_Identifier (Node4)
      --  Next_Rep_Item (Node5-Sem)
      --  From_Aspect_Specification (Flag13-Sem)
      --  Is_Delayed_Aspect (Flag14-Sem)
      --  Import_Interface_Present (Flag16-Sem)
      --  Split_PPC (Flag17) set if corresponding aspect had Split_PPC set
      --  Class_Present (Flag6) set if from Aspect with 'Class

      --  Note: we should have a section on what pragmas are passed on to
      --  the back end to be processed. This section should note that pragma
      --  Psect_Object is always converted to Common_Object, but there are
      --  undoubtedly many other similar notes required ???

      --  Note: a utility function Pragma_Name may be applied to pragma nodes
      --  to conveniently obtain the Chars field of the Pragma_Identifier.

      --  Note: if From_Aspect_Specification is set, then Sloc points to the
      --  aspect name, as does the Pragma_Identifier. In this case if the
      --  pragma has a local name argument (such as pragma Inline), it is
      --  resolved to point to the specific entity affected by the pragma.

      --------------------------------------
      -- 2.8  Pragma Argument Association --
      --------------------------------------

      --  PRAGMA_ARGUMENT_ASSOCIATION ::=
      --    [pragma_argument_IDENTIFIER =>] NAME
      --  | [pragma_argument_IDENTIFIER =>] EXPRESSION

      --  N_Pragma_Argument_Association
      --  Sloc points to first token in association
      --  Chars (Name1) (set to No_Name if no pragma argument identifier)
      --  Expression (Node3)

      ------------------------
      -- 2.9  Reserved Word --
      ------------------------

      --  Reserved words are parsed by the scanner, and returned as the
      --  corresponding token types (e.g. PACKAGE is returned as Tok_Package)

      ----------------------------
      -- 3.1  Basic Declaration --
      ----------------------------

      --  BASIC_DECLARATION ::=
      --    TYPE_DECLARATION          | SUBTYPE_DECLARATION
      --  | OBJECT_DECLARATION        | NUMBER_DECLARATION
      --  | SUBPROGRAM_DECLARATION    | ABSTRACT_SUBPROGRAM_DECLARATION
      --  | PACKAGE_DECLARATION       | RENAMING_DECLARATION
      --  | EXCEPTION_DECLARATION     | GENERIC_DECLARATION
      --  | GENERIC_INSTANTIATION

      --  Basic declaration also includes IMPLICIT_LABEL_DECLARATION
      --  see further description in section on semantic nodes.

      --  Also, in the tree that is constructed, a pragma may appear
      --  anywhere that a declaration may appear.

      ------------------------------
      -- 3.1  Defining Identifier --
      ------------------------------

      --  DEFINING_IDENTIFIER ::= IDENTIFIER

      --  A defining identifier is an entity, which has additional fields
      --  depending on the setting of the Ekind field. These additional
      --  fields are defined (and access subprograms declared) in package
      --  Einfo.

      --  Note: N_Defining_Identifier is an extended node whose fields are
      --  deliberate layed out to match the layout of fields in an ordinary
      --  N_Identifier node allowing for easy alteration of an identifier
      --  node into a defining identifier node. For details, see procedure
      --  Sinfo.CN.Change_Identifier_To_Defining_Identifier.

      --  N_Defining_Identifier
      --  Sloc points to identifier
      --  Chars (Name1) contains the Name_Id for the identifier
      --  Next_Entity (Node2-Sem)
      --  Scope (Node3-Sem)
      --  Etype (Node5-Sem)

      -----------------------------
      -- 3.2.1  Type Declaration --
      -----------------------------

      --  TYPE_DECLARATION ::=
      --    FULL_TYPE_DECLARATION
      --  | INCOMPLETE_TYPE_DECLARATION
      --  | PRIVATE_TYPE_DECLARATION
      --  | PRIVATE_EXTENSION_DECLARATION

      ----------------------------------
      -- 3.2.1  Full Type Declaration --
      ----------------------------------

      --  FULL_TYPE_DECLARATION ::=
      --    type DEFINING_IDENTIFIER [KNOWN_DISCRIMINANT_PART]
      --      is TYPE_DEFINITION
      --        [ASPECT_SPECIFICATIONS];
      --  | TASK_TYPE_DECLARATION
      --  | PROTECTED_TYPE_DECLARATION

      --  The full type declaration node is used only for the first case. The
      --  second case (concurrent type declaration), is represented directly
      --  by a task type declaration or a protected type declaration.

      --  N_Full_Type_Declaration
      --  Sloc points to TYPE
      --  Defining_Identifier (Node1)
      --  Discriminant_Specifications (List4) (set to No_List if none)
      --  Type_Definition (Node3)
      --  Discr_Check_Funcs_Built (Flag11-Sem)

      ----------------------------
      -- 3.2.1  Type Definition --
      ----------------------------

      --  TYPE_DEFINITION ::=
      --    ENUMERATION_TYPE_DEFINITION  | INTEGER_TYPE_DEFINITION
      --  | REAL_TYPE_DEFINITION         | ARRAY_TYPE_DEFINITION
      --  | RECORD_TYPE_DEFINITION       | ACCESS_TYPE_DEFINITION
      --  | DERIVED_TYPE_DEFINITION      | INTERFACE_TYPE_DEFINITION

      --------------------------------
      -- 3.2.2  Subtype Declaration --
      --------------------------------

      --  SUBTYPE_DECLARATION ::=
      --    subtype DEFINING_IDENTIFIER is [NULL_EXCLUSION] SUBTYPE_INDICATION
      --      [ASPECT_SPECIFICATIONS];

      --  The subtype indication field is set to Empty for subtypes
      --  declared in package Standard (Positive, Natural).

      --  N_Subtype_Declaration
      --  Sloc points to SUBTYPE
      --  Defining_Identifier (Node1)
      --  Null_Exclusion_Present (Flag11)
      --  Subtype_Indication (Node5)
      --  Generic_Parent_Type (Node4-Sem) (set for an actual derived type).
      --  Exception_Junk (Flag8-Sem)
      --  Has_Dynamic_Range_Check (Flag12-Sem)

      -------------------------------
      -- 3.2.2  Subtype Indication --
      -------------------------------

      --  SUBTYPE_INDICATION ::= SUBTYPE_MARK [CONSTRAINT]

      --  Note: if no constraint is present, the subtype indication appears
      --  directly in the tree as a subtype mark. The N_Subtype_Indication
      --  node is used only if a constraint is present.

      --  Note: [For Ada 2005 (AI-231)]: Because Ada 2005 extends this rule
      --  with the null-exclusion part (see AI-231), we had to introduce a new
      --  attribute in all the parents of subtype_indication nodes to indicate
      --  if the null-exclusion is present.

      --  Note: the reason that this node has expression fields is that a
      --  subtype indication can appear as an operand of a membership test.

      --  N_Subtype_Indication
      --  Sloc points to first token of subtype mark
      --  Subtype_Mark (Node4)
      --  Constraint (Node3)
      --  Etype (Node5-Sem)
      --  Must_Not_Freeze (Flag8-Sem)

      --  Note: Etype is a copy of the Etype field of the Subtype_Mark. The
      --  reason for this redundancy is so that in a list of array index types,
      --  the Etype can be uniformly accessed to determine the subscript type.
      --  This means that no Itype is constructed for the actual subtype that
      --  is created by the subtype indication. If such an Itype is required,
      --  it is constructed in the context in which the indication appears.

      -------------------------
      -- 3.2.2  Subtype Mark --
      -------------------------

      --  SUBTYPE_MARK ::= subtype_NAME

      -----------------------
      -- 3.2.2  Constraint --
      -----------------------

      --  CONSTRAINT ::= SCALAR_CONSTRAINT | COMPOSITE_CONSTRAINT

      ------------------------------
      -- 3.2.2  Scalar Constraint --
      ------------------------------

      --  SCALAR_CONSTRAINT ::=
      --    RANGE_CONSTRAINT | DIGITS_CONSTRAINT | DELTA_CONSTRAINT

      ---------------------------------
      -- 3.2.2  Composite Constraint --
      ---------------------------------

      --  COMPOSITE_CONSTRAINT ::=
      --    INDEX_CONSTRAINT | DISCRIMINANT_CONSTRAINT

      -------------------------------
      -- 3.3.1  Object Declaration --
      -------------------------------

      --  OBJECT_DECLARATION ::=
      --    DEFINING_IDENTIFIER_LIST : [aliased] [constant]
      --      [NULL_EXCLUSION] SUBTYPE_INDICATION [:= EXPRESSION]
      --        [ASPECT_SPECIFICATIONS];
      --  | DEFINING_IDENTIFIER_LIST : [aliased] [constant]
      --      ACCESS_DEFINITION [:= EXPRESSION]
      --        [ASPECT_SPECIFICATIONS];
      --  | DEFINING_IDENTIFIER_LIST : [aliased] [constant]
      --      ARRAY_TYPE_DEFINITION [:= EXPRESSION]
      --        [ASPECT_SPECIFICATIONS];
      --  | SINGLE_TASK_DECLARATION
      --  | SINGLE_PROTECTED_DECLARATION

      --  Note: aliased is not permitted in Ada 83 mode

      --  The N_Object_Declaration node is only for the first two cases.
      --  Single task declaration is handled by P_Task (9.1)
      --  Single protected declaration is handled by P_protected (9.5)

      --  Although the syntax allows multiple identifiers in the list, the
      --  semantics is as though successive declarations were given with
      --  identical type definition and expression components. To simplify
      --  semantic processing, the parser represents a multiple declaration
      --  case as a sequence of single declarations, using the More_Ids and
      --  Prev_Ids flags to preserve the original source form as described
      --  in the section on "Handling of Defining Identifier Lists".

      --  The flag Has_Init_Expression is set if an initializing expression
      --  is present. Normally it is set if and only if Expression contains
      --  a non-empty value, but there is an exception to this. When the
      --  initializing expression is an aggregate which requires explicit
      --  assignments, the Expression field gets set to Empty, but this flag
      --  is still set, so we don't forget we had an initializing expression.

      --  Note: if a range check is required for the initialization
      --  expression then the Do_Range_Check flag is set in the Expression,
      --  with the check being done against the type given by the object
      --  definition, which is also the Etype of the defining identifier.

      --  Note: the contents of the Expression field must be ignored (i.e.
      --  treated as though it were Empty) if No_Initialization is set True.

      --  Note: the back end places some restrictions on the form of the
      --  Expression field. If the object being declared is Atomic, then
      --  the Expression may not have the form of an aggregate (since this
      --  might cause the back end to generate separate assignments). In this
      --  case the front end must generate an extra temporary and initialize
      --  this temporary as required (the temporary itself is not atomic).

      --  Note: there is not node kind for object definition. Instead, the
      --  corresponding field holds a subtype indication, an array type
      --  definition, or (Ada 2005, AI-406) an access definition.

      --  N_Object_Declaration
      --  Sloc points to first identifier
      --  Defining_Identifier (Node1)
      --  Aliased_Present (Flag4)
      --  Constant_Present (Flag17) set if CONSTANT appears
      --  Null_Exclusion_Present (Flag11)
      --  Object_Definition (Node4) subtype indic./array type def./access def.
      --  Expression (Node3) (set to Empty if not present)
      --  Handler_List_Entry (Node2-Sem)
      --  Corresponding_Generic_Association (Node5-Sem)
      --  More_Ids (Flag5) (set to False if no more identifiers in list)
      --  Prev_Ids (Flag6) (set to False if no previous identifiers in list)
      --  No_Initialization (Flag13-Sem)
      --  Assignment_OK (Flag15-Sem)
      --  Exception_Junk (Flag8-Sem)
      --  Is_Subprogram_Descriptor (Flag16-Sem)
      --  Has_Init_Expression (Flag14)
      --  Suppress_Assignment_Checks (Flag18-Sem)

      -------------------------------------
      -- 3.3.1  Defining Identifier List --
      -------------------------------------

      --  DEFINING_IDENTIFIER_LIST ::=
      --    DEFINING_IDENTIFIER {, DEFINING_IDENTIFIER}

      -------------------------------
      -- 3.3.2  Number Declaration --
      -------------------------------

      --  NUMBER_DECLARATION ::=
      --    DEFINING_IDENTIFIER_LIST : constant := static_EXPRESSION;

      --  Although the syntax allows multiple identifiers in the list, the
      --  semantics is as though successive declarations were given with
      --  identical expressions. To simplify semantic processing, the parser
      --  represents a multiple declaration case as a sequence of single
      --  declarations, using the More_Ids and Prev_Ids flags to preserve
      --  the original source form as described in the section on "Handling
      --  of Defining Identifier Lists".

      --  N_Number_Declaration
      --  Sloc points to first identifier
      --  Defining_Identifier (Node1)
      --  Expression (Node3)
      --  More_Ids (Flag5) (set to False if no more identifiers in list)
      --  Prev_Ids (Flag6) (set to False if no previous identifiers in list)

      ----------------------------------
      -- 3.4  Derived Type Definition --
      ----------------------------------

      --  DERIVED_TYPE_DEFINITION ::=
      --    [abstract] [limited] new [NULL_EXCLUSION] parent_SUBTYPE_INDICATION
      --    [[and INTERFACE_LIST] RECORD_EXTENSION_PART]

      --  Note: ABSTRACT, LIMITED and record extension part are not permitted
      --  in Ada 83 mode

      --  Note: a record extension part is required if ABSTRACT is present

      --  N_Derived_Type_Definition
      --  Sloc points to NEW
      --  Abstract_Present (Flag4)
      --  Null_Exclusion_Present (Flag11) (set to False if not present)
      --  Subtype_Indication (Node5)
      --  Record_Extension_Part (Node3) (set to Empty if not present)
      --  Limited_Present (Flag17)
      --  Task_Present (Flag5) set in task interfaces
      --  Protected_Present (Flag6) set in protected interfaces
      --  Synchronized_Present (Flag7) set in interfaces
      --  Interface_List (List2) (set to No_List if none)
      --  Interface_Present (Flag16) set in abstract interfaces

      --  Note: Task_Present, Protected_Present, Synchronized_Present,
      --        Interface_List, and Interface_Present are used for abstract
      --        interfaces (see comments for INTERFACE_TYPE_DEFINITION).

      ---------------------------
      -- 3.5  Range Constraint --
      ---------------------------

      --  RANGE_CONSTRAINT ::= range RANGE

      --  N_Range_Constraint
      --  Sloc points to RANGE
      --  Range_Expression (Node4)

      ----------------
      -- 3.5  Range --
      ----------------

      --  RANGE ::=
      --    RANGE_ATTRIBUTE_REFERENCE
      --  | SIMPLE_EXPRESSION .. SIMPLE_EXPRESSION

      --  Note: the case of a range given as a range attribute reference
      --  appears directly in the tree as an attribute reference.

      --  Note: the field name for a reference to a range is Range_Expression
      --  rather than Range, because range is a reserved keyword in Ada!

      --  Note: the reason that this node has expression fields is that a
      --  range can appear as an operand of a membership test. The Etype
      --  field is the type of the range (we do NOT construct an implicit
      --  subtype to represent the range exactly).

      --  N_Range
      --  Sloc points to ..
      --  Low_Bound (Node1)
      --  High_Bound (Node2)
      --  Includes_Infinities (Flag11)
      --  plus fields for expression

      --  Note: if the range appears in a context, such as a subtype
      --  declaration, where range checks are required on one or both of
      --  the expression fields, then type conversion nodes are inserted
      --  to represent the required checks.

      ----------------------------------------
      -- 3.5.1  Enumeration Type Definition --
      ----------------------------------------

      --  ENUMERATION_TYPE_DEFINITION ::=
      --    (ENUMERATION_LITERAL_SPECIFICATION
      --      {, ENUMERATION_LITERAL_SPECIFICATION})

      --  Note: the Literals field in the node described below is null for
      --  the case of the standard types CHARACTER and WIDE_CHARACTER, for
      --  which special processing handles these types as special cases.

      --  N_Enumeration_Type_Definition
      --  Sloc points to left parenthesis
      --  Literals (List1) (Empty for CHARACTER or WIDE_CHARACTER)
      --  End_Label (Node4) (set to Empty if internally generated record)

      ----------------------------------------------
      -- 3.5.1  Enumeration Literal Specification --
      ----------------------------------------------

      --  ENUMERATION_LITERAL_SPECIFICATION ::=
      --    DEFINING_IDENTIFIER | DEFINING_CHARACTER_LITERAL

      ---------------------------------------
      -- 3.5.1  Defining Character Literal --
      ---------------------------------------

      --  DEFINING_CHARACTER_LITERAL ::= CHARACTER_LITERAL

      --  A defining character literal is an entity, which has additional
      --  fields depending on the setting of the Ekind field. These
      --  additional fields are defined (and access subprograms declared)
      --  in package Einfo.

      --  Note: N_Defining_Character_Literal is an extended node whose fields
      --  are deliberate layed out to match the layout of fields in an ordinary
      --  N_Character_Literal node allowing for easy alteration of a character
      --  literal node into a defining character literal node. For details, see
      --  Sinfo.CN.Change_Character_Literal_To_Defining_Character_Literal.

      --  N_Defining_Character_Literal
      --  Sloc points to literal
      --  Chars (Name1) contains the Name_Id for the identifier
      --  Next_Entity (Node2-Sem)
      --  Scope (Node3-Sem)
      --  Etype (Node5-Sem)

      ------------------------------------
      -- 3.5.4  Integer Type Definition --
      ------------------------------------

      --  Note: there is an error in this rule in the latest version of the
      --  grammar, so we have retained the old rule pending clarification.

      --  INTEGER_TYPE_DEFINITION ::=
      --    SIGNED_INTEGER_TYPE_DEFINITION
      --  | MODULAR_TYPE_DEFINITION

      -------------------------------------------
      -- 3.5.4  Signed Integer Type Definition --
      -------------------------------------------

      --  SIGNED_INTEGER_TYPE_DEFINITION ::=
      --    range static_SIMPLE_EXPRESSION .. static_SIMPLE_EXPRESSION

      --  Note: the Low_Bound and High_Bound fields are set to Empty
      --  for integer types defined in package Standard.

      --  N_Signed_Integer_Type_Definition
      --  Sloc points to RANGE
      --  Low_Bound (Node1)
      --  High_Bound (Node2)

      ------------------------------------
      -- 3.5.4  Modular Type Definition --
      ------------------------------------

      --  MODULAR_TYPE_DEFINITION ::= mod static_EXPRESSION

      --  N_Modular_Type_Definition
      --  Sloc points to MOD
      --  Expression (Node3)

      ---------------------------------
      -- 3.5.6  Real Type Definition --
      ---------------------------------

      --  REAL_TYPE_DEFINITION ::=
      --    FLOATING_POINT_DEFINITION | FIXED_POINT_DEFINITION

      --------------------------------------
      -- 3.5.7  Floating Point Definition --
      --------------------------------------

      --  FLOATING_POINT_DEFINITION ::=
      --    digits static_SIMPLE_EXPRESSION [REAL_RANGE_SPECIFICATION]

      --  Note: The Digits_Expression and Real_Range_Specifications fields
      --  are set to Empty for floating-point types declared in Standard.

      --  N_Floating_Point_Definition
      --  Sloc points to DIGITS
      --  Digits_Expression (Node2)
      --  Real_Range_Specification (Node4) (set to Empty if not present)

      -------------------------------------
      -- 3.5.7  Real Range Specification --
      -------------------------------------

      --  REAL_RANGE_SPECIFICATION ::=
      --    range static_SIMPLE_EXPRESSION .. static_SIMPLE_EXPRESSION

      --  N_Real_Range_Specification
      --  Sloc points to RANGE
      --  Low_Bound (Node1)
      --  High_Bound (Node2)

      -----------------------------------
      -- 3.5.9  Fixed Point Definition --
      -----------------------------------

      --  FIXED_POINT_DEFINITION ::=
      --    ORDINARY_FIXED_POINT_DEFINITION | DECIMAL_FIXED_POINT_DEFINITION

      --------------------------------------------
      -- 3.5.9  Ordinary Fixed Point Definition --
      --------------------------------------------

      --  ORDINARY_FIXED_POINT_DEFINITION ::=
      --    delta static_EXPRESSION REAL_RANGE_SPECIFICATION

      --  Note: In Ada 83, the EXPRESSION must be a SIMPLE_EXPRESSION

      --  N_Ordinary_Fixed_Point_Definition
      --  Sloc points to DELTA
      --  Delta_Expression (Node3)
      --  Real_Range_Specification (Node4)

      -------------------------------------------
      -- 3.5.9  Decimal Fixed Point Definition --
      -------------------------------------------

      --  DECIMAL_FIXED_POINT_DEFINITION ::=
      --    delta static_EXPRESSION
      --      digits static_EXPRESSION [REAL_RANGE_SPECIFICATION]

      --  Note: decimal types are not permitted in Ada 83 mode

      --  N_Decimal_Fixed_Point_Definition
      --  Sloc points to DELTA
      --  Delta_Expression (Node3)
      --  Digits_Expression (Node2)
      --  Real_Range_Specification (Node4) (set to Empty if not present)

      ------------------------------
      -- 3.5.9  Digits Constraint --
      ------------------------------

      --  DIGITS_CONSTRAINT ::=
      --    digits static_EXPRESSION [RANGE_CONSTRAINT]

      --  Note: in Ada 83, the EXPRESSION must be a SIMPLE_EXPRESSION
      --  Note: in Ada 95, reduced accuracy subtypes are obsolescent

      --  N_Digits_Constraint
      --  Sloc points to DIGITS
      --  Digits_Expression (Node2)
      --  Range_Constraint (Node4) (set to Empty if not present)

      --------------------------------
      -- 3.6  Array Type Definition --
      --------------------------------

      --  ARRAY_TYPE_DEFINITION ::=
      --    UNCONSTRAINED_ARRAY_DEFINITION | CONSTRAINED_ARRAY_DEFINITION

      -----------------------------------------
      -- 3.6  Unconstrained Array Definition --
      -----------------------------------------

      --  UNCONSTRAINED_ARRAY_DEFINITION ::=
      --    array (INDEX_SUBTYPE_DEFINITION {, INDEX_SUBTYPE_DEFINITION}) of
      --      COMPONENT_DEFINITION

      --  Note: dimensionality of array is indicated by number of entries in
      --  the Subtype_Marks list, which has one entry for each dimension.

      --  N_Unconstrained_Array_Definition
      --  Sloc points to ARRAY
      --  Subtype_Marks (List2)
      --  Component_Definition (Node4)

      -----------------------------------
      -- 3.6  Index Subtype Definition --
      -----------------------------------

      --  INDEX_SUBTYPE_DEFINITION ::= SUBTYPE_MARK range <>

      --  There is no explicit node in the tree for an index subtype
      --  definition since the N_Unconstrained_Array_Definition node
      --  incorporates the type marks which appear in this context.

      ---------------------------------------
      -- 3.6  Constrained Array Definition --
      ---------------------------------------

      --  CONSTRAINED_ARRAY_DEFINITION ::=
      --    array (DISCRETE_SUBTYPE_DEFINITION
      --      {, DISCRETE_SUBTYPE_DEFINITION})
      --        of COMPONENT_DEFINITION

      --  Note: dimensionality of array is indicated by number of entries
      --  in the Discrete_Subtype_Definitions list, which has one entry
      --  for each dimension.

      --  N_Constrained_Array_Definition
      --  Sloc points to ARRAY
      --  Discrete_Subtype_Definitions (List2)
      --  Component_Definition (Node4)

      --------------------------------------
      -- 3.6  Discrete Subtype Definition --
      --------------------------------------

      --  DISCRETE_SUBTYPE_DEFINITION ::=
      --    discrete_SUBTYPE_INDICATION | RANGE

      -------------------------------
      -- 3.6  Component Definition --
      -------------------------------

      --  COMPONENT_DEFINITION ::=
      --    [aliased] [NULL_EXCLUSION] SUBTYPE_INDICATION | ACCESS_DEFINITION

      --  Note: although the syntax does not permit a component definition to
      --  be an anonymous array (and the parser will diagnose such an attempt
      --  with an appropriate message), it is possible for anonymous arrays
      --  to appear as component definitions. The semantics and back end handle
      --  this case properly, and the expander in fact generates such cases.
      --  Access_Definition is an optional field that gives support to
      --  Ada 2005 (AI-230). The parser generates nodes that have either the
      --  Subtype_Indication field or else the Access_Definition field.

      --  N_Component_Definition
      --  Sloc points to ALIASED, ACCESS or to first token of subtype mark
      --  Aliased_Present (Flag4)
      --  Null_Exclusion_Present (Flag11)
      --  Subtype_Indication (Node5) (set to Empty if not present)
      --  Access_Definition (Node3) (set to Empty if not present)

      -----------------------------
      -- 3.6.1  Index Constraint --
      -----------------------------

      --  INDEX_CONSTRAINT ::= (DISCRETE_RANGE {, DISCRETE_RANGE})

      --  It is not in general possible to distinguish between discriminant
      --  constraints and index constraints at parse time, since a simple
      --  name could be either the subtype mark of a discrete range, or an
      --  expression in a discriminant association with no name. Either
      --  entry appears simply as the name, and the semantic parse must
      --  distinguish between the two cases. Thus we use a common tree
      --  node format for both of these constraint types.

      --  See Discriminant_Constraint for format of node

      ---------------------------
      -- 3.6.1  Discrete Range --
      ---------------------------

      --  DISCRETE_RANGE ::= discrete_SUBTYPE_INDICATION | RANGE

      ----------------------------
      -- 3.7  Discriminant Part --
      ----------------------------

      --  DISCRIMINANT_PART ::=
      --    UNKNOWN_DISCRIMINANT_PART | KNOWN_DISCRIMINANT_PART

      ------------------------------------
      -- 3.7  Unknown Discriminant Part --
      ------------------------------------

      --  UNKNOWN_DISCRIMINANT_PART ::= (<>)

      --  Note: unknown discriminant parts are not permitted in Ada 83 mode

      --  There is no explicit node in the tree for an unknown discriminant
      --  part. Instead the Unknown_Discriminants_Present flag is set in the
      --  parent node.

      ----------------------------------
      -- 3.7  Known Discriminant Part --
      ----------------------------------

      --  KNOWN_DISCRIMINANT_PART ::=
      --    (DISCRIMINANT_SPECIFICATION {; DISCRIMINANT_SPECIFICATION})

      -------------------------------------
      -- 3.7  Discriminant Specification --
      -------------------------------------

      --  DISCRIMINANT_SPECIFICATION ::=
      --    DEFINING_IDENTIFIER_LIST : [NULL_EXCLUSION] SUBTYPE_MARK
      --      [:= DEFAULT_EXPRESSION]
      --  | DEFINING_IDENTIFIER_LIST : ACCESS_DEFINITION
      --      [:= DEFAULT_EXPRESSION]

      --  Although the syntax allows multiple identifiers in the list, the
      --  semantics is as though successive specifications were given with
      --  identical type definition and expression components. To simplify
      --  semantic processing, the parser represents a multiple declaration
      --  case as a sequence of single specifications, using the More_Ids and
      --  Prev_Ids flags to preserve the original source form as described
      --  in the section on "Handling of Defining Identifier Lists".

      --  N_Discriminant_Specification
      --  Sloc points to first identifier
      --  Defining_Identifier (Node1)
      --  Null_Exclusion_Present (Flag11)
      --  Discriminant_Type (Node5) subtype mark or access parameter definition
      --  Expression (Node3) (set to Empty if no default expression)
      --  More_Ids (Flag5) (set to False if no more identifiers in list)
      --  Prev_Ids (Flag6) (set to False if no previous identifiers in list)

      -----------------------------
      -- 3.7  Default Expression --
      -----------------------------

      --  DEFAULT_EXPRESSION ::= EXPRESSION

      ------------------------------------
      -- 3.7.1  Discriminant Constraint --
      ------------------------------------

      --  DISCRIMINANT_CONSTRAINT ::=
      --    (DISCRIMINANT_ASSOCIATION {, DISCRIMINANT_ASSOCIATION})

      --  It is not in general possible to distinguish between discriminant
      --  constraints and index constraints at parse time, since a simple
      --  name could be either the subtype mark of a discrete range, or an
      --  expression in a discriminant association with no name. Either
      --  entry appears simply as the name, and the semantic parse must
      --  distinguish between the two cases. Thus we use a common tree
      --  node format for both of these constraint types.

      --  N_Index_Or_Discriminant_Constraint
      --  Sloc points to left paren
      --  Constraints (List1) points to list of discrete ranges or
      --    discriminant associations

      -------------------------------------
      -- 3.7.1  Discriminant Association --
      -------------------------------------

      --  DISCRIMINANT_ASSOCIATION ::=
      --    [discriminant_SELECTOR_NAME
      --      {| discriminant_SELECTOR_NAME} =>] EXPRESSION

      --  Note: a discriminant association that has no selector name list
      --  appears directly as an expression in the tree.

      --  N_Discriminant_Association
      --  Sloc points to first token of discriminant association
      --  Selector_Names (List1) (always non-empty, since if no selector
      --   names are present, this node is not used, see comment above)
      --  Expression (Node3)

      ---------------------------------
      -- 3.8  Record Type Definition --
      ---------------------------------

      --  RECORD_TYPE_DEFINITION ::=
      --    [[abstract] tagged] [limited] RECORD_DEFINITION

      --  Note: ABSTRACT, TAGGED, LIMITED are not permitted in Ada 83 mode

      --  There is no explicit node in the tree for a record type definition.
      --  Instead the flags for Tagged_Present and Limited_Present appear in
      --  the N_Record_Definition node for a record definition appearing in
      --  the context of a record type definition.

      ----------------------------
      -- 3.8  Record Definition --
      ----------------------------

      --  RECORD_DEFINITION ::=
      --    record
      --      COMPONENT_LIST
      --    end record
      --  | null record

      --  Note: the Abstract_Present, Tagged_Present and Limited_Present
      --  flags appear only for a record definition appearing in a record
      --  type definition.

      --  Note: the NULL RECORD case is not permitted in Ada 83

      --  N_Record_Definition
      --  Sloc points to RECORD or NULL
      --  End_Label (Node4) (set to Empty if internally generated record)
      --  Abstract_Present (Flag4)
      --  Tagged_Present (Flag15)
      --  Limited_Present (Flag17)
      --  Component_List (Node1) empty in null record case
      --  Null_Present (Flag13) set in null record case
      --  Task_Present (Flag5) set in task interfaces
      --  Protected_Present (Flag6) set in protected interfaces
      --  Synchronized_Present (Flag7) set in interfaces
      --  Interface_Present (Flag16) set in abstract interfaces
      --  Interface_List (List2) (set to No_List if none)

      --  Note: Task_Present, Protected_Present, Synchronized _Present,
      --        Interface_List and Interface_Present are used for abstract
      --        interfaces (see comments for INTERFACE_TYPE_DEFINITION).

      -------------------------
      -- 3.8  Component List --
      -------------------------

      --  COMPONENT_LIST ::=
      --    COMPONENT_ITEM {COMPONENT_ITEM}
      --  | {COMPONENT_ITEM} VARIANT_PART
      --  | null;

      --  N_Component_List
      --  Sloc points to first token of component list
      --  Component_Items (List3)
      --  Variant_Part (Node4) (set to Empty if no variant part)
      --  Null_Present (Flag13)

      -------------------------
      -- 3.8  Component Item --
      -------------------------

      --  COMPONENT_ITEM ::= COMPONENT_DECLARATION | REPRESENTATION_CLAUSE

      --  Note: A component item can also be a pragma, and in the tree
      --  that is obtained after semantic processing, a component item
      --  can be an N_Null node resulting from a non-recognized pragma.

      --------------------------------
      -- 3.8  Component Declaration --
      --------------------------------

      --  COMPONENT_DECLARATION ::=
      --    DEFINING_IDENTIFIER_LIST : COMPONENT_DEFINITION
      --      [:= DEFAULT_EXPRESSION]
      --        [ASPECT_SPECIFICATIONS];

      --  Note: although the syntax does not permit a component definition to
      --  be an anonymous array (and the parser will diagnose such an attempt
      --  with an appropriate message), it is possible for anonymous arrays
      --  to appear as component definitions. The semantics and back end handle
      --  this case properly, and the expander in fact generates such cases.

      --  Although the syntax allows multiple identifiers in the list, the
      --  semantics is as though successive declarations were given with the
      --  same component definition and expression components. To simplify
      --  semantic processing, the parser represents a multiple declaration
      --  case as a sequence of single declarations, using the More_Ids and
      --  Prev_Ids flags to preserve the original source form as described
      --  in the section on "Handling of Defining Identifier Lists".

      --  N_Component_Declaration
      --  Sloc points to first identifier
      --  Defining_Identifier (Node1)
      --  Component_Definition (Node4)
      --  Expression (Node3) (set to Empty if no default expression)
      --  More_Ids (Flag5) (set to False if no more identifiers in list)
      --  Prev_Ids (Flag6) (set to False if no previous identifiers in list)

      -------------------------
      -- 3.8.1  Variant Part --
      -------------------------

      --  VARIANT_PART ::=
      --    case discriminant_DIRECT_NAME is
      --      VARIANT
      --      {VARIANT}
      --    end case;

      --  Note: the variants list can contain pragmas as well as variants.
      --  In a properly formed program there is at least one variant.

      --  N_Variant_Part
      --  Sloc points to CASE
      --  Name (Node2)
      --  Variants (List1)

      --------------------
      -- 3.8.1  Variant --
      --------------------

      --  VARIANT ::=
      --    when DISCRETE_CHOICE_LIST =>
      --      COMPONENT_LIST

      --  N_Variant
      --  Sloc points to WHEN
      --  Discrete_Choices (List4)
      --  Component_List (Node1)
      --  Enclosing_Variant (Node2-Sem)
      --  Present_Expr (Uint3-Sem)
      --  Dcheck_Function (Node5-Sem)

      ---------------------------------
      -- 3.8.1  Discrete Choice List --
      ---------------------------------

      --  DISCRETE_CHOICE_LIST ::= DISCRETE_CHOICE {| DISCRETE_CHOICE}

      ----------------------------
      -- 3.8.1  Discrete Choice --
      ----------------------------

      --  DISCRETE_CHOICE ::= EXPRESSION | DISCRETE_RANGE | others

      --  Note: in Ada 83 mode, the expression must be a simple expression

      --  The only choice that appears explicitly is the OTHERS choice, as
      --  defined here. Other cases of discrete choice (expression and
      --  discrete range) appear directly. This production is also used
      --  for the OTHERS possibility of an exception choice.

      --  Note: in accordance with the syntax, the parser does not check that
      --  OTHERS appears at the end on its own in a choice list context. This
      --  is a semantic check.

      --  N_Others_Choice
      --  Sloc points to OTHERS
      --  Others_Discrete_Choices (List1-Sem)
      --  All_Others (Flag11-Sem)

      ----------------------------------
      -- 3.9.1  Record Extension Part --
      ----------------------------------

      --  RECORD_EXTENSION_PART ::= with RECORD_DEFINITION

      --  Note: record extension parts are not permitted in Ada 83 mode

      --------------------------------------
      -- 3.9.4  Interface Type Definition --
      --------------------------------------

      --  INTERFACE_TYPE_DEFINITION ::=
      --    [limited | task | protected | synchronized]
      --    interface [interface_list]

      --  Note: Interfaces are implemented with N_Record_Definition and
      --        N_Derived_Type_Definition nodes because most of the support
      --        for the analysis of abstract types has been reused to
      --        analyze abstract interfaces.

      ----------------------------------
      -- 3.10  Access Type Definition --
      ----------------------------------

      --  ACCESS_TYPE_DEFINITION ::=
      --    ACCESS_TO_OBJECT_DEFINITION
      --  | ACCESS_TO_SUBPROGRAM_DEFINITION

      --------------------------
      -- 3.10  Null Exclusion --
      --------------------------

      --  NULL_EXCLUSION ::= not null

      ---------------------------------------
      -- 3.10  Access To Object Definition --
      ---------------------------------------

      --  ACCESS_TO_OBJECT_DEFINITION ::=
      --    [NULL_EXCLUSION] access [GENERAL_ACCESS_MODIFIER]
      --    SUBTYPE_INDICATION

      --  N_Access_To_Object_Definition
      --  Sloc points to ACCESS
      --  All_Present (Flag15)
      --  Null_Exclusion_Present (Flag11)
      --  Subtype_Indication (Node5)
      --  Constant_Present (Flag17)

      -----------------------------------
      -- 3.10  General Access Modifier --
      -----------------------------------

      --  GENERAL_ACCESS_MODIFIER ::= all | constant

      --  Note: general access modifiers are not permitted in Ada 83 mode

      --  There is no explicit node in the tree for general access modifier.
      --  Instead the All_Present or Constant_Present flags are set in the
      --  parent node.

      -------------------------------------------
      -- 3.10  Access To Subprogram Definition --
      -------------------------------------------

      --  ACCESS_TO_SUBPROGRAM_DEFINITION
      --    [NULL_EXCLUSION] access [protected] procedure PARAMETER_PROFILE
      --  | [NULL_EXCLUSION] access [protected] function
      --    PARAMETER_AND_RESULT_PROFILE

      --  Note: access to subprograms are not permitted in Ada 83 mode

      --  N_Access_Function_Definition
      --  Sloc points to ACCESS
      --  Null_Exclusion_Present (Flag11)
      --  Null_Exclusion_In_Return_Present (Flag14)
      --  Protected_Present (Flag6)
      --  Parameter_Specifications (List3) (set to No_List if no formal part)
      --  Result_Definition (Node4) result subtype (subtype mark or access def)

      --  N_Access_Procedure_Definition
      --  Sloc points to ACCESS
      --  Null_Exclusion_Present (Flag11)
      --  Protected_Present (Flag6)
      --  Parameter_Specifications (List3) (set to No_List if no formal part)

      -----------------------------
      -- 3.10  Access Definition --
      -----------------------------

      --  ACCESS_DEFINITION ::=
      --    [NULL_EXCLUSION] access [GENERAL_ACCESS_MODIFIER] SUBTYPE_MARK
      --  | ACCESS_TO_SUBPROGRAM_DEFINITION

      --  Note: access to subprograms are an Ada 2005 (AI-254) extension

      --  N_Access_Definition
      --  Sloc points to ACCESS
      --  Null_Exclusion_Present (Flag11)
      --  All_Present (Flag15)
      --  Constant_Present (Flag17)
      --  Subtype_Mark (Node4)
      --  Access_To_Subprogram_Definition (Node3) (set to Empty if not present)

      -----------------------------------------
      -- 3.10.1  Incomplete Type Declaration --
      -----------------------------------------

      --  INCOMPLETE_TYPE_DECLARATION ::=
      --    type DEFINING_IDENTIFIER [DISCRIMINANT_PART] [IS TAGGED];

      --  N_Incomplete_Type_Declaration
      --  Sloc points to TYPE
      --  Defining_Identifier (Node1)
      --  Discriminant_Specifications (List4) (set to No_List if no
      --   discriminant part, or if the discriminant part is an
      --   unknown discriminant part)
      --  Premature_Use (Node5-Sem) used for improved diagnostics.
      --  Unknown_Discriminants_Present (Flag13) set if (<>) discriminant
      --  Tagged_Present (Flag15)

      ----------------------------
      -- 3.11  Declarative Part --
      ----------------------------

      --  DECLARATIVE_PART ::= {DECLARATIVE_ITEM}

      --  Note: although the parser enforces the syntactic requirement that
      --  a declarative part can contain only declarations, the semantic
      --  processing may add statements to the list of actions in a
      --  declarative part, so the code generator should be prepared
      --  to accept a statement in this position.

      ----------------------------
      -- 3.11  Declarative Item --
      ----------------------------

      --  DECLARATIVE_ITEM ::= BASIC_DECLARATIVE_ITEM | BODY

      ----------------------------------
      -- 3.11  Basic Declarative Item --
      ----------------------------------

      --  BASIC_DECLARATIVE_ITEM ::=
      --    BASIC_DECLARATION | REPRESENTATION_CLAUSE | USE_CLAUSE

      ----------------
      -- 3.11  Body --
      ----------------

      --  BODY ::= PROPER_BODY | BODY_STUB

      -----------------------
      -- 3.11  Proper Body --
      -----------------------

      --  PROPER_BODY ::=
      --    SUBPROGRAM_BODY | PACKAGE_BODY | TASK_BODY | PROTECTED_BODY

      ---------------
      -- 4.1  Name --
      ---------------

      --  NAME ::=
      --    DIRECT_NAME        | EXPLICIT_DEREFERENCE
      --  | INDEXED_COMPONENT  | SLICE
      --  | SELECTED_COMPONENT | ATTRIBUTE_REFERENCE
      --  | TYPE_CONVERSION    | FUNCTION_CALL
      --  | CHARACTER_LITERAL

      ----------------------
      -- 4.1  Direct Name --
      ----------------------

      --  DIRECT_NAME ::= IDENTIFIER | OPERATOR_SYMBOL

      -----------------
      -- 4.1  Prefix --
      -----------------

      --  PREFIX ::= NAME | IMPLICIT_DEREFERENCE

      -------------------------------
      -- 4.1  Explicit Dereference --
      -------------------------------

      --  EXPLICIT_DEREFERENCE ::= NAME . all

      --  N_Explicit_Dereference
      --  Sloc points to ALL
      --  Prefix (Node3)
      --  Actual_Designated_Subtype (Node4-Sem)
      --  Atomic_Sync_Required (Flag14-Sem)
      --  Has_Dereference_Action (Flag13-Sem)
      --  plus fields for expression

      -------------------------------
      -- 4.1  Implicit Dereference --
      -------------------------------

      --  IMPLICIT_DEREFERENCE ::= NAME

      ------------------------------
      -- 4.1.1  Indexed Component --
      ------------------------------

      --  INDEXED_COMPONENT ::= PREFIX (EXPRESSION {, EXPRESSION})

      --  Note: the parser may generate this node in some situations where it
      --  should be a function call. The semantic  pass must correct this
      --  misidentification (which is inevitable at the parser level).

      --  N_Indexed_Component
      --  Sloc contains a copy of the Sloc value of the Prefix
      --  Prefix (Node3)
      --  Expressions (List1)
      --  Atomic_Sync_Required (Flag14-Sem)
      --  plus fields for expression

      --  Note: if any of the subscripts requires a range check, then the
      --  Do_Range_Check flag is set on the corresponding expression, with
      --  the index type being determined from the type of the Prefix, which
      --  references the array being indexed.

      --  Note: in a fully analyzed and expanded indexed component node, and
      --  hence in any such node that gigi sees, if the prefix is an access
      --  type, then an explicit dereference operation has been inserted.

      ------------------
      -- 4.1.2  Slice --
      ------------------

      --  SLICE ::= PREFIX (DISCRETE_RANGE)

      --  Note: an implicit subtype is created to describe the resulting
      --  type, so that the bounds of this type are the bounds of the slice.

      --  N_Slice
      --  Sloc points to first token of prefix
      --  Prefix (Node3)
      --  Discrete_Range (Node4)
      --  plus fields for expression

      -------------------------------
      -- 4.1.3  Selected Component --
      -------------------------------

      --  SELECTED_COMPONENT ::= PREFIX . SELECTOR_NAME

      --  Note: selected components that are semantically expanded names get
      --  changed during semantic processing into the separate N_Expanded_Name
      --  node. See description of this node in the section on semantic nodes.

      --  N_Selected_Component
      --  Sloc points to period
      --  Prefix (Node3)
      --  Selector_Name (Node2)
      --  Associated_Node (Node4-Sem)
      --  Do_Discriminant_Check (Flag13-Sem)
      --  Is_In_Discriminant_Check (Flag11-Sem)
      --  Is_Prefixed_Call (Flag17-Sem)
      --  Atomic_Sync_Required (Flag14-Sem)
      --  plus fields for expression

      --------------------------
      -- 4.1.3  Selector Name --
      --------------------------

      --  SELECTOR_NAME ::= IDENTIFIER | CHARACTER_LITERAL | OPERATOR_SYMBOL

      --------------------------------
      -- 4.1.4  Attribute Reference --
      --------------------------------

      --  ATTRIBUTE_REFERENCE ::= PREFIX ' ATTRIBUTE_DESIGNATOR

      --  Note: the syntax is quite ambiguous at this point. Consider:

      --    A'Length (X)  X is part of the attribute designator
      --    A'Pos (X)     X is an explicit actual parameter of function A'Pos
      --    A'Class (X)   X is the expression of a type conversion

      --  It would be possible for the parser to distinguish these cases
      --  by looking at the attribute identifier. However, that would mean
      --  more work in introducing new implementation defined attributes,
      --  and also it would mean that special processing for attributes
      --  would be scattered around, instead of being centralized in the
      --  semantic routine that handles an N_Attribute_Reference node.
      --  Consequently, the parser in all the above cases stores the
      --  expression (X in these examples) as a single element list in
      --  in the Expressions field of the N_Attribute_Reference node.

      --  Similarly, for attributes like Max which take two arguments,
      --  we store the two arguments as a two element list in the
      --  Expressions field. Of course it is clear at parse time that
      --  this case is really a function call with an attribute as the
      --  prefix, but it turns out to be convenient to handle the two
      --  argument case in a similar manner to the one argument case,
      --  and indeed in general the parser will accept any number of
      --  expressions in this position and store them as a list in the
      --  attribute reference node. This allows for future addition of
      --  attributes that take more than two arguments.

      --  Note: named associates are not permitted in function calls where
      --  the function is an attribute (see RM 6.4(3)) so it is legitimate
      --  to skip the normal subprogram argument processing.

      --  Note: for the attributes whose designators are technically keywords,
      --  i.e. digits, access, delta, range, the Attribute_Name field contains
      --  the corresponding name, even though no identifier is involved.

      --  Note: the generated code may contain stream attributes applied to
      --  limited types for which no stream routines exist officially. In such
      --  case, the result is to use the stream attribute for the underlying
      --  full type, or in the case of a protected type, the components
      --  (including any discriminants) are merely streamed in order.

      --  See Exp_Attr for a complete description of which attributes are
      --  passed onto Gigi, and which are handled entirely by the front end.

      --  Gigi restriction: For the Pos attribute, the prefix cannot be
      --  a non-standard enumeration type or a nonzero/zero semantics
      --  boolean type, so the value is simply the stored representation.

      --  Gigi requirement: For the Mechanism_Code attribute, if the prefix
      --  references a subprogram that is a renaming, then the front end must
      --  rewrite the attribute to refer directly to the renamed entity.

      --  Note: In generated code, the Address and Unrestricted_Access
      --  attributes can be applied to any expression, and the meaning is
      --  to create an object containing the value (the object is in the
      --  current stack frame), and pass the address of this value. If the
      --  Must_Be_Byte_Aligned flag is set, then the object whose address
      --  is taken must be on a byte (storage unit) boundary, and if it is
      --  not (or may not be), then the generated code must create a copy
      --  that is byte aligned, and pass the address of this copy.

      --  N_Attribute_Reference
      --  Sloc points to apostrophe
      --  Prefix (Node3)
      --  Attribute_Name (Name2) identifier name from attribute designator
      --  Expressions (List1) (set to No_List if no associated expressions)
      --  Entity (Node4-Sem) used if the attribute yields a type
      --  Associated_Node (Node4-Sem)
      --  Do_Overflow_Check (Flag17-Sem)
      --  Header_Size_Added (Flag11-Sem)
      --  Redundant_Use (Flag13-Sem)
      --  Must_Be_Byte_Aligned (Flag14)
      --  plus fields for expression

      ---------------------------------
      -- 4.1.4  Attribute Designator --
      ---------------------------------

      --  ATTRIBUTE_DESIGNATOR ::=
      --    IDENTIFIER [(static_EXPRESSION)]
      --  | access | delta | digits

      --  There is no explicit node in the tree for an attribute designator.
      --  Instead the Attribute_Name and Expressions fields of the parent
      --  node (N_Attribute_Reference node) hold the information.

      --  Note: if ACCESS, DELTA or DIGITS appears in an attribute
      --  designator, then they are treated as identifiers internally
      --  rather than the keywords of the same name.

      --------------------------------------
      -- 4.1.4  Range Attribute Reference --
      --------------------------------------

      --  RANGE_ATTRIBUTE_REFERENCE ::= PREFIX ' RANGE_ATTRIBUTE_DESIGNATOR

      --  A range attribute reference is represented in the tree using the
      --  normal N_Attribute_Reference node.

      ---------------------------------------
      -- 4.1.4  Range Attribute Designator --
      ---------------------------------------

      --  RANGE_ATTRIBUTE_DESIGNATOR ::= Range [(static_EXPRESSION)]

      --  A range attribute designator is represented in the tree using the
      --  normal N_Attribute_Reference node.

      --------------------
      -- 4.3  Aggregate --
      --------------------

      --  AGGREGATE ::=
      --    RECORD_AGGREGATE | EXTENSION_AGGREGATE | ARRAY_AGGREGATE

      -----------------------------
      -- 4.3.1  Record Aggregate --
      -----------------------------

      --  RECORD_AGGREGATE ::= (RECORD_COMPONENT_ASSOCIATION_LIST)

      --  N_Aggregate
      --  Sloc points to left parenthesis
      --  Expressions (List1) (set to No_List if none or null record case)
      --  Component_Associations (List2) (set to No_List if none)
      --  Null_Record_Present (Flag17)
      --  Aggregate_Bounds (Node3-Sem)
      --  Associated_Node (Node4-Sem)
      --  Static_Processing_OK (Flag4-Sem)
      --  Compile_Time_Known_Aggregate (Flag18-Sem)
      --  Expansion_Delayed (Flag11-Sem)
      --  Has_Self_Reference (Flag13-Sem)
      --  plus fields for expression

      --  Note: this structure is used for both record and array aggregates
      --  since the two cases are not separable by the parser. The parser
      --  makes no attempt to enforce consistency here, so it is up to the
      --  semantic phase to make sure that the aggregate is consistent (i.e.
      --  that it is not a "half-and-half" case that mixes record and array
      --  syntax. In particular, for a record aggregate, the expressions
      --  field will be set if there are positional associations.

      --  Note: N_Aggregate is not used for all aggregates; in particular,
      --  there is a separate node kind for extension aggregates.

      --  Note: gigi/gcc can handle array aggregates correctly providing that
      --  they are entirely positional, and the array subtype involved has a
      --  known at compile time length and is not bit packed, or a convention
      --  Fortran array with more than one dimension. If these conditions
      --  are not met, then the front end must translate the aggregate into
      --  an appropriate set of assignments into a temporary.

      --  Note: for the record aggregate case, gigi/gcc can handle all cases of
      --  record aggregates, including those for packed, and rep-claused
      --  records, and also variant records, providing that there are no
      --  variable length fields whose size is not known at compile time, and
      --  providing that the aggregate is presented in fully named form.

      ----------------------------------------------
      -- 4.3.1  Record Component Association List --
      ----------------------------------------------

      --  RECORD_COMPONENT_ASSOCIATION_LIST ::=
      --     RECORD_COMPONENT_ASSOCIATION {, RECORD_COMPONENT_ASSOCIATION}
      --   | null record

      --  There is no explicit node in the tree for a record component
      --  association list. Instead the Null_Record_Present flag is set in
      --  the parent node for the NULL RECORD case.

      ------------------------------------------------------
      -- 4.3.1  Record Component Association (also 4.3.3) --
      ------------------------------------------------------

      --  RECORD_COMPONENT_ASSOCIATION ::=
      --    [COMPONENT_CHOICE_LIST =>] EXPRESSION

      --  N_Component_Association
      --  Sloc points to first selector name
      --  Choices (List1)
      --  Loop_Actions (List2-Sem)
      --  Expression (Node3)
      --  Box_Present (Flag15)
      --  Inherited_Discriminant (Flag13)

      --  Note: this structure is used for both record component associations
      --  and array component associations, since the two cases aren't always
      --  separable by the parser. The choices list may represent either a
      --  list of selector names in the record aggregate case, or a list of
      --  discrete choices in the array aggregate case or an N_Others_Choice
      --  node (which appears as a singleton list). Box_Present gives support
      --  to Ada 2005 (AI-287).

      ----------------------------------
      -- 4.3.1  Component Choice List --
      ----------------------------------

      --  COMPONENT_CHOICE_LIST ::=
      --    component_SELECTOR_NAME {| component_SELECTOR_NAME}
      --  | others

      --  The entries of a component choice list appear in the Choices list of
      --  the associated N_Component_Association, as either selector names, or
      --  as an N_Others_Choice node.

      --------------------------------
      -- 4.3.2  Extension Aggregate --
      --------------------------------

      --  EXTENSION_AGGREGATE ::=
      --    (ANCESTOR_PART with RECORD_COMPONENT_ASSOCIATION_LIST)

      --  Note: extension aggregates are not permitted in Ada 83 mode

      --  N_Extension_Aggregate
      --  Sloc points to left parenthesis
      --  Ancestor_Part (Node3)
      --  Associated_Node (Node4-Sem)
      --  Expressions (List1) (set to No_List if none or null record case)
      --  Component_Associations (List2) (set to No_List if none)
      --  Null_Record_Present (Flag17)
      --  Expansion_Delayed (Flag11-Sem)
      --  Has_Self_Reference (Flag13-Sem)
      --  plus fields for expression

      --------------------------
      -- 4.3.2  Ancestor Part --
      --------------------------

      --  ANCESTOR_PART ::= EXPRESSION | SUBTYPE_MARK

      ----------------------------
      -- 4.3.3  Array Aggregate --
      ----------------------------

      --  ARRAY_AGGREGATE ::=
      --    POSITIONAL_ARRAY_AGGREGATE | NAMED_ARRAY_AGGREGATE

      ---------------------------------------
      -- 4.3.3  Positional Array Aggregate --
      ---------------------------------------

      --  POSITIONAL_ARRAY_AGGREGATE ::=
      --    (EXPRESSION, EXPRESSION {, EXPRESSION})
      --  | (EXPRESSION {, EXPRESSION}, others => EXPRESSION)

      --  See Record_Aggregate (4.3.1) for node structure

      ----------------------------------
      -- 4.3.3  Named Array Aggregate --
      ----------------------------------

      --  NAMED_ARRAY_AGGREGATE ::=
      --  | (ARRAY_COMPONENT_ASSOCIATION {, ARRAY_COMPONENT_ASSOCIATION})

      --  See Record_Aggregate (4.3.1) for node structure

      ----------------------------------------
      -- 4.3.3  Array Component Association --
      ----------------------------------------

      --  ARRAY_COMPONENT_ASSOCIATION ::=
      --    DISCRETE_CHOICE_LIST => EXPRESSION

      --  See Record_Component_Association (4.3.1) for node structure

      --------------------------------------------------
      -- 4.4  Expression/Relation/Term/Factor/Primary --
      --------------------------------------------------

      --  EXPRESSION ::=
      --    RELATION {LOGICAL_OPERATOR RELATION}

      --  CHOICE_EXPRESSION ::=
      --    CHOICE_RELATION {LOGICAL_OPERATOR CHOICE_RELATION}

      --  CHOICE_RELATION ::=
      --    SIMPLE_EXPRESSION [RELATIONAL_OPERATOR SIMPLE_EXPRESSION]

      --  RELATION ::=
      --    SIMPLE_EXPRESSION [not] in MEMBERSHIP_CHOICE_LIST

      --  MEMBERSHIP_CHOICE_LIST ::=
      --    MEMBERSHIP_CHOICE {'|' MEMBERSHIP CHOICE}

      --  MEMBERSHIP_CHOICE ::=
      --    CHOICE_EXPRESSION | RANGE | SUBTYPE_MARK

      --  LOGICAL_OPERATOR ::= and | and then | or | or else | xor

      --  SIMPLE_EXPRESSION ::=
      --    [UNARY_ADDING_OPERATOR] TERM {BINARY_ADDING_OPERATOR TERM}

      --  TERM ::= FACTOR {MULTIPLYING_OPERATOR FACTOR}

      --  FACTOR ::= PRIMARY [** PRIMARY] | abs PRIMARY | not PRIMARY

      --  No nodes are generated for any of these constructs. Instead, the
      --  node for the operator appears directly. When we refer to an
      --  expression in this description, we mean any of the possible
      --  constituent components of an expression (e.g. identifier is
      --  an example of an expression).

      --  Note: the above syntax is that Ada 2012 syntax which restricts
      --  choice relations to simple expressions to avoid ambiguities in
      --  some contexts with set membership notation. It has been decided
      --  that in retrospect, the Ada 95 change allowing general expressions
      --  in this context was a mistake, so we have reverted to the above
      --  syntax in Ada 95 and Ada 2005 modes (the restriction to simple
      --  expressions was there in Ada 83 from the start).

      ------------------
      -- 4.4  Primary --
      ------------------

      --  PRIMARY ::=
      --    NUMERIC_LITERAL  | null
      --  | STRING_LITERAL   | AGGREGATE
      --  | NAME             | QUALIFIED_EXPRESSION
      --  | ALLOCATOR        | (EXPRESSION)

      --  Usually there is no explicit node in the tree for primary. Instead
      --  the constituent (e.g. AGGREGATE) appears directly. There are two
      --  exceptions. First, there is an explicit node for a null primary.

      --  N_Null
      --  Sloc points to NULL
      --  plus fields for expression

      --  Second, the case of (EXPRESSION) is handled specially. Ada requires
      --  that the parser keep track of which subexpressions are enclosed
      --  in parentheses, and how many levels of parentheses are used. This
      --  information is required for optimization purposes, and also for
      --  some semantic checks (e.g. (((1))) in a procedure spec does not
      --  conform with ((((1)))) in the body).

      --  The parentheses are recorded by keeping a Paren_Count field in every
      --  subexpression node (it is actually present in all nodes, but only
      --  used in subexpression nodes). This count records the number of
      --  levels of parentheses. If the number of levels in the source exceeds
      --  the maximum accommodated by this count, then the count is simply left
      --  at the maximum value. This means that there are some pathological
      --  cases of failure to detect conformance failures (e.g. an expression
      --  with 500 levels of parens will conform with one with 501 levels),
      --  but we do not need to lose sleep over this.

      --  Historical note: in versions of GNAT prior to 1.75, there was a node
      --  type N_Parenthesized_Expression used to accurately record unlimited
      --  numbers of levels of parentheses. However, it turned out to be a
      --  real nuisance to have to take into account the possible presence of
      --  this node during semantic analysis, since basically parentheses have
      --  zero relevance to semantic analysis.

      --  Note: the level of parentheses always present in things like
      --  aggregates does not count, only the parentheses in the primary
      --  (EXPRESSION) affect the setting of the Paren_Count field.

      --  2nd Note: the contents of the Expression field must be ignored (i.e.
      --  treated as though it were Empty) if No_Initialization is set True.

      --------------------------------------
      -- 4.5  Short Circuit Control Forms --
      --------------------------------------

      --  EXPRESSION ::=
      --    RELATION {and then RELATION} | RELATION {or else RELATION}

      --  Gigi restriction: For both these control forms, the operand and
      --  result types are always Standard.Boolean. The expander inserts the
      --  required conversion operations where needed to ensure this is the
      --  case.

      --  N_And_Then
      --  Sloc points to AND of AND THEN
      --  Left_Opnd (Node2)
      --  Right_Opnd (Node3)
      --  Actions (List1-Sem)
      --  plus fields for expression

      --  N_Or_Else
      --  Sloc points to OR of OR ELSE
      --  Left_Opnd (Node2)
      --  Right_Opnd (Node3)
      --  Actions (List1-Sem)
      --  plus fields for expression

      --  Note: The Actions field is used to hold actions associated with
      --  the right hand operand. These have to be treated specially since
      --  they are not unconditionally executed. See Insert_Actions for a
      --  more detailed description of how these actions are handled.

      ---------------------------
      -- 4.5  Membership Tests --
      ---------------------------

      --  RELATION ::=
      --    SIMPLE_EXPRESSION [not] in MEMBERSHIP_CHOICE_LIST

      --  MEMBERSHIP_CHOICE_LIST ::=
      --    MEMBERSHIP_CHOICE {'|' MEMBERSHIP CHOICE}

      --  MEMBERSHIP_CHOICE ::=
      --    CHOICE_EXPRESSION | RANGE | SUBTYPE_MARK

      --  Note: although the grammar above allows only a range or a subtype
      --  mark, the parser in fact will accept any simple expression in place
      --  of a subtype mark. This means that the semantic analyzer must be able
      --  to deal with, and diagnose a simple expression other than a name for
      --  the right operand. This simplifies error recovery in the parser.

      --  The Alternatives field below is present only if there is more
      --  than one Membership_Choice present (which is legitimate only in
      --  Ada 2012 mode) in which case Right_Opnd is Empty, and Alternatives
      --  contains the list of choices. In the tree passed to the back end,
      --  Alternatives is always No_List, and Right_Opnd is set (i.e. the
      --  expansion circuitry expands out the complex set membership case
      --  using simple membership operations).

      --  Should we rename Alternatives here to Membership_Choices ???

      --  N_In
      --  Sloc points to IN
      --  Left_Opnd (Node2)
      --  Right_Opnd (Node3)
      --  Alternatives (List4) (set to No_List if only one set alternative)
      --  plus fields for expression

      --  N_Not_In
      --  Sloc points to NOT of NOT IN
      --  Left_Opnd (Node2)
      --  Right_Opnd (Node3)
      --  Alternatives (List4) (set to No_List if only one set alternative)
      --  plus fields for expression

      --------------------
      -- 4.5  Operators --
      --------------------

      --  LOGICAL_OPERATOR             ::=  and | or  | xor

      --  RELATIONAL_OPERATOR          ::=  =   | /=  | <   | <= | > | >=

      --  BINARY_ADDING_OPERATOR       ::=  +   |  -  | &

      --  UNARY_ADDING_OPERATOR        ::=  +   |  -

      --  MULTIPLYING_OPERATOR         ::=  *   |  /  | mod | rem

      --  HIGHEST_PRECEDENCE_OPERATOR  ::=  **  | abs | not

      --  Sprint syntax if Treat_Fixed_As_Integer is set:

      --     x #* y
      --     x #/ y
      --     x #mod y
      --     x #rem y

      --  Gigi restriction: For * / mod rem with fixed-point operands, Gigi
      --  will only be given nodes with the Treat_Fixed_As_Integer flag set.
      --  All handling of smalls for multiplication and division is handled
      --  by the front end (mod and rem result only from expansion). Gigi
      --  thus never needs to worry about small values (for other operators
      --  operating on fixed-point, e.g. addition, the small value does not
      --  have any semantic effect anyway, these are always integer operations.

      --  Gigi restriction: For all operators taking Boolean operands, the
      --  type is always Standard.Boolean. The expander inserts the required
      --  conversion operations where needed to ensure this is the case.

      --  N_Op_And
      --  Sloc points to AND
      --  Do_Length_Check (Flag4-Sem)
      --  plus fields for binary operator
      --  plus fields for expression

      --  N_Op_Or
      --  Sloc points to OR
      --  Do_Length_Check (Flag4-Sem)
      --  plus fields for binary operator
      --  plus fields for expression

      --  N_Op_Xor
      --  Sloc points to XOR
      --  Do_Length_Check (Flag4-Sem)
      --  plus fields for binary operator
      --  plus fields for expression

      --  N_Op_Eq
      --  Sloc points to =
      --  plus fields for binary operator
      --  plus fields for expression

      --  N_Op_Ne
      --  Sloc points to /=
      --  plus fields for binary operator
      --  plus fields for expression

      --  N_Op_Lt
      --  Sloc points to <
      --  plus fields for binary operator
      --  plus fields for expression

      --  N_Op_Le
      --  Sloc points to <=
      --  plus fields for binary operator
      --  plus fields for expression

      --  N_Op_Gt
      --  Sloc points to >
      --  plus fields for binary operator
      --  plus fields for expression

      --  N_Op_Ge
      --  Sloc points to >=
      --  plus fields for binary operator
      --  plus fields for expression

      --  N_Op_Add
      --  Sloc points to + (binary)
      --  plus fields for binary operator
      --  plus fields for expression

      --  N_Op_Subtract
      --  Sloc points to - (binary)
      --  plus fields for binary operator
      --  plus fields for expression

      --  N_Op_Concat
      --  Sloc points to &
      --  Is_Component_Left_Opnd (Flag13-Sem)
      --  Is_Component_Right_Opnd (Flag14-Sem)
      --  plus fields for binary operator
      --  plus fields for expression

      --  N_Op_Multiply
      --  Sloc points to *
      --  Treat_Fixed_As_Integer (Flag14-Sem)
      --  Rounded_Result (Flag18-Sem)
      --  plus fields for binary operator
      --  plus fields for expression

      --  N_Op_Divide
      --  Sloc points to /
      --  Treat_Fixed_As_Integer (Flag14-Sem)
      --  Do_Division_Check (Flag13-Sem)
      --  Rounded_Result (Flag18-Sem)
      --  plus fields for binary operator
      --  plus fields for expression

      --  N_Op_Mod
      --  Sloc points to MOD
      --  Treat_Fixed_As_Integer (Flag14-Sem)
      --  Do_Division_Check (Flag13-Sem)
      --  plus fields for binary operator
      --  plus fields for expression

      --  N_Op_Rem
      --  Sloc points to REM
      --  Treat_Fixed_As_Integer (Flag14-Sem)
      --  Do_Division_Check (Flag13-Sem)
      --  plus fields for binary operator
      --  plus fields for expression

      --  N_Op_Expon
      --  Is_Power_Of_2_For_Shift (Flag13-Sem)
      --  Sloc points to **
      --  plus fields for binary operator
      --  plus fields for expression

      --  N_Op_Plus
      --  Sloc points to + (unary)
      --  plus fields for unary operator
      --  plus fields for expression

      --  N_Op_Minus
      --  Sloc points to - (unary)
      --  plus fields for unary operator
      --  plus fields for expression

      --  N_Op_Abs
      --  Sloc points to ABS
      --  plus fields for unary operator
      --  plus fields for expression

      --  N_Op_Not
      --  Sloc points to NOT
      --  plus fields for unary operator
      --  plus fields for expression

      --  See also shift operators in section B.2

      --  Note on fixed-point operations passed to Gigi: For adding operators,
      --  the semantics is to treat these simply as integer operations, with
      --  the small values being ignored (the bounds are already stored in
      --  units of small, so that constraint checking works as usual). For the
      --  case of multiply/divide/rem/mod operations, Gigi will only see fixed
      --  point operands if the Treat_Fixed_As_Integer flag is set and will
      --  thus treat these nodes in identical manner, ignoring small values.

      ---------------------------------
      -- 4.5.9 Quantified Expression --
      ---------------------------------

      --  QUANTIFIED_EXPRESSION ::=
      --    for QUANTIFIER LOOP_PARAMETER_SPECIFICATION => PREDICATE
      --  | for QUANTIFIER ITERATOR_SPECIFICATION => PREDICATE
      --
      --  QUANTIFIER ::= all | some

      --  At most one of (Iterator_Specification, Loop_Parameter_Specification)
      --  is present at a time, in which case the other one is empty.

      --  N_Quantified_Expression
      --  Sloc points to FOR
      --  Iterator_Specification (Node2)
      --  Loop_Parameter_Specification (Node4)
      --  Condition (Node1)
      --  All_Present (Flag15)

      --------------------------
      -- 4.6  Type Conversion --
      --------------------------

      --  TYPE_CONVERSION ::=
      --    SUBTYPE_MARK (EXPRESSION) | SUBTYPE_MARK (NAME)

      --  In the (NAME) case, the name is stored as the expression

      --  Note: the parser never generates a type conversion node, since it
      --  looks like an indexed component which is generated by preference.
      --  The semantic pass must correct this misidentification.

      --  Gigi handles conversions that involve no change in the root type,
      --  and also all conversions from integer to floating-point types.
      --  Conversions from floating-point to integer are only handled in
      --  the case where Float_Truncate flag set. Other conversions from
      --  floating-point to integer (involving rounding) and all conversions
      --  involving fixed-point types are handled by the expander.

      --  Sprint syntax if Float_Truncate set: X^(Y)
      --  Sprint syntax if Conversion_OK set X?(Y)
      --  Sprint syntax if both flags set X?^(Y)

      --  Note: If either the operand or result type is fixed-point, Gigi will
      --  only see a type conversion node with Conversion_OK set. The front end
      --  takes care of all handling of small's for fixed-point conversions.

      --  N_Type_Conversion
      --  Sloc points to first token of subtype mark
      --  Subtype_Mark (Node4)
      --  Expression (Node3)
      --  Do_Tag_Check (Flag13-Sem)
      --  Do_Length_Check (Flag4-Sem)
      --  Do_Overflow_Check (Flag17-Sem)
      --  Float_Truncate (Flag11-Sem)
      --  Rounded_Result (Flag18-Sem)
      --  Conversion_OK (Flag14-Sem)
      --  plus fields for expression

      --  Note: if a range check is required, then the Do_Range_Check flag
      --  is set in the Expression with the check being done against the
      --  target type range (after the base type conversion, if any).

      -------------------------------
      -- 4.7  Qualified Expression --
      -------------------------------

      --  QUALIFIED_EXPRESSION ::=
      --    SUBTYPE_MARK ' (EXPRESSION) | SUBTYPE_MARK ' AGGREGATE

      --  Note: the parentheses in the (EXPRESSION) case are deemed to enclose
      --  the expression, so the Expression field of this node always points
      --  to a parenthesized expression in this case (i.e. Paren_Count will
      --  always be non-zero for the referenced expression if it is not an
      --  aggregate).

      --  N_Qualified_Expression
      --  Sloc points to apostrophe
      --  Subtype_Mark (Node4)
      --  Expression (Node3) expression or aggregate
      --  plus fields for expression

      --------------------
      -- 4.8  Allocator --
      --------------------

      --  ALLOCATOR ::=
      --      new [SUBPOOL_SPECIFICATION] SUBTYPE_INDICATION
      --    | new [SUBPOOL_SPECIFICATION] QUALIFIED_EXPRESSION
      --
      --  SUBPOOL_SPECIFICATION ::= (subpool_handle_NAME)

      --  Sprint syntax (when storage pool present)
      --    new xxx (storage_pool = pool)
      --  or
      --    new (subpool) xxx (storage_pool = pool)

      --  N_Allocator
      --  Sloc points to NEW
      --  Expression (Node3) subtype indication or qualified expression
      --  Subpool_Handle_Name (Node4) (set to Empty if not present)
      --  Storage_Pool (Node1-Sem)
      --  Procedure_To_Call (Node2-Sem)
      --  Null_Exclusion_Present (Flag11)
      --  No_Initialization (Flag13-Sem)
      --  Is_Static_Coextension (Flag14-Sem)
      --  Do_Storage_Check (Flag17-Sem)
      --  Is_Dynamic_Coextension (Flag18-Sem)
      --  plus fields for expression

      --  Note: like all nodes, the N_Allocator has the Comes_From_Source flag.
      --  This flag has a special function in conjunction with the restriction
      --  No_Implicit_Heap_Allocations, which will be triggered if this flag
      --  is not set. This means that if a source allocator is replaced with
      --  a constructed allocator, the Comes_From_Source flag should be copied
      --  to the newly created allocator.

      ---------------------------------
      -- 5.1  Sequence Of Statements --
      ---------------------------------

      --  SEQUENCE_OF_STATEMENTS ::= STATEMENT {STATEMENT}

      --  Note: Although the parser will not accept a declaration as a
      --  statement, the semantic analyzer may insert declarations (e.g.
      --  declarations of implicit types needed for execution of other
      --  statements) into a sequence of statements, so the code generator
      --  should be prepared to accept a declaration where a statement is
      --  expected. Note also that pragmas can appear as statements.

      --------------------
      -- 5.1  Statement --
      --------------------

      --  STATEMENT ::=
      --    {LABEL} SIMPLE_STATEMENT | {LABEL} COMPOUND_STATEMENT

      --  There is no explicit node in the tree for a statement. Instead, the
      --  individual statement appears directly. Labels are treated  as a
      --  kind of statement, i.e. they are linked into a statement list at
      --  the point they appear, so the labeled statement appears following
      --  the label or labels in the statement list.

      ---------------------------
      -- 5.1  Simple Statement --
      ---------------------------

      --  SIMPLE_STATEMENT ::=        NULL_STATEMENT
      --  | ASSIGNMENT_STATEMENT    | EXIT_STATEMENT
      --  | GOTO_STATEMENT          | PROCEDURE_CALL_STATEMENT
      --  | SIMPLE_RETURN_STATEMENT | ENTRY_CALL_STATEMENT
      --  | REQUEUE_STATEMENT       | DELAY_STATEMENT
      --  | ABORT_STATEMENT         | RAISE_STATEMENT
      --  | CODE_STATEMENT

      -----------------------------
      -- 5.1  Compound Statement --
      -----------------------------

      --  COMPOUND_STATEMENT ::=
      --    IF_STATEMENT              | CASE_STATEMENT
      --  | LOOP_STATEMENT            | BLOCK_STATEMENT
      --  | EXTENDED_RETURN_STATEMENT
      --  | ACCEPT_STATEMENT          | SELECT_STATEMENT

      -------------------------
      -- 5.1  Null Statement --
      -------------------------

      --  NULL_STATEMENT ::= null;

      --  N_Null_Statement
      --  Sloc points to NULL

      ----------------
      -- 5.1  Label --
      ----------------

      --  LABEL ::= <<label_STATEMENT_IDENTIFIER>>

      --  Note that the occurrence of a label is not a defining identifier,
      --  but rather a referencing occurrence. The defining occurrence is
      --  in the implicit label declaration which occurs in the innermost
      --  enclosing block.

      --  N_Label
      --  Sloc points to <<
      --  Identifier (Node1) direct name of statement identifier
      --  Exception_Junk (Flag8-Sem)

      --  Note: Before Ada 2012, a label is always followed by a statement,
      --  and this is true in the tree even in Ada 2012 mode (the parser
      --  inserts a null statement marked with Comes_From_Source False).

      -------------------------------
      -- 5.1  Statement Identifier --
      -------------------------------

      --  STATEMENT_IDENTIFIER ::= DIRECT_NAME

      --  The IDENTIFIER of a STATEMENT_IDENTIFIER shall be an identifier
      --  (not an OPERATOR_SYMBOL)

      -------------------------------
      -- 5.2  Assignment Statement --
      -------------------------------

      --  ASSIGNMENT_STATEMENT ::=
      --    variable_NAME := EXPRESSION;

      --  N_Assignment_Statement
      --  Sloc points to :=
      --  Name (Node2)
      --  Expression (Node3)
      --  Do_Tag_Check (Flag13-Sem)
      --  Do_Length_Check (Flag4-Sem)
      --  Forwards_OK (Flag5-Sem)
      --  Backwards_OK (Flag6-Sem)
      --  No_Ctrl_Actions (Flag7-Sem)
      --  Componentwise_Assignment (Flag14-Sem)
      --  Suppress_Assignment_Checks (Flag18-Sem)

      --  Note: if a range check is required, then the Do_Range_Check flag
      --  is set in the Expression (right hand side), with the check being
      --  done against the type of the Name (left hand side).

      --  Note: the back end places some restrictions on the form of the
      --  Expression field. If the object being assigned to is Atomic, then
      --  the Expression may not have the form of an aggregate (since this
      --  might cause the back end to generate separate assignments). In this
      --  case the front end must generate an extra temporary and initialize
      --  this temporary as required (the temporary itself is not atomic).

      -----------------------
      -- 5.3  If Statement --
      -----------------------

      --  IF_STATEMENT ::=
      --    if CONDITION then
      --      SEQUENCE_OF_STATEMENTS
      --    {elsif CONDITION then
      --      SEQUENCE_OF_STATEMENTS}
      --    [else
      --      SEQUENCE_OF_STATEMENTS]
      --    end if;

      --  Gigi restriction: This expander ensures that the type of the
      --  Condition fields is always Standard.Boolean, even if the type
      --  in the source is some non-standard boolean type.

      --  N_If_Statement
      --  Sloc points to IF
      --  Condition (Node1)
      --  Then_Statements (List2)
      --  Elsif_Parts (List3) (set to No_List if none present)
      --  Else_Statements (List4) (set to No_List if no else part present)
      --  End_Span (Uint5) (set to No_Uint if expander generated)

      --  N_Elsif_Part
      --  Sloc points to ELSIF
      --  Condition (Node1)
      --  Then_Statements (List2)
      --  Condition_Actions (List3-Sem)

      --------------------
      -- 5.3  Condition --
      --------------------

      --  CONDITION ::= boolean_EXPRESSION

      -------------------------
      -- 5.4  Case Statement --
      -------------------------

      --  CASE_STATEMENT ::=
      --    case EXPRESSION is
      --      CASE_STATEMENT_ALTERNATIVE
      --      {CASE_STATEMENT_ALTERNATIVE}
      --    end case;

      --  Note: the Alternatives can contain pragmas. These only occur at
      --  the start of the list, since any pragmas occurring after the first
      --  alternative are absorbed into the corresponding statement sequence.

      --  N_Case_Statement
      --  Sloc points to CASE
      --  Expression (Node3)
      --  Alternatives (List4)
      --  End_Span (Uint5) (set to No_Uint if expander generated)

      --  Note: Before Ada 2012, a pragma in a statement sequence is always
      --  followed by a statement, and this is true in the tree even in Ada
      --  2012 mode (the parser inserts a null statement marked with the flag
      --  Comes_From_Source False).

      -------------------------------------
      -- 5.4  Case Statement Alternative --
      -------------------------------------

      --  CASE_STATEMENT_ALTERNATIVE ::=
      --    when DISCRETE_CHOICE_LIST =>
      --      SEQUENCE_OF_STATEMENTS

      --  N_Case_Statement_Alternative
      --  Sloc points to WHEN
      --  Discrete_Choices (List4)
      --  Statements (List3)

      -------------------------
      -- 5.5  Loop Statement --
      -------------------------

      --  LOOP_STATEMENT ::=
      --    [loop_STATEMENT_IDENTIFIER :]
      --      [ITERATION_SCHEME] loop
      --        SEQUENCE_OF_STATEMENTS
      --      end loop [loop_IDENTIFIER];

      --  Note: The occurrence of a loop label is not a defining identifier
      --  but rather a referencing occurrence. The defining occurrence is in
      --  the implicit label declaration which occurs in the innermost
      --  enclosing block.

      --  Note: there is always a loop statement identifier present in
      --  the tree, even if none was given in the source. In the case where
      --  no loop identifier is given in the source, the parser creates
      --  a name of the form _Loop_n, where n is a decimal integer (the
      --  two underlines ensure that the loop names created in this manner
      --  do not conflict with any user defined identifiers), and the flag
      --  Has_Created_Identifier is set to True. The only exception to the
      --  rule that all loop statement nodes have identifiers occurs for
      --  loops constructed by the expander, and the semantic analyzer will
      --  create and supply dummy loop identifiers in these cases.

      --  N_Loop_Statement
      --  Sloc points to LOOP
      --  Identifier (Node1) loop identifier (set to Empty if no identifier)
      --  Iteration_Scheme (Node2) (set to Empty if no iteration scheme)
      --  Statements (List3)
      --  End_Label (Node4)
      --  Has_Created_Identifier (Flag15)
      --  Is_Null_Loop (Flag16)
      --  Suppress_Loop_Warnings (Flag17)

      --  Note: the parser fills in the Identifier field if there is an
      --  explicit loop identifier. Otherwise the parser leaves this field
      --  set to Empty, and then the semantic processing for a loop statement
      --  creates an identifier, setting the Has_Created_Identifier flag to
      --  True. So after semantic analysis, the Identifier is always set,
      --  referencing an identifier whose entity has an Ekind of E_Loop.

      ---------------------------
      -- 5.5  Iteration Scheme --
      ---------------------------

      --  ITERATION_SCHEME ::=
      --    while CONDITION
      --  | for LOOP_PARAMETER_SPECIFICATION
      --  | for ITERATOR_SPECIFICATION

      --  At most one of (Iterator_Specification, Loop_Parameter_Specification)
      --  is present at a time, in which case the other one is empty. Both are
      --  empty in the case of a WHILE loop.

      --  Gigi restriction: This expander ensures that the type of the
      --  Condition field is always Standard.Boolean, even if the type
      --  in the source is some non-standard boolean type.

      --  N_Iteration_Scheme
      --  Sloc points to WHILE or FOR
      --  Condition (Node1) (set to Empty if FOR case)
      --  Condition_Actions (List3-Sem)
      --  Iterator_Specification (Node2) (set to Empty if WHILE case)
      --  Loop_Parameter_Specification (Node4) (set to Empty if WHILE case)

      ---------------------------------------
      -- 5.5  Loop Parameter Specification --
      ---------------------------------------

      --  LOOP_PARAMETER_SPECIFICATION ::=
      --    DEFINING_IDENTIFIER in [reverse] DISCRETE_SUBTYPE_DEFINITION

      --  N_Loop_Parameter_Specification
      --  Sloc points to first identifier
      --  Defining_Identifier (Node1)
      --  Reverse_Present (Flag15)
      --  Discrete_Subtype_Definition (Node4)

      -----------------------------------
      -- 5.5.1  Iterator Specification --
      -----------------------------------

      --  ITERATOR_SPECIFICATION ::=
      --    DEFINING_IDENTIFIER in [reverse] NAME
      --  | DEFINING_IDENTIFIER [: SUBTYPE_INDICATION] of [reverse] NAME

      --  N_Iterator_Specification
      --  Sloc points to defining identifier
      --  Defining_Identifier (Node1)
      --  Name (Node2)
      --  Reverse_Present (Flag15)
      --  Of_Present (Flag16)
      --  Subtype_Indication (Node5)

      --  Note: The Of_Present flag distinguishes the two forms

      --------------------------
      -- 5.6  Block Statement --
      --------------------------

      --  BLOCK_STATEMENT ::=
      --    [block_STATEMENT_IDENTIFIER:]
      --      [declare
      --        DECLARATIVE_PART]
      --      begin
      --        HANDLED_SEQUENCE_OF_STATEMENTS
      --      end [block_IDENTIFIER];

      --  Note that the occurrence of a block identifier is not a defining
      --  identifier, but rather a referencing occurrence. The defining
      --  occurrence is an E_Block entity declared by the implicit label
      --  declaration which occurs in the innermost enclosing block statement
      --  or body; the block identifier denotes that E_Block.

      --  For block statements that come from source code, there is always a
      --  block statement identifier present in the tree, denoting an
      --  E_Block. In the case where no block identifier is given in the
      --  source, the parser creates a name of the form B_n, where n is a
      --  decimal integer, and the flag Has_Created_Identifier is set to
      --  True. Blocks constructed by the expander usually have no identifier,
      --  and no corresponding entity.

      --  Note: the block statement created for an extended return statement
      --  has an entity, and this entity is an E_Return_Statement, rather than
      --  the usual E_Block.

      --  Note: Exception_Junk is set for the wrapping blocks created during
      --  local raise optimization (Exp_Ch11.Expand_Local_Exception_Handlers).

      --  N_Block_Statement
      --  Sloc points to DECLARE or BEGIN
      --  Identifier (Node1) block direct name (set to Empty if not present)
      --  Declarations (List2) (set to No_List if no DECLARE part)
      --  Handled_Statement_Sequence (Node4)
      --  Is_Task_Master (Flag5-Sem)
      --  Activation_Chain_Entity (Node3-Sem)
      --  Has_Created_Identifier (Flag15)
      --  Is_Task_Allocation_Block (Flag6)
      --  Is_Asynchronous_Call_Block (Flag7)
      --  Exception_Junk (Flag8-Sem)
      --  Is_Finalization_Wrapper (Flag9-Sem)

      -------------------------
      -- 5.7  Exit Statement --
      -------------------------

      --  EXIT_STATEMENT ::= exit [loop_NAME] [when CONDITION];

      --  Gigi restriction: This expander ensures that the type of the
      --  Condition field is always Standard.Boolean, even if the type
      --  in the source is some non-standard boolean type.

      --  N_Exit_Statement
      --  Sloc points to EXIT
      --  Name (Node2) (set to Empty if no loop name present)
      --  Condition (Node1) (set to Empty if no WHEN part present)
      --  Next_Exit_Statement (Node3-Sem): Next exit on chain

      -------------------------
      -- 5.9  Goto Statement --
      -------------------------

      --  GOTO_STATEMENT ::= goto label_NAME;

      --  N_Goto_Statement
      --  Sloc points to GOTO
      --  Name (Node2)
      --  Exception_Junk (Flag8-Sem)

      ---------------------------------
      -- 6.1  Subprogram Declaration --
      ---------------------------------

      --  SUBPROGRAM_DECLARATION ::=
      --    SUBPROGRAM_SPECIFICATION
      --      [ASPECT_SPECIFICATIONS];

      --  N_Subprogram_Declaration
      --  Sloc points to FUNCTION or PROCEDURE
      --  Specification (Node1)
      --  Body_To_Inline (Node3-Sem)
      --  Corresponding_Body (Node5-Sem)
      --  Parent_Spec (Node4-Sem)

      ------------------------------------------
      -- 6.1  Abstract Subprogram Declaration --
      ------------------------------------------

      --  ABSTRACT_SUBPROGRAM_DECLARATION ::=
      --    SUBPROGRAM_SPECIFICATION is abstract
      --      [ASPECT_SPECIFICATIONS];

      --  N_Abstract_Subprogram_Declaration
      --  Sloc points to ABSTRACT
      --  Specification (Node1)

      -----------------------------------
      -- 6.1  Subprogram Specification --
      -----------------------------------

      --  SUBPROGRAM_SPECIFICATION ::=
      --    [[not] overriding]
      --    procedure DEFINING_PROGRAM_UNIT_NAME PARAMETER_PROFILE
      --  | [[not] overriding]
      --    function DEFINING_DESIGNATOR PARAMETER_AND_RESULT_PROFILE

      --  Note: there are no separate nodes for the profiles, instead the
      --  information appears directly in the following nodes.

      --  N_Function_Specification
      --  Sloc points to FUNCTION
      --  Defining_Unit_Name (Node1) (the designator)
      --  Elaboration_Boolean (Node2-Sem)
      --  Parameter_Specifications (List3) (set to No_List if no formal part)
      --  Null_Exclusion_Present (Flag11)
      --  Result_Definition (Node4) for result subtype
      --  Generic_Parent (Node5-Sem)
      --  Must_Override (Flag14) set if overriding indicator present
      --  Must_Not_Override (Flag15) set if not_overriding indicator present

      --  N_Procedure_Specification
      --  Sloc points to PROCEDURE
      --  Defining_Unit_Name (Node1)
      --  Elaboration_Boolean (Node2-Sem)
      --  Parameter_Specifications (List3) (set to No_List if no formal part)
      --  Generic_Parent (Node5-Sem)
      --  Null_Present (Flag13) set for null procedure case (Ada 2005 feature)
      --  Must_Override (Flag14) set if overriding indicator present
      --  Must_Not_Override (Flag15) set if not_overriding indicator present

      --  Note: overriding indicator is an Ada 2005 feature

      ---------------------
      -- 6.1  Designator --
      ---------------------

      --  DESIGNATOR ::=
      --    [PARENT_UNIT_NAME .] IDENTIFIER | OPERATOR_SYMBOL

      --  Designators that are simply identifiers or operator symbols appear
      --  directly in the tree in this form. The following node is used only
      --  in the case where the designator has a parent unit name component.

      --  N_Designator
      --  Sloc points to period
      --  Name (Node2) holds the parent unit name. Note that this is always
      --   non-Empty, since this node is only used for the case where a
      --   parent library unit package name is present.
      --  Identifier (Node1)

      --  Note that the identifier can also be an operator symbol here

      ------------------------------
      -- 6.1  Defining Designator --
      ------------------------------

      --  DEFINING_DESIGNATOR ::=
      --    DEFINING_PROGRAM_UNIT_NAME | DEFINING_OPERATOR_SYMBOL

      -------------------------------------
      -- 6.1  Defining Program Unit Name --
      -------------------------------------

      --  DEFINING_PROGRAM_UNIT_NAME ::=
      --    [PARENT_UNIT_NAME .] DEFINING_IDENTIFIER

      --  The parent unit name is present only in the case of a child unit
      --  name (permissible only for Ada 95 for a library level unit, i.e.
      --  a unit at scope level one). If no such name is present, the defining
      --  program unit name is represented simply as the defining identifier.
      --  In the child unit case, the following node is used to represent the
      --  child unit name.

      --  N_Defining_Program_Unit_Name
      --  Sloc points to period
      --  Name (Node2) holds the parent unit name. Note that this is always
      --   non-Empty, since this node is only used for the case where a
      --   parent unit name is present.
      --  Defining_Identifier (Node1)

      --------------------------
      -- 6.1  Operator Symbol --
      --------------------------

      --  OPERATOR_SYMBOL ::= STRING_LITERAL

      --  Note: the fields of the N_Operator_Symbol node are laid out to
      --  match the corresponding fields of an N_Character_Literal node. This
      --  allows easy conversion of the operator symbol node into a character
      --  literal node in the case where a string constant of the form of an
      --  operator symbol is scanned out as such, but turns out semantically
      --  to be a string literal that is not an operator. For details see
      --  Sinfo.CN.Change_Operator_Symbol_To_String_Literal.

      --  N_Operator_Symbol
      --  Sloc points to literal
      --  Chars (Name1) contains the Name_Id for the operator symbol
      --  Strval (Str3) Id of string value. This is used if the operator
      --   symbol turns out to be a normal string after all.
      --  Entity (Node4-Sem)
      --  Associated_Node (Node4-Sem)
      --  Has_Private_View (Flag11-Sem) set in generic units.
      --  Etype (Node5-Sem)

      --  Note: the Strval field may be set to No_String for generated
      --  operator symbols that are known not to be string literals
      --  semantically.

      -----------------------------------
      -- 6.1  Defining Operator Symbol --
      -----------------------------------

      --  DEFINING_OPERATOR_SYMBOL ::= OPERATOR_SYMBOL

      --  A defining operator symbol is an entity, which has additional
      --  fields depending on the setting of the Ekind field. These
      --  additional fields are defined (and access subprograms declared)
      --  in package Einfo.

      --  Note: N_Defining_Operator_Symbol is an extended node whose fields
      --  are deliberately layed out to match the layout of fields in an
      --  ordinary N_Operator_Symbol node allowing for easy alteration of
      --  an operator symbol node into a defining operator symbol node.
      --  See Sinfo.CN.Change_Operator_Symbol_To_Defining_Operator_Symbol
      --  for further details.

      --  N_Defining_Operator_Symbol
      --  Sloc points to literal
      --  Chars (Name1) contains the Name_Id for the operator symbol
      --  Next_Entity (Node2-Sem)
      --  Scope (Node3-Sem)
      --  Etype (Node5-Sem)

      ----------------------------
      -- 6.1  Parameter Profile --
      ----------------------------

      --  PARAMETER_PROFILE ::= [FORMAL_PART]

      ---------------------------------------
      -- 6.1  Parameter and Result Profile --
      ---------------------------------------

      --  PARAMETER_AND_RESULT_PROFILE ::=
      --    [FORMAL_PART] return [NULL_EXCLUSION] SUBTYPE_MARK
      --  | [FORMAL_PART] return ACCESS_DEFINITION

      --  There is no explicit node in the tree for a parameter and result
      --  profile. Instead the information appears directly in the parent.

      ----------------------
      -- 6.1  Formal Part --
      ----------------------

      --  FORMAL_PART ::=
      --    (PARAMETER_SPECIFICATION {; PARAMETER_SPECIFICATION})

      ----------------------------------
      -- 6.1  Parameter Specification --
      ----------------------------------

      --  PARAMETER_SPECIFICATION ::=
      --    DEFINING_IDENTIFIER_LIST : [ALIASED] MODE [NULL_EXCLUSION]
      --      SUBTYPE_MARK [:= DEFAULT_EXPRESSION]
      --  | DEFINING_IDENTIFIER_LIST : ACCESS_DEFINITION
      --      [:= DEFAULT_EXPRESSION]

      --  Although the syntax allows multiple identifiers in the list, the
      --  semantics is as though successive specifications were given with
      --  identical type definition and expression components. To simplify
      --  semantic processing, the parser represents a multiple declaration
      --  case as a sequence of single Specifications, using the More_Ids and
      --  Prev_Ids flags to preserve the original source form as described
      --  in the section on "Handling of Defining Identifier Lists".

      --  ALIASED can only be present in Ada 2012 mode

      --  N_Parameter_Specification
      --  Sloc points to first identifier
      --  Defining_Identifier (Node1)
      --  Aliased_Present (Flag4)
      --  In_Present (Flag15)
      --  Out_Present (Flag17)
      --  Null_Exclusion_Present (Flag11)
      --  Parameter_Type (Node2) subtype mark or access definition
      --  Expression (Node3) (set to Empty if no default expression present)
      --  Do_Accessibility_Check (Flag13-Sem)
      --  More_Ids (Flag5) (set to False if no more identifiers in list)
      --  Prev_Ids (Flag6) (set to False if no previous identifiers in list)
      --  Default_Expression (Node5-Sem)

      ---------------
      -- 6.1  Mode --
      ---------------

      --  MODE ::= [in] | in out | out

      --  There is no explicit node in the tree for the Mode. Instead the
      --  In_Present and Out_Present flags are set in the parent node to
      --  record the presence of keywords specifying the mode.

      --------------------------
      -- 6.3  Subprogram Body --
      --------------------------

      --  SUBPROGRAM_BODY ::=
      --    SUBPROGRAM_SPECIFICATION is
      --      DECLARATIVE_PART
      --    begin
      --      HANDLED_SEQUENCE_OF_STATEMENTS
      --    end [DESIGNATOR];

      --  N_Subprogram_Body
      --  Sloc points to FUNCTION or PROCEDURE
      --  Specification (Node1)
      --  Declarations (List2)
      --  Handled_Statement_Sequence (Node4)
      --  Activation_Chain_Entity (Node3-Sem)
      --  Corresponding_Spec (Node5-Sem)
      --  Acts_As_Spec (Flag4-Sem)
      --  Bad_Is_Detected (Flag15) used only by parser
      --  Do_Storage_Check (Flag17-Sem)
      --  Is_Protected_Subprogram_Body (Flag7-Sem)
      --  Is_Entry_Barrier_Function (Flag8-Sem)
      --  Is_Task_Master (Flag5-Sem)
      --  Was_Originally_Stub (Flag13-Sem)
      --  Has_Relative_Deadline_Pragma (Flag9-Sem)
<<<<<<< HEAD
      --  Has_Pragma_CPU (Flag14-Sem)
      --  Has_Pragma_Cycle_Period (Flag16-Sem)
      --  Has_Storage_Size_Pragma (Flag18-Sem)
=======
>>>>>>> 6bbc3a57

      -------------------------
      -- Expression Function --
      -------------------------

      --  This is an Ada 2012 extension, we put it here for now, to be labeled
      --  and put in its proper section when we know exactly where that is!

      --  EXPRESSION_FUNCTION ::=
      --    FUNCTION SPECIFICATION IS (EXPRESSION);

      --  N_Expression_Function
      --  Sloc points to FUNCTION
      --  Specification (Node1)
      --  Expression (Node3)
      --  Corresponding_Spec (Node5-Sem)

      -----------------------------------
      -- 6.4  Procedure Call Statement --
      -----------------------------------

      --  PROCEDURE_CALL_STATEMENT ::=
      --    procedure_NAME; | procedure_PREFIX ACTUAL_PARAMETER_PART;

      --  Note: the reason that a procedure call has expression fields is
      --  that it semantically resembles an expression, e.g. overloading is
      --  allowed and a type is concocted for semantic processing purposes.
      --  Certain of these fields, such as Parens are not relevant, but it
      --  is easier to just supply all of them together!

      --  N_Procedure_Call_Statement
      --  Sloc points to first token of name or prefix
      --  Name (Node2) stores name or prefix
      --  Parameter_Associations (List3) (set to No_List if no
      --   actual parameter part)
      --  First_Named_Actual (Node4-Sem)
      --  Controlling_Argument (Node1-Sem) (set to Empty if not dispatching)
      --  Do_Tag_Check (Flag13-Sem)
      --  No_Elaboration_Check (Flag14-Sem)
      --  Parameter_List_Truncated (Flag17-Sem)
      --  ABE_Is_Certain (Flag18-Sem)
      --  plus fields for expression

      --  If any IN parameter requires a range check, then the corresponding
      --  argument expression has the Do_Range_Check flag set, and the range
      --  check is done against the formal type. Note that this argument
      --  expression may appear directly in the Parameter_Associations list,
      --  or may be a descendent of an N_Parameter_Association node that
      --  appears in this list.

      ------------------------
      -- 6.4  Function Call --
      ------------------------

      --  FUNCTION_CALL ::=
      --    function_NAME | function_PREFIX ACTUAL_PARAMETER_PART

      --  Note: the parser may generate an indexed component node or simply
      --  a name node instead of a function call node. The semantic pass must
      --  correct this misidentification.

      --  N_Function_Call
      --  Sloc points to first token of name or prefix
      --  Name (Node2) stores name or prefix
      --  Parameter_Associations (List3) (set to No_List if no
      --   actual parameter part)
      --  First_Named_Actual (Node4-Sem)
      --  Controlling_Argument (Node1-Sem) (set to Empty if not dispatching)
      --  Is_Expanded_Build_In_Place_Call (Flag11-Sem)
      --  Do_Tag_Check (Flag13-Sem)
      --  No_Elaboration_Check (Flag14-Sem)
      --  Parameter_List_Truncated (Flag17-Sem)
      --  ABE_Is_Certain (Flag18-Sem)
      --  plus fields for expression

      --------------------------------
      -- 6.4  Actual Parameter Part --
      --------------------------------

      --  ACTUAL_PARAMETER_PART ::=
      --    (PARAMETER_ASSOCIATION {,PARAMETER_ASSOCIATION})

      --------------------------------
      -- 6.4  Parameter Association --
      --------------------------------

      --  PARAMETER_ASSOCIATION ::=
      --    [formal_parameter_SELECTOR_NAME =>] EXPLICIT_ACTUAL_PARAMETER

      --  Note: the N_Parameter_Association node is built only if a formal
      --  parameter selector name is present, otherwise the parameter
      --  association appears in the tree simply as the node for the
      --  explicit actual parameter.

      --  N_Parameter_Association
      --  Sloc points to formal parameter
      --  Selector_Name (Node2) (always non-Empty)
      --  Explicit_Actual_Parameter (Node3)
      --  Next_Named_Actual (Node4-Sem)
      --  Is_Accessibility_Actual (Flag13-Sem)

      ---------------------------
      -- 6.4  Actual Parameter --
      ---------------------------

      --  EXPLICIT_ACTUAL_PARAMETER ::= EXPRESSION | variable_NAME

      ---------------------------
      -- 6.5  Return Statement --
      ---------------------------

      --  RETURN_STATEMENT ::= return [EXPRESSION]; -- Ada 95

      --  In Ada 2005, we have:

      --  SIMPLE_RETURN_STATEMENT ::= return [EXPRESSION];

      --  EXTENDED_RETURN_STATEMENT ::=
      --    return DEFINING_IDENTIFIER : [aliased] RETURN_SUBTYPE_INDICATION
      --                                           [:= EXPRESSION] [do
      --      HANDLED_SEQUENCE_OF_STATEMENTS
      --    end return];

      --  RETURN_SUBTYPE_INDICATION ::= SUBTYPE_INDICATION | ACCESS_DEFINITION

      --  So in Ada 2005, RETURN_STATEMENT is no longer a nonterminal, but
      --  "return statement" is defined in 6.5 to mean a
      --  SIMPLE_RETURN_STATEMENT or an EXTENDED_RETURN_STATEMENT.

      --  N_Return_Statement
      --  Sloc points to RETURN
      --  Return_Statement_Entity (Node5-Sem)
      --  Expression (Node3) (set to Empty if no expression present)
      --  Storage_Pool (Node1-Sem)
      --  Procedure_To_Call (Node2-Sem)
      --  Do_Tag_Check (Flag13-Sem)
      --  By_Ref (Flag5-Sem)
      --  Comes_From_Extended_Return_Statement (Flag18-Sem)

      --  N_Return_Statement represents a simple_return_statement, and is
      --  renamed to be N_Simple_Return_Statement below. Clients should refer
      --  to N_Simple_Return_Statement. We retain N_Return_Statement because
      --  that's how gigi knows it. See also renaming of Make_Return_Statement
      --  as Make_Simple_Return_Statement in Sem_Util.

      --  Note: Return_Statement_Entity points to an E_Return_Statement

      --  If a range check is required, then Do_Range_Check is set on the
      --  Expression. The check is against the return subtype of the function.

      --  N_Extended_Return_Statement
      --  Sloc points to RETURN
      --  Return_Statement_Entity (Node5-Sem)
      --  Return_Object_Declarations (List3)
      --  Handled_Statement_Sequence (Node4) (set to Empty if not present)
      --  Storage_Pool (Node1-Sem)
      --  Procedure_To_Call (Node2-Sem)
      --  Do_Tag_Check (Flag13-Sem)
      --  By_Ref (Flag5-Sem)

      --  Note: Return_Statement_Entity points to an E_Return_Statement.

      --  Note that Return_Object_Declarations is a list containing the
      --  N_Object_Declaration -- see comment on this field above.

      --  The declared object will have Is_Return_Object = True.

      --  There is no such syntactic category as return_object_declaration
      --  in the RM. Return_Object_Declarations represents this portion of
      --  the syntax for EXTENDED_RETURN_STATEMENT:
      --      DEFINING_IDENTIFIER : [aliased] RETURN_SUBTYPE_INDICATION
      --                                      [:= EXPRESSION]

      --  There are two entities associated with an extended_return_statement:
      --  the Return_Statement_Entity represents the statement itself, and the
      --  Defining_Identifier of the Object_Declaration in
      --  Return_Object_Declarations represents the object being
      --  returned. N_Simple_Return_Statement has only the former.

      ------------------------------
      -- 7.1  Package Declaration --
      ------------------------------

      --  PACKAGE_DECLARATION ::=
      --    PACKAGE_SPECIFICATION;

      --  Note: the activation chain entity for a package spec is used for
      --  all tasks declared in the package spec, or in the package body.

      --  N_Package_Declaration
      --  Sloc points to PACKAGE
      --  Specification (Node1)
      --  Corresponding_Body (Node5-Sem)
      --  Parent_Spec (Node4-Sem)
      --  Activation_Chain_Entity (Node3-Sem)

      --------------------------------
      -- 7.1  Package Specification --
      --------------------------------

      --  PACKAGE_SPECIFICATION ::=
      --    package DEFINING_PROGRAM_UNIT_NAME
      --      [ASPECT_SPECIFICATIONS]
      --    is
      --      {BASIC_DECLARATIVE_ITEM}
      --    [private
      --      {BASIC_DECLARATIVE_ITEM}]
      --    end [[PARENT_UNIT_NAME .] IDENTIFIER]

      --  N_Package_Specification
      --  Sloc points to PACKAGE
      --  Defining_Unit_Name (Node1)
      --  Visible_Declarations (List2)
      --  Private_Declarations (List3) (set to No_List if no private
      --   part present)
      --  End_Label (Node4)
      --  Generic_Parent (Node5-Sem)
      --  Limited_View_Installed (Flag18-Sem)

      -----------------------
      -- 7.1  Package Body --
      -----------------------

      --  PACKAGE_BODY ::=
      --    package body DEFINING_PROGRAM_UNIT_NAME
      --      [ASPECT_SPECIFICATIONS]
      --    is
      --      DECLARATIVE_PART
      --    [begin
      --      HANDLED_SEQUENCE_OF_STATEMENTS]
      --    end [[PARENT_UNIT_NAME .] IDENTIFIER];

      --  N_Package_Body
      --  Sloc points to PACKAGE
      --  Defining_Unit_Name (Node1)
      --  Declarations (List2)
      --  Handled_Statement_Sequence (Node4) (set to Empty if no HSS present)
      --  Corresponding_Spec (Node5-Sem)
      --  Was_Originally_Stub (Flag13-Sem)

      --  Note: if a source level package does not contain a handled sequence
      --  of statements, then the parser supplies a dummy one with a null
      --  sequence of statements. Comes_From_Source will be False in this
      --  constructed sequence. The reason we need this is for the End_Label
      --  field in the HSS.

      -----------------------------------
      -- 7.4  Private Type Declaration --
      -----------------------------------

      --  PRIVATE_TYPE_DECLARATION ::=
      --    type DEFINING_IDENTIFIER [DISCRIMINANT_PART]
      --      is [[abstract] tagged] [limited] private;

      --  Note: TAGGED is not permitted in Ada 83 mode

      --  N_Private_Type_Declaration
      --  Sloc points to TYPE
      --  Defining_Identifier (Node1)
      --  Discriminant_Specifications (List4) (set to No_List if no
      --   discriminant part)
      --  Unknown_Discriminants_Present (Flag13) set if (<>) discriminant
      --  Abstract_Present (Flag4)
      --  Tagged_Present (Flag15)
      --  Limited_Present (Flag17)

      ----------------------------------------
      -- 7.4  Private Extension Declaration --
      ----------------------------------------

      --  PRIVATE_EXTENSION_DECLARATION ::=
      --    type DEFINING_IDENTIFIER [DISCRIMINANT_PART] is
      --      [abstract] [limited | synchronized]
      --        new ancestor_SUBTYPE_INDICATION [and INTERFACE_LIST]
      --           with private;

      --  Note: LIMITED, and private extension declarations are not allowed
      --        in Ada 83 mode.

      --  N_Private_Extension_Declaration
      --  Sloc points to TYPE
      --  Defining_Identifier (Node1)
      --  Discriminant_Specifications (List4) (set to No_List if no
      --   discriminant part)
      --  Unknown_Discriminants_Present (Flag13) set if (<>) discriminant
      --  Abstract_Present (Flag4)
      --  Limited_Present (Flag17)
      --  Synchronized_Present (Flag7)
      --  Subtype_Indication (Node5)
      --  Interface_List (List2) (set to No_List if none)

      ---------------------
      -- 8.4  Use Clause --
      ---------------------

      --  USE_CLAUSE ::= USE_PACKAGE_CLAUSE | USE_TYPE_CLAUSE

      -----------------------------
      -- 8.4  Use Package Clause --
      -----------------------------

      --  USE_PACKAGE_CLAUSE ::= use package_NAME {, package_NAME};

      --  N_Use_Package_Clause
      --  Sloc points to USE
      --  Names (List2)
      --  Next_Use_Clause (Node3-Sem)
      --  Hidden_By_Use_Clause (Elist4-Sem)

      --------------------------
      -- 8.4  Use Type Clause --
      --------------------------

      --  USE_TYPE_CLAUSE ::= use [ALL] type SUBTYPE_MARK {, SUBTYPE_MARK};

      --  Note: use type clause is not permitted in Ada 83 mode

      --  Note: the ALL keyword can appear only in Ada 2012 mode

      --  N_Use_Type_Clause
      --  Sloc points to USE
      --  Subtype_Marks (List2)
      --  Next_Use_Clause (Node3-Sem)
      --  Hidden_By_Use_Clause (Elist4-Sem)
      --  Used_Operations (Elist5-Sem)
      --  All_Present (Flag15)

      -------------------------------
      -- 8.5  Renaming Declaration --
      -------------------------------

      --  RENAMING_DECLARATION ::=
      --    OBJECT_RENAMING_DECLARATION
      --  | EXCEPTION_RENAMING_DECLARATION
      --  | PACKAGE_RENAMING_DECLARATION
      --  | SUBPROGRAM_RENAMING_DECLARATION
      --  | GENERIC_RENAMING_DECLARATION

      --------------------------------------
      -- 8.5  Object Renaming Declaration --
      --------------------------------------

      --  OBJECT_RENAMING_DECLARATION ::=
      --    DEFINING_IDENTIFIER :
      --      [NULL_EXCLUSION] SUBTYPE_MARK renames object_NAME;
      --  | DEFINING_IDENTIFIER :
      --      ACCESS_DEFINITION renames object_NAME;

      --  Note: Access_Definition is an optional field that gives support to
      --  Ada 2005 (AI-230). The parser generates nodes that have either the
      --  Subtype_Indication field or else the Access_Definition field.

      --  N_Object_Renaming_Declaration
      --  Sloc points to first identifier
      --  Defining_Identifier (Node1)
      --  Null_Exclusion_Present (Flag11) (set to False if not present)
      --  Subtype_Mark (Node4) (set to Empty if not present)
      --  Access_Definition (Node3) (set to Empty if not present)
      --  Name (Node2)
      --  Corresponding_Generic_Association (Node5-Sem)

      -----------------------------------------
      -- 8.5  Exception Renaming Declaration --
      -----------------------------------------

      --  EXCEPTION_RENAMING_DECLARATION ::=
      --    DEFINING_IDENTIFIER : exception renames exception_NAME;

      --  N_Exception_Renaming_Declaration
      --  Sloc points to first identifier
      --  Defining_Identifier (Node1)
      --  Name (Node2)

      ---------------------------------------
      -- 8.5  Package Renaming Declaration --
      ---------------------------------------

      --  PACKAGE_RENAMING_DECLARATION ::=
      --    package DEFINING_PROGRAM_UNIT_NAME renames package_NAME;

      --  N_Package_Renaming_Declaration
      --  Sloc points to PACKAGE
      --  Defining_Unit_Name (Node1)
      --  Name (Node2)
      --  Parent_Spec (Node4-Sem)

      ------------------------------------------
      -- 8.5  Subprogram Renaming Declaration --
      ------------------------------------------

      --  SUBPROGRAM_RENAMING_DECLARATION ::=
      --    SUBPROGRAM_SPECIFICATION renames callable_entity_NAME;

      --  N_Subprogram_Renaming_Declaration
      --  Sloc points to RENAMES
      --  Specification (Node1)
      --  Name (Node2)
      --  Parent_Spec (Node4-Sem)
      --  Corresponding_Spec (Node5-Sem)
      --  Corresponding_Formal_Spec (Node3-Sem)
      --  From_Default (Flag6-Sem)

      -----------------------------------------
      -- 8.5.5  Generic Renaming Declaration --
      -----------------------------------------

      --  GENERIC_RENAMING_DECLARATION ::=
      --    generic package DEFINING_PROGRAM_UNIT_NAME
      --      renames generic_package_NAME
      --  | generic procedure DEFINING_PROGRAM_UNIT_NAME
      --      renames generic_procedure_NAME
      --  | generic function DEFINING_PROGRAM_UNIT_NAME
      --      renames generic_function_NAME

      --  N_Generic_Package_Renaming_Declaration
      --  Sloc points to GENERIC
      --  Defining_Unit_Name (Node1)
      --  Name (Node2)
      --  Parent_Spec (Node4-Sem)

      --  N_Generic_Procedure_Renaming_Declaration
      --  Sloc points to GENERIC
      --  Defining_Unit_Name (Node1)
      --  Name (Node2)
      --  Parent_Spec (Node4-Sem)

      --  N_Generic_Function_Renaming_Declaration
      --  Sloc points to GENERIC
      --  Defining_Unit_Name (Node1)
      --  Name (Node2)
      --  Parent_Spec (Node4-Sem)

      --------------------------------
      -- 9.1  Task Type Declaration --
      --------------------------------

      --  TASK_TYPE_DECLARATION ::=
      --    task type DEFINING_IDENTIFIER [KNOWN_DISCRIMINANT_PART]
      --      [ASPECT_SPECIFICATIONS]
      --    [is [new INTERFACE_LIST with] TASK_DEFINITION];

      --  N_Task_Type_Declaration
      --  Sloc points to TASK
      --  Defining_Identifier (Node1)
      --  Discriminant_Specifications (List4) (set to No_List if no
      --   discriminant part)
      --  Interface_List (List2) (set to No_List if none)
      --  Task_Definition (Node3) (set to Empty if not present)
      --  Corresponding_Body (Node5-Sem)

      ----------------------------------
      -- 9.1  Single Task Declaration --
      ----------------------------------

      --  SINGLE_TASK_DECLARATION ::=
      --    task DEFINING_IDENTIFIER
      --      [ASPECT_SPECIFICATIONS]
      --    [is [new INTERFACE_LIST with] TASK_DEFINITION];

      --  N_Single_Task_Declaration
      --  Sloc points to TASK
      --  Defining_Identifier (Node1)
      --  Interface_List (List2) (set to No_List if none)
      --  Task_Definition (Node3) (set to Empty if not present)

      --------------------------
      -- 9.1  Task Definition --
      --------------------------

      --  TASK_DEFINITION ::=
      --      {TASK_ITEM}
      --    [private
      --      {TASK_ITEM}]
      --    end [task_IDENTIFIER]

      --  Note: as a result of semantic analysis, the list of task items can
      --  include implicit type declarations resulting from entry families.

      --  N_Task_Definition
      --  Sloc points to first token of task definition
      --  Visible_Declarations (List2)
      --  Private_Declarations (List3) (set to No_List if no private part)
      --  End_Label (Node4)
<<<<<<< HEAD
      --  Has_Pragma_Priority (Flag6-Sem)
      --  Has_Storage_Size_Pragma (Flag18-Sem)
      --  Has_Task_Info_Pragma (Flag7-Sem)
      --  Has_Task_Name_Pragma (Flag8-Sem)
      --  Has_Relative_Deadline_Pragma (Flag9-Sem)
      --  Has_Pragma_CPU (Flag14-Sem)
      --  Has_Pragma_Dispatching_Domain (Flag15-Sem)
      --  Has_Pragma_Cycle_Period (Flag16-Sem)
      --  Has_Pragma_Phase (Flag11-Sem)
=======
      --  Has_Storage_Size_Pragma (Flag5-Sem)
      --  Has_Relative_Deadline_Pragma (Flag9-Sem)
>>>>>>> 6bbc3a57

      --------------------
      -- 9.1  Task Item --
      --------------------

      --  TASK_ITEM ::= ENTRY_DECLARATION | REPRESENTATION_CLAUSE

      --------------------
      -- 9.1  Task Body --
      --------------------

      --  TASK_BODY ::=
      --    task body task_DEFINING_IDENTIFIER
      --      [ASPECT_SPECIFICATIONS]
      --    is
      --      DECLARATIVE_PART
      --    begin
      --      HANDLED_SEQUENCE_OF_STATEMENTS
      --    end [task_IDENTIFIER];

      --  Gigi restriction: This node never appears

      --  N_Task_Body
      --  Sloc points to TASK
      --  Defining_Identifier (Node1)
      --  Declarations (List2)
      --  Handled_Statement_Sequence (Node4)
      --  Is_Task_Master (Flag5-Sem)
      --  Activation_Chain_Entity (Node3-Sem)
      --  Corresponding_Spec (Node5-Sem)
      --  Was_Originally_Stub (Flag13-Sem)

      -------------------------------------
      -- 9.4  Protected Type Declaration --
      -------------------------------------

      --  PROTECTED_TYPE_DECLARATION ::=
      --    protected type DEFINING_IDENTIFIER [KNOWN_DISCRIMINANT_PART]
      --      [ASPECT_SPECIFICATIONS]
      --    is [new INTERFACE_LIST with] PROTECTED_DEFINITION;

      --  Note: protected type declarations are not permitted in Ada 83 mode

      --  N_Protected_Type_Declaration
      --  Sloc points to PROTECTED
      --  Defining_Identifier (Node1)
      --  Discriminant_Specifications (List4) (set to No_List if no
      --   discriminant part)
      --  Interface_List (List2) (set to No_List if none)
      --  Protected_Definition (Node3)
      --  Corresponding_Body (Node5-Sem)

      ---------------------------------------
      -- 9.4  Single Protected Declaration --
      ---------------------------------------

      --  SINGLE_PROTECTED_DECLARATION ::=
      --    protected DEFINING_IDENTIFIER
      --      [ASPECT_SPECIFICATIONS]
      --    is [new INTERFACE_LIST with] PROTECTED_DEFINITION;

      --  Note: single protected declarations are not allowed in Ada 83 mode

      --  N_Single_Protected_Declaration
      --  Sloc points to PROTECTED
      --  Defining_Identifier (Node1)
      --  Interface_List (List2) (set to No_List if none)
      --  Protected_Definition (Node3)

      -------------------------------
      -- 9.4  Protected Definition --
      -------------------------------

      --  PROTECTED_DEFINITION ::=
      --      {PROTECTED_OPERATION_DECLARATION}
      --    [private
      --      {PROTECTED_ELEMENT_DECLARATION}]
      --    end [protected_IDENTIFIER]

      --  N_Protected_Definition
      --  Sloc points to first token of protected definition
      --  Visible_Declarations (List2)
      --  Private_Declarations (List3) (set to No_List if no private part)
      --  End_Label (Node4)

      ------------------------------------------
      -- 9.4  Protected Operation Declaration --
      ------------------------------------------

      --  PROTECTED_OPERATION_DECLARATION ::=
      --    SUBPROGRAM_DECLARATION
      --  | ENTRY_DECLARATION
      --  | REPRESENTATION_CLAUSE

      ----------------------------------------
      -- 9.4  Protected Element Declaration --
      ----------------------------------------

      --  PROTECTED_ELEMENT_DECLARATION ::=
      --    PROTECTED_OPERATION_DECLARATION | COMPONENT_DECLARATION

      -------------------------
      -- 9.4  Protected Body --
      -------------------------

      --  PROTECTED_BODY ::=
      --    protected body DEFINING_IDENTIFIER
      --      [ASPECT_SPECIFICATIONS];
      --    is
      --      {PROTECTED_OPERATION_ITEM}
      --    end [protected_IDENTIFIER];

      --  Note: protected bodies are not allowed in Ada 83 mode

      --  Gigi restriction: This node never appears

      --  N_Protected_Body
      --  Sloc points to PROTECTED
      --  Defining_Identifier (Node1)
      --  Declarations (List2) protected operation items (and pragmas)
      --  End_Label (Node4)
      --  Corresponding_Spec (Node5-Sem)
      --  Was_Originally_Stub (Flag13-Sem)

      -----------------------------------
      -- 9.4  Protected Operation Item --
      -----------------------------------

      --  PROTECTED_OPERATION_ITEM ::=
      --    SUBPROGRAM_DECLARATION
      --  | SUBPROGRAM_BODY
      --  | ENTRY_BODY
      --  | REPRESENTATION_CLAUSE

      ------------------------------
      -- 9.5.2  Entry Declaration --
      ------------------------------

      --  ENTRY_DECLARATION ::=
      --    [[not] overriding]
      --    entry DEFINING_IDENTIFIER
      --      [(DISCRETE_SUBTYPE_DEFINITION)] PARAMETER_PROFILE;

      --  N_Entry_Declaration
      --  Sloc points to ENTRY
      --  Defining_Identifier (Node1)
      --  Discrete_Subtype_Definition (Node4) (set to Empty if not present)
      --  Parameter_Specifications (List3) (set to No_List if no formal part)
      --  Corresponding_Body (Node5-Sem)
      --  Must_Override (Flag14) set if overriding indicator present
      --  Must_Not_Override (Flag15) set if not_overriding indicator present

      --  Note: overriding indicator is an Ada 2005 feature

      -----------------------------
      -- 9.5.2  Accept statement --
      -----------------------------

      --  ACCEPT_STATEMENT ::=
      --    accept entry_DIRECT_NAME
      --      [(ENTRY_INDEX)] PARAMETER_PROFILE [do
      --        HANDLED_SEQUENCE_OF_STATEMENTS
      --    end [entry_IDENTIFIER]];

      --  Gigi restriction: This node never appears

      --  Note: there are no explicit declarations allowed in an accept
      --  statement. However, the implicit declarations for any statement
      --  identifiers (labels and block/loop identifiers) are declarations
      --  that belong logically to the accept statement, and that is why
      --  there is a Declarations field in this node.

      --  N_Accept_Statement
      --  Sloc points to ACCEPT
      --  Entry_Direct_Name (Node1)
      --  Entry_Index (Node5) (set to Empty if not present)
      --  Parameter_Specifications (List3) (set to No_List if no formal part)
      --  Handled_Statement_Sequence (Node4)
      --  Declarations (List2) (set to No_List if no declarations)

      ------------------------
      -- 9.5.2  Entry Index --
      ------------------------

      --  ENTRY_INDEX ::= EXPRESSION

      -----------------------
      -- 9.5.2  Entry Body --
      -----------------------

      --  ENTRY_BODY ::=
      --    entry DEFINING_IDENTIFIER ENTRY_BODY_FORMAL_PART ENTRY_BARRIER is
      --      DECLARATIVE_PART
      --    begin
      --      HANDLED_SEQUENCE_OF_STATEMENTS
      --    end [entry_IDENTIFIER];

      --  ENTRY_BARRIER ::= when CONDITION

      --  Note: we store the CONDITION of the ENTRY_BARRIER and the
      --  Corresponding_Spec in the node for the ENTRY_BODY_FORMAL_PART to
      --  avoid the N_Entry_Body node getting too full (it would otherwise have
      --  too many fields)

      --  Gigi restriction: This node never appears

      --  N_Entry_Body
      --  Sloc points to ENTRY
      --  Defining_Identifier (Node1)
      --  Entry_Body_Formal_Part (Node5)
      --  Declarations (List2)
      --  Handled_Statement_Sequence (Node4)
      --  Activation_Chain_Entity (Node3-Sem)

      -----------------------------------
      -- 9.5.2  Entry Body Formal Part --
      -----------------------------------

      --  ENTRY_BODY_FORMAL_PART ::=
      --    [(ENTRY_INDEX_SPECIFICATION)] PARAMETER_PROFILE

      --  Note that an entry body formal part node is present even if it is
      --  empty. This reflects the grammar, in which it is the components of
      --  the entry body formal part that are optional, not the entry body
      --  formal part itself. Also this means that the barrier condition
      --  and the body's corresponding spec always has somewhere to be stored.

      --  Gigi restriction: This node never appears

      --  N_Entry_Body_Formal_Part
      --  Sloc points to first token
      --  Entry_Index_Specification (Node4) (set to Empty if not present)
      --  Parameter_Specifications (List3) (set to No_List if no formal part)
      --  Condition (Node1) from entry barrier of entry body
      --  Corresponding_Spec (Node5-Sem) of the entry body

      --------------------------
      -- 9.5.2  Entry Barrier --
      --------------------------

      --  ENTRY_BARRIER ::= when CONDITION

      --------------------------------------
      -- 9.5.2  Entry Index Specification --
      --------------------------------------

      --  ENTRY_INDEX_SPECIFICATION ::=
      --    for DEFINING_IDENTIFIER in DISCRETE_SUBTYPE_DEFINITION

      --  Gigi restriction: This node never appears

      --  N_Entry_Index_Specification
      --  Sloc points to FOR
      --  Defining_Identifier (Node1)
      --  Discrete_Subtype_Definition (Node4)

      ---------------------------------
      -- 9.5.3  Entry Call Statement --
      ---------------------------------

      --  ENTRY_CALL_STATEMENT ::= entry_NAME [ACTUAL_PARAMETER_PART];

      --  The parser may generate a procedure call for this construct. The
      --  semantic pass must correct this misidentification where needed.

      --  Gigi restriction: This node never appears

      --  N_Entry_Call_Statement
      --  Sloc points to first token of name
      --  Name (Node2)
      --  Parameter_Associations (List3) (set to No_List if no
      --   actual parameter part)
      --  First_Named_Actual (Node4-Sem)

      ------------------------------
      -- 9.5.4  Requeue Statement --
      ------------------------------

      --  REQUEUE_STATEMENT ::= requeue entry_NAME [with abort];

      --  Note: requeue statements are not permitted in Ada 83 mode

      --  Gigi restriction: This node never appears

      --  N_Requeue_Statement
      --  Sloc points to REQUEUE
      --  Name (Node2)
      --  Abort_Present (Flag15)

      --------------------------
      -- 9.6  Delay Statement --
      --------------------------

      --  DELAY_STATEMENT ::=
      --    DELAY_UNTIL_STATEMENT
      --  | DELAY_RELATIVE_STATEMENT

      --------------------------------
      -- 9.6  Delay Until Statement --
      --------------------------------

      --  DELAY_UNTIL_STATEMENT ::= delay until delay_EXPRESSION;

      --  Note: delay until statements are not permitted in Ada 83 mode

      --  Gigi restriction: This node never appears

      --  N_Delay_Until_Statement
      --  Sloc points to DELAY
      --  Expression (Node3)

      -----------------------------------
      -- 9.6  Delay Relative Statement --
      -----------------------------------

      --  DELAY_RELATIVE_STATEMENT ::= delay delay_EXPRESSION;

      --  Gigi restriction: This node never appears

      --  N_Delay_Relative_Statement
      --  Sloc points to DELAY
      --  Expression (Node3)

      ---------------------------
      -- 9.7  Select Statement --
      ---------------------------

      --  SELECT_STATEMENT ::=
      --    SELECTIVE_ACCEPT
      --  | TIMED_ENTRY_CALL
      --  | CONDITIONAL_ENTRY_CALL
      --  | ASYNCHRONOUS_SELECT

      -----------------------------
      -- 9.7.1  Selective Accept --
      -----------------------------

      --  SELECTIVE_ACCEPT ::=
      --    select
      --      [GUARD]
      --        SELECT_ALTERNATIVE
      --    {or
      --      [GUARD]
      --        SELECT_ALTERNATIVE}
      --    [else
      --      SEQUENCE_OF_STATEMENTS]
      --    end select;

      --  Gigi restriction: This node never appears

      --  Note: the guard expression, if present, appears in the node for
      --  the select alternative.

      --  N_Selective_Accept
      --  Sloc points to SELECT
      --  Select_Alternatives (List1)
      --  Else_Statements (List4) (set to No_List if no else part)

      ------------------
      -- 9.7.1  Guard --
      ------------------

      --  GUARD ::= when CONDITION =>

      --  As noted above, the CONDITION that is part of a GUARD is included
      --  in the node for the select alternative for convenience.

      -------------------------------
      -- 9.7.1  Select Alternative --
      -------------------------------

      --  SELECT_ALTERNATIVE ::=
      --    ACCEPT_ALTERNATIVE
      --  | DELAY_ALTERNATIVE
      --  | TERMINATE_ALTERNATIVE

      -------------------------------
      -- 9.7.1  Accept Alternative --
      -------------------------------

      --  ACCEPT_ALTERNATIVE ::=
      --    ACCEPT_STATEMENT [SEQUENCE_OF_STATEMENTS]

      --  Gigi restriction: This node never appears

      --  N_Accept_Alternative
      --  Sloc points to ACCEPT
      --  Accept_Statement (Node2)
      --  Condition (Node1) from the guard (set to Empty if no guard present)
      --  Statements (List3) (set to Empty_List if no statements)
      --  Pragmas_Before (List4) pragmas before alt (set to No_List if none)
      --  Accept_Handler_Records (List5-Sem)

      ------------------------------
      -- 9.7.1  Delay Alternative --
      ------------------------------

      --  DELAY_ALTERNATIVE ::=
      --    DELAY_STATEMENT [SEQUENCE_OF_STATEMENTS]

      --  Gigi restriction: This node never appears

      --  N_Delay_Alternative
      --  Sloc points to DELAY
      --  Delay_Statement (Node2)
      --  Condition (Node1) from the guard (set to Empty if no guard present)
      --  Statements (List3) (set to Empty_List if no statements)
      --  Pragmas_Before (List4) pragmas before alt (set to No_List if none)

      ----------------------------------
      -- 9.7.1  Terminate Alternative --
      ----------------------------------

      --  TERMINATE_ALTERNATIVE ::= terminate;

      --  Gigi restriction: This node never appears

      --  N_Terminate_Alternative
      --  Sloc points to TERMINATE
      --  Condition (Node1) from the guard (set to Empty if no guard present)
      --  Pragmas_Before (List4) pragmas before alt (set to No_List if none)
      --  Pragmas_After (List5) pragmas after alt (set to No_List if none)

      -----------------------------
      -- 9.7.2  Timed Entry Call --
      -----------------------------

      --  TIMED_ENTRY_CALL ::=
      --    select
      --      ENTRY_CALL_ALTERNATIVE
      --    or
      --      DELAY_ALTERNATIVE
      --    end select;

      --  Gigi restriction: This node never appears

      --  N_Timed_Entry_Call
      --  Sloc points to SELECT
      --  Entry_Call_Alternative (Node1)
      --  Delay_Alternative (Node4)

      -----------------------------------
      -- 9.7.2  Entry Call Alternative --
      -----------------------------------

      --  ENTRY_CALL_ALTERNATIVE ::=
      --    PROCEDURE_OR_ENTRY_CALL [SEQUENCE_OF_STATEMENTS]

      --  PROCEDURE_OR_ENTRY_CALL ::=
      --    PROCEDURE_CALL_STATEMENT | ENTRY_CALL_STATEMENT

      --  Gigi restriction: This node never appears

      --  N_Entry_Call_Alternative
      --  Sloc points to first token of entry call statement
      --  Entry_Call_Statement (Node1)
      --  Statements (List3) (set to Empty_List if no statements)
      --  Pragmas_Before (List4) pragmas before alt (set to No_List if none)

      -----------------------------------
      -- 9.7.3  Conditional Entry Call --
      -----------------------------------

      --  CONDITIONAL_ENTRY_CALL ::=
      --    select
      --      ENTRY_CALL_ALTERNATIVE
      --    else
      --      SEQUENCE_OF_STATEMENTS
      --    end select;

      --  Gigi restriction: This node never appears

      --  N_Conditional_Entry_Call
      --  Sloc points to SELECT
      --  Entry_Call_Alternative (Node1)
      --  Else_Statements (List4)

      --------------------------------
      -- 9.7.4  Asynchronous Select --
      --------------------------------

      --  ASYNCHRONOUS_SELECT ::=
      --    select
      --      TRIGGERING_ALTERNATIVE
      --    then abort
      --      ABORTABLE_PART
      --    end select;

      --  Note: asynchronous select is not permitted in Ada 83 mode

      --  Gigi restriction: This node never appears

      --  N_Asynchronous_Select
      --  Sloc points to SELECT
      --  Triggering_Alternative (Node1)
      --  Abortable_Part (Node2)

      -----------------------------------
      -- 9.7.4  Triggering Alternative --
      -----------------------------------

      --  TRIGGERING_ALTERNATIVE ::=
      --    TRIGGERING_STATEMENT [SEQUENCE_OF_STATEMENTS]

      --  Gigi restriction: This node never appears

      --  N_Triggering_Alternative
      --  Sloc points to first token of triggering statement
      --  Triggering_Statement (Node1)
      --  Statements (List3) (set to Empty_List if no statements)
      --  Pragmas_Before (List4) pragmas before alt (set to No_List if none)

      ---------------------------------
      -- 9.7.4  Triggering Statement --
      ---------------------------------

      --  TRIGGERING_STATEMENT ::= PROCEDURE_OR_ENTRY_CALL | DELAY_STATEMENT

      ---------------------------
      -- 9.7.4  Abortable Part --
      ---------------------------

      --  ABORTABLE_PART ::= SEQUENCE_OF_STATEMENTS

      --  Gigi restriction: This node never appears

      --  N_Abortable_Part
      --  Sloc points to ABORT
      --  Statements (List3)

      --------------------------
      -- 9.8  Abort Statement --
      --------------------------

      --  ABORT_STATEMENT ::= abort task_NAME {, task_NAME};

      --  Gigi restriction: This node never appears

      --  N_Abort_Statement
      --  Sloc points to ABORT
      --  Names (List2)

      -------------------------
      -- 10.1.1  Compilation --
      -------------------------

      --  COMPILATION ::= {COMPILATION_UNIT}

      --  There is no explicit node in the tree for a compilation, since in
      --  general the compiler is processing only a single compilation unit
      --  at a time. It is possible to parse multiple units in syntax check
      --  only mode, but the trees are discarded in that case.

      ------------------------------
      -- 10.1.1  Compilation Unit --
      ------------------------------

      --  COMPILATION_UNIT ::=
      --    CONTEXT_CLAUSE LIBRARY_ITEM
      --  | CONTEXT_CLAUSE SUBUNIT

      --  The N_Compilation_Unit node itself represents the above syntax.
      --  However, there are two additional items not reflected in the above
      --  syntax. First we have the global declarations that are added by the
      --  code generator. These are outer level declarations (so they cannot
      --  be represented as being inside the units). An example is the wrapper
      --  subprograms that are created to do ABE checking. As always a list of
      --  declarations can contain actions as well (i.e. statements), and such
      --  statements are executed as part of the elaboration of the unit. Note
      --  that all such declarations are elaborated before the library unit.

      --  Similarly, certain actions need to be elaborated at the completion
      --  of elaboration of the library unit (notably the statement that sets
      --  the Boolean flag indicating that elaboration is complete).

      --  The third item not reflected in the syntax is pragmas that appear
      --  after the compilation unit. As always pragmas are a problem since
      --  they are not part of the formal syntax, but can be stuck into the
      --  source following a set of ad hoc rules, and we have to find an ad
      --  hoc way of sticking them into the tree. For pragmas that appear
      --  before the library unit, we just consider them to be part of the
      --  context clause, and pragmas can appear in the Context_Items list
      --  of the compilation unit. However, pragmas can also appear after
      --  the library item.

      --  To deal with all these problems, we create an auxiliary node for
      --  a compilation unit, referenced from the N_Compilation_Unit node,
      --  that contains these items.

      --  N_Compilation_Unit
      --  Sloc points to first token of defining unit name
      --  Library_Unit (Node4-Sem) corresponding/parent spec/body
      --  Context_Items (List1) context items and pragmas preceding unit
      --  Private_Present (Flag15) set if library unit has private keyword
      --  Unit (Node2) library item or subunit
      --  Aux_Decls_Node (Node5) points to the N_Compilation_Unit_Aux node
      --  Has_No_Elaboration_Code (Flag17-Sem)
      --  Body_Required (Flag13-Sem) set for spec if body is required
      --  Acts_As_Spec (Flag4-Sem) flag for subprogram body with no spec
      --  Context_Pending (Flag16-Sem)
      --  First_Inlined_Subprogram (Node3-Sem)
      --  Has_Pragma_Suppress_All (Flag14-Sem)

      --  N_Compilation_Unit_Aux
      --  Sloc is a copy of the Sloc from the N_Compilation_Unit node
      --  Declarations (List2) (set to No_List if no global declarations)
      --  Actions (List1) (set to No_List if no actions)
      --  Pragmas_After (List5) pragmas after unit (set to No_List if none)
      --  Config_Pragmas (List4) config pragmas (set to Empty_List if none)
      --  Default_Storage_Pool (Node3-Sem)

      --------------------------
      -- 10.1.1  Library Item --
      --------------------------

      --  LIBRARY_ITEM ::=
      --    [private] LIBRARY_UNIT_DECLARATION
      --  | LIBRARY_UNIT_BODY
      --  | [private] LIBRARY_UNIT_RENAMING_DECLARATION

      --  Note: PRIVATE is not allowed in Ada 83 mode

      --  There is no explicit node in the tree for library item, instead
      --  the declaration or body, and the flag for private if present,
      --  appear in the N_Compilation_Unit node.

      --------------------------------------
      -- 10.1.1  Library Unit Declaration --
      --------------------------------------

      --  LIBRARY_UNIT_DECLARATION ::=
      --    SUBPROGRAM_DECLARATION | PACKAGE_DECLARATION
      --  | GENERIC_DECLARATION    | GENERIC_INSTANTIATION

      -----------------------------------------------
      -- 10.1.1  Library Unit Renaming Declaration --
      -----------------------------------------------

      --  LIBRARY_UNIT_RENAMING_DECLARATION ::=
      --    PACKAGE_RENAMING_DECLARATION
      --  | GENERIC_RENAMING_DECLARATION
      --  | SUBPROGRAM_RENAMING_DECLARATION

      -------------------------------
      -- 10.1.1  Library unit body --
      -------------------------------

      --  LIBRARY_UNIT_BODY ::= SUBPROGRAM_BODY | PACKAGE_BODY

      ------------------------------
      -- 10.1.1  Parent Unit Name --
      ------------------------------

      --  PARENT_UNIT_NAME ::= NAME

      ----------------------------
      -- 10.1.2  Context clause --
      ----------------------------

      --  CONTEXT_CLAUSE ::= {CONTEXT_ITEM}

      --  The context clause can include pragmas, and any pragmas that appear
      --  before the context clause proper (i.e. all configuration pragmas,
      --  also appear at the front of this list).

      --------------------------
      -- 10.1.2  Context_Item --
      --------------------------

      --  CONTEXT_ITEM ::= WITH_CLAUSE | USE_CLAUSE  | WITH_TYPE_CLAUSE

      -------------------------
      -- 10.1.2  With clause --
      -------------------------

      --  WITH_CLAUSE ::=
      --    with library_unit_NAME {,library_unit_NAME};

      --  A separate With clause is built for each name, so that we have
      --  a Corresponding_Spec field for each with'ed spec. The flags
      --  First_Name and Last_Name are used to reconstruct the exact
      --  source form. When a list of names appears in one with clause,
      --  the first name in the list has First_Name set, and the last
      --  has Last_Name set. If the with clause has only one name, then
      --  both of the flags First_Name and Last_Name are set in this name.

      --  Note: in the case of implicit with's that are installed by the
      --  Rtsfind routine, Implicit_With is set, and the Sloc is typically
      --  set to Standard_Location, but it is incorrect to test the Sloc
      --  to find out if a with clause is implicit, test the flag instead.

      --  N_With_Clause
      --  Sloc points to first token of library unit name
      --  Withed_Body (Node1-Sem)
      --  Name (Node2)
      --  Next_Implicit_With (Node3-Sem)
      --  Library_Unit (Node4-Sem)
      --  Corresponding_Spec (Node5-Sem)
      --  First_Name (Flag5) (set to True if first name or only one name)
      --  Last_Name (Flag6) (set to True if last name or only one name)
      --  Context_Installed (Flag13-Sem)
      --  Elaborate_Present (Flag4-Sem)
      --  Elaborate_All_Present (Flag14-Sem)
      --  Elaborate_All_Desirable (Flag9-Sem)
      --  Elaborate_Desirable (Flag11-Sem)
      --  Private_Present (Flag15) set if with_clause has private keyword
      --  Implicit_With (Flag16-Sem)
      --  Implicit_With_From_Instantiation (Flag12-Sem)
      --  Limited_Present (Flag17) set if LIMITED is present
      --  Limited_View_Installed (Flag18-Sem)
      --  Unreferenced_In_Spec (Flag7-Sem)
      --  No_Entities_Ref_In_Spec (Flag8-Sem)

      --  Note: Limited_Present and Limited_View_Installed are used to support
      --  the implementation of Ada 2005 (AI-50217).

      --  Similarly, Private_Present is used to support the implementation of
      --  Ada 2005 (AI-50262).

      ----------------------
      -- With_Type clause --
      ----------------------

      --  This is a GNAT extension, used to implement mutually recursive
      --  types declared in different packages.

      --  Note: this is now obsolete. The functionality of this construct
      --  is now implemented by the Ada 2005 limited_with_clause.

      ---------------------
      -- 10.2  Body stub --
      ---------------------

      --  BODY_STUB ::=
      --    SUBPROGRAM_BODY_STUB
      --  | PACKAGE_BODY_STUB
      --  | TASK_BODY_STUB
      --  | PROTECTED_BODY_STUB

      ----------------------------------
      -- 10.1.3  Subprogram Body Stub --
      ----------------------------------

      --  SUBPROGRAM_BODY_STUB ::=
      --    SUBPROGRAM_SPECIFICATION is separate;

      --  N_Subprogram_Body_Stub
      --  Sloc points to FUNCTION or PROCEDURE
      --  Specification (Node1)
      --  Library_Unit (Node4-Sem) points to the subunit
      --  Corresponding_Body (Node5-Sem)

      -------------------------------
      -- 10.1.3  Package Body Stub --
      -------------------------------

      --  PACKAGE_BODY_STUB ::=
      --    package body DEFINING_IDENTIFIER is separate;

      --  N_Package_Body_Stub
      --  Sloc points to PACKAGE
      --  Defining_Identifier (Node1)
      --  Library_Unit (Node4-Sem) points to the subunit
      --  Corresponding_Body (Node5-Sem)

      ----------------------------
      -- 10.1.3  Task Body Stub --
      ----------------------------

      --  TASK_BODY_STUB ::=
      --    task body DEFINING_IDENTIFIER is separate;

      --  N_Task_Body_Stub
      --  Sloc points to TASK
      --  Defining_Identifier (Node1)
      --  Library_Unit (Node4-Sem) points to the subunit
      --  Corresponding_Body (Node5-Sem)

      ---------------------------------
      -- 10.1.3  Protected Body Stub --
      ---------------------------------

      --  PROTECTED_BODY_STUB ::=
      --    protected body DEFINING_IDENTIFIER is separate;

      --  Note: protected body stubs are not allowed in Ada 83 mode

      --  N_Protected_Body_Stub
      --  Sloc points to PROTECTED
      --  Defining_Identifier (Node1)
      --  Library_Unit (Node4-Sem) points to the subunit
      --  Corresponding_Body (Node5-Sem)

      ---------------------
      -- 10.1.3  Subunit --
      ---------------------

      --  SUBUNIT ::= separate (PARENT_UNIT_NAME) PROPER_BODY

      --  N_Subunit
      --  Sloc points to SEPARATE
      --  Name (Node2) is the name of the parent unit
      --  Proper_Body (Node1) is the subunit body
      --  Corresponding_Stub (Node3-Sem) is the stub declaration for the unit.

      ---------------------------------
      -- 11.1  Exception Declaration --
      ---------------------------------

      --  EXCEPTION_DECLARATION ::= DEFINING_IDENTIFIER_LIST : exception
      --    [ASPECT_SPECIFICATIONS];

      --  For consistency with object declarations etc., the parser converts
      --  the case of multiple identifiers being declared to a series of
      --  declarations in which the expression is copied, using the More_Ids
      --  and Prev_Ids flags to remember the source form as described in the
      --  section on "Handling of Defining Identifier Lists".

      --  N_Exception_Declaration
      --  Sloc points to EXCEPTION
      --  Defining_Identifier (Node1)
      --  Expression (Node3-Sem)
      --  Renaming_Exception (Node2-Sem)
      --  More_Ids (Flag5) (set to False if no more identifiers in list)
      --  Prev_Ids (Flag6) (set to False if no previous identifiers in list)

      ------------------------------------------
      -- 11.2  Handled Sequence Of Statements --
      ------------------------------------------

      --  HANDLED_SEQUENCE_OF_STATEMENTS ::=
      --      SEQUENCE_OF_STATEMENTS
      --    [exception
      --      EXCEPTION_HANDLER
      --      {EXCEPTION_HANDLER}]
      --    [at end
      --      cleanup_procedure_call (param, param, param, ...);]

      --  The AT END phrase is a GNAT extension to provide for cleanups. It is
      --  used only internally currently, but is considered to be syntactic.
      --  At the moment, the only cleanup action allowed is a single call to
      --  a parameterless procedure, and the Identifier field of the node is
      --  the procedure to be called. The cleanup action occurs whenever the
      --  sequence of statements is left for any reason. The possible reasons
      --  are:
      --      1. reaching the end of the sequence
      --      2. exit, return, or goto
      --      3. exception or abort
      --  For some back ends, such as gcc with ZCX, "at end" is implemented
      --  entirely in the back end. In this case, a handled sequence of
      --  statements with an "at end" cannot also have exception handlers.
      --  For other back ends, such as gcc with SJLJ and .NET, the
      --  implementation is split between the front end and back end; the front
      --  end implements 3, and the back end implements 1 and 2. In this case,
      --  if there is an "at end", the front end inserts the appropriate
      --  exception handler, and this handler takes precedence over "at end"
      --  in case of exception.

      --  The inserted exception handler is of the form:

      --     when all others =>
      --        cleanup;
      --        raise;

      --  where cleanup is the procedure to be called. The reason we do this is
      --  so that the front end can handle the necessary entries in the
      --  exception tables, and other exception handler actions required as
      --  part of the normal handling for exception handlers.

      --  The AT END cleanup handler protects only the sequence of statements
      --  (not the associated declarations of the parent), just like exception
      --  handlers. The big difference is that the cleanup procedure is called
      --  on either a normal or an abnormal exit from the statement sequence.

      --  Note: the list of Exception_Handlers can contain pragmas as well
      --  as actual handlers. In practice these pragmas can only occur at
      --  the start of the list, since any pragmas occurring later on will
      --  be included in the statement list of the corresponding handler.

      --  Note: although in the Ada syntax, the sequence of statements in
      --  a handled sequence of statements can only contain statements, we
      --  allow free mixing of declarations and statements in the resulting
      --  expanded tree. This is for example used to deal with the case of
      --  a cleanup procedure that must handle declarations as well as the
      --  statements of a block.

      --  N_Handled_Sequence_Of_Statements
      --  Sloc points to first token of first statement
      --  Statements (List3)
      --  End_Label (Node4) (set to Empty if expander generated)
      --  Exception_Handlers (List5) (set to No_List if none present)
      --  At_End_Proc (Node1) (set to Empty if no clean up procedure)
      --  First_Real_Statement (Node2-Sem)

      --  Note: the parent always contains a Declarations field which contains
      --  declarations associated with the handled sequence of statements. This
      --  is true even in the case of an accept statement (see description of
      --  the N_Accept_Statement node).

      --  End_Label refers to the containing construct

      -----------------------------
      -- 11.2  Exception Handler --
      -----------------------------

      --  EXCEPTION_HANDLER ::=
      --    when [CHOICE_PARAMETER_SPECIFICATION :]
      --      EXCEPTION_CHOICE {| EXCEPTION_CHOICE} =>
      --        SEQUENCE_OF_STATEMENTS

      --  Note: choice parameter specification is not allowed in Ada 83 mode

      --  N_Exception_Handler
      --  Sloc points to WHEN
      --  Choice_Parameter (Node2) (set to Empty if not present)
      --  Exception_Choices (List4)
      --  Statements (List3)
      --  Exception_Label (Node5-Sem) (set to Empty of not present)
      --  Local_Raise_Statements (Elist1-Sem) (set to No_Elist if not present)
      --  Local_Raise_Not_OK (Flag7-Sem)
      --  Has_Local_Raise (Flag8-Sem)

      ------------------------------------------
      -- 11.2  Choice parameter specification --
      ------------------------------------------

      --  CHOICE_PARAMETER_SPECIFICATION ::= DEFINING_IDENTIFIER

      ----------------------------
      -- 11.2  Exception Choice --
      ----------------------------

      --  EXCEPTION_CHOICE ::= exception_NAME | others

      --  Except in the case of OTHERS, no explicit node appears in the tree
      --  for exception choice. Instead the exception name appears directly.
      --  An OTHERS choice is represented by a N_Others_Choice node (see
      --  section 3.8.1.

      --  Note: for the exception choice created for an at end handler, the
      --  exception choice is an N_Others_Choice node with All_Others set.

      ---------------------------
      -- 11.3  Raise Statement --
      ---------------------------

      --  RAISE_STATEMENT ::= raise [exception_NAME];

      --  In Ada 2005, we have

      --  RAISE_STATEMENT ::= raise; | raise exception_NAME [with EXPRESSION];

      --  N_Raise_Statement
      --  Sloc points to RAISE
      --  Name (Node2) (set to Empty if no exception name present)
      --  Expression (Node3) (set to Empty if no expression present)
      --  From_At_End (Flag4-Sem)

      -------------------------------
      -- 12.1  Generic Declaration --
      -------------------------------

      --  GENERIC_DECLARATION ::=
      --    GENERIC_SUBPROGRAM_DECLARATION | GENERIC_PACKAGE_DECLARATION

      ------------------------------------------
      -- 12.1  Generic Subprogram Declaration --
      ------------------------------------------

      --  GENERIC_SUBPROGRAM_DECLARATION ::=
      --    GENERIC_FORMAL_PART SUBPROGRAM_SPECIFICATION;

      --  Note: Generic_Formal_Declarations can include pragmas

      --  N_Generic_Subprogram_Declaration
      --  Sloc points to GENERIC
      --  Specification (Node1) subprogram specification
      --  Corresponding_Body (Node5-Sem)
      --  Generic_Formal_Declarations (List2) from generic formal part
      --  Parent_Spec (Node4-Sem)

      ---------------------------------------
      -- 12.1  Generic Package Declaration --
      ---------------------------------------

      --  GENERIC_PACKAGE_DECLARATION ::=
      --    GENERIC_FORMAL_PART PACKAGE_SPECIFICATION
      --      [ASPECT_SPECIFICATIONS];

      --  Note: when we do generics right, the Activation_Chain_Entity entry
      --  for this node can be removed (since the expander won't see generic
      --  units any more)???.

      --  Note: Generic_Formal_Declarations can include pragmas

      --  N_Generic_Package_Declaration
      --  Sloc points to GENERIC
      --  Specification (Node1) package specification
      --  Corresponding_Body (Node5-Sem)
      --  Generic_Formal_Declarations (List2) from generic formal part
      --  Parent_Spec (Node4-Sem)
      --  Activation_Chain_Entity (Node3-Sem)

      -------------------------------
      -- 12.1  Generic Formal Part --
      -------------------------------

      --  GENERIC_FORMAL_PART ::=
      --    generic {GENERIC_FORMAL_PARAMETER_DECLARATION | USE_CLAUSE}

      ------------------------------------------------
      -- 12.1  Generic Formal Parameter Declaration --
      ------------------------------------------------

      --  GENERIC_FORMAL_PARAMETER_DECLARATION ::=
      --    FORMAL_OBJECT_DECLARATION
      --  | FORMAL_TYPE_DECLARATION
      --  | FORMAL_SUBPROGRAM_DECLARATION
      --  | FORMAL_PACKAGE_DECLARATION

      ---------------------------------
      -- 12.3  Generic Instantiation --
      ---------------------------------

      --  GENERIC_INSTANTIATION ::=
      --    package DEFINING_PROGRAM_UNIT_NAME is
      --      new generic_package_NAME [GENERIC_ACTUAL_PART]
      --        [ASPECT_SPECIFICATIONS];
      --  | [[not] overriding]
      --    procedure DEFINING_PROGRAM_UNIT_NAME is
      --      new generic_procedure_NAME [GENERIC_ACTUAL_PART]
      --        [ASPECT_SPECIFICATIONS];
      --  | [[not] overriding]
      --    function DEFINING_DESIGNATOR is
      --      new generic_function_NAME [GENERIC_ACTUAL_PART]
      --        [ASPECT_SPECIFICATIONS];

      --  N_Package_Instantiation
      --  Sloc points to PACKAGE
      --  Defining_Unit_Name (Node1)
      --  Name (Node2)
      --  Generic_Associations (List3) (set to No_List if no
      --   generic actual part)
      --  Parent_Spec (Node4-Sem)
      --  Instance_Spec (Node5-Sem)
      --  ABE_Is_Certain (Flag18-Sem)

      --  N_Procedure_Instantiation
      --  Sloc points to PROCEDURE
      --  Defining_Unit_Name (Node1)
      --  Name (Node2)
      --  Parent_Spec (Node4-Sem)
      --  Generic_Associations (List3) (set to No_List if no
      --   generic actual part)
      --  Instance_Spec (Node5-Sem)
      --  Must_Override (Flag14) set if overriding indicator present
      --  Must_Not_Override (Flag15) set if not_overriding indicator present
      --  ABE_Is_Certain (Flag18-Sem)

      --  N_Function_Instantiation
      --  Sloc points to FUNCTION
      --  Defining_Unit_Name (Node1)
      --  Name (Node2)
      --  Generic_Associations (List3) (set to No_List if no
      --   generic actual part)
      --  Parent_Spec (Node4-Sem)
      --  Instance_Spec (Node5-Sem)
      --  Must_Override (Flag14) set if overriding indicator present
      --  Must_Not_Override (Flag15) set if not_overriding indicator present
      --  ABE_Is_Certain (Flag18-Sem)

      --  Note: overriding indicator is an Ada 2005 feature

      -------------------------------
      -- 12.3  Generic Actual Part --
      -------------------------------

      --  GENERIC_ACTUAL_PART ::=
      --    (GENERIC_ASSOCIATION {, GENERIC_ASSOCIATION})

      -------------------------------
      -- 12.3  Generic Association --
      -------------------------------

      --  GENERIC_ASSOCIATION ::=
      --    [generic_formal_parameter_SELECTOR_NAME =>]

      --  Note: unlike the procedure call case, a generic association node
      --  is generated for every association, even if no formal parameter
      --  selector name is present. In this case the parser will leave the
      --  Selector_Name field set to Empty, to be filled in later by the
      --  semantic pass.

      --  In Ada 2005, a formal may be associated with a box, if the
      --  association is part of the list of actuals for a formal package.
      --  If the association is given by  OTHERS => <>, the association is
      --  an N_Others_Choice.

      --  N_Generic_Association
      --  Sloc points to first token of generic association
      --  Selector_Name (Node2) (set to Empty if no formal
      --   parameter selector name)
      --  Explicit_Generic_Actual_Parameter (Node1) (Empty if box present)
      --  Box_Present (Flag15) (for formal_package associations with a box)

      ---------------------------------------------
      -- 12.3  Explicit Generic Actual Parameter --
      ---------------------------------------------

      --  EXPLICIT_GENERIC_ACTUAL_PARAMETER ::=
      --    EXPRESSION      | variable_NAME   | subprogram_NAME
      --  | entry_NAME      | SUBTYPE_MARK    | package_instance_NAME

      -------------------------------------
      -- 12.4  Formal Object Declaration --
      -------------------------------------

      --  FORMAL_OBJECT_DECLARATION ::=
      --    DEFINING_IDENTIFIER_LIST :
      --      MODE [NULL_EXCLUSION] SUBTYPE_MARK [:= DEFAULT_EXPRESSION]
      --        [ASPECT_SPECIFICATIONS];
      --  | DEFINING_IDENTIFIER_LIST :
      --      MODE ACCESS_DEFINITION [:= DEFAULT_EXPRESSION]
      --        [ASPECT_SPECIFICATIONS];

      --  Although the syntax allows multiple identifiers in the list, the
      --  semantics is as though successive declarations were given with
      --  identical type definition and expression components. To simplify
      --  semantic processing, the parser represents a multiple declaration
      --  case as a sequence of single declarations, using the More_Ids and
      --  Prev_Ids flags to preserve the original source form as described
      --  in the section on "Handling of Defining Identifier Lists".

      --  N_Formal_Object_Declaration
      --  Sloc points to first identifier
      --  Defining_Identifier (Node1)
      --  In_Present (Flag15)
      --  Out_Present (Flag17)
      --  Null_Exclusion_Present (Flag11) (set to False if not present)
      --  Subtype_Mark (Node4) (set to Empty if not present)
      --  Access_Definition (Node3) (set to Empty if not present)
      --  Default_Expression (Node5) (set to Empty if no default expression)
      --  More_Ids (Flag5) (set to False if no more identifiers in list)
      --  Prev_Ids (Flag6) (set to False if no previous identifiers in list)

      -----------------------------------
      -- 12.5  Formal Type Declaration --
      -----------------------------------

      --  FORMAL_TYPE_DECLARATION ::=
      --    type DEFINING_IDENTIFIER [DISCRIMINANT_PART]
      --      is FORMAL_TYPE_DEFINITION
      --        [ASPECT_SPECIFICATIONS];
      --  | type DEFINING_IDENTIFIER [DISCRIMINANT_PART] [is tagged]

      --  N_Formal_Type_Declaration
      --  Sloc points to TYPE
      --  Defining_Identifier (Node1)
      --  Formal_Type_Definition (Node3)
      --  Discriminant_Specifications (List4) (set to No_List if no
      --   discriminant part)
      --  Unknown_Discriminants_Present (Flag13) set if (<>) discriminant

      ----------------------------------
      -- 12.5  Formal type definition --
      ----------------------------------

      --  FORMAL_TYPE_DEFINITION ::=
      --    FORMAL_PRIVATE_TYPE_DEFINITION
      --  | FORMAL_DERIVED_TYPE_DEFINITION
      --  | FORMAL_DISCRETE_TYPE_DEFINITION
      --  | FORMAL_SIGNED_INTEGER_TYPE_DEFINITION
      --  | FORMAL_MODULAR_TYPE_DEFINITION
      --  | FORMAL_FLOATING_POINT_DEFINITION
      --  | FORMAL_ORDINARY_FIXED_POINT_DEFINITION
      --  | FORMAL_DECIMAL_FIXED_POINT_DEFINITION
      --  | FORMAL_ARRAY_TYPE_DEFINITION
      --  | FORMAL_ACCESS_TYPE_DEFINITION
      --  | FORMAL_INTERFACE_TYPE_DEFINITION
      --  | FORMAL_INCOMPLETE_TYPE_DEFINITION

      --  The Ada 2012 syntax introduces two new non-terminals:
      --  Formal_{Complete,Incomplete}_Type_Declaration just to introduce
      --  the latter category. Here we introduce an incomplete type definition
      --  in order to preserve as much as possible the existing structure.

      ---------------------------------------------
      -- 12.5.1  Formal Private Type Definition --
      ---------------------------------------------

      --  FORMAL_PRIVATE_TYPE_DEFINITION ::=
      --    [[abstract] tagged] [limited] private

      --  Note: TAGGED is not allowed in Ada 83 mode

      --  N_Formal_Private_Type_Definition
      --  Sloc points to PRIVATE
      --  Abstract_Present (Flag4)
      --  Tagged_Present (Flag15)
      --  Limited_Present (Flag17)

      --------------------------------------------
      -- 12.5.1  Formal Derived Type Definition --
      --------------------------------------------

      --  FORMAL_DERIVED_TYPE_DEFINITION ::=
      --    [abstract] [limited | synchronized]
      --       new SUBTYPE_MARK [[and INTERFACE_LIST] with private]
      --  Note: this construct is not allowed in Ada 83 mode

      --  N_Formal_Derived_Type_Definition
      --  Sloc points to NEW
      --  Subtype_Mark (Node4)
      --  Private_Present (Flag15)
      --  Abstract_Present (Flag4)
      --  Limited_Present (Flag17)
      --  Synchronized_Present (Flag7)
      --  Interface_List (List2) (set to No_List if none)

      -----------------------------------------------
      -- 12.5.1  Formal Incomplete Type Definition --
      -----------------------------------------------

      --  FORMAL_INCOMPLETE_TYPE_DEFINITION ::= [tagged]

      --  N_Formal_Incomplete_Type_Definition
      --  Sloc points to identifier of parent
      --  Tagged_Present (Flag15)

      ---------------------------------------------
      -- 12.5.2  Formal Discrete Type Definition --
      ---------------------------------------------

      --  FORMAL_DISCRETE_TYPE_DEFINITION ::= (<>)

      --  N_Formal_Discrete_Type_Definition
      --  Sloc points to (

      ---------------------------------------------------
      -- 12.5.2  Formal Signed Integer Type Definition --
      ---------------------------------------------------

      --  FORMAL_SIGNED_INTEGER_TYPE_DEFINITION ::= range <>

      --  N_Formal_Signed_Integer_Type_Definition
      --  Sloc points to RANGE

      --------------------------------------------
      -- 12.5.2  Formal Modular Type Definition --
      --------------------------------------------

      --  FORMAL_MODULAR_TYPE_DEFINITION ::= mod <>

      --  N_Formal_Modular_Type_Definition
      --  Sloc points to MOD

      ----------------------------------------------
      -- 12.5.2  Formal Floating Point Definition --
      ----------------------------------------------

      --  FORMAL_FLOATING_POINT_DEFINITION ::= digits <>

      --  N_Formal_Floating_Point_Definition
      --  Sloc points to DIGITS

      ----------------------------------------------------
      -- 12.5.2  Formal Ordinary Fixed Point Definition --
      ----------------------------------------------------

      --  FORMAL_ORDINARY_FIXED_POINT_DEFINITION ::= delta <>

      --  N_Formal_Ordinary_Fixed_Point_Definition
      --  Sloc points to DELTA

      ---------------------------------------------------
      -- 12.5.2  Formal Decimal Fixed Point Definition --
      ---------------------------------------------------

      --  FORMAL_DECIMAL_FIXED_POINT_DEFINITION ::= delta <> digits <>

      --  Note: formal decimal fixed point definition not allowed in Ada 83

      --  N_Formal_Decimal_Fixed_Point_Definition
      --  Sloc points to DELTA

      ------------------------------------------
      -- 12.5.3  Formal Array Type Definition --
      ------------------------------------------

      --  FORMAL_ARRAY_TYPE_DEFINITION ::= ARRAY_TYPE_DEFINITION

      -------------------------------------------
      -- 12.5.4  Formal Access Type Definition --
      -------------------------------------------

      --  FORMAL_ACCESS_TYPE_DEFINITION ::= ACCESS_TYPE_DEFINITION

      ----------------------------------------------
      -- 12.5.5  Formal Interface Type Definition --
      ----------------------------------------------

      --  FORMAL_INTERFACE_TYPE_DEFINITION ::= INTERFACE_TYPE_DEFINITION

      -----------------------------------------
      -- 12.6  Formal Subprogram Declaration --
      -----------------------------------------

      --  FORMAL_SUBPROGRAM_DECLARATION ::=
      --    FORMAL_CONCRETE_SUBPROGRAM_DECLARATION
      --  | FORMAL_ABSTRACT_SUBPROGRAM_DECLARATION

      --------------------------------------------------
      -- 12.6  Formal Concrete Subprogram Declaration --
      --------------------------------------------------

      --  FORMAL_CONCRETE_SUBPROGRAM_DECLARATION ::=
      --    with SUBPROGRAM_SPECIFICATION [is SUBPROGRAM_DEFAULT]
      --      [ASPECT_SPECIFICATIONS];

      --  N_Formal_Concrete_Subprogram_Declaration
      --  Sloc points to WITH
      --  Specification (Node1)
      --  Default_Name (Node2) (set to Empty if no subprogram default)
      --  Box_Present (Flag15)

      --  Note: if no subprogram default is present, then Name is set
      --  to Empty, and Box_Present is False.

      --------------------------------------------------
      -- 12.6  Formal Abstract Subprogram Declaration --
      --------------------------------------------------

      --  FORMAL_ABSTRACT_SUBPROGRAM_DECLARATION ::=
      --    with SUBPROGRAM_SPECIFICATION is abstract [SUBPROGRAM_DEFAULT]
      --      [ASPECT_SPECIFICATIONS];

      --  N_Formal_Abstract_Subprogram_Declaration
      --  Sloc points to WITH
      --  Specification (Node1)
      --  Default_Name (Node2) (set to Empty if no subprogram default)
      --  Box_Present (Flag15)

      --  Note: if no subprogram default is present, then Name is set
      --  to Empty, and Box_Present is False.

      ------------------------------
      -- 12.6  Subprogram Default --
      ------------------------------

      --  SUBPROGRAM_DEFAULT ::= DEFAULT_NAME | <>

      --  There is no separate node in the tree for a subprogram default.
      --  Instead the parent (N_Formal_Concrete_Subprogram_Declaration
      --  or N_Formal_Abstract_Subprogram_Declaration) node contains the
      --  default name or box indication, as needed.

      ------------------------
      -- 12.6  Default Name --
      ------------------------

      --  DEFAULT_NAME ::= NAME

      --------------------------------------
      -- 12.7  Formal Package Declaration --
      --------------------------------------

      --  FORMAL_PACKAGE_DECLARATION ::=
      --    with package DEFINING_IDENTIFIER
      --      is new generic_package_NAME FORMAL_PACKAGE_ACTUAL_PART
      --        [ASPECT_SPECIFICATIONS];

      --  Note: formal package declarations not allowed in Ada 83 mode

      --  N_Formal_Package_Declaration
      --  Sloc points to WITH
      --  Defining_Identifier (Node1)
      --  Name (Node2)
      --  Generic_Associations (List3) (set to No_List if (<>) case or
      --   empty generic actual part)
      --  Box_Present (Flag15)
      --  Instance_Spec (Node5-Sem)
      --  ABE_Is_Certain (Flag18-Sem)

      --------------------------------------
      -- 12.7  Formal Package Actual Part --
      --------------------------------------

      --  FORMAL_PACKAGE_ACTUAL_PART ::=
      --    ([OTHERS] => <>)
      --    | [GENERIC_ACTUAL_PART]
      --    (FORMAL_PACKAGE_ASSOCIATION {. FORMAL_PACKAGE_ASSOCIATION}

      --  FORMAL_PACKAGE_ASSOCIATION ::=
      --   GENERIC_ASSOCIATION
      --  | GENERIC_FORMAL_PARAMETER_SELECTOR_NAME => <>

      --  There is no explicit node in the tree for a formal package actual
      --  part. Instead the information appears in the parent node (i.e. the
      --  formal package declaration node itself).

      --  There is no explicit node for a formal package association. All of
      --  them are represented either by a generic association, possibly with
      --  Box_Present, or by an N_Others_Choice.

      ---------------------------------
      -- 13.1  Representation clause --
      ---------------------------------

      --  REPRESENTATION_CLAUSE ::=
      --    ATTRIBUTE_DEFINITION_CLAUSE
      --  | ENUMERATION_REPRESENTATION_CLAUSE
      --  | RECORD_REPRESENTATION_CLAUSE
      --  | AT_CLAUSE

      ----------------------
      -- 13.1  Local Name --
      ----------------------

      --  LOCAL_NAME :=
      --    DIRECT_NAME
      --  | DIRECT_NAME'ATTRIBUTE_DESIGNATOR
      --  | library_unit_NAME

      --  The construct DIRECT_NAME'ATTRIBUTE_DESIGNATOR appears in the tree
      --  as an attribute reference, which has essentially the same form.

      ---------------------------------------
      -- 13.3  Attribute definition clause --
      ---------------------------------------

      --  ATTRIBUTE_DEFINITION_CLAUSE ::=
      --    for LOCAL_NAME'ATTRIBUTE_DESIGNATOR use EXPRESSION;
      --  | for LOCAL_NAME'ATTRIBUTE_DESIGNATOR use NAME;

      --  In Ada 83, the expression must be a simple expression and the
      --  local name must be a direct name.

      --  Note: the only attribute definition clause that is processed by
      --  gigi is an address clause. For all other cases, the information
      --  is extracted by the front end and either results in setting entity
      --  information, e.g. Esize for the Size clause, or in appropriate
      --  expansion actions (e.g. in the case of Storage_Size).

      --  For an address clause, Gigi constructs the appropriate addressing
      --  code. It also ensures that no aliasing optimizations are made
      --  for the object for which the address clause appears.

      --  Note: for an address clause used to achieve an overlay:

      --    A : Integer;
      --    B : Integer;
      --    for B'Address use A'Address;

      --  the above rule means that Gigi will ensure that no optimizations
      --  will be made for B that would violate the implementation advice
      --  of RM 13.3(19). However, this advice applies only to B and not
      --  to A, which seems unfortunate. The GNAT front end will mark the
      --  object A as volatile to also prevent unwanted optimization
      --  assumptions based on no aliasing being made for B.

      --  N_Attribute_Definition_Clause
      --  Sloc points to FOR
      --  Name (Node2) the local name
      --  Chars (Name1) the identifier name from the attribute designator
      --  Expression (Node3) the expression or name
      --  Entity (Node4-Sem)
      --  Next_Rep_Item (Node5-Sem)
      --  From_At_Mod (Flag4-Sem)
      --  Check_Address_Alignment (Flag11-Sem)
      --  From_Aspect_Specification (Flag13-Sem)
      --  Is_Delayed_Aspect (Flag14-Sem)
      --  Address_Warning_Posted (Flag18-Sem)

      --  Note: if From_Aspect_Specification is set, then Sloc points to the
      --  aspect name, and Entity is resolved already to reference the entity
      --  to which the aspect applies.

      -----------------------------------
      -- 13.3.1  Aspect Specifications --
      -----------------------------------

      --  We modify the RM grammar here, the RM grammar is:

      --     ASPECT_SPECIFICATION ::=
      --       with ASPECT_MARK [=> ASPECT_DEFINITION] {,
      --            ASPECT_MARK [=> ASPECT_DEFINITION] }

      --     ASPECT_MARK ::= aspect_IDENTIFIER['Class]

      --     ASPECT_DEFINITION ::= NAME | EXPRESSION

      --  That's inconvenient, since there is no non-terminal name for a single
      --  entry in the list of aspects. So we use this grammar instead:

      --     ASPECT_SPECIFICATIONS ::=
      --       with ASPECT_SPECIFICATION {, ASPECT_SPECIFICATION}

      --     ASPECT_SPECIFICATION =>
      --       ASPECT_MARK [=> ASPECT_DEFINITION]

      --     ASPECT_MARK ::= aspect_IDENTIFIER['Class]

      --     ASPECT_DEFINITION ::= NAME | EXPRESSION

      --  See separate package Aspects for details on the incorporation of
      --  these nodes into the tree, and how aspect specifications for a given
      --  declaration node are associated with that node.

      --  N_Aspect_Specification
      --  Sloc points to aspect identifier
      --  Identifier (Node1) aspect identifier
      --  Aspect_Rep_Item (Node2-Sem)
      --  Expression (Node3) Aspect_Definition (set to Empty if none)
      --  Entity (Node4-Sem) entity to which the aspect applies
      --  Class_Present (Flag6) Set if 'Class present
      --  Next_Rep_Item (Node5-Sem)
      --  Split_PPC (Flag17) Set if split pre/post attribute
      --  Is_Boolean_Aspect (Flag16-Sem)
      --  Is_Delayed_Aspect (Flag14-Sem)

      --  Note: Aspect_Specification is an Ada 2012 feature

      --  Note: The Identifier serves to identify the aspect involved (it
      --  is the aspect whose name corresponds to the Chars field). This
      --  means that the other fields of this identifier are unused, and
      --  in particular we use the Entity field of this identifier to save
      --  a copy of the expression for visibility analysis, see spec of
      --  Sem_Ch13 for full details of this usage.

      --  Note: When a Pre or Post aspect specification is processed, it is
      --  broken into AND THEN sections. The left most section has Split_PPC
      --  set to False, indicating that it is the original specification (e.g.
      --  for posting errors). For the other sections, Split_PPC is set True.

      ---------------------------------------------
      -- 13.4  Enumeration representation clause --
      ---------------------------------------------

      --  ENUMERATION_REPRESENTATION_CLAUSE ::=
      --    for first_subtype_LOCAL_NAME use ENUMERATION_AGGREGATE;

      --  In Ada 83, the name must be a direct name

      --  N_Enumeration_Representation_Clause
      --  Sloc points to FOR
      --  Identifier (Node1) direct name
      --  Array_Aggregate (Node3)
      --  Next_Rep_Item (Node5-Sem)

      ---------------------------------
      -- 13.4  Enumeration aggregate --
      ---------------------------------

      --  ENUMERATION_AGGREGATE ::= ARRAY_AGGREGATE

      ------------------------------------------
      -- 13.5.1  Record representation clause --
      ------------------------------------------

      --  RECORD_REPRESENTATION_CLAUSE ::=
      --    for first_subtype_LOCAL_NAME use
      --      record [MOD_CLAUSE]
      --        {COMPONENT_CLAUSE}
      --      end record;

      --  Gigi restriction: Mod_Clause is always Empty (if present it is
      --  replaced by a corresponding Alignment attribute definition clause).

      --  Note: Component_Clauses can include pragmas

      --  N_Record_Representation_Clause
      --  Sloc points to FOR
      --  Identifier (Node1) direct name
      --  Mod_Clause (Node2) (set to Empty if no mod clause present)
      --  Component_Clauses (List3)
      --  Next_Rep_Item (Node5-Sem)

      ------------------------------
      -- 13.5.1  Component clause --
      ------------------------------

      --  COMPONENT_CLAUSE ::=
      --    component_LOCAL_NAME at POSITION
      --      range FIRST_BIT .. LAST_BIT;

      --  N_Component_Clause
      --  Sloc points to AT
      --  Component_Name (Node1) points to Name or Attribute_Reference
      --  Position (Node2)
      --  First_Bit (Node3)
      --  Last_Bit (Node4)

      ----------------------
      -- 13.5.1  Position --
      ----------------------

      --  POSITION ::= static_EXPRESSION

      -----------------------
      -- 13.5.1  First_Bit --
      -----------------------

      --  FIRST_BIT ::= static_SIMPLE_EXPRESSION

      ----------------------
      -- 13.5.1  Last_Bit --
      ----------------------

      --  LAST_BIT ::= static_SIMPLE_EXPRESSION

      --------------------------
      -- 13.8  Code statement --
      --------------------------

      --  CODE_STATEMENT ::= QUALIFIED_EXPRESSION;

      --  Note: in GNAT, the qualified expression has the form

      --    Asm_Insn'(Asm (...));

      --  See package System.Machine_Code in file s-maccod.ads for details on
      --  the allowed parameters to Asm. There are two ways this node can
      --  arise, as a code statement, in which case the expression is the
      --  qualified expression, or as a result of the expansion of an intrinsic
      --  call to the Asm or Asm_Input procedure.

      --  N_Code_Statement
      --  Sloc points to first token of the expression
      --  Expression (Node3)

      --  Note: package Exp_Code contains an abstract functional interface
      --  for use by Gigi in accessing the data from N_Code_Statement nodes.

      ------------------------
      -- 13.12  Restriction --
      ------------------------

      --  RESTRICTION ::=
      --    restriction_IDENTIFIER
      --  | restriction_parameter_IDENTIFIER => EXPRESSION

      --  There is no explicit node for restrictions. Instead the restriction
      --  appears in normal pragma syntax as a pragma argument association,
      --  which has the same syntactic form.

      --------------------------
      -- B.2  Shift Operators --
      --------------------------

      --  Calls to the intrinsic shift functions are converted to one of
      --  the following shift nodes, which have the form of normal binary
      --  operator names. Note that for a given shift operation, one node
      --  covers all possible types, as for normal operators.

      --  Note: it is perfectly permissible for the expander to generate
      --  shift operation nodes directly, in which case they will be analyzed
      --  and parsed in the usual manner.

      --  Sprint syntax: shift-function-name!(expr, count)

      --  Note: the Left_Opnd field holds the first argument (the value to
      --  be shifted). The Right_Opnd field holds the second argument (the
      --  shift count). The Chars field is the name of the intrinsic function.

      --  N_Op_Rotate_Left
      --  Sloc points to the function name
      --  plus fields for binary operator
      --  plus fields for expression
      --  Shift_Count_OK (Flag4-Sem)

      --  N_Op_Rotate_Right
      --  Sloc points to the function name
      --  plus fields for binary operator
      --  plus fields for expression
      --  Shift_Count_OK (Flag4-Sem)

      --  N_Op_Shift_Left
      --  Sloc points to the function name
      --  plus fields for binary operator
      --  plus fields for expression
      --  Shift_Count_OK (Flag4-Sem)

      --  N_Op_Shift_Right_Arithmetic
      --  Sloc points to the function name
      --  plus fields for binary operator
      --  plus fields for expression
      --  Shift_Count_OK (Flag4-Sem)

      --  N_Op_Shift_Right
      --  Sloc points to the function name
      --  plus fields for binary operator
      --  plus fields for expression
      --  Shift_Count_OK (Flag4-Sem)

   --------------------------
   -- Obsolescent Features --
   --------------------------

      --  The syntax descriptions and tree nodes for obsolescent features are
      --  grouped together, corresponding to their location in appendix I in
      --  the RM. However, parsing and semantic analysis for these constructs
      --  is located in an appropriate chapter (see individual notes).

      ---------------------------
      -- J.3  Delta Constraint --
      ---------------------------

      --  Note: the parse routine for this construct is located in section
      --  3.5.9 of Par-Ch3, and semantic analysis is in Sem_Ch3, which is
      --  where delta constraint logically belongs.

      --  DELTA_CONSTRAINT ::= DELTA static_EXPRESSION [RANGE_CONSTRAINT]

      --  N_Delta_Constraint
      --  Sloc points to DELTA
      --  Delta_Expression (Node3)
      --  Range_Constraint (Node4) (set to Empty if not present)

      --------------------
      -- J.7  At Clause --
      --------------------

      --  AT_CLAUSE ::= for DIRECT_NAME use at EXPRESSION;

      --  Note: the parse routine for this construct is located in Par-Ch13,
      --  and the semantic analysis is in Sem_Ch13, where at clause logically
      --  belongs if it were not obsolescent.

      --  Note: in Ada 83 the expression must be a simple expression

      --  Gigi restriction: This node never appears, it is rewritten as an
      --  address attribute definition clause.

      --  N_At_Clause
      --  Sloc points to FOR
      --  Identifier (Node1)
      --  Expression (Node3)

      ---------------------
      -- J.8  Mod clause --
      ---------------------

      --  MOD_CLAUSE ::= at mod static_EXPRESSION;

      --  Note: the parse routine for this construct is located in Par-Ch13,
      --  and the semantic analysis is in Sem_Ch13, where mod clause logically
      --  belongs if it were not obsolescent.

      --  Note: in Ada 83, the expression must be a simple expression

      --  Gigi restriction: this node never appears. It is replaced
      --  by a corresponding Alignment attribute definition clause.

      --  Note: pragmas can appear before and after the MOD_CLAUSE since
      --  its name has "clause" in it. This is rather strange, but is quite
      --  definitely specified. The pragmas before are collected in the
      --  Pragmas_Before field of the mod clause node itself, and pragmas
      --  after are simply swallowed up in the list of component clauses.

      --  N_Mod_Clause
      --  Sloc points to AT
      --  Expression (Node3)
      --  Pragmas_Before (List4) Pragmas before mod clause (No_List if none)

   --------------------
   -- Semantic Nodes --
   --------------------

   --  These semantic nodes are used to hold additional semantic information.
   --  They are inserted into the tree as a result of semantic processing.
   --  Although there are no legitimate source syntax constructions that
   --  correspond directly to these nodes, we need a source syntax for the
   --  reconstructed tree printed by Sprint, and the node descriptions here
   --  show this syntax.

   --  Note: Case_Expression and Conditional_Expression is in this section for
   --  now, since they are extensions. We will move them to their appropriate
   --  places when they are officially approved as extensions (and then we will
   --  know what the exact grammar and place in the Reference Manual is!)

      ---------------------
      -- Case Expression --
      ---------------------

      --  CASE_EXPRESSION ::=
      --    case EXPRESSION is
      --      CASE_EXPRESSION_ALTERNATIVE
      --      {CASE_EXPRESSION_ALTERNATIVE}

      --  Note that the Alternatives cannot include pragmas (this contrasts
      --  with the situation of case statements where pragmas are allowed).

      --  N_Case_Expression
      --  Sloc points to CASE
      --  Expression (Node3)
      --  Alternatives (List4)

      ---------------------------------
      -- Case Expression Alternative --
      ---------------------------------

      --  CASE_STATEMENT_ALTERNATIVE ::=
      --    when DISCRETE_CHOICE_LIST =>
      --      EXPRESSION

      --  N_Case_Expression_Alternative
      --  Sloc points to WHEN
      --  Actions (List1)
      --  Discrete_Choices (List4)
      --  Expression (Node3)

      --  Note: The Actions field temporarily holds any actions associated with
      --  evaluation of the Expression. During expansion of the case expression
      --  these actions are wrapped into an N_Expressions_With_Actions node
      --  replacing the original expression.

      ----------------------------
      -- Conditional Expression --
      ----------------------------

      --  This node is used to represent an expression corresponding to the
      --  C construct (condition ? then-expression : else_expression), where
      --  Expressions is a three element list, whose first expression is the
      --  condition, and whose second and third expressions are the then and
      --  else expressions respectively.

      --  Note: the Then_Actions and Else_Actions fields are always set to
      --  No_List in the tree passed to Gigi. These fields are used only
      --  for temporary processing purposes in the expander.

      --  The Ada language does not permit conditional expressions, however
      --  this is under discussion as a possible extension by the ARG, and we
      --  have implemented a form of this capability in GNAT under control of
      --  the -gnatX switch. The syntax is:

      --  CONDITIONAL_EXPRESSION ::=
      --    if EXPRESSION then EXPRESSION
      --                  {elsif EXPRESSION then EXPRESSION}
      --                  [else EXPRESSION]

      --  And we add the additional constructs

      --  PRIMARY ::= ( CONDITIONAL_EXPRESSION )
      --  PRAGMA_ARGUMENT_ASSOCIATION ::= CONDITIONAL_EXPRESSION

      --  Note: if we have (IF x1 THEN x2 ELSIF x3 THEN x4 ELSE x5) then it
      --  is represented as (IF x1 THEN x2 ELSE (IF x3 THEN x4 ELSE x5)) and
      --  the Is_Elsif flag is set on the inner conditional expression.

      --  N_Conditional_Expression
      --  Sloc points to IF or ELSIF keyword
      --  Expressions (List1)
      --  Then_Actions (List2-Sem)
      --  Else_Actions (List3-Sem)
      --  Is_Elsif (Flag13) (set if comes from ELSIF)
      --  plus fields for expression

      --------------
      -- Contract --
      --------------

      --  This node is used to hold the various parts of an entry or subprogram
      --  contract, consisting in pre- and postconditions on the one hand, and
      --  test-cases on the other hand.

      --  It is referenced from an entry, a subprogram or a generic subprogram
      --  entity.

      --  Sprint syntax:  <none> as the node should not appear in the tree, but
      --                  only attached to an entry or [generic] subprogram
      --                  entity.

      --  N_Contract
      --  Sloc points to the subprogram's name
      --  Spec_PPC_List (Node1) (set to Empty if none)
      --  Spec_CTC_List (Node2) (set to Empty if none)

      --  Spec_PPC_List points to a list of Precondition and Postcondition
      --  pragma nodes for preconditions and postconditions declared in the
      --  spec of the entry/subprogram. The last pragma encountered is at the
      --  head of this list, so it is in reverse order of textual appearance.
      --  Note that this includes precondition/postcondition pragmas generated
      --  to correspond to Pre/Post aspects.

      --  Spec_CTC_List points to a list of Contract_Case and Test_Case pragma
      --  nodes for contract-cases and test-cases declared in the spec of the
      --  entry/subprogram. The last pragma encountered is at the head of this
      --  list, so it is in reverse order of textual appearance. Note that
      --  this includes contract-case and test-case pragmas generated from
      --  Contract_Case and Test_Case aspects.

      -------------------
      -- Expanded_Name --
      -------------------

      --  The N_Expanded_Name node is used to represent a selected component
      --  name that has been resolved to an expanded name. The semantic phase
      --  replaces N_Selected_Component nodes that represent names by the use
      --  of this node, leaving the N_Selected_Component node used only when
      --  the prefix is a record or protected type.

      --  The fields of the N_Expanded_Name node are layed out identically
      --  to those of the N_Selected_Component node, allowing conversion of
      --  an expanded name node to a selected component node to be done
      --  easily, see Sinfo.CN.Change_Selected_Component_To_Expanded_Name.

      --  There is no special sprint syntax for an expanded name

      --  N_Expanded_Name
      --  Sloc points to the period
      --  Chars (Name1) copy of Chars field of selector name
      --  Prefix (Node3)
      --  Selector_Name (Node2)
      --  Entity (Node4-Sem)
      --  Associated_Node (Node4-Sem)
      --  Has_Private_View (Flag11-Sem) set in generic units.
      --  Redundant_Use (Flag13-Sem)
      --  Atomic_Sync_Required (Flag14-Sem)
      --  plus fields for expression

      -----------------------------
      -- Expression with Actions --
      -----------------------------

      --  This node is created by the analyzer/expander to handle some
      --  expansion cases, notably short circuit forms where there are
      --  actions associated with the right-hand side operand.

      --  The N_Expression_With_Actions node represents an expression with
      --  an associated set of actions (which are executable statements and
      --  declarations, as might occur in a handled statement sequence).

      --  The required semantics is that the set of actions is executed in
      --  the order in which it appears just before the expression is
      --  evaluated (and these actions must only be executed if the value
      --  of the expression is evaluated). The node is considered to be
      --  a subexpression, whose value is the value of the Expression after
      --  executing all the actions.

      --  Note: if the actions contain declarations, then these declarations
      --  may be referenced within the expression. It is thus appropriate for
      --  the back-end to create a scope that encompasses the construct (any
      --  declarations within the actions will definitely not be referenced
      --  once elaboration of the construct is completed).

      --  Sprint syntax:  do
      --                    action;
      --                    action;
      --                    ...
      --                    action;
      --                  in expression end

      --  N_Expression_With_Actions
      --  Actions (List1)
      --  Expression (Node3)
      --  plus fields for expression

      --  Note: the actions list is always non-null, since we would
      --  never have created this node if there weren't some actions.

      --------------------
      -- Free Statement --
      --------------------

      --  The N_Free_Statement node is generated as a result of a call to an
      --  instantiation of Unchecked_Deallocation. The instantiation of this
      --  generic is handled specially and generates this node directly.

      --  Sprint syntax: free expression

      --  N_Free_Statement
      --  Sloc is copied from the unchecked deallocation call
      --  Expression (Node3) argument to unchecked deallocation call
      --  Storage_Pool (Node1-Sem)
      --  Procedure_To_Call (Node2-Sem)
      --  Actual_Designated_Subtype (Node4-Sem)

      --  Note: in the case where a debug source file is generated, the Sloc
      --  for this node points to the FREE keyword in the Sprint file output.

      -------------------
      -- Freeze Entity --
      -------------------

      --  This node marks the point in a declarative part at which an entity
      --  declared therein becomes frozen. The expander places initialization
      --  procedures for types at those points. Gigi uses the freezing point
      --  to elaborate entities that may depend on previous private types.

      --  See the section in Einfo "Delayed Freezing and Elaboration" for
      --  a full description of the use of this node.

      --  The Entity field points back to the entity for the type (whose
      --  Freeze_Node field points back to this freeze node).

      --  The Actions field contains a list of declarations and statements
      --  generated by the expander which are associated with the freeze
      --  node, and are elaborated as though the freeze node were replaced
      --  by this sequence of actions.

      --  Note: the Sloc field in the freeze node references a construct
      --  associated with the freezing point. This is used for posting
      --  messages in some error/warning situations, e.g. the case where
      --  a primitive operation of a tagged type is declared too late.

      --  Sprint syntax: freeze entity-name [
      --                   freeze actions
      --                 ]

      --  N_Freeze_Entity
      --  Sloc points near freeze point (see above special note)
      --  Entity (Node4-Sem)
      --  Access_Types_To_Process (Elist2-Sem) (set to No_Elist if none)
      --  TSS_Elist (Elist3-Sem) (set to No_Elist if no associated TSS's)
      --  Actions (List1) (set to No_List if no freeze actions)
      --  First_Subtype_Link (Node5-Sem) (set to Empty if no link)

      --  The Actions field holds actions associated with the freeze. These
      --  actions are elaborated at the point where the type is frozen.

      --  Note: in the case where a debug source file is generated, the Sloc
      --  for this node points to the FREEZE keyword in the Sprint file output.

      --------------------------------
      -- Implicit Label Declaration --
      --------------------------------

      --  An implicit label declaration is created for every occurrence of a
      --  label on a statement or a label on a block or loop. It is chained
      --  in the declarations of the innermost enclosing block as specified
      --  in RM section 5.1 (3).

      --  The Defining_Identifier is the actual identifier for the statement
      --  identifier. Note that the occurrence of the label is a reference, NOT
      --  the defining occurrence. The defining occurrence occurs at the head
      --  of the innermost enclosing block, and is represented by this node.

      --  Note: from the grammar, this might better be called an implicit
      --  statement identifier declaration, but the term we choose seems
      --  friendlier, since at least informally statement identifiers are
      --  called labels in both cases (i.e. when used in labels, and when
      --  used as the identifiers of blocks and loops).

      --  Note: although this is logically a semantic node, since it does not
      --  correspond directly to a source syntax construction, these nodes are
      --  actually created by the parser in a post pass done just after parsing
      --  is complete, before semantic analysis is started (see Par.Labl).

      --  Sprint syntax: labelname : label;

      --  N_Implicit_Label_Declaration
      --  Sloc points to the << of the label
      --  Defining_Identifier (Node1)
      --  Label_Construct (Node2-Sem)

      --  Note: in the case where a debug source file is generated, the Sloc
      --  for this node points to the label name in the generated declaration.

      ---------------------
      -- Itype_Reference --
      ---------------------

      --  This node is used to create a reference to an Itype. The only purpose
      --  is to make sure the Itype is defined if this is the first reference.

      --  A typical use of this node is when an Itype is to be referenced in
      --  two branches of an IF statement. In this case it is important that
      --  the first use of the Itype not be inside the conditional, since then
      --  it might not be defined if the other branch of the IF is taken, in
      --  the case where the definition generates elaboration code.

      --  The Itype field points to the referenced Itype

      --  Sprint syntax: reference itype-name

      --  N_Itype_Reference
      --  Sloc points to the node generating the reference
      --  Itype (Node1-Sem)

      --  Note: in the case where a debug source file is generated, the Sloc
      --  for this node points to the REFERENCE keyword in the file output.

      ---------------------
      -- Raise_xxx_Error --
      ---------------------

      --  One of these nodes is created during semantic analysis to replace
      --  a node for an expression that is determined to definitely raise
      --  the corresponding exception.

      --  The N_Raise_xxx_Error node may also stand alone in place
      --  of a declaration or statement, in which case it simply causes
      --  the exception to be raised (i.e. it is equivalent to a raise
      --  statement that raises the corresponding exception). This use
      --  is distinguished by the fact that the Etype in this case is
      --  Standard_Void_Type, In the subexpression case, the Etype is the
      --  same as the type of the subexpression which it replaces.

      --  If Condition is empty, then the raise is unconditional. If the
      --  Condition field is non-empty, it is a boolean expression which
      --  is first evaluated, and the exception is raised only if the
      --  value of the expression is True. In the unconditional case, the
      --  creation of this node is usually accompanied by a warning message
      --  error. The creation of this node will usually be accompanied by a
      --  message (unless it appears within the right operand of a short
      --  circuit form whose left argument is static and decisively
      --  eliminates elaboration of the raise operation. The condition field
      --  can ONLY be present when the node is used as a statement form, it
      --  may NOT be present in the case where the node appears within an
      --  expression.

      --  The exception is generated with a message that contains the
      --  file name and line number, and then appended text. The Reason
      --  code shows the text to be added. The Reason code is an element
      --  of the type Types.RT_Exception_Code, and indicates both the
      --  message to be added, and the exception to be raised (which must
      --  match the node type). The value is stored by storing a Uint which
      --  is the Pos value of the enumeration element in this type.

      --  Gigi restriction: This expander ensures that the type of the
      --  Condition field is always Standard.Boolean, even if the type
      --  in the source is some non-standard boolean type.

      --  Sprint syntax: [xxx_error "msg"]
      --             or: [xxx_error when condition "msg"]

      --  N_Raise_Constraint_Error
      --  Sloc references related construct
      --  Condition (Node1) (set to Empty if no condition)
      --  Reason (Uint3)
      --  plus fields for expression

      --  N_Raise_Program_Error
      --  Sloc references related construct
      --  Condition (Node1) (set to Empty if no condition)
      --  Reason (Uint3)
      --  plus fields for expression

      --  N_Raise_Storage_Error
      --  Sloc references related construct
      --  Condition (Node1) (set to Empty if no condition)
      --  Reason (Uint3)
      --  plus fields for expression

      --  Note: Sloc is copied from the expression generating the exception.
      --  In the case where a debug source file is generated, the Sloc for
      --  this node points to the left bracket in the Sprint file output.

      --  Note: the back end may be required to translate these nodes into
      --  appropriate goto statements. See description of N_Push/Pop_xxx_Label.

      ---------------------------------------------
      -- Optimization of Exception Raise to Goto --
      ---------------------------------------------

      --  In some cases, the front end will determine that any exception raised
      --  by the back end for a certain exception should be transformed into a
      --  goto statement.

      --  There are three kinds of exceptions raised by the back end (note that
      --  for this purpose we consider gigi to be part of the back end in the
      --  gcc case):

      --     1. Exceptions resulting from N_Raise_xxx_Error nodes
      --     2. Exceptions from checks triggered by Do_xxx_Check flags
      --     3. Other cases not specifically marked by the front end

      --  Normally all such exceptions are translated into calls to the proper
      --  Rcheck_xx procedure, where xx encodes both the exception to be raised
      --  and the exception message.

      --  The front end may determine that for a particular sequence of code,
      --  exceptions in any of these three categories for a particular builtin
      --  exception should result in a goto, rather than a call to Rcheck_xx.
      --  The exact sequence to be generated is:

      --      Local_Raise (exception'Identity);
      --      goto Label

      --  The front end marks such a sequence of code by bracketing it with
      --  push and pop nodes:

      --       N_Push_xxx_Label (referencing the label)
      --       ...
      --       (code where transformation is expected for exception xxx)
      --       ...
      --       N_Pop_xxx_Label

      --  The use of push/pop reflects the fact that such regions can properly
      --  nest, and one special case is a subregion in which no transformation
      --  is allowed. Such a region is marked by a N_Push_xxx_Label node whose
      --  Exception_Label field is Empty.

      --  N_Push_Constraint_Error_Label
      --  Sloc references first statement in region covered
      --  Exception_Label (Node5-Sem)

      --  N_Push_Program_Error_Label
      --  Sloc references first statement in region covered
      --  Exception_Label (Node5-Sem)

      --  N_Push_Storage_Error_Label
      --  Sloc references first statement in region covered
      --  Exception_Label (Node5-Sem)

      --  N_Pop_Constraint_Error_Label
      --  Sloc references last statement in region covered

      --  N_Pop_Program_Error_Label
      --  Sloc references last statement in region covered

      --  N_Pop_Storage_Error_Label
      --  Sloc references last statement in region covered

      ---------------
      -- Reference --
      ---------------

      --  For a number of purposes, we need to construct references to objects.
      --  These references are subsequently treated as normal access values.
      --  An example is the construction of the parameter block passed to a
      --  task entry. The N_Reference node is provided for this purpose. It is
      --  similar in effect to the use of the Unrestricted_Access attribute,
      --  and like Unrestricted_Access can be applied to objects which would
      --  not be valid prefixes for the Unchecked_Access attribute (e.g.
      --  objects which are not aliased, and slices). In addition it can be
      --  applied to composite type values as well as objects, including string
      --  values and aggregates.

      --  Note: we use the Prefix field for this expression so that the
      --  resulting node can be treated using common code with the attribute
      --  nodes for the 'Access and related attributes. Logically it would make
      --  more sense to call it an Expression field, but then we would have to
      --  special case the treatment of the N_Reference node.

      --  Note: evaluating a N_Reference node is guaranteed to yield a non-null
      --  value at run time. Therefore, it is valid to set Is_Known_Non_Null on
      --  a temporary initialized to a N_Reference node in order to eliminate
      --  superfluous access checks.

      --  Sprint syntax: prefix'reference

      --  N_Reference
      --  Sloc is copied from the expression
      --  Prefix (Node3)
      --  plus fields for expression

      --  Note: in the case where a debug source file is generated, the Sloc
      --  for this node points to the quote in the Sprint file output.

      -----------------
      --  SCIL Nodes --
      -----------------

      --  SCIL nodes are special nodes added to the tree when the CodePeer
      --  mode is active. They help the CodePeer backend to locate nodes that
      --  require special processing.

      --  Major documentation on the general design of the SCIL interface, and
      --  in particular detailed description of these nodes is missing and is
      --  to be supplied in the future, when the design has finalized ???

      --  Meanwhile these nodes should be considered in experimental form, and
      --  should be ignored by all code generating back ends. ???

      --  N_SCIL_Dispatch_Table_Tag_Init
      --  Sloc references a node for a tag initialization
      --  SCIL_Entity (Node4-Sem)

      --  N_SCIL_Dispatching_Call
      --  Sloc references the node of a dispatching call
      --  SCIL_Target_Prim (Node2-Sem)
      --  SCIL_Entity (Node4-Sem)
      --  SCIL_Controlling_Tag (Node5-Sem)

      --  N_SCIL_Membership_Test
      --  Sloc references the node of a membership test
      --  SCIL_Tag_Value (Node5-Sem)
      --  SCIL_Entity (Node4-Sem)

      ---------------------
      -- Subprogram_Info --
      ---------------------

      --  This node generates the appropriate Subprogram_Info value for a
      --  given procedure. See Ada.Exceptions for further details

      --  Sprint syntax: subprog'subprogram_info

      --  N_Subprogram_Info
      --  Sloc points to the entity for the procedure
      --  Identifier (Node1) identifier referencing the procedure
      --  Etype (Node5-Sem) type (always set to Ada.Exceptions.Code_Loc

      --  Note: in the case where a debug source file is generated, the Sloc
      --  for this node points to the quote in the Sprint file output.

      --------------------------
      -- Unchecked Expression --
      --------------------------

      --  An unchecked expression is one that must be analyzed and resolved
      --  with all checks off, regardless of the current setting of scope
      --  suppress flags.

      --  Sprint syntax: `(expression)

      --  Note: this node is always removed from the tree (and replaced by
      --  its constituent expression) on completion of analysis, so it only
      --  appears in intermediate trees, and will never be seen by Gigi.

      --  N_Unchecked_Expression
      --  Sloc is a copy of the Sloc of the expression
      --  Expression (Node3)
      --  plus fields for expression

      --  Note: in the case where a debug source file is generated, the Sloc
      --  for this node points to the back quote in the Sprint file output.

      -------------------------------
      -- Unchecked Type Conversion --
      -------------------------------

      --  An unchecked type conversion node represents the semantic action
      --  corresponding to a call to an instantiation of Unchecked_Conversion.
      --  It is generated as a result of actual use of Unchecked_Conversion
      --  and also the expander generates unchecked type conversion nodes
      --  directly for expansion of complex semantic actions.

      --  Note: an unchecked type conversion is a variable as far as the
      --  semantics are concerned, which is convenient for the expander.
      --  This does not change what Ada source programs are legal, since
      --  clearly a function call to an instantiation of Unchecked_Conversion
      --  is not a variable in any case.

      --  Sprint syntax: subtype-mark!(expression)

      --  N_Unchecked_Type_Conversion
      --  Sloc points to related node in source
      --  Subtype_Mark (Node4)
      --  Expression (Node3)
      --  Kill_Range_Check (Flag11-Sem)
      --  No_Truncation (Flag17-Sem)
      --  plus fields for expression

      --  Note: in the case where a debug source file is generated, the Sloc
      --  for this node points to the exclamation in the Sprint file output.

      -----------------------------------
      -- Validate_Unchecked_Conversion --
      -----------------------------------

      --  The front end does most of the validation of unchecked conversion,
      --  including checking sizes (this is done after the back end is called
      --  to take advantage of back-annotation of calculated sizes).

      --  The front end also deals with specific cases that are not allowed
      --  e.g. involving unconstrained array types.

      --  For the case of the standard gigi backend, this means that all
      --  checks are done in the front-end.

      --  However, in the case of specialized back-ends, notably the JVM
      --  backend for JGNAT, additional requirements and restrictions apply
      --  to unchecked conversion, and these are most conveniently performed
      --  in the specialized back-end.

      --  To accommodate this requirement, for such back ends, the following
      --  special node is generated recording an unchecked conversion that
      --  needs to be validated. The back end should post an appropriate
      --  error message if the unchecked conversion is invalid or warrants
      --  a special warning message.

      --  Source_Type and Target_Type point to the entities for the two
      --  types involved in the unchecked conversion instantiation that
      --  is to be validated.

      --  Sprint syntax: validate Unchecked_Conversion (source, target);

      --  N_Validate_Unchecked_Conversion
      --  Sloc points to instantiation (location for warning message)
      --  Source_Type (Node1-Sem)
      --  Target_Type (Node2-Sem)

      --  Note: in the case where a debug source file is generated, the Sloc
      --  for this node points to the VALIDATE keyword in the file output.

   -----------
   -- Empty --
   -----------

   --  Used as the contents of the Nkind field of the dummy Empty node
   --  and in some other situations to indicate an uninitialized value.

   --  N_Empty
   --  Chars (Name1) is set to No_Name

   -----------
   -- Error --
   -----------

   --  Used as the contents of the Nkind field of the dummy Error node.
   --  Has an Etype field, which gets set to Any_Type later on, to help
   --  error recovery (Error_Posted is also set in the Error node).

   --  N_Error
   --  Chars (Name1) is set to Error_Name
   --  Etype (Node5-Sem)

   --------------------------
   -- Node Type Definition --
   --------------------------

   --  The following is the definition of the Node_Kind type. As previously
   --  discussed, this is separated off to allow rearrangement of the order to
   --  facilitate definition of subtype ranges. The comments show the subtype
   --  classes which apply to each set of node kinds. The first entry in the
   --  comment characterizes the following list of nodes.

   type Node_Kind is (
      N_Unused_At_Start,

      --  N_Representation_Clause

      N_At_Clause,
      N_Component_Clause,
      N_Enumeration_Representation_Clause,
      N_Mod_Clause,
      N_Record_Representation_Clause,

      --  N_Representation_Clause, N_Has_Chars

      N_Attribute_Definition_Clause,

      --  N_Has_Chars

      N_Empty,
      N_Pragma_Argument_Association,

      --  N_Has_Etype, N_Has_Chars

      --  Note: of course N_Error does not really have Etype or Chars fields,
      --  and any attempt to access these fields in N_Error will cause an
      --  error, but historically this always has been positioned so that an
      --  "in N_Has_Chars" or "in N_Has_Etype" test yields true for N_Error.
      --  Most likely this makes coding easier somewhere but still seems
      --  undesirable. To be investigated some time ???

      N_Error,

      --  N_Entity, N_Has_Etype, N_Has_Chars

      N_Defining_Character_Literal,
      N_Defining_Identifier,
      N_Defining_Operator_Symbol,

      --  N_Subexpr, N_Has_Etype, N_Has_Chars, N_Has_Entity

      N_Expanded_Name,

      --  N_Direct_Name, N_Subexpr, N_Has_Etype,
      --  N_Has_Chars, N_Has_Entity

      N_Identifier,
      N_Operator_Symbol,

      --  N_Direct_Name, N_Subexpr, N_Has_Etype,
      --  N_Has_Chars, N_Has_Entity

      N_Character_Literal,

      --  N_Binary_Op, N_Op, N_Subexpr,
      --  N_Has_Etype, N_Has_Chars, N_Has_Entity

      N_Op_Add,
      N_Op_Concat,
      N_Op_Expon,
      N_Op_Subtract,

      --  N_Binary_Op, N_Op, N_Subexpr, N_Has_Treat_Fixed_As_Integer
      --  N_Has_Etype, N_Has_Chars, N_Has_Entity, N_Multiplying_Operator

      N_Op_Divide,
      N_Op_Mod,
      N_Op_Multiply,
      N_Op_Rem,

      --  N_Binary_Op, N_Op, N_Subexpr, N_Has_Etype
      --  N_Has_Entity, N_Has_Chars, N_Op_Boolean

      N_Op_And,

      --  N_Binary_Op, N_Op, N_Subexpr, N_Has_Etype
      --  N_Has_Entity, N_Has_Chars, N_Op_Boolean, N_Op_Compare

      N_Op_Eq,
      N_Op_Ge,
      N_Op_Gt,
      N_Op_Le,
      N_Op_Lt,
      N_Op_Ne,

      --  N_Binary_Op, N_Op, N_Subexpr, N_Has_Etype
      --  N_Has_Entity, N_Has_Chars, N_Op_Boolean

      N_Op_Or,
      N_Op_Xor,

      --  N_Binary_Op, N_Op, N_Subexpr, N_Has_Etype,
      --  N_Op_Shift, N_Has_Chars, N_Has_Entity

      N_Op_Rotate_Left,
      N_Op_Rotate_Right,
      N_Op_Shift_Left,
      N_Op_Shift_Right,
      N_Op_Shift_Right_Arithmetic,

      --  N_Unary_Op, N_Op, N_Subexpr, N_Has_Etype,
      --  N_Has_Chars, N_Has_Entity

      N_Op_Abs,
      N_Op_Minus,
      N_Op_Not,
      N_Op_Plus,

      --  N_Subexpr, N_Has_Etype, N_Has_Entity

      N_Attribute_Reference,

      --  N_Subexpr, N_Has_Etype, N_Membership_Test

      N_In,
      N_Not_In,

      --  N_Subexpr, N_Has_Etype, N_Short_Circuit

      N_And_Then,
      N_Or_Else,

      --  N_Subexpr, N_Has_Etype

      N_Conditional_Expression,
      N_Explicit_Dereference,
      N_Expression_With_Actions,

      --  N_Subexpr, N_Has_Etype, N_Subprogram_Call

      N_Function_Call,
      N_Procedure_Call_Statement,

      --  N_Subexpr, N_Has_Etype

      N_Indexed_Component,
      N_Integer_Literal,
      N_Null,
      N_Qualified_Expression,
      N_Quantified_Expression,

      --  N_Raise_xxx_Error, N_Subexpr, N_Has_Etype

      N_Raise_Constraint_Error,
      N_Raise_Program_Error,
      N_Raise_Storage_Error,

      --  N_Subexpr, N_Has_Etype

      N_Aggregate,
      N_Allocator,
      N_Case_Expression,
      N_Extension_Aggregate,
      N_Range,
      N_Real_Literal,
      N_Reference,
      N_Selected_Component,
      N_Slice,
      N_String_Literal,
      N_Subprogram_Info,
      N_Type_Conversion,
      N_Unchecked_Expression,
      N_Unchecked_Type_Conversion,

      --  N_Has_Etype

      N_Subtype_Indication,

      --  N_Declaration

      N_Component_Declaration,
      N_Entry_Declaration,
      N_Expression_Function,
      N_Formal_Object_Declaration,
      N_Formal_Type_Declaration,
      N_Full_Type_Declaration,
      N_Incomplete_Type_Declaration,
      N_Iterator_Specification,
      N_Loop_Parameter_Specification,
      N_Object_Declaration,
      N_Protected_Type_Declaration,
      N_Private_Extension_Declaration,
      N_Private_Type_Declaration,
      N_Subtype_Declaration,

      --  N_Subprogram_Specification, N_Declaration

      N_Function_Specification,
      N_Procedure_Specification,

      --  N_Access_To_Subprogram_Definition

      N_Access_Function_Definition,
      N_Access_Procedure_Definition,

      --  N_Later_Decl_Item

      N_Task_Type_Declaration,

      --  N_Body_Stub, N_Later_Decl_Item

      N_Package_Body_Stub,
      N_Protected_Body_Stub,
      N_Subprogram_Body_Stub,
      N_Task_Body_Stub,

      --  N_Generic_Instantiation, N_Later_Decl_Item
      --  N_Subprogram_Instantiation

      N_Function_Instantiation,
      N_Procedure_Instantiation,

      --  N_Generic_Instantiation, N_Later_Decl_Item

      N_Package_Instantiation,

      --  N_Unit_Body, N_Later_Decl_Item, N_Proper_Body

      N_Package_Body,
      N_Subprogram_Body,

      --  N_Later_Decl_Item, N_Proper_Body

      N_Protected_Body,
      N_Task_Body,

      --  N_Later_Decl_Item

      N_Implicit_Label_Declaration,
      N_Package_Declaration,
      N_Single_Task_Declaration,
      N_Subprogram_Declaration,
      N_Use_Package_Clause,

      --  N_Generic_Declaration, N_Later_Decl_Item

      N_Generic_Package_Declaration,
      N_Generic_Subprogram_Declaration,

      --  N_Array_Type_Definition

      N_Constrained_Array_Definition,
      N_Unconstrained_Array_Definition,

      --  N_Renaming_Declaration

      N_Exception_Renaming_Declaration,
      N_Object_Renaming_Declaration,
      N_Package_Renaming_Declaration,
      N_Subprogram_Renaming_Declaration,

      --  N_Generic_Renaming_Declaration, N_Renaming_Declaration

      N_Generic_Function_Renaming_Declaration,
      N_Generic_Package_Renaming_Declaration,
      N_Generic_Procedure_Renaming_Declaration,

      --  N_Statement_Other_Than_Procedure_Call

      N_Abort_Statement,
      N_Accept_Statement,
      N_Assignment_Statement,
      N_Asynchronous_Select,
      N_Block_Statement,
      N_Case_Statement,
      N_Code_Statement,
      N_Conditional_Entry_Call,

      --  N_Statement_Other_Than_Procedure_Call, N_Delay_Statement

      N_Delay_Relative_Statement,
      N_Delay_Until_Statement,

      --  N_Statement_Other_Than_Procedure_Call

      N_Entry_Call_Statement,
      N_Free_Statement,
      N_Goto_Statement,
      N_Loop_Statement,
      N_Null_Statement,
      N_Raise_Statement,
      N_Requeue_Statement,
      N_Return_Statement, -- renamed as N_Simple_Return_Statement below
      N_Extended_Return_Statement,
      N_Selective_Accept,
      N_Timed_Entry_Call,

      --  N_Statement_Other_Than_Procedure_Call, N_Has_Condition

      N_Exit_Statement,
      N_If_Statement,

      --  N_Has_Condition

      N_Accept_Alternative,
      N_Delay_Alternative,
      N_Elsif_Part,
      N_Entry_Body_Formal_Part,
      N_Iteration_Scheme,
      N_Terminate_Alternative,

      --  N_Formal_Subprogram_Declaration

      N_Formal_Abstract_Subprogram_Declaration,
      N_Formal_Concrete_Subprogram_Declaration,

      --  N_Push_xxx_Label, N_Push_Pop_xxx_Label

      N_Push_Constraint_Error_Label,
      N_Push_Program_Error_Label,
      N_Push_Storage_Error_Label,

      --  N_Pop_xxx_Label, N_Push_Pop_xxx_Label

      N_Pop_Constraint_Error_Label,
      N_Pop_Program_Error_Label,
      N_Pop_Storage_Error_Label,

      --  SCIL nodes

      N_SCIL_Dispatch_Table_Tag_Init,
      N_SCIL_Dispatching_Call,
      N_SCIL_Membership_Test,

      --  Other nodes (not part of any subtype class)

      N_Abortable_Part,
      N_Abstract_Subprogram_Declaration,
      N_Access_Definition,
      N_Access_To_Object_Definition,
      N_Aspect_Specification,
      N_Case_Expression_Alternative,
      N_Case_Statement_Alternative,
      N_Compilation_Unit,
      N_Compilation_Unit_Aux,
      N_Component_Association,
      N_Component_Definition,
      N_Component_List,
      N_Contract,
      N_Derived_Type_Definition,
      N_Decimal_Fixed_Point_Definition,
      N_Defining_Program_Unit_Name,
      N_Delta_Constraint,
      N_Designator,
      N_Digits_Constraint,
      N_Discriminant_Association,
      N_Discriminant_Specification,
      N_Enumeration_Type_Definition,
      N_Entry_Body,
      N_Entry_Call_Alternative,
      N_Entry_Index_Specification,
      N_Exception_Declaration,
      N_Exception_Handler,
      N_Floating_Point_Definition,
      N_Formal_Decimal_Fixed_Point_Definition,
      N_Formal_Derived_Type_Definition,
      N_Formal_Discrete_Type_Definition,
      N_Formal_Floating_Point_Definition,
      N_Formal_Modular_Type_Definition,
      N_Formal_Ordinary_Fixed_Point_Definition,
      N_Formal_Package_Declaration,
      N_Formal_Private_Type_Definition,
      N_Formal_Incomplete_Type_Definition,
      N_Formal_Signed_Integer_Type_Definition,
      N_Freeze_Entity,
      N_Generic_Association,
      N_Handled_Sequence_Of_Statements,
      N_Index_Or_Discriminant_Constraint,
      N_Itype_Reference,
      N_Label,
      N_Modular_Type_Definition,
      N_Number_Declaration,
      N_Ordinary_Fixed_Point_Definition,
      N_Others_Choice,
      N_Package_Specification,
      N_Parameter_Association,
      N_Parameter_Specification,
      N_Pragma,
      N_Protected_Definition,
      N_Range_Constraint,
      N_Real_Range_Specification,
      N_Record_Definition,
      N_Signed_Integer_Type_Definition,
      N_Single_Protected_Declaration,
      N_Subunit,
      N_Task_Definition,
      N_Triggering_Alternative,
      N_Use_Type_Clause,
      N_Validate_Unchecked_Conversion,
      N_Variant,
      N_Variant_Part,
      N_With_Clause,
      N_Unused_At_End);

   for Node_Kind'Size use 8;
   --  The data structures in Atree assume this!

   ----------------------------
   -- Node Class Definitions --
   ----------------------------

   subtype N_Access_To_Subprogram_Definition is Node_Kind range
     N_Access_Function_Definition ..
     N_Access_Procedure_Definition;

   subtype N_Array_Type_Definition is Node_Kind range
     N_Constrained_Array_Definition ..
     N_Unconstrained_Array_Definition;

   subtype N_Binary_Op is Node_Kind range
     N_Op_Add ..
     N_Op_Shift_Right_Arithmetic;

   subtype N_Body_Stub is Node_Kind range
     N_Package_Body_Stub ..
     N_Task_Body_Stub;

   subtype N_Declaration is Node_Kind range
     N_Component_Declaration ..
     N_Procedure_Specification;
   --  Note: this includes all constructs normally thought of as declarations
   --  except those which are separately grouped as later declarations.

   subtype N_Delay_Statement is Node_Kind range
      N_Delay_Relative_Statement ..
      N_Delay_Until_Statement;

   subtype N_Direct_Name is Node_Kind range
     N_Identifier ..
     N_Character_Literal;

   subtype N_Entity is Node_Kind range
     N_Defining_Character_Literal ..
     N_Defining_Operator_Symbol;

   subtype N_Formal_Subprogram_Declaration is Node_Kind range
     N_Formal_Abstract_Subprogram_Declaration ..
     N_Formal_Concrete_Subprogram_Declaration;

   subtype N_Generic_Declaration is Node_Kind range
     N_Generic_Package_Declaration ..
     N_Generic_Subprogram_Declaration;

   subtype N_Generic_Instantiation is Node_Kind range
     N_Function_Instantiation ..
     N_Package_Instantiation;

   subtype N_Generic_Renaming_Declaration is Node_Kind range
     N_Generic_Function_Renaming_Declaration ..
     N_Generic_Procedure_Renaming_Declaration;

   subtype N_Has_Chars is Node_Kind range
     N_Attribute_Definition_Clause ..
     N_Op_Plus;

   subtype N_Has_Entity is Node_Kind range
     N_Expanded_Name ..
     N_Attribute_Reference;
   --  Nodes that have Entity fields
   --  Warning: DOES NOT INCLUDE N_Freeze_Entity, N_Aspect_Specification,
   --  or N_Attribute_Definition_Clause.

   subtype N_Has_Etype is Node_Kind range
     N_Error ..
     N_Subtype_Indication;

   subtype N_Has_Treat_Fixed_As_Integer is Node_Kind range
      N_Op_Divide ..
      N_Op_Rem;

   subtype N_Multiplying_Operator is Node_Kind range
      N_Op_Divide ..
      N_Op_Rem;

   subtype N_Later_Decl_Item is Node_Kind range
     N_Task_Type_Declaration ..
     N_Generic_Subprogram_Declaration;
   --  Note: this is Ada 83 relevant only (see Ada 83 RM 3.9 (2)) and includes
   --  only those items which can appear as later declarative items. This also
   --  includes N_Implicit_Label_Declaration which is not specifically in the
   --  grammar but may appear as a valid later declarative items. It does NOT
   --  include N_Pragma which can also appear among later declarative items.
   --  It does however include N_Protected_Body, which is a bit peculiar, but
   --  harmless since this cannot appear in Ada 83 mode anyway.

   subtype N_Membership_Test is Node_Kind range
      N_In ..
      N_Not_In;

   subtype N_Op is Node_Kind range
     N_Op_Add ..
     N_Op_Plus;

   subtype N_Op_Boolean is Node_Kind range
     N_Op_And ..
     N_Op_Xor;
   --  Binary operators which take operands of a boolean type, and yield
   --  a result of a boolean type.

   subtype N_Op_Compare is Node_Kind range
     N_Op_Eq ..
     N_Op_Ne;

   subtype N_Op_Shift is Node_Kind range
     N_Op_Rotate_Left ..
     N_Op_Shift_Right_Arithmetic;

   subtype N_Proper_Body is Node_Kind range
     N_Package_Body ..
     N_Task_Body;

   subtype N_Push_xxx_Label is Node_Kind range
     N_Push_Constraint_Error_Label ..
     N_Push_Storage_Error_Label;

   subtype N_Pop_xxx_Label is Node_Kind range
     N_Pop_Constraint_Error_Label ..
     N_Pop_Storage_Error_Label;

   subtype N_Push_Pop_xxx_Label is Node_Kind range
     N_Push_Constraint_Error_Label ..
     N_Pop_Storage_Error_Label;

   subtype N_Raise_xxx_Error is Node_Kind range
     N_Raise_Constraint_Error ..
     N_Raise_Storage_Error;

   subtype N_Renaming_Declaration is Node_Kind range
     N_Exception_Renaming_Declaration ..
     N_Generic_Procedure_Renaming_Declaration;

   subtype N_Representation_Clause is Node_Kind range
     N_At_Clause ..
     N_Attribute_Definition_Clause;

   subtype N_Short_Circuit is Node_Kind range
     N_And_Then ..
     N_Or_Else;

   subtype N_SCIL_Node is Node_Kind range
     N_SCIL_Dispatch_Table_Tag_Init ..
     N_SCIL_Membership_Test;

   subtype N_Statement_Other_Than_Procedure_Call is Node_Kind range
     N_Abort_Statement ..
     N_If_Statement;
   --  Note that this includes all statement types except for the cases of the
   --  N_Procedure_Call_Statement which is considered to be a subexpression
   --  (since overloading is possible, so it needs to go through the normal
   --  overloading resolution for expressions).

   subtype N_Subprogram_Call is Node_Kind range
      N_Function_Call ..
      N_Procedure_Call_Statement;

   subtype N_Subprogram_Instantiation is Node_Kind range
     N_Function_Instantiation ..
     N_Procedure_Instantiation;

   subtype N_Has_Condition is Node_Kind range
     N_Exit_Statement ..
     N_Terminate_Alternative;
   --  Nodes with condition fields (does not include N_Raise_xxx_Error)

   subtype N_Subexpr is Node_Kind range
     N_Expanded_Name ..
     N_Unchecked_Type_Conversion;
   --  Nodes with expression fields

   subtype N_Subprogram_Specification is Node_Kind range
     N_Function_Specification ..
     N_Procedure_Specification;

   subtype N_Unary_Op is Node_Kind range
     N_Op_Abs ..
     N_Op_Plus;

   subtype N_Unit_Body is Node_Kind range
     N_Package_Body ..
       N_Subprogram_Body;

   ---------------------------
   -- Node Access Functions --
   ---------------------------

   --  The following functions return the contents of the indicated field of
   --  the node referenced by the argument, which is a Node_Id. They provide
   --  logical access to fields in the node which could be accessed using the
   --  Atree.Unchecked_Access package, but the idea is always to use these
   --  higher level routines which preserve strong typing. In debug mode,
   --  these routines check that they are being applied to an appropriate
   --  node, as well as checking that the node is in range.

   function ABE_Is_Certain
     (N : Node_Id) return Boolean;    -- Flag18

   function Abort_Present
     (N : Node_Id) return Boolean;    -- Flag15

   function Abortable_Part
     (N : Node_Id) return Node_Id;    -- Node2

   function Abstract_Present
     (N : Node_Id) return Boolean;    -- Flag4

   function Accept_Handler_Records
     (N : Node_Id) return List_Id;    -- List5

   function Accept_Statement
     (N : Node_Id) return Node_Id;    -- Node2

   function Access_Definition
     (N : Node_Id) return Node_Id;    -- Node3

   function Access_To_Subprogram_Definition
     (N : Node_Id) return Node_Id;    -- Node3

   function Access_Types_To_Process
     (N : Node_Id) return Elist_Id;   -- Elist2

   function Actions
     (N : Node_Id) return List_Id;    -- List1

   function Activation_Chain_Entity
     (N : Node_Id) return Node_Id;    -- Node3

   function Acts_As_Spec
     (N : Node_Id) return Boolean;    -- Flag4

   function Actual_Designated_Subtype
     (N : Node_Id) return Node_Id;    -- Node4

   function Address_Warning_Posted
     (N : Node_Id) return Boolean;    -- Flag18

   function Aggregate_Bounds
     (N : Node_Id) return Node_Id;    -- Node3

   function Aliased_Present
     (N : Node_Id) return Boolean;    -- Flag4

   function All_Others
     (N : Node_Id) return Boolean;    -- Flag11

   function All_Present
     (N : Node_Id) return Boolean;    -- Flag15

   function Alternatives
     (N : Node_Id) return List_Id;    -- List4

   function Ancestor_Part
     (N : Node_Id) return Node_Id;    -- Node3

   function Atomic_Sync_Required
     (N : Node_Id) return Boolean;    -- Flag14

   function Array_Aggregate
     (N : Node_Id) return Node_Id;    -- Node3

   function Aspect_Rep_Item
     (N : Node_Id) return Node_Id;    -- Node2

   function Assignment_OK
     (N : Node_Id) return Boolean;    -- Flag15

   function Associated_Node
     (N : Node_Id) return Node_Id;    -- Node4

   function At_End_Proc
     (N : Node_Id) return Node_Id;    -- Node1

   function Attribute_Name
     (N : Node_Id) return Name_Id;    -- Name2

   function Aux_Decls_Node
     (N : Node_Id) return Node_Id;    -- Node5

   function Backwards_OK
     (N : Node_Id) return Boolean;    -- Flag6

   function Bad_Is_Detected
     (N : Node_Id) return Boolean;    -- Flag15

   function By_Ref
     (N : Node_Id) return Boolean;    -- Flag5

   function Body_Required
     (N : Node_Id) return Boolean;    -- Flag13

   function Body_To_Inline
     (N : Node_Id) return Node_Id;    -- Node3

   function Box_Present
     (N : Node_Id) return Boolean;    -- Flag15

   function Char_Literal_Value
     (N : Node_Id) return Uint;       -- Uint2

   function Chars
     (N : Node_Id) return Name_Id;    -- Name1

   function Check_Address_Alignment
     (N : Node_Id) return Boolean;    -- Flag11

   function Choice_Parameter
     (N : Node_Id) return Node_Id;    -- Node2

   function Choices
     (N : Node_Id) return List_Id;    -- List1

   function Class_Present
     (N : Node_Id) return Boolean;    -- Flag6

   function Comes_From_Extended_Return_Statement
     (N : Node_Id) return Boolean;    -- Flag18

   function Compile_Time_Known_Aggregate
     (N : Node_Id) return Boolean;    -- Flag18

   function Component_Associations
     (N : Node_Id) return List_Id;    -- List2

   function Component_Clauses
     (N : Node_Id) return List_Id;    -- List3

   function Component_Definition
     (N : Node_Id) return Node_Id;    -- Node4

   function Component_Items
     (N : Node_Id) return List_Id;    -- List3

   function Component_List
     (N : Node_Id) return Node_Id;    -- Node1

   function Component_Name
     (N : Node_Id) return Node_Id;    -- Node1

   function Componentwise_Assignment
     (N : Node_Id) return Boolean;    -- Flag14

   function Condition
     (N : Node_Id) return Node_Id;    -- Node1

   function Condition_Actions
     (N : Node_Id) return List_Id;    -- List3

   function Config_Pragmas
     (N : Node_Id) return List_Id;    -- List4

   function Constant_Present
     (N : Node_Id) return Boolean;    -- Flag17

   function Constraint
     (N : Node_Id) return Node_Id;    -- Node3

   function Constraints
     (N : Node_Id) return List_Id;    -- List1

   function Context_Installed
     (N : Node_Id) return Boolean;    -- Flag13

   function Context_Pending
     (N : Node_Id) return Boolean;    -- Flag16

   function Context_Items
     (N : Node_Id) return List_Id;    -- List1

   function Controlling_Argument
     (N : Node_Id) return Node_Id;    -- Node1

   function Conversion_OK
     (N : Node_Id) return Boolean;    -- Flag14

   function Corresponding_Aspect
     (N : Node_Id) return Node_Id;    -- Node3

   function Corresponding_Body
     (N : Node_Id) return Node_Id;    -- Node5

   function Corresponding_Formal_Spec
     (N : Node_Id) return Node_Id;    -- Node3

   function Corresponding_Generic_Association
     (N : Node_Id) return Node_Id;    -- Node5

   function Corresponding_Integer_Value
     (N : Node_Id) return Uint;       -- Uint4

   function Corresponding_Spec
     (N : Node_Id) return Node_Id;    -- Node5

   function Corresponding_Stub
     (N : Node_Id) return Node_Id;    -- Node3

   function Dcheck_Function
     (N : Node_Id) return Entity_Id;  -- Node5

   function Declarations
     (N : Node_Id) return List_Id;    -- List2

   function Default_Expression
     (N : Node_Id) return Node_Id;    -- Node5

   function Default_Storage_Pool
     (N : Node_Id) return Node_Id;    -- Node3

   function Default_Name
     (N : Node_Id) return Node_Id;    -- Node2

   function Defining_Identifier
     (N : Node_Id) return Entity_Id;  -- Node1

   function Defining_Unit_Name
     (N : Node_Id) return Node_Id;    -- Node1

   function Delay_Alternative
     (N : Node_Id) return Node_Id;    -- Node4

   function Delay_Statement
     (N : Node_Id) return Node_Id;    -- Node2

   function Delta_Expression
     (N : Node_Id) return Node_Id;    -- Node3

   function Digits_Expression
     (N : Node_Id) return Node_Id;    -- Node2

   function Discr_Check_Funcs_Built
     (N : Node_Id) return Boolean;    -- Flag11

   function Discrete_Choices
     (N : Node_Id) return List_Id;    -- List4

   function Discrete_Range
     (N : Node_Id) return Node_Id;    -- Node4

   function Discrete_Subtype_Definition
     (N : Node_Id) return Node_Id;    -- Node4

   function Discrete_Subtype_Definitions
     (N : Node_Id) return List_Id;    -- List2

   function Discriminant_Specifications
     (N : Node_Id) return List_Id;    -- List4

   function Discriminant_Type
     (N : Node_Id) return Node_Id;    -- Node5

   function Do_Accessibility_Check
     (N : Node_Id) return Boolean;    -- Flag13

   function Do_Discriminant_Check
     (N : Node_Id) return Boolean;    -- Flag13

   function Do_Division_Check
     (N : Node_Id) return Boolean;    -- Flag13

   function Do_Length_Check
     (N : Node_Id) return Boolean;    -- Flag4

   function Do_Overflow_Check
     (N : Node_Id) return Boolean;    -- Flag17

   function Do_Range_Check
     (N : Node_Id) return Boolean;    -- Flag9

   function Do_Storage_Check
     (N : Node_Id) return Boolean;    -- Flag17

   function Do_Tag_Check
     (N : Node_Id) return Boolean;    -- Flag13

   function Elaborate_All_Desirable
     (N : Node_Id) return Boolean;    -- Flag9

   function Elaborate_All_Present
     (N : Node_Id) return Boolean;    -- Flag14

   function Elaborate_Desirable
     (N : Node_Id) return Boolean;    -- Flag11

   function Elaborate_Present
     (N : Node_Id) return Boolean;    -- Flag4

   function Elaboration_Boolean
     (N : Node_Id) return Node_Id;    -- Node2

   function Else_Actions
     (N : Node_Id) return List_Id;    -- List3

   function Else_Statements
     (N : Node_Id) return List_Id;    -- List4

   function Elsif_Parts
     (N : Node_Id) return List_Id;    -- List3

   function Enclosing_Variant
     (N : Node_Id) return Node_Id;    -- Node2

   function End_Label
     (N : Node_Id) return Node_Id;    -- Node4

   function End_Span
     (N : Node_Id) return Uint;       -- Uint5

   function Entity
     (N : Node_Id) return Node_Id;    -- Node4

   function Entity_Or_Associated_Node
     (N : Node_Id) return Node_Id;    -- Node4

   function Entry_Body_Formal_Part
     (N : Node_Id) return Node_Id;    -- Node5

   function Entry_Call_Alternative
     (N : Node_Id) return Node_Id;    -- Node1

   function Entry_Call_Statement
     (N : Node_Id) return Node_Id;    -- Node1

   function Entry_Direct_Name
     (N : Node_Id) return Node_Id;    -- Node1

   function Entry_Index
     (N : Node_Id) return Node_Id;    -- Node5

   function Entry_Index_Specification
     (N : Node_Id) return Node_Id;    -- Node4

   function Etype
     (N : Node_Id) return Node_Id;    -- Node5

   function Exception_Choices
     (N : Node_Id) return List_Id;    -- List4

   function Exception_Handlers
     (N : Node_Id) return List_Id;    -- List5

   function Exception_Junk
     (N : Node_Id) return Boolean;    -- Flag8

   function Exception_Label
     (N : Node_Id) return Node_Id;    -- Node5

   function Explicit_Actual_Parameter
     (N : Node_Id) return Node_Id;    -- Node3

   function Expansion_Delayed
     (N : Node_Id) return Boolean;    -- Flag11

   function Explicit_Generic_Actual_Parameter
     (N : Node_Id) return Node_Id;    -- Node1

   function Expression
     (N : Node_Id) return Node_Id;    -- Node3

   function Expressions
     (N : Node_Id) return List_Id;    -- List1

   function First_Bit
     (N : Node_Id) return Node_Id;    -- Node3

   function First_Inlined_Subprogram
     (N : Node_Id) return Entity_Id;  -- Node3

   function First_Name
     (N : Node_Id) return Boolean;    -- Flag5

   function First_Named_Actual
     (N : Node_Id) return Node_Id;    -- Node4

   function First_Real_Statement
     (N : Node_Id) return Node_Id;    -- Node2

   function First_Subtype_Link
     (N : Node_Id) return Entity_Id;  -- Node5

   function Float_Truncate
     (N : Node_Id) return Boolean;    -- Flag11

   function Formal_Type_Definition
     (N : Node_Id) return Node_Id;    -- Node3

   function Forwards_OK
     (N : Node_Id) return Boolean;    -- Flag5

   function From_Aspect_Specification
     (N : Node_Id) return Boolean;    -- Flag13

   function From_At_End
     (N : Node_Id) return Boolean;    -- Flag4

   function From_At_Mod
     (N : Node_Id) return Boolean;    -- Flag4

   function From_Default
     (N : Node_Id) return Boolean;    -- Flag6

   function Generic_Associations
     (N : Node_Id) return List_Id;    -- List3

   function Generic_Formal_Declarations
     (N : Node_Id) return List_Id;    -- List2

   function Generic_Parent
     (N : Node_Id) return Node_Id;    -- Node5

   function Generic_Parent_Type
     (N : Node_Id) return Node_Id;    -- Node4

   function Handled_Statement_Sequence
     (N : Node_Id) return Node_Id;    -- Node4

   function Handler_List_Entry
     (N : Node_Id) return Node_Id;    -- Node2

   function Has_Created_Identifier
     (N : Node_Id) return Boolean;    -- Flag15

   function Has_Dereference_Action
     (N : Node_Id) return Boolean;    -- Flag13

   function Has_Dynamic_Length_Check
     (N : Node_Id) return Boolean;    -- Flag10

   function Has_Dynamic_Range_Check
     (N : Node_Id) return Boolean;    -- Flag12

   function Has_Init_Expression
     (N : Node_Id) return Boolean;    -- Flag14

   function Has_Local_Raise
     (N : Node_Id) return Boolean;    -- Flag8

   function Has_No_Elaboration_Code
     (N : Node_Id) return Boolean;    -- Flag17

<<<<<<< HEAD
   function Has_Pragma_CPU
     (N : Node_Id) return Boolean;    -- Flag14

   function Has_Pragma_Cycle_Period
     (N : Node_Id) return Boolean;    -- Flag16

   function Has_Pragma_Dispatching_Domain
     (N : Node_Id) return Boolean;    -- Flag15

   function Has_Pragma_Phase
     (N : Node_Id) return Boolean;    -- Flag11

   function Has_Pragma_Priority
     (N : Node_Id) return Boolean;    -- Flag6

=======
>>>>>>> 6bbc3a57
   function Has_Pragma_Suppress_All
     (N : Node_Id) return Boolean;    -- Flag14

   function Has_Private_View
     (N : Node_Id) return Boolean;    -- Flag11

   function Has_Relative_Deadline_Pragma
     (N : Node_Id) return Boolean;    -- Flag9

   function Has_Self_Reference
     (N : Node_Id) return Boolean;    -- Flag13

   function Has_Storage_Size_Pragma
     (N : Node_Id) return Boolean;    -- Flag18

   function Has_Wide_Character
     (N : Node_Id) return Boolean;    -- Flag11

   function Has_Wide_Wide_Character
     (N : Node_Id) return Boolean;    -- Flag13

   function Header_Size_Added
     (N : Node_Id) return Boolean;    -- Flag11

   function Hidden_By_Use_Clause
     (N : Node_Id) return Elist_Id;   -- Elist4

   function High_Bound
     (N : Node_Id) return Node_Id;    -- Node2

   function Identifier
     (N : Node_Id) return Node_Id;    -- Node1

   function Interface_List
     (N : Node_Id) return List_Id;    -- List2

   function Interface_Present
     (N : Node_Id) return Boolean;    -- Flag16

   function Implicit_With
     (N : Node_Id) return Boolean;    -- Flag16

   function Implicit_With_From_Instantiation
     (N : Node_Id) return Boolean;    -- Flag12

   function Import_Interface_Present
     (N : Node_Id) return Boolean;    -- Flag16

   function In_Present
     (N : Node_Id) return Boolean;    -- Flag15

   function Includes_Infinities
     (N : Node_Id) return Boolean;    -- Flag11

   function Inherited_Discriminant
     (N : Node_Id) return Boolean;    -- Flag13

   function Instance_Spec
     (N : Node_Id) return Node_Id;    -- Node5

   function Intval
     (N : Node_Id) return Uint;       -- Uint3

   function Is_Accessibility_Actual
     (N : Node_Id) return Boolean;    -- Flag13

   function Is_Asynchronous_Call_Block
     (N : Node_Id) return Boolean;    -- Flag7

   function Is_Boolean_Aspect
     (N : Node_Id) return Boolean;    -- Flag16

   function Is_Component_Left_Opnd
     (N : Node_Id) return Boolean;    -- Flag13

   function Is_Component_Right_Opnd
     (N : Node_Id) return Boolean;    -- Flag14

   function Is_Controlling_Actual
     (N : Node_Id) return Boolean;    -- Flag16

   function Is_Delayed_Aspect
     (N : Node_Id) return Boolean;    -- Flag14

   function Is_Dynamic_Coextension
     (N : Node_Id) return Boolean;    -- Flag18

   function Is_Elsif
     (N : Node_Id) return Boolean;    -- Flag13

   function Is_Entry_Barrier_Function
     (N : Node_Id) return Boolean;    -- Flag8

   function Is_Expanded_Build_In_Place_Call
     (N : Node_Id) return Boolean;    -- Flag11

   function Is_Finalization_Wrapper
     (N : Node_Id) return Boolean;    -- Flag9

   function Is_Folded_In_Parser
     (N : Node_Id) return Boolean;    -- Flag4

   function Is_In_Discriminant_Check
     (N : Node_Id) return Boolean;    -- Flag11

   function Is_Machine_Number
     (N : Node_Id) return Boolean;    -- Flag11

   function Is_Null_Loop
     (N : Node_Id) return Boolean;    -- Flag16

   function Is_Overloaded
     (N : Node_Id) return Boolean;    -- Flag5

   function Is_Power_Of_2_For_Shift
     (N : Node_Id) return Boolean;    -- Flag13

   function Is_Prefixed_Call
     (N : Node_Id) return Boolean;    -- Flag17

   function Is_Protected_Subprogram_Body
     (N : Node_Id) return Boolean;    -- Flag7

   function Is_Static_Coextension
     (N : Node_Id) return Boolean;    -- Flag14

   function Is_Static_Expression
     (N : Node_Id) return Boolean;    -- Flag6

   function Is_Subprogram_Descriptor
     (N : Node_Id) return Boolean;    -- Flag16

   function Is_Task_Allocation_Block
     (N : Node_Id) return Boolean;    -- Flag6

   function Is_Task_Master
     (N : Node_Id) return Boolean;    -- Flag5

   function Iteration_Scheme
     (N : Node_Id) return Node_Id;    -- Node2

   function Iterator_Specification
     (N : Node_Id) return Node_Id;    -- Node2

   function Itype
     (N : Node_Id) return Entity_Id;  -- Node1

   function Kill_Range_Check
     (N : Node_Id) return Boolean;    -- Flag11

   function Label_Construct
     (N : Node_Id) return Node_Id;    -- Node2

   function Left_Opnd
     (N : Node_Id) return Node_Id;    -- Node2

   function Last_Bit
     (N : Node_Id) return Node_Id;    -- Node4

   function Last_Name
     (N : Node_Id) return Boolean;    -- Flag6

   function Library_Unit
     (N : Node_Id) return Node_Id;    -- Node4

   function Limited_View_Installed
     (N : Node_Id) return Boolean;    -- Flag18

   function Limited_Present
     (N : Node_Id) return Boolean;    -- Flag17

   function Literals
     (N : Node_Id) return List_Id;    -- List1

   function Local_Raise_Not_OK
     (N : Node_Id) return Boolean;    -- Flag7

   function Local_Raise_Statements
     (N : Node_Id) return Elist_Id;   -- Elist1

   function Loop_Actions
     (N : Node_Id) return List_Id;    -- List2

   function Loop_Parameter_Specification
     (N : Node_Id) return Node_Id;    -- Node4

   function Low_Bound
     (N : Node_Id) return Node_Id;    -- Node1

   function Mod_Clause
     (N : Node_Id) return Node_Id;    -- Node2

   function More_Ids
     (N : Node_Id) return Boolean;    -- Flag5

   function Must_Be_Byte_Aligned
     (N : Node_Id) return Boolean;    -- Flag14

   function Must_Not_Freeze
     (N : Node_Id) return Boolean;    -- Flag8

   function Must_Not_Override
     (N : Node_Id) return Boolean;    -- Flag15

   function Must_Override
     (N : Node_Id) return Boolean;    -- Flag14

   function Name
     (N : Node_Id) return Node_Id;    -- Node2

   function Names
     (N : Node_Id) return List_Id;    -- List2

   function Next_Entity
     (N : Node_Id) return Node_Id;    -- Node2

   function Next_Exit_Statement
     (N : Node_Id) return Node_Id;    -- Node3

   function Next_Implicit_With
     (N : Node_Id) return Node_Id;    -- Node3

   function Next_Named_Actual
     (N : Node_Id) return Node_Id;    -- Node4

   function Next_Pragma
     (N : Node_Id) return Node_Id;    -- Node1

   function Next_Rep_Item
     (N : Node_Id) return Node_Id;    -- Node5

   function Next_Use_Clause
     (N : Node_Id) return Node_Id;    -- Node3

   function No_Ctrl_Actions
     (N : Node_Id) return Boolean;    -- Flag7

   function No_Elaboration_Check
     (N : Node_Id) return Boolean;    -- Flag14

   function No_Entities_Ref_In_Spec
     (N : Node_Id) return Boolean;    -- Flag8

   function No_Initialization
     (N : Node_Id) return Boolean;    -- Flag13

   function No_Truncation
     (N : Node_Id) return Boolean;    -- Flag17

   function Null_Present
     (N : Node_Id) return Boolean;    -- Flag13

   function Null_Exclusion_Present
     (N : Node_Id) return Boolean;    -- Flag11

   function Null_Exclusion_In_Return_Present
     (N : Node_Id) return Boolean;    -- Flag14

   function Null_Record_Present
     (N : Node_Id) return Boolean;    -- Flag17

   function Object_Definition
     (N : Node_Id) return Node_Id;    -- Node4

   function Of_Present
     (N : Node_Id) return Boolean;    -- Flag16

   function Original_Discriminant
     (N : Node_Id) return Node_Id;    -- Node2

   function Original_Entity
     (N : Node_Id) return Entity_Id;  -- Node2

   function Others_Discrete_Choices
     (N : Node_Id) return List_Id;    -- List1

   function Out_Present
     (N : Node_Id) return Boolean;    -- Flag17

   function Parameter_Associations
     (N : Node_Id) return List_Id;    -- List3

   function Parameter_List_Truncated
     (N : Node_Id) return Boolean;    -- Flag17

   function Parameter_Specifications
     (N : Node_Id) return List_Id;    -- List3

   function Parameter_Type
     (N : Node_Id) return Node_Id;    -- Node2

   function Parent_Spec
     (N : Node_Id) return Node_Id;    -- Node4

   function Position
     (N : Node_Id) return Node_Id;    -- Node2

   function Pragma_Argument_Associations
     (N : Node_Id) return List_Id;    -- List2

   function Pragma_Identifier
     (N : Node_Id) return Node_Id;    -- Node4

   function Pragmas_After
     (N : Node_Id) return List_Id;    -- List5

   function Pragmas_Before
     (N : Node_Id) return List_Id;    -- List4

   function Prefix
     (N : Node_Id) return Node_Id;    -- Node3

   function Premature_Use
     (N : Node_Id) return Node_Id;    -- Node5

   function Present_Expr
     (N : Node_Id) return Uint;       -- Uint3

   function Prev_Ids
     (N : Node_Id) return Boolean;    -- Flag6

   function Print_In_Hex
     (N : Node_Id) return Boolean;    -- Flag13

   function Private_Declarations
     (N : Node_Id) return List_Id;    -- List3

   function Private_Present
     (N : Node_Id) return Boolean;    -- Flag15

   function Procedure_To_Call
     (N : Node_Id) return Node_Id;    -- Node2

   function Proper_Body
     (N : Node_Id) return Node_Id;    -- Node1

   function Protected_Definition
     (N : Node_Id) return Node_Id;    -- Node3

   function Protected_Present
     (N : Node_Id) return Boolean;    -- Flag6

   function Raises_Constraint_Error
     (N : Node_Id) return Boolean;    -- Flag7

   function Range_Constraint
     (N : Node_Id) return Node_Id;    -- Node4

   function Range_Expression
     (N : Node_Id) return Node_Id;    -- Node4

   function Real_Range_Specification
     (N : Node_Id) return Node_Id;    -- Node4

   function Realval
     (N : Node_Id) return Ureal;      -- Ureal3

   function Reason
     (N : Node_Id) return Uint;       -- Uint3

   function Record_Extension_Part
     (N : Node_Id) return Node_Id;    -- Node3

   function Redundant_Use
     (N : Node_Id) return Boolean;    -- Flag13

   function Renaming_Exception
     (N : Node_Id) return Node_Id;    -- Node2

   function Result_Definition
     (N : Node_Id) return Node_Id;    -- Node4

   function Return_Object_Declarations
     (N : Node_Id) return List_Id;    -- List3

   function Return_Statement_Entity
     (N : Node_Id) return Node_Id;    -- Node5

   function Reverse_Present
     (N : Node_Id) return Boolean;    -- Flag15

   function Right_Opnd
     (N : Node_Id) return Node_Id;    -- Node3

   function Rounded_Result
     (N : Node_Id) return Boolean;    -- Flag18

   function SCIL_Controlling_Tag
     (N : Node_Id) return Node_Id;    -- Node5

   function SCIL_Entity
     (N : Node_Id) return Node_Id;    -- Node4

   function SCIL_Tag_Value
     (N : Node_Id) return Node_Id;    -- Node5

   function SCIL_Target_Prim
     (N : Node_Id) return Node_Id;    -- Node2

   function Scope
     (N : Node_Id) return Node_Id;    -- Node3

   function Select_Alternatives
     (N : Node_Id) return List_Id;    -- List1

   function Selector_Name
     (N : Node_Id) return Node_Id;    -- Node2

   function Selector_Names
     (N : Node_Id) return List_Id;    -- List1

   function Shift_Count_OK
     (N : Node_Id) return Boolean;    -- Flag4

   function Source_Type
     (N : Node_Id) return Entity_Id;  -- Node1

   function Spec_PPC_List
     (N : Node_Id) return Node_Id;    -- Node1

   function Spec_CTC_List
     (N : Node_Id) return Node_Id;    -- Node2

   function Specification
     (N : Node_Id) return Node_Id;    -- Node1

   function Split_PPC
     (N : Node_Id) return Boolean;    -- Flag17

   function Statements
     (N : Node_Id) return List_Id;    -- List3

   function Static_Processing_OK
     (N : Node_Id) return Boolean;    -- Flag4

   function Storage_Pool
     (N : Node_Id) return Node_Id;    -- Node1

   function Subpool_Handle_Name
     (N : Node_Id) return Node_Id;    -- Node4

   function Strval
     (N : Node_Id) return String_Id;  -- Str3

   function Subtype_Indication
     (N : Node_Id) return Node_Id;    -- Node5

   function Subtype_Mark
     (N : Node_Id) return Node_Id;    -- Node4

   function Subtype_Marks
     (N : Node_Id) return List_Id;    -- List2

   function Suppress_Assignment_Checks
     (N : Node_Id) return Boolean;    -- Flag18

   function Suppress_Loop_Warnings
     (N : Node_Id) return Boolean;    -- Flag17

   function Synchronized_Present
     (N : Node_Id) return Boolean;    -- Flag7

   function Tagged_Present
     (N : Node_Id) return Boolean;    -- Flag15

   function Target_Type
     (N : Node_Id) return Entity_Id;  -- Node2

   function Task_Definition
     (N : Node_Id) return Node_Id;    -- Node3

   function Task_Present
     (N : Node_Id) return Boolean;    -- Flag5

   function Then_Actions
     (N : Node_Id) return List_Id;    -- List2

   function Then_Statements
     (N : Node_Id) return List_Id;    -- List2

   function Treat_Fixed_As_Integer
     (N : Node_Id) return Boolean;    -- Flag14

   function Triggering_Alternative
     (N : Node_Id) return Node_Id;    -- Node1

   function Triggering_Statement
     (N : Node_Id) return Node_Id;    -- Node1

   function TSS_Elist
     (N : Node_Id) return Elist_Id;   -- Elist3

   function Type_Definition
     (N : Node_Id) return Node_Id;    -- Node3

   function Unit
     (N : Node_Id) return Node_Id;    -- Node2

   function Unknown_Discriminants_Present
     (N : Node_Id) return Boolean;    -- Flag13

   function Unreferenced_In_Spec
     (N : Node_Id) return Boolean;    -- Flag7

   function Variant_Part
     (N : Node_Id) return Node_Id;    -- Node4

   function Variants
     (N : Node_Id) return List_Id;    -- List1

   function Visible_Declarations
     (N : Node_Id) return List_Id;    -- List2

   function Used_Operations
     (N : Node_Id) return Elist_Id;   -- Elist5

   function Was_Originally_Stub
     (N : Node_Id) return Boolean;    -- Flag13

   function Withed_Body
     (N : Node_Id) return Node_Id;    -- Node1

   --  End functions (note used by xsinfo utility program to end processing)

   ----------------------------
   -- Node Update Procedures --
   ----------------------------

   --  These are the corresponding node update routines, which again provide
   --  a high level logical access with type checking. In addition to setting
   --  the indicated field of the node N to the given Val, in the case of
   --  tree pointers (List1-4), the parent pointer of the Val node is set to
   --  point back to node N. This automates the setting of the parent pointer.

   procedure Set_ABE_Is_Certain
     (N : Node_Id; Val : Boolean := True);    -- Flag18

   procedure Set_Abort_Present
     (N : Node_Id; Val : Boolean := True);    -- Flag15

   procedure Set_Abortable_Part
     (N : Node_Id; Val : Node_Id);            -- Node2

   procedure Set_Abstract_Present
     (N : Node_Id; Val : Boolean := True);    -- Flag4

   procedure Set_Accept_Handler_Records
     (N : Node_Id; Val : List_Id);            -- List5

   procedure Set_Accept_Statement
     (N : Node_Id; Val : Node_Id);            -- Node2

   procedure Set_Access_Definition
     (N : Node_Id; Val : Node_Id);            -- Node3

   procedure Set_Access_To_Subprogram_Definition
     (N : Node_Id; Val : Node_Id);            -- Node3

   procedure Set_Access_Types_To_Process
     (N : Node_Id; Val : Elist_Id);           -- Elist2

   procedure Set_Actions
     (N : Node_Id; Val : List_Id);            -- List1

   procedure Set_Activation_Chain_Entity
     (N : Node_Id; Val : Node_Id);            -- Node3

   procedure Set_Acts_As_Spec
     (N : Node_Id; Val : Boolean := True);    -- Flag4

   procedure Set_Actual_Designated_Subtype
     (N : Node_Id; Val : Node_Id);            -- Node4

   procedure Set_Address_Warning_Posted
     (N : Node_Id; Val : Boolean := True);    -- Flag18

   procedure Set_Aggregate_Bounds
     (N : Node_Id; Val : Node_Id);            -- Node3

   procedure Set_Aliased_Present
     (N : Node_Id; Val : Boolean := True);    -- Flag4

   procedure Set_All_Others
     (N : Node_Id; Val : Boolean := True);    -- Flag11

   procedure Set_All_Present
     (N : Node_Id; Val : Boolean := True);    -- Flag15

   procedure Set_Alternatives
     (N : Node_Id; Val : List_Id);            -- List4

   procedure Set_Ancestor_Part
     (N : Node_Id; Val : Node_Id);            -- Node3

   procedure Set_Atomic_Sync_Required
     (N : Node_Id; Val : Boolean := True);    -- Flag14

   procedure Set_Array_Aggregate
     (N : Node_Id; Val : Node_Id);            -- Node3

   procedure Set_Aspect_Rep_Item
     (N : Node_Id; Val : Node_Id);            -- Node2

   procedure Set_Assignment_OK
     (N : Node_Id; Val : Boolean := True);    -- Flag15

   procedure Set_Associated_Node
     (N : Node_Id; Val : Node_Id);            -- Node4

   procedure Set_Attribute_Name
     (N : Node_Id; Val : Name_Id);            -- Name2

   procedure Set_At_End_Proc
     (N : Node_Id; Val : Node_Id);            -- Node1

   procedure Set_Aux_Decls_Node
     (N : Node_Id; Val : Node_Id);            -- Node5

   procedure Set_Backwards_OK
     (N : Node_Id; Val : Boolean := True);    -- Flag6

   procedure Set_Bad_Is_Detected
     (N : Node_Id; Val : Boolean := True);    -- Flag15

   procedure Set_Body_Required
     (N : Node_Id; Val : Boolean := True);    -- Flag13

   procedure Set_Body_To_Inline
     (N : Node_Id; Val : Node_Id);            -- Node3

   procedure Set_Box_Present
     (N : Node_Id; Val : Boolean := True);    -- Flag15

   procedure Set_By_Ref
     (N : Node_Id; Val : Boolean := True);    -- Flag5

   procedure Set_Char_Literal_Value
     (N : Node_Id; Val : Uint);               -- Uint2

   procedure Set_Chars
     (N : Node_Id; Val : Name_Id);            -- Name1

   procedure Set_Check_Address_Alignment
     (N : Node_Id; Val : Boolean := True);    -- Flag11

   procedure Set_Choice_Parameter
     (N : Node_Id; Val : Node_Id);            -- Node2

   procedure Set_Choices
     (N : Node_Id; Val : List_Id);            -- List1

   procedure Set_Class_Present
     (N : Node_Id; Val : Boolean := True);    -- Flag6

   procedure Set_Comes_From_Extended_Return_Statement
     (N : Node_Id; Val : Boolean := True);    -- Flag18

   procedure Set_Compile_Time_Known_Aggregate
     (N : Node_Id; Val : Boolean := True);    -- Flag18

   procedure Set_Component_Associations
     (N : Node_Id; Val : List_Id);            -- List2

   procedure Set_Component_Clauses
     (N : Node_Id; Val : List_Id);            -- List3

   procedure Set_Component_Definition
     (N : Node_Id; Val : Node_Id);            -- Node4

   procedure Set_Component_Items
     (N : Node_Id; Val : List_Id);            -- List3

   procedure Set_Component_List
     (N : Node_Id; Val : Node_Id);            -- Node1

   procedure Set_Component_Name
     (N : Node_Id; Val : Node_Id);            -- Node1

   procedure Set_Componentwise_Assignment
     (N : Node_Id; Val : Boolean := True);    -- Flag14

   procedure Set_Condition
     (N : Node_Id; Val : Node_Id);            -- Node1

   procedure Set_Condition_Actions
     (N : Node_Id; Val : List_Id);            -- List3

   procedure Set_Config_Pragmas
     (N : Node_Id; Val : List_Id);            -- List4

   procedure Set_Constant_Present
     (N : Node_Id; Val : Boolean := True);    -- Flag17

   procedure Set_Constraint
     (N : Node_Id; Val : Node_Id);            -- Node3

   procedure Set_Constraints
     (N : Node_Id; Val : List_Id);            -- List1

   procedure Set_Context_Installed
     (N : Node_Id; Val : Boolean := True);    -- Flag13

   procedure Set_Context_Items
     (N : Node_Id; Val : List_Id);            -- List1

   procedure Set_Context_Pending
     (N : Node_Id; Val : Boolean := True);    -- Flag16

   procedure Set_Controlling_Argument
     (N : Node_Id; Val : Node_Id);            -- Node1

   procedure Set_Conversion_OK
     (N : Node_Id; Val : Boolean := True);    -- Flag14

   procedure Set_Corresponding_Aspect
     (N : Node_Id; Val : Node_Id);            -- Node3

   procedure Set_Corresponding_Body
     (N : Node_Id; Val : Node_Id);            -- Node5

   procedure Set_Corresponding_Formal_Spec
     (N : Node_Id; Val : Node_Id);            -- Node3

   procedure Set_Corresponding_Generic_Association
     (N : Node_Id; Val : Node_Id);            -- Node5

   procedure Set_Corresponding_Integer_Value
     (N : Node_Id; Val : Uint);               -- Uint4

   procedure Set_Corresponding_Spec
     (N : Node_Id; Val : Node_Id);            -- Node5

   procedure Set_Corresponding_Stub
     (N : Node_Id; Val : Node_Id);            -- Node3

   procedure Set_Dcheck_Function
     (N : Node_Id; Val : Entity_Id);          -- Node5

   procedure Set_Declarations
     (N : Node_Id; Val : List_Id);            -- List2

   procedure Set_Default_Expression
     (N : Node_Id; Val : Node_Id);            -- Node5

   procedure Set_Default_Storage_Pool
     (N : Node_Id; Val : Node_Id);            -- Node3

   procedure Set_Default_Name
     (N : Node_Id; Val : Node_Id);            -- Node2

   procedure Set_Defining_Identifier
     (N : Node_Id; Val : Entity_Id);          -- Node1

   procedure Set_Defining_Unit_Name
     (N : Node_Id; Val : Node_Id);            -- Node1

   procedure Set_Delay_Alternative
     (N : Node_Id; Val : Node_Id);            -- Node4

   procedure Set_Delay_Statement
     (N : Node_Id; Val : Node_Id);            -- Node2

   procedure Set_Delta_Expression
     (N : Node_Id; Val : Node_Id);            -- Node3

   procedure Set_Digits_Expression
     (N : Node_Id; Val : Node_Id);            -- Node2

   procedure Set_Discr_Check_Funcs_Built
     (N : Node_Id; Val : Boolean := True);    -- Flag11

   procedure Set_Discrete_Choices
     (N : Node_Id; Val : List_Id);            -- List4

   procedure Set_Discrete_Range
     (N : Node_Id; Val : Node_Id);            -- Node4

   procedure Set_Discrete_Subtype_Definition
     (N : Node_Id; Val : Node_Id);            -- Node4

   procedure Set_Discrete_Subtype_Definitions
     (N : Node_Id; Val : List_Id);            -- List2

   procedure Set_Discriminant_Specifications
     (N : Node_Id; Val : List_Id);            -- List4

   procedure Set_Discriminant_Type
     (N : Node_Id; Val : Node_Id);            -- Node5

   procedure Set_Do_Accessibility_Check
     (N : Node_Id; Val : Boolean := True);    -- Flag13

   procedure Set_Do_Discriminant_Check
     (N : Node_Id; Val : Boolean := True);    -- Flag13

   procedure Set_Do_Division_Check
     (N : Node_Id; Val : Boolean := True);    -- Flag13

   procedure Set_Do_Length_Check
     (N : Node_Id; Val : Boolean := True);    -- Flag4

   procedure Set_Do_Overflow_Check
     (N : Node_Id; Val : Boolean := True);    -- Flag17

   procedure Set_Do_Range_Check
     (N : Node_Id; Val : Boolean := True);    -- Flag9

   procedure Set_Do_Storage_Check
     (N : Node_Id; Val : Boolean := True);    -- Flag17

   procedure Set_Do_Tag_Check
     (N : Node_Id; Val : Boolean := True);    -- Flag13

   procedure Set_Elaborate_All_Desirable
     (N : Node_Id; Val : Boolean := True);    -- Flag9

   procedure Set_Elaborate_All_Present
     (N : Node_Id; Val : Boolean := True);    -- Flag14

   procedure Set_Elaborate_Desirable
     (N : Node_Id; Val : Boolean := True);    -- Flag11

   procedure Set_Elaborate_Present
     (N : Node_Id; Val : Boolean := True);    -- Flag4

   procedure Set_Elaboration_Boolean
     (N : Node_Id; Val : Node_Id);            -- Node2

   procedure Set_Else_Actions
     (N : Node_Id; Val : List_Id);            -- List3

   procedure Set_Else_Statements
     (N : Node_Id; Val : List_Id);            -- List4

   procedure Set_Elsif_Parts
     (N : Node_Id; Val : List_Id);            -- List3

   procedure Set_Enclosing_Variant
     (N : Node_Id; Val : Node_Id);            -- Node2

   procedure Set_End_Label
     (N : Node_Id; Val : Node_Id);            -- Node4

   procedure Set_End_Span
     (N : Node_Id; Val : Uint);               -- Uint5

   procedure Set_Entity
     (N : Node_Id; Val : Node_Id);            -- Node4

   procedure Set_Entry_Body_Formal_Part
     (N : Node_Id; Val : Node_Id);            -- Node5

   procedure Set_Entry_Call_Alternative
     (N : Node_Id; Val : Node_Id);            -- Node1

   procedure Set_Entry_Call_Statement
     (N : Node_Id; Val : Node_Id);            -- Node1

   procedure Set_Entry_Direct_Name
     (N : Node_Id; Val : Node_Id);            -- Node1

   procedure Set_Entry_Index
     (N : Node_Id; Val : Node_Id);            -- Node5

   procedure Set_Entry_Index_Specification
     (N : Node_Id; Val : Node_Id);            -- Node4

   procedure Set_Etype
     (N : Node_Id; Val : Node_Id);            -- Node5

   procedure Set_Exception_Choices
     (N : Node_Id; Val : List_Id);            -- List4

   procedure Set_Exception_Handlers
     (N : Node_Id; Val : List_Id);            -- List5

   procedure Set_Exception_Junk
     (N : Node_Id; Val : Boolean := True);    -- Flag8

   procedure Set_Exception_Label
     (N : Node_Id; Val : Node_Id);            -- Node5

   procedure Set_Expansion_Delayed
     (N : Node_Id; Val : Boolean := True);    -- Flag11

   procedure Set_Explicit_Actual_Parameter
     (N : Node_Id; Val : Node_Id);            -- Node3

   procedure Set_Explicit_Generic_Actual_Parameter
     (N : Node_Id; Val : Node_Id);            -- Node1

   procedure Set_Expression
     (N : Node_Id; Val : Node_Id);            -- Node3

   procedure Set_Expressions
     (N : Node_Id; Val : List_Id);            -- List1

   procedure Set_First_Bit
     (N : Node_Id; Val : Node_Id);            -- Node3

   procedure Set_First_Inlined_Subprogram
     (N : Node_Id; Val : Entity_Id);          -- Node3

   procedure Set_First_Name
     (N : Node_Id; Val : Boolean := True);    -- Flag5

   procedure Set_First_Named_Actual
     (N : Node_Id; Val : Node_Id);            -- Node4

   procedure Set_First_Real_Statement
     (N : Node_Id; Val : Node_Id);            -- Node2

   procedure Set_First_Subtype_Link
     (N : Node_Id; Val : Entity_Id);          -- Node5

   procedure Set_Float_Truncate
     (N : Node_Id; Val : Boolean := True);    -- Flag11

   procedure Set_Formal_Type_Definition
     (N : Node_Id; Val : Node_Id);            -- Node3

   procedure Set_Forwards_OK
     (N : Node_Id; Val : Boolean := True);    -- Flag5

   procedure Set_From_At_Mod
     (N : Node_Id; Val : Boolean := True);    -- Flag4

   procedure Set_From_Aspect_Specification
     (N : Node_Id; Val : Boolean := True);    -- Flag13

   procedure Set_From_At_End
     (N : Node_Id; Val : Boolean := True);    -- Flag4

   procedure Set_From_Default
     (N : Node_Id; Val : Boolean := True);    -- Flag6

   procedure Set_Generic_Associations
     (N : Node_Id; Val : List_Id);            -- List3

   procedure Set_Generic_Formal_Declarations
     (N : Node_Id; Val : List_Id);            -- List2

   procedure Set_Generic_Parent
     (N : Node_Id; Val : Node_Id);            -- Node5

   procedure Set_Generic_Parent_Type
     (N : Node_Id; Val : Node_Id);            -- Node4

   procedure Set_Handled_Statement_Sequence
     (N : Node_Id; Val : Node_Id);            -- Node4

   procedure Set_Handler_List_Entry
     (N : Node_Id; Val : Node_Id);            -- Node2

   procedure Set_Has_Created_Identifier
     (N : Node_Id; Val : Boolean := True);    -- Flag15

   procedure Set_Has_Dereference_Action
     (N : Node_Id; Val : Boolean := True);    -- Flag13

   procedure Set_Has_Dynamic_Length_Check
     (N : Node_Id; Val : Boolean := True);    -- Flag10

   procedure Set_Has_Dynamic_Range_Check
     (N : Node_Id; Val : Boolean := True);    -- Flag12

   procedure Set_Has_Init_Expression
     (N : Node_Id; Val : Boolean := True);    -- Flag14

   procedure Set_Has_Local_Raise
     (N : Node_Id; Val : Boolean := True);    -- Flag8

   procedure Set_Has_No_Elaboration_Code
     (N : Node_Id; Val : Boolean := True);    -- Flag17

<<<<<<< HEAD
   procedure Set_Has_Pragma_CPU
     (N : Node_Id; Val : Boolean := True);    -- Flag14

   procedure Set_Has_Pragma_Cycle_Period
     (N : Node_Id; Val : Boolean := True);    -- Flag16

   procedure Set_Has_Pragma_Dispatching_Domain
     (N : Node_Id; Val : Boolean := True);    -- Flag15

   procedure Set_Has_Pragma_Phase
     (N : Node_Id; Val : Boolean := True);    -- Flag11

   procedure Set_Has_Pragma_Priority
     (N : Node_Id; Val : Boolean := True);    -- Flag6

=======
>>>>>>> 6bbc3a57
   procedure Set_Has_Pragma_Suppress_All
     (N : Node_Id; Val : Boolean := True);    -- Flag14

   procedure Set_Has_Private_View
     (N : Node_Id; Val : Boolean := True);    -- Flag11

   procedure Set_Has_Relative_Deadline_Pragma
     (N : Node_Id; Val : Boolean := True);    -- Flag9

   procedure Set_Has_Self_Reference
     (N : Node_Id; Val : Boolean := True);    -- Flag13

   procedure Set_Has_Storage_Size_Pragma
     (N : Node_Id; Val : Boolean := True);    -- Flag18

   procedure Set_Has_Wide_Character
     (N : Node_Id; Val : Boolean := True);    -- Flag11

   procedure Set_Has_Wide_Wide_Character
     (N : Node_Id; Val : Boolean := True);    -- Flag13

   procedure Set_Header_Size_Added
     (N : Node_Id; Val : Boolean := True);    -- Flag11

   procedure Set_Hidden_By_Use_Clause
     (N : Node_Id; Val : Elist_Id);           -- Elist4

   procedure Set_High_Bound
     (N : Node_Id; Val : Node_Id);            -- Node2

   procedure Set_Identifier
     (N : Node_Id; Val : Node_Id);            -- Node1

   procedure Set_Interface_List
     (N : Node_Id; Val : List_Id);            -- List2

   procedure Set_Interface_Present
     (N : Node_Id; Val : Boolean := True);    -- Flag16

   procedure Set_Implicit_With
     (N : Node_Id; Val : Boolean := True);    -- Flag16

   procedure Set_Implicit_With_From_Instantiation
     (N : Node_Id; Val : Boolean := True);    -- Flag12

   procedure Set_Import_Interface_Present
     (N : Node_Id; Val : Boolean := True);    -- Flag16

   procedure Set_In_Present
     (N : Node_Id; Val : Boolean := True);    -- Flag15

   procedure Set_Includes_Infinities
     (N : Node_Id; Val : Boolean := True);    -- Flag11

   procedure Set_Inherited_Discriminant
     (N : Node_Id; Val : Boolean := True);    -- Flag13

   procedure Set_Instance_Spec
     (N : Node_Id; Val : Node_Id);            -- Node5

   procedure Set_Intval
     (N : Node_Id; Val : Uint);               -- Uint3

   procedure Set_Is_Accessibility_Actual
     (N : Node_Id; Val : Boolean := True);    -- Flag13

   procedure Set_Is_Asynchronous_Call_Block
     (N : Node_Id; Val : Boolean := True);    -- Flag7

   procedure Set_Is_Boolean_Aspect
     (N : Node_Id; Val : Boolean := True);    -- Flag16

   procedure Set_Is_Component_Left_Opnd
     (N : Node_Id; Val : Boolean := True);    -- Flag13

   procedure Set_Is_Component_Right_Opnd
     (N : Node_Id; Val : Boolean := True);    -- Flag14

   procedure Set_Is_Controlling_Actual
     (N : Node_Id; Val : Boolean := True);    -- Flag16

   procedure Set_Is_Delayed_Aspect
     (N : Node_Id; Val : Boolean := True);    -- Flag14

   procedure Set_Is_Dynamic_Coextension
     (N : Node_Id; Val : Boolean := True);    -- Flag18

   procedure Set_Is_Elsif
     (N : Node_Id; Val : Boolean := True);    -- Flag13

   procedure Set_Is_Entry_Barrier_Function
     (N : Node_Id; Val : Boolean := True);    -- Flag8

   procedure Set_Is_Expanded_Build_In_Place_Call
     (N : Node_Id; Val : Boolean := True);    -- Flag11

   procedure Set_Is_Finalization_Wrapper
     (N : Node_Id; Val : Boolean := True);    -- Flag9

   procedure Set_Is_Folded_In_Parser
     (N : Node_Id; Val : Boolean := True);    -- Flag4

   procedure Set_Is_In_Discriminant_Check
     (N : Node_Id; Val : Boolean := True);    -- Flag11

   procedure Set_Is_Machine_Number
     (N : Node_Id; Val : Boolean := True);    -- Flag11

   procedure Set_Is_Null_Loop
     (N : Node_Id; Val : Boolean := True);    -- Flag16

   procedure Set_Is_Overloaded
     (N : Node_Id; Val : Boolean := True);    -- Flag5

   procedure Set_Is_Power_Of_2_For_Shift
     (N : Node_Id; Val : Boolean := True);    -- Flag13

   procedure Set_Is_Prefixed_Call
     (N : Node_Id; Val : Boolean := True);    -- Flag17

   procedure Set_Is_Protected_Subprogram_Body
     (N : Node_Id; Val : Boolean := True);    -- Flag7

   procedure Set_Is_Static_Coextension
     (N : Node_Id; Val : Boolean := True);    -- Flag14

   procedure Set_Is_Static_Expression
     (N : Node_Id; Val : Boolean := True);    -- Flag6

   procedure Set_Is_Subprogram_Descriptor
     (N : Node_Id; Val : Boolean := True);    -- Flag16

   procedure Set_Is_Task_Allocation_Block
     (N : Node_Id; Val : Boolean := True);    -- Flag6

   procedure Set_Is_Task_Master
     (N : Node_Id; Val : Boolean := True);    -- Flag5

   procedure Set_Iteration_Scheme
     (N : Node_Id; Val : Node_Id);            -- Node2

   procedure Set_Iterator_Specification
     (N : Node_Id; Val : Node_Id);            -- Node2

   procedure Set_Itype
     (N : Node_Id; Val : Entity_Id);          -- Node1

   procedure Set_Kill_Range_Check
     (N : Node_Id; Val : Boolean := True);    -- Flag11

   procedure Set_Last_Bit
     (N : Node_Id; Val : Node_Id);            -- Node4

   procedure Set_Last_Name
     (N : Node_Id; Val : Boolean := True);    -- Flag6

   procedure Set_Library_Unit
     (N : Node_Id; Val : Node_Id);            -- Node4

   procedure Set_Label_Construct
     (N : Node_Id; Val : Node_Id);            -- Node2

   procedure Set_Left_Opnd
     (N : Node_Id; Val : Node_Id);            -- Node2

   procedure Set_Limited_View_Installed
     (N : Node_Id; Val : Boolean := True);    -- Flag18

   procedure Set_Limited_Present
     (N : Node_Id; Val : Boolean := True);    -- Flag17

   procedure Set_Literals
     (N : Node_Id; Val : List_Id);            -- List1

   procedure Set_Local_Raise_Not_OK
     (N : Node_Id; Val : Boolean := True);    -- Flag7

   procedure Set_Local_Raise_Statements
     (N : Node_Id; Val : Elist_Id);           -- Elist1

   procedure Set_Loop_Actions
     (N : Node_Id; Val : List_Id);            -- List2

   procedure Set_Loop_Parameter_Specification
     (N : Node_Id; Val : Node_Id);            -- Node4

   procedure Set_Low_Bound
     (N : Node_Id; Val : Node_Id);            -- Node1

   procedure Set_Mod_Clause
     (N : Node_Id; Val : Node_Id);            -- Node2

   procedure Set_More_Ids
     (N : Node_Id; Val : Boolean := True);    -- Flag5

   procedure Set_Must_Be_Byte_Aligned
     (N : Node_Id; Val : Boolean := True);    -- Flag14

   procedure Set_Must_Not_Freeze
     (N : Node_Id; Val : Boolean := True);    -- Flag8

   procedure Set_Must_Not_Override
     (N : Node_Id; Val : Boolean := True);    -- Flag15

   procedure Set_Must_Override
     (N : Node_Id; Val : Boolean := True);    -- Flag14

   procedure Set_Name
     (N : Node_Id; Val : Node_Id);            -- Node2

   procedure Set_Names
     (N : Node_Id; Val : List_Id);            -- List2

   procedure Set_Next_Entity
     (N : Node_Id; Val : Node_Id);            -- Node2

   procedure Set_Next_Exit_Statement
     (N : Node_Id; Val : Node_Id);            -- Node3

   procedure Set_Next_Implicit_With
     (N : Node_Id; Val : Node_Id);            -- Node3

   procedure Set_Next_Named_Actual
     (N : Node_Id; Val : Node_Id);            -- Node4

   procedure Set_Next_Pragma
     (N : Node_Id; Val : Node_Id);            -- Node1

   procedure Set_Next_Rep_Item
     (N : Node_Id; Val : Node_Id);            -- Node5

   procedure Set_Next_Use_Clause
     (N : Node_Id; Val : Node_Id);            -- Node3

   procedure Set_No_Ctrl_Actions
     (N : Node_Id; Val : Boolean := True);    -- Flag7

   procedure Set_No_Elaboration_Check
     (N : Node_Id; Val : Boolean := True);    -- Flag14

   procedure Set_No_Entities_Ref_In_Spec
     (N : Node_Id; Val : Boolean := True);    -- Flag8

   procedure Set_No_Initialization
     (N : Node_Id; Val : Boolean := True);    -- Flag13

   procedure Set_No_Truncation
     (N : Node_Id; Val : Boolean := True);    -- Flag17

   procedure Set_Null_Present
     (N : Node_Id; Val : Boolean := True);    -- Flag13

   procedure Set_Null_Exclusion_Present
     (N : Node_Id; Val : Boolean := True);    -- Flag11

   procedure Set_Null_Exclusion_In_Return_Present
     (N : Node_Id; Val : Boolean := True);    -- Flag14

   procedure Set_Null_Record_Present
     (N : Node_Id; Val : Boolean := True);    -- Flag17

   procedure Set_Object_Definition
     (N : Node_Id; Val : Node_Id);            -- Node4

   procedure Set_Of_Present
     (N : Node_Id; Val : Boolean := True);   -- Flag16

   procedure Set_Original_Discriminant
     (N : Node_Id; Val : Node_Id);            -- Node2

   procedure Set_Original_Entity
     (N : Node_Id; Val : Entity_Id);          -- Node2

   procedure Set_Others_Discrete_Choices
     (N : Node_Id; Val : List_Id);            -- List1

   procedure Set_Out_Present
     (N : Node_Id; Val : Boolean := True);    -- Flag17

   procedure Set_Parameter_Associations
     (N : Node_Id; Val : List_Id);            -- List3

   procedure Set_Parameter_List_Truncated
     (N : Node_Id; Val : Boolean := True);    -- Flag17

   procedure Set_Parameter_Specifications
     (N : Node_Id; Val : List_Id);            -- List3

   procedure Set_Parameter_Type
     (N : Node_Id; Val : Node_Id);            -- Node2

   procedure Set_Parent_Spec
     (N : Node_Id; Val : Node_Id);            -- Node4

   procedure Set_Position
     (N : Node_Id; Val : Node_Id);            -- Node2

   procedure Set_Pragma_Argument_Associations
     (N : Node_Id; Val : List_Id);            -- List2

   procedure Set_Pragma_Identifier
     (N : Node_Id; Val : Node_Id);            -- Node4

   procedure Set_Pragmas_After
     (N : Node_Id; Val : List_Id);            -- List5

   procedure Set_Pragmas_Before
     (N : Node_Id; Val : List_Id);            -- List4

   procedure Set_Prefix
     (N : Node_Id; Val : Node_Id);            -- Node3

   procedure Set_Premature_Use
     (N : Node_Id; Val : Node_Id);            -- Node5

   procedure Set_Present_Expr
     (N : Node_Id; Val : Uint);               -- Uint3

   procedure Set_Prev_Ids
     (N : Node_Id; Val : Boolean := True);    -- Flag6

   procedure Set_Print_In_Hex
     (N : Node_Id; Val : Boolean := True);    -- Flag13

   procedure Set_Private_Declarations
     (N : Node_Id; Val : List_Id);            -- List3

   procedure Set_Private_Present
     (N : Node_Id; Val : Boolean := True);    -- Flag15

   procedure Set_Procedure_To_Call
     (N : Node_Id; Val : Node_Id);            -- Node2

   procedure Set_Proper_Body
     (N : Node_Id; Val : Node_Id);            -- Node1

   procedure Set_Protected_Definition
     (N : Node_Id; Val : Node_Id);            -- Node3

   procedure Set_Protected_Present
     (N : Node_Id; Val : Boolean := True);    -- Flag6

   procedure Set_Raises_Constraint_Error
     (N : Node_Id; Val : Boolean := True);    -- Flag7

   procedure Set_Range_Constraint
     (N : Node_Id; Val : Node_Id);            -- Node4

   procedure Set_Range_Expression
     (N : Node_Id; Val : Node_Id);            -- Node4

   procedure Set_Real_Range_Specification
     (N : Node_Id; Val : Node_Id);            -- Node4

   procedure Set_Realval
     (N : Node_Id; Val : Ureal);              -- Ureal3

   procedure Set_Reason
     (N : Node_Id; Val : Uint);               -- Uint3

   procedure Set_Record_Extension_Part
     (N : Node_Id; Val : Node_Id);            -- Node3

   procedure Set_Redundant_Use
     (N : Node_Id; Val : Boolean := True);    -- Flag13

   procedure Set_Renaming_Exception
     (N : Node_Id; Val : Node_Id);            -- Node2

   procedure Set_Result_Definition
     (N : Node_Id; Val : Node_Id);            -- Node4

   procedure Set_Return_Object_Declarations
     (N : Node_Id; Val : List_Id);            -- List3

   procedure Set_Return_Statement_Entity
     (N : Node_Id; Val : Node_Id);            -- Node5

   procedure Set_Reverse_Present
     (N : Node_Id; Val : Boolean := True);    -- Flag15

   procedure Set_Right_Opnd
     (N : Node_Id; Val : Node_Id);            -- Node3

   procedure Set_Rounded_Result
     (N : Node_Id; Val : Boolean := True);    -- Flag18

   procedure Set_SCIL_Controlling_Tag
     (N : Node_Id; Val : Node_Id);            -- Node5

   procedure Set_SCIL_Entity
     (N : Node_Id; Val : Node_Id);            -- Node4

   procedure Set_SCIL_Tag_Value
     (N : Node_Id; Val : Node_Id);            -- Node5

   procedure Set_SCIL_Target_Prim
     (N : Node_Id; Val : Node_Id);            -- Node2

   procedure Set_Scope
     (N : Node_Id; Val : Node_Id);            -- Node3

   procedure Set_Select_Alternatives
     (N : Node_Id; Val : List_Id);            -- List1

   procedure Set_Selector_Name
     (N : Node_Id; Val : Node_Id);            -- Node2

   procedure Set_Selector_Names
     (N : Node_Id; Val : List_Id);            -- List1

   procedure Set_Shift_Count_OK
     (N : Node_Id; Val : Boolean := True);    -- Flag4

   procedure Set_Source_Type
     (N : Node_Id; Val : Entity_Id);          -- Node1

   procedure Set_Spec_PPC_List
     (N : Node_Id; Val : Node_Id);            -- Node1

   procedure Set_Spec_CTC_List
     (N : Node_Id; Val : Node_Id);            -- Node2

   procedure Set_Specification
     (N : Node_Id; Val : Node_Id);            -- Node1

   procedure Set_Split_PPC
     (N : Node_Id; Val : Boolean);            -- Flag17

   procedure Set_Statements
     (N : Node_Id; Val : List_Id);            -- List3

   procedure Set_Static_Processing_OK
     (N : Node_Id; Val : Boolean);            -- Flag4

   procedure Set_Storage_Pool
     (N : Node_Id; Val : Node_Id);            -- Node1

   procedure Set_Subpool_Handle_Name
     (N : Node_Id; Val : Node_Id);            -- Node4

   procedure Set_Strval
     (N : Node_Id; Val : String_Id);          -- Str3

   procedure Set_Subtype_Indication
     (N : Node_Id; Val : Node_Id);            -- Node5

   procedure Set_Subtype_Mark
     (N : Node_Id; Val : Node_Id);            -- Node4

   procedure Set_Subtype_Marks
     (N : Node_Id; Val : List_Id);            -- List2

   procedure Set_Suppress_Assignment_Checks
     (N : Node_Id; Val : Boolean := True);    -- Flag18

   procedure Set_Suppress_Loop_Warnings
     (N : Node_Id; Val : Boolean := True);    -- Flag17

   procedure Set_Synchronized_Present
     (N : Node_Id; Val : Boolean := True);    -- Flag7

   procedure Set_Tagged_Present
     (N : Node_Id; Val : Boolean := True);    -- Flag15

   procedure Set_Target_Type
     (N : Node_Id; Val : Entity_Id);          -- Node2

   procedure Set_Task_Definition
     (N : Node_Id; Val : Node_Id);            -- Node3

   procedure Set_Task_Present
     (N : Node_Id; Val : Boolean := True);    -- Flag5

   procedure Set_Then_Actions
     (N : Node_Id; Val : List_Id);            -- List2

   procedure Set_Then_Statements
     (N : Node_Id; Val : List_Id);            -- List2

   procedure Set_Treat_Fixed_As_Integer
     (N : Node_Id; Val : Boolean := True);    -- Flag14

   procedure Set_Triggering_Alternative
     (N : Node_Id; Val : Node_Id);            -- Node1

   procedure Set_Triggering_Statement
     (N : Node_Id; Val : Node_Id);            -- Node1

   procedure Set_TSS_Elist
     (N : Node_Id; Val : Elist_Id);           -- Elist3

   procedure Set_Type_Definition
     (N : Node_Id; Val : Node_Id);            -- Node3

   procedure Set_Unit
     (N : Node_Id; Val : Node_Id);            -- Node2

   procedure Set_Unknown_Discriminants_Present
     (N : Node_Id; Val : Boolean := True);    -- Flag13

   procedure Set_Unreferenced_In_Spec
     (N : Node_Id; Val : Boolean := True);    -- Flag7

   procedure Set_Variant_Part
     (N : Node_Id; Val : Node_Id);            -- Node4

   procedure Set_Variants
     (N : Node_Id; Val : List_Id);            -- List1

   procedure Set_Visible_Declarations
     (N : Node_Id; Val : List_Id);            -- List2

   procedure Set_Used_Operations
     (N : Node_Id; Val : Elist_Id);           -- Elist5

   procedure Set_Was_Originally_Stub
     (N : Node_Id; Val : Boolean := True);    -- Flag13

   procedure Set_Withed_Body
     (N : Node_Id; Val : Node_Id);            -- Node1

   -------------------------
   -- Iterator Procedures --
   -------------------------

   --  The call to Next_xxx (N) is equivalent to N := Next_xxx (N)

   procedure Next_Entity       (N : in out Node_Id);
   procedure Next_Named_Actual (N : in out Node_Id);
   procedure Next_Rep_Item     (N : in out Node_Id);
   procedure Next_Use_Clause   (N : in out Node_Id);

   -------------------------------------------
   -- Miscellaneous Tree Access Subprograms --
   -------------------------------------------

   function End_Location (N : Node_Id) return Source_Ptr;
   --  N is an N_If_Statement or N_Case_Statement node, and this function
   --  returns the location of the IF token in the END IF sequence by
   --  translating the value of the End_Span field.

   procedure Set_End_Location (N : Node_Id; S : Source_Ptr);
   --  N is an N_If_Statement or N_Case_Statement node. This procedure sets
   --  the End_Span field to correspond to the given value S. In other words,
   --  End_Span is set to the difference between S and Sloc (N), the starting
   --  location.

   function Get_Pragma_Arg (Arg : Node_Id) return Node_Id;
   --  Given an argument to a pragma Arg, this function returns the expression
   --  for the argument. This is Arg itself, or, in the case where Arg is a
   --  pragma argument association node, the expression from this node.

   --------------------------------
   -- Node_Kind Membership Tests --
   --------------------------------

   --  The following functions allow a convenient notation for testing whether
   --  a Node_Kind value matches any one of a list of possible values. In each
   --  case True is returned if the given T argument is equal to any of the V
   --  arguments. Note that there is a similar set of functions defined in
   --  Atree where the first argument is a Node_Id whose Nkind field is tested.

   function Nkind_In
     (T  : Node_Kind;
      V1 : Node_Kind;
      V2 : Node_Kind) return Boolean;

   function Nkind_In
     (T  : Node_Kind;
      V1 : Node_Kind;
      V2 : Node_Kind;
      V3 : Node_Kind) return Boolean;

   function Nkind_In
     (T  : Node_Kind;
      V1 : Node_Kind;
      V2 : Node_Kind;
      V3 : Node_Kind;
      V4 : Node_Kind) return Boolean;

   function Nkind_In
     (T  : Node_Kind;
      V1 : Node_Kind;
      V2 : Node_Kind;
      V3 : Node_Kind;
      V4 : Node_Kind;
      V5 : Node_Kind) return Boolean;

   function Nkind_In
     (T  : Node_Kind;
      V1 : Node_Kind;
      V2 : Node_Kind;
      V3 : Node_Kind;
      V4 : Node_Kind;
      V5 : Node_Kind;
      V6 : Node_Kind) return Boolean;

   function Nkind_In
     (T  : Node_Kind;
      V1 : Node_Kind;
      V2 : Node_Kind;
      V3 : Node_Kind;
      V4 : Node_Kind;
      V5 : Node_Kind;
      V6 : Node_Kind;
      V7 : Node_Kind) return Boolean;

   function Nkind_In
     (T  : Node_Kind;
      V1 : Node_Kind;
      V2 : Node_Kind;
      V3 : Node_Kind;
      V4 : Node_Kind;
      V5 : Node_Kind;
      V6 : Node_Kind;
      V7 : Node_Kind;
      V8 : Node_Kind) return Boolean;

   function Nkind_In
     (T  : Node_Kind;
      V1 : Node_Kind;
      V2 : Node_Kind;
      V3 : Node_Kind;
      V4 : Node_Kind;
      V5 : Node_Kind;
      V6 : Node_Kind;
      V7 : Node_Kind;
      V8 : Node_Kind;
      V9 : Node_Kind) return Boolean;

   pragma Inline (Nkind_In);
   --  Inline all above functions

   -----------------------
   -- Utility Functions --
   -----------------------

   function Pragma_Name (N : Node_Id) return Name_Id;
   pragma Inline (Pragma_Name);
   --  Convenient function to obtain Chars field of Pragma_Identifier

   -----------------------------
   -- Syntactic Parent Tables --
   -----------------------------

   --  These tables show for each node, and for each of the five fields,
   --  whether the corresponding field is syntactic (True) or semantic (False).
   --  Unused entries are also set to False.

   subtype Field_Num is Natural range 1 .. 5;

   Is_Syntactic_Field : constant array (Node_Kind, Field_Num) of Boolean := (

   --  Following entries can be built automatically from the sinfo sources
   --  using the makeisf utility (currently this program is in spitbol).

     N_Identifier =>
       (1 => True,    --  Chars (Name1)
        2 => False,   --  Original_Discriminant (Node2-Sem)
        3 => False,   --  unused
        4 => False,   --  Entity (Node4-Sem)
        5 => False),  --  Etype (Node5-Sem)

     N_Integer_Literal =>
       (1 => False,   --  unused
        2 => False,   --  Original_Entity (Node2-Sem)
        3 => True,    --  Intval (Uint3)
        4 => False,   --  unused
        5 => False),  --  Etype (Node5-Sem)

     N_Real_Literal =>
       (1 => False,   --  unused
        2 => False,   --  Original_Entity (Node2-Sem)
        3 => True,    --  Realval (Ureal3)
        4 => False,   --  Corresponding_Integer_Value (Uint4-Sem)
        5 => False),  --  Etype (Node5-Sem)

     N_Character_Literal =>
       (1 => True,    --  Chars (Name1)
        2 => True,    --  Char_Literal_Value (Uint2)
        3 => False,   --  unused
        4 => False,   --  Entity (Node4-Sem)
        5 => False),  --  Etype (Node5-Sem)

     N_String_Literal =>
       (1 => False,   --  unused
        2 => False,   --  unused
        3 => True,    --  Strval (Str3)
        4 => False,   --  unused
        5 => False),  --  Etype (Node5-Sem)

     N_Pragma =>
       (1 => False,   --  Next_Pragma (Node1-Sem)
        2 => True,    --  Pragma_Argument_Associations (List2)
        3 => False,   --  unused
        4 => True,    --  Pragma_Identifier (Node4)
        5 => False),  --  Next_Rep_Item (Node5-Sem)

     N_Pragma_Argument_Association =>
       (1 => True,    --  Chars (Name1)
        2 => False,   --  unused
        3 => True,    --  Expression (Node3)
        4 => False,   --  unused
        5 => False),  --  unused

     N_Defining_Identifier =>
       (1 => True,    --  Chars (Name1)
        2 => False,   --  Next_Entity (Node2-Sem)
        3 => False,   --  Scope (Node3-Sem)
        4 => False,   --  unused
        5 => False),  --  Etype (Node5-Sem)

     N_Full_Type_Declaration =>
       (1 => True,    --  Defining_Identifier (Node1)
        2 => False,   --  unused
        3 => True,    --  Type_Definition (Node3)
        4 => True,    --  Discriminant_Specifications (List4)
        5 => False),  --  unused

     N_Subtype_Declaration =>
       (1 => True,    --  Defining_Identifier (Node1)
        2 => False,   --  unused
        3 => False,   --  unused
        4 => False,   --  Generic_Parent_Type (Node4-Sem)
        5 => True),   --  Subtype_Indication (Node5)

     N_Subtype_Indication =>
       (1 => False,   --  unused
        2 => False,   --  unused
        3 => True,    --  Constraint (Node3)
        4 => True,    --  Subtype_Mark (Node4)
        5 => False),  --  Etype (Node5-Sem)

     N_Object_Declaration =>
       (1 => True,    --  Defining_Identifier (Node1)
        2 => False,   --  Handler_List_Entry (Node2-Sem)
        3 => True,    --  Expression (Node3)
        4 => True,    --  Object_Definition (Node4)
        5 => False),  --  Corresponding_Generic_Association (Node5-Sem)

     N_Number_Declaration =>
       (1 => True,    --  Defining_Identifier (Node1)
        2 => False,   --  unused
        3 => True,    --  Expression (Node3)
        4 => False,   --  unused
        5 => False),  --  unused

     N_Derived_Type_Definition =>
       (1 => False,   --  unused
        2 => True,    --  Interface_List (List2)
        3 => True,    --  Record_Extension_Part (Node3)
        4 => False,   --  unused
        5 => True),   --  Subtype_Indication (Node5)

     N_Range_Constraint =>
       (1 => False,   --  unused
        2 => False,   --  unused
        3 => False,   --  unused
        4 => True,    --  Range_Expression (Node4)
        5 => False),  --  unused

     N_Range =>
       (1 => True,    --  Low_Bound (Node1)
        2 => True,    --  High_Bound (Node2)
        3 => False,   --  unused
        4 => False,   --  unused
        5 => False),  --  Etype (Node5-Sem)

     N_Enumeration_Type_Definition =>
       (1 => True,    --  Literals (List1)
        2 => False,   --  unused
        3 => False,   --  unused
        4 => True,    --  End_Label (Node4)
        5 => False),  --  unused

     N_Defining_Character_Literal =>
       (1 => True,    --  Chars (Name1)
        2 => False,   --  Next_Entity (Node2-Sem)
        3 => False,   --  Scope (Node3-Sem)
        4 => False,   --  unused
        5 => False),  --  Etype (Node5-Sem)

     N_Signed_Integer_Type_Definition =>
       (1 => True,    --  Low_Bound (Node1)
        2 => True,    --  High_Bound (Node2)
        3 => False,   --  unused
        4 => False,   --  unused
        5 => False),  --  unused

     N_Modular_Type_Definition =>
       (1 => False,   --  unused
        2 => False,   --  unused
        3 => True,    --  Expression (Node3)
        4 => False,   --  unused
        5 => False),  --  unused

     N_Floating_Point_Definition =>
       (1 => False,   --  unused
        2 => True,    --  Digits_Expression (Node2)
        3 => False,   --  unused
        4 => True,    --  Real_Range_Specification (Node4)
        5 => False),  --  unused

     N_Real_Range_Specification =>
       (1 => True,    --  Low_Bound (Node1)
        2 => True,    --  High_Bound (Node2)
        3 => False,   --  unused
        4 => False,   --  unused
        5 => False),  --  unused

     N_Ordinary_Fixed_Point_Definition =>
       (1 => False,   --  unused
        2 => False,   --  unused
        3 => True,    --  Delta_Expression (Node3)
        4 => True,    --  Real_Range_Specification (Node4)
        5 => False),  --  unused

     N_Decimal_Fixed_Point_Definition =>
       (1 => False,   --  unused
        2 => True,    --  Digits_Expression (Node2)
        3 => True,    --  Delta_Expression (Node3)
        4 => True,    --  Real_Range_Specification (Node4)
        5 => False),  --  unused

     N_Digits_Constraint =>
       (1 => False,   --  unused
        2 => True,    --  Digits_Expression (Node2)
        3 => False,   --  unused
        4 => True,    --  Range_Constraint (Node4)
        5 => False),  --  unused

     N_Unconstrained_Array_Definition =>
       (1 => False,   --  unused
        2 => True,    --  Subtype_Marks (List2)
        3 => False,   --  unused
        4 => True,    --  Component_Definition (Node4)
        5 => False),  --  unused

     N_Constrained_Array_Definition =>
       (1 => False,   --  unused
        2 => True,    --  Discrete_Subtype_Definitions (List2)
        3 => False,   --  unused
        4 => True,    --  Component_Definition (Node4)
        5 => False),  --  unused

     N_Component_Definition =>
       (1 => False,   --  unused
        2 => False,   --  unused
        3 => True,    --  Access_Definition (Node3)
        4 => False,   --  unused
        5 => True),   --  Subtype_Indication (Node5)

     N_Discriminant_Specification =>
       (1 => True,    --  Defining_Identifier (Node1)
        2 => False,   --  unused
        3 => True,    --  Expression (Node3)
        4 => False,   --  unused
        5 => True),   --  Discriminant_Type (Node5)

     N_Index_Or_Discriminant_Constraint =>
       (1 => True,    --  Constraints (List1)
        2 => False,   --  unused
        3 => False,   --  unused
        4 => False,   --  unused
        5 => False),  --  unused

     N_Discriminant_Association =>
       (1 => True,    --  Selector_Names (List1)
        2 => False,   --  unused
        3 => True,    --  Expression (Node3)
        4 => False,   --  unused
        5 => False),  --  unused

     N_Record_Definition =>
       (1 => True,    --  Component_List (Node1)
        2 => True,    --  Interface_List (List2)
        3 => False,   --  unused
        4 => True,    --  End_Label (Node4)
        5 => False),  --  unused

     N_Component_List =>
       (1 => False,   --  unused
        2 => False,   --  unused
        3 => True,    --  Component_Items (List3)
        4 => True,    --  Variant_Part (Node4)
        5 => False),  --  unused

     N_Component_Declaration =>
       (1 => True,    --  Defining_Identifier (Node1)
        2 => False,   --  unused
        3 => True,    --  Expression (Node3)
        4 => True,    --  Component_Definition (Node4)
        5 => False),  --  unused

     N_Variant_Part =>
       (1 => True,    --  Variants (List1)
        2 => True,    --  Name (Node2)
        3 => False,   --  unused
        4 => False,   --  unused
        5 => False),  --  unused

     N_Variant =>
       (1 => True,    --  Component_List (Node1)
        2 => False,   --  Enclosing_Variant (Node2-Sem)
        3 => False,   --  Present_Expr (Uint3-Sem)
        4 => True,    --  Discrete_Choices (List4)
        5 => False),  --  Dcheck_Function (Node5-Sem)

     N_Others_Choice =>
       (1 => False,   --  Others_Discrete_Choices (List1-Sem)
        2 => False,   --  unused
        3 => False,   --  unused
        4 => False,   --  unused
        5 => False),  --  unused

     N_Access_To_Object_Definition =>
       (1 => False,   --  unused
        2 => False,   --  unused
        3 => False,   --  unused
        4 => False,   --  unused
        5 => True),   --  Subtype_Indication (Node5)

     N_Access_Function_Definition =>
       (1 => False,   --  unused
        2 => False,   --  unused
        3 => True,    --  Parameter_Specifications (List3)
        4 => True,    --  Result_Definition (Node4)
        5 => False),  --  unused

     N_Access_Procedure_Definition =>
       (1 => False,   --  unused
        2 => False,   --  unused
        3 => True,    --  Parameter_Specifications (List3)
        4 => False,   --  unused
        5 => False),  --  unused

     N_Access_Definition =>
       (1 => False,   --  unused
        2 => False,   --  unused
        3 => True,    --  Access_To_Subprogram_Definition (Node3)
        4 => True,    --  Subtype_Mark (Node4)
        5 => False),  --  unused

     N_Incomplete_Type_Declaration =>
       (1 => True,    --  Defining_Identifier (Node1)
        2 => False,   --  unused
        3 => False,   --  unused
        4 => True,    --  Discriminant_Specifications (List4)
        5 => False),  --  Premature_Use

     N_Explicit_Dereference =>
       (1 => False,   --  unused
        2 => False,   --  unused
        3 => True,    --  Prefix (Node3)
        4 => False,   --  Actual_Designated_Subtype (Node4-Sem)
        5 => False),  --  Etype (Node5-Sem)

     N_Indexed_Component =>
       (1 => True,    --  Expressions (List1)
        2 => False,   --  unused
        3 => True,    --  Prefix (Node3)
        4 => False,   --  unused
        5 => False),  --  Etype (Node5-Sem)

     N_Slice =>
       (1 => False,   --  unused
        2 => False,   --  unused
        3 => True,    --  Prefix (Node3)
        4 => True,    --  Discrete_Range (Node4)
        5 => False),  --  Etype (Node5-Sem)

     N_Selected_Component =>
       (1 => False,   --  unused
        2 => True,    --  Selector_Name (Node2)
        3 => True,    --  Prefix (Node3)
        4 => False,   --  unused
        5 => False),  --  Etype (Node5-Sem)

     N_Attribute_Reference =>
       (1 => True,    --  Expressions (List1)
        2 => True,    --  Attribute_Name (Name2)
        3 => True,    --  Prefix (Node3)
        4 => False,   --  Entity (Node4-Sem)
        5 => False),  --  Etype (Node5-Sem)

     N_Aggregate =>
       (1 => True,    --  Expressions (List1)
        2 => True,    --  Component_Associations (List2)
        3 => False,   --  Aggregate_Bounds (Node3-Sem)
        4 => False,   --  unused
        5 => False),  --  Etype (Node5-Sem)

     N_Component_Association =>
       (1 => True,    --  Choices (List1)
        2 => False,   --  Loop_Actions (List2-Sem)
        3 => True,    --  Expression (Node3)
        4 => False,   --  unused
        5 => False),  --  unused

     N_Extension_Aggregate =>
       (1 => True,    --  Expressions (List1)
        2 => True,    --  Component_Associations (List2)
        3 => True,    --  Ancestor_Part (Node3)
        4 => False,   --  unused
        5 => False),  --  Etype (Node5-Sem)

     N_Null =>
       (1 => False,   --  unused
        2 => False,   --  unused
        3 => False,   --  unused
        4 => False,   --  unused
        5 => False),  --  Etype (Node5-Sem)

     N_And_Then =>
       (1 => False,   --  Actions (List1-Sem)
        2 => True,    --  Left_Opnd (Node2)
        3 => True,    --  Right_Opnd (Node3)
        4 => False,   --  unused
        5 => False),  --  Etype (Node5-Sem)

     N_Or_Else =>
       (1 => False,   --  Actions (List1-Sem)
        2 => True,    --  Left_Opnd (Node2)
        3 => True,    --  Right_Opnd (Node3)
        4 => False,   --  unused
        5 => False),  --  Etype (Node5-Sem)

     N_In =>
       (1 => False,   --  unused
        2 => True,    --  Left_Opnd (Node2)
        3 => True,    --  Right_Opnd (Node3)
        4 => True,    --  Alternatives (List4)
        5 => False),  --  Etype (Node5-Sem)

     N_Not_In =>
       (1 => False,   --  unused
        2 => True,    --  Left_Opnd (Node2)
        3 => True,    --  Right_Opnd (Node3)
        4 => True,    --  Alternatives (List4)
        5 => False),  --  Etype (Node5-Sem)

     N_Op_And =>
       (1 => True,    --  Chars (Name1)
        2 => True,    --  Left_Opnd (Node2)
        3 => True,    --  Right_Opnd (Node3)
        4 => False,   --  Entity (Node4-Sem)
        5 => False),  --  Etype (Node5-Sem)

     N_Op_Or =>
       (1 => True,    --  Chars (Name1)
        2 => True,    --  Left_Opnd (Node2)
        3 => True,    --  Right_Opnd (Node3)
        4 => False,   --  Entity (Node4-Sem)
        5 => False),  --  Etype (Node5-Sem)

     N_Op_Xor =>
       (1 => True,    --  Chars (Name1)
        2 => True,    --  Left_Opnd (Node2)
        3 => True,    --  Right_Opnd (Node3)
        4 => False,   --  Entity (Node4-Sem)
        5 => False),  --  Etype (Node5-Sem)

     N_Op_Eq =>
       (1 => True,    --  Chars (Name1)
        2 => True,    --  Left_Opnd (Node2)
        3 => True,    --  Right_Opnd (Node3)
        4 => False,   --  Entity (Node4-Sem)
        5 => False),  --  Etype (Node5-Sem)

     N_Op_Ne =>
       (1 => True,    --  Chars (Name1)
        2 => True,    --  Left_Opnd (Node2)
        3 => True,    --  Right_Opnd (Node3)
        4 => False,   --  Entity (Node4-Sem)
        5 => False),  --  Etype (Node5-Sem)

     N_Op_Lt =>
       (1 => True,    --  Chars (Name1)
        2 => True,    --  Left_Opnd (Node2)
        3 => True,    --  Right_Opnd (Node3)
        4 => False,   --  Entity (Node4-Sem)
        5 => False),  --  Etype (Node5-Sem)

     N_Op_Le =>
       (1 => True,    --  Chars (Name1)
        2 => True,    --  Left_Opnd (Node2)
        3 => True,    --  Right_Opnd (Node3)
        4 => False,   --  Entity (Node4-Sem)
        5 => False),  --  Etype (Node5-Sem)

     N_Op_Gt =>
       (1 => True,    --  Chars (Name1)
        2 => True,    --  Left_Opnd (Node2)
        3 => True,    --  Right_Opnd (Node3)
        4 => False,   --  Entity (Node4-Sem)
        5 => False),  --  Etype (Node5-Sem)

     N_Op_Ge =>
       (1 => True,    --  Chars (Name1)
        2 => True,    --  Left_Opnd (Node2)
        3 => True,    --  Right_Opnd (Node3)
        4 => False,   --  Entity (Node4-Sem)
        5 => False),  --  Etype (Node5-Sem)

     N_Op_Add =>
       (1 => True,    --  Chars (Name1)
        2 => True,    --  Left_Opnd (Node2)
        3 => True,    --  Right_Opnd (Node3)
        4 => False,   --  Entity (Node4-Sem)
        5 => False),  --  Etype (Node5-Sem)

     N_Op_Subtract =>
       (1 => True,    --  Chars (Name1)
        2 => True,    --  Left_Opnd (Node2)
        3 => True,    --  Right_Opnd (Node3)
        4 => False,   --  Entity (Node4-Sem)
        5 => False),  --  Etype (Node5-Sem)

     N_Op_Concat =>
       (1 => True,    --  Chars (Name1)
        2 => True,    --  Left_Opnd (Node2)
        3 => True,    --  Right_Opnd (Node3)
        4 => False,   --  Entity (Node4-Sem)
        5 => False),  --  Etype (Node5-Sem)

     N_Op_Multiply =>
       (1 => True,    --  Chars (Name1)
        2 => True,    --  Left_Opnd (Node2)
        3 => True,    --  Right_Opnd (Node3)
        4 => False,   --  Entity (Node4-Sem)
        5 => False),  --  Etype (Node5-Sem)

     N_Op_Divide =>
       (1 => True,    --  Chars (Name1)
        2 => True,    --  Left_Opnd (Node2)
        3 => True,    --  Right_Opnd (Node3)
        4 => False,   --  Entity (Node4-Sem)
        5 => False),  --  Etype (Node5-Sem)

     N_Op_Mod =>
       (1 => True,    --  Chars (Name1)
        2 => True,    --  Left_Opnd (Node2)
        3 => True,    --  Right_Opnd (Node3)
        4 => False,   --  Entity (Node4-Sem)
        5 => False),  --  Etype (Node5-Sem)

     N_Op_Rem =>
       (1 => True,    --  Chars (Name1)
        2 => True,    --  Left_Opnd (Node2)
        3 => True,    --  Right_Opnd (Node3)
        4 => False,   --  Entity (Node4-Sem)
        5 => False),  --  Etype (Node5-Sem)

     N_Op_Expon =>
       (1 => True,    --  Chars (Name1)
        2 => True,    --  Left_Opnd (Node2)
        3 => True,    --  Right_Opnd (Node3)
        4 => False,   --  Entity (Node4-Sem)
        5 => False),  --  Etype (Node5-Sem)

     N_Op_Plus =>
       (1 => True,    --  Chars (Name1)
        2 => False,   --  unused
        3 => True,    --  Right_Opnd (Node3)
        4 => False,   --  Entity (Node4-Sem)
        5 => False),  --  Etype (Node5-Sem)

     N_Op_Minus =>
       (1 => True,    --  Chars (Name1)
        2 => False,   --  unused
        3 => True,    --  Right_Opnd (Node3)
        4 => False,   --  Entity (Node4-Sem)
        5 => False),  --  Etype (Node5-Sem)

     N_Op_Abs =>
       (1 => True,    --  Chars (Name1)
        2 => False,   --  unused
        3 => True,    --  Right_Opnd (Node3)
        4 => False,   --  Entity (Node4-Sem)
        5 => False),  --  Etype (Node5-Sem)

     N_Op_Not =>
       (1 => True,    --  Chars (Name1)
        2 => False,   --  unused
        3 => True,    --  Right_Opnd (Node3)
        4 => False,   --  Entity (Node4-Sem)
        5 => False),  --  Etype (Node5-Sem)

     N_Type_Conversion =>
       (1 => False,   --  unused
        2 => False,   --  unused
        3 => True,    --  Expression (Node3)
        4 => True,    --  Subtype_Mark (Node4)
        5 => False),  --  Etype (Node5-Sem)

     N_Qualified_Expression =>
       (1 => False,   --  unused
        2 => False,   --  unused
        3 => True,    --  Expression (Node3)
        4 => True,    --  Subtype_Mark (Node4)
        5 => False),  --  Etype (Node5-Sem)

     N_Quantified_Expression =>
       (1 => True,    --  Condition (Node1)
        2 => True,    --  Iterator_Specification
        3 => False,   --  unused
        4 => True,    --  Loop_Parameter_Specification (Node4)
        5 => False),  --  Etype (Node5-Sem)

     N_Allocator =>
       (1 => False,   --  Storage_Pool (Node1-Sem)
        2 => False,   --  Procedure_To_Call (Node2-Sem)
        3 => True,    --  Expression (Node3)
        4 => True,    --  Subpool_Handle_Name (Node4)
        5 => False),  --  Etype (Node5-Sem)

     N_Null_Statement =>
       (1 => False,   --  unused
        2 => False,   --  unused
        3 => False,   --  unused
        4 => False,   --  unused
        5 => False),  --  unused

     N_Label =>
       (1 => True,    --  Identifier (Node1)
        2 => False,   --  unused
        3 => False,   --  unused
        4 => False,   --  unused
        5 => False),  --  unused

     N_Assignment_Statement =>
       (1 => False,   --  unused
        2 => True,    --  Name (Node2)
        3 => True,    --  Expression (Node3)
        4 => False,   --  unused
        5 => False),  --  unused

     N_If_Statement =>
       (1 => True,    --  Condition (Node1)
        2 => True,    --  Then_Statements (List2)
        3 => True,    --  Elsif_Parts (List3)
        4 => True,    --  Else_Statements (List4)
        5 => True),   --  End_Span (Uint5)

     N_Elsif_Part =>
       (1 => True,    --  Condition (Node1)
        2 => True,    --  Then_Statements (List2)
        3 => False,   --  Condition_Actions (List3-Sem)
        4 => False,   --  unused
        5 => False),  --  unused

     N_Case_Expression =>
       (1 => False,   --  unused
        2 => False,   --  unused
        3 => True,    --  Expression (Node3)
        4 => True,    --  Alternatives (List4)
        5 => False),  --  unused

     N_Case_Expression_Alternative =>
       (1 => False,   --  Actions (List1-Sem)
        2 => False,   --  unused
        3 => True,    --  Statements (List3)
        4 => True,    --  Expression (Node4)
        5 => False),  --  unused

     N_Case_Statement =>
       (1 => False,   --  unused
        2 => False,   --  unused
        3 => True,    --  Expression (Node3)
        4 => True,    --  Alternatives (List4)
        5 => True),   --  End_Span (Uint5)

     N_Case_Statement_Alternative =>
       (1 => False,   --  unused
        2 => False,   --  unused
        3 => True,    --  Statements (List3)
        4 => True,    --  Discrete_Choices (List4)
        5 => False),  --  unused

     N_Loop_Statement =>
       (1 => True,    --  Identifier (Node1)
        2 => True,    --  Iteration_Scheme (Node2)
        3 => True,    --  Statements (List3)
        4 => True,    --  End_Label (Node4)
        5 => False),  --  unused

     N_Iteration_Scheme =>
       (1 => True,    --  Condition (Node1)
        2 => True,    --  Iterator_Specification (Node2)
        3 => False,   --  Condition_Actions (List3-Sem)
        4 => True,    --  Loop_Parameter_Specification (Node4)
        5 => False),  --  unused

     N_Loop_Parameter_Specification =>
       (1 => True,    --  Defining_Identifier (Node1)
        2 => False,   --  unused
        3 => False,   --  unused
        4 => True,    --  Discrete_Subtype_Definition (Node4)
        5 => False),  --  unused

     N_Iterator_Specification =>
       (1 => True,    --  Defining_Identifier (Node1)
        2 => True,    --  Name (Node2)
        3 => False,   --  Unused
        4 => False,   --  Unused
        5 => True),   --  Subtype_Indication (Node5)

     N_Block_Statement =>
       (1 => True,    --  Identifier (Node1)
        2 => True,    --  Declarations (List2)
        3 => False,   --  Activation_Chain_Entity (Node3-Sem)
        4 => True,    --  Handled_Statement_Sequence (Node4)
        5 => False),  --  unused

     N_Exit_Statement =>
       (1 => True,    --  Condition (Node1)
        2 => True,    --  Name (Node2)
        3 => False,   --  unused
        4 => False,   --  unused
        5 => False),  --  unused

     N_Goto_Statement =>
       (1 => False,   --  unused
        2 => True,    --  Name (Node2)
        3 => False,   --  unused
        4 => False,   --  unused
        5 => False),  --  unused

     N_Subprogram_Declaration =>
       (1 => True,    --  Specification (Node1)
        2 => False,   --  unused
        3 => False,   --  Body_To_Inline (Node3-Sem)
        4 => False,   --  Parent_Spec (Node4-Sem)
        5 => False),  --  Corresponding_Body (Node5-Sem)

     N_Abstract_Subprogram_Declaration =>
       (1 => True,    --  Specification (Node1)
        2 => False,   --  unused
        3 => False,   --  unused
        4 => False,   --  unused
        5 => False),  --  unused

     N_Function_Specification =>
       (1 => True,    --  Defining_Unit_Name (Node1)
        2 => False,   --  Elaboration_Boolean (Node2-Sem)
        3 => True,    --  Parameter_Specifications (List3)
        4 => True,    --  Result_Definition (Node4)
        5 => False),  --  Generic_Parent (Node5-Sem)

     N_Procedure_Specification =>
       (1 => True,    --  Defining_Unit_Name (Node1)
        2 => False,   --  Elaboration_Boolean (Node2-Sem)
        3 => True,    --  Parameter_Specifications (List3)
        4 => False,   --  unused
        5 => False),  --  Generic_Parent (Node5-Sem)

     N_Designator =>
       (1 => True,    --  Identifier (Node1)
        2 => True,    --  Name (Node2)
        3 => False,   --  unused
        4 => False,   --  unused
        5 => False),  --  unused

     N_Defining_Program_Unit_Name =>
       (1 => True,    --  Defining_Identifier (Node1)
        2 => True,    --  Name (Node2)
        3 => False,   --  unused
        4 => False,   --  unused
        5 => False),  --  unused

     N_Operator_Symbol =>
       (1 => True,    --  Chars (Name1)
        2 => False,   --  unused
        3 => True,    --  Strval (Str3)
        4 => False,   --  Entity (Node4-Sem)
        5 => False),  --  Etype (Node5-Sem)

     N_Defining_Operator_Symbol =>
       (1 => True,    --  Chars (Name1)
        2 => False,   --  Next_Entity (Node2-Sem)
        3 => False,   --  Scope (Node3-Sem)
        4 => False,   --  unused
        5 => False),  --  Etype (Node5-Sem)

     N_Parameter_Specification =>
       (1 => True,    --  Defining_Identifier (Node1)
        2 => True,    --  Parameter_Type (Node2)
        3 => True,    --  Expression (Node3)
        4 => False,   --  unused
        5 => False),  --  Default_Expression (Node5-Sem)

     N_Subprogram_Body =>
       (1 => True,    --  Specification (Node1)
        2 => True,    --  Declarations (List2)
        3 => False,   --  Activation_Chain_Entity (Node3-Sem)
        4 => True,    --  Handled_Statement_Sequence (Node4)
        5 => False),  --  Corresponding_Spec (Node5-Sem)

     N_Expression_Function =>
       (1 => True,    --  Specification (Node1)
        2 => False,   --  unused
        3 => True,    --  Expression (Node3)
        4 => False,   --  unused
        5 => False),  --  unused

     N_Procedure_Call_Statement =>
       (1 => False,   --  Controlling_Argument (Node1-Sem)
        2 => True,    --  Name (Node2)
        3 => True,    --  Parameter_Associations (List3)
        4 => False,   --  First_Named_Actual (Node4-Sem)
        5 => False),  --  Etype (Node5-Sem)

     N_Function_Call =>
       (1 => False,   --  Controlling_Argument (Node1-Sem)
        2 => True,    --  Name (Node2)
        3 => True,    --  Parameter_Associations (List3)
        4 => False,   --  First_Named_Actual (Node4-Sem)
        5 => False),  --  Etype (Node5-Sem)

     N_Parameter_Association =>
       (1 => False,   --  unused
        2 => True,    --  Selector_Name (Node2)
        3 => True,    --  Explicit_Actual_Parameter (Node3)
        4 => False,   --  Next_Named_Actual (Node4-Sem)
        5 => False),  --  unused

     N_Return_Statement =>
       (1 => False,   --  Storage_Pool (Node1-Sem)
        2 => False,   --  Procedure_To_Call (Node2-Sem)
        3 => True,    --  Expression (Node3)
        4 => False,   --  unused
        5 => False),  --  Return_Statement_Entity (Node5-Sem)

     N_Extended_Return_Statement =>
       (1 => False,   --  Storage_Pool (Node1-Sem)
        2 => False,   --  Procedure_To_Call (Node2-Sem)
        3 => True,    --  Return_Object_Declarations (List3)
        4 => True,    --  Handled_Statement_Sequence (Node4)
        5 => False),  --  Return_Statement_Entity (Node5-Sem)

     N_Package_Declaration =>
       (1 => True,    --  Specification (Node1)
        2 => False,   --  unused
        3 => False,   --  Activation_Chain_Entity (Node3-Sem)
        4 => False,   --  Parent_Spec (Node4-Sem)
        5 => False),  --  Corresponding_Body (Node5-Sem)

     N_Package_Specification =>
       (1 => True,    --  Defining_Unit_Name (Node1)
        2 => True,    --  Visible_Declarations (List2)
        3 => True,    --  Private_Declarations (List3)
        4 => True,    --  End_Label (Node4)
        5 => False),  --  Generic_Parent (Node5-Sem)

     N_Package_Body =>
       (1 => True,    --  Defining_Unit_Name (Node1)
        2 => True,    --  Declarations (List2)
        3 => False,   --  unused
        4 => True,    --  Handled_Statement_Sequence (Node4)
        5 => False),  --  Corresponding_Spec (Node5-Sem)

     N_Private_Type_Declaration =>
       (1 => True,    --  Defining_Identifier (Node1)
        2 => False,   --  unused
        3 => False,   --  unused
        4 => True,    --  Discriminant_Specifications (List4)
        5 => False),  --  unused

     N_Private_Extension_Declaration =>
       (1 => True,    --  Defining_Identifier (Node1)
        2 => True,    --  Interface_List (List2)
        3 => False,   --  unused
        4 => True,    --  Discriminant_Specifications (List4)
        5 => True),   --  Subtype_Indication (Node5)

     N_Use_Package_Clause =>
       (1 => False,   --  unused
        2 => True,    --  Names (List2)
        3 => False,   --  Next_Use_Clause (Node3-Sem)
        4 => False,   --  Hidden_By_Use_Clause (Elist4-Sem)
        5 => False),  --  unused

     N_Use_Type_Clause =>
       (1 => False,   --  unused
        2 => True,    --  Subtype_Marks (List2)
        3 => False,   --  Next_Use_Clause (Node3-Sem)
        4 => False,   --  Hidden_By_Use_Clause (Elist4-Sem)
        5 => False),  --  unused

     N_Object_Renaming_Declaration =>
       (1 => True,    --  Defining_Identifier (Node1)
        2 => True,    --  Name (Node2)
        3 => True,    --  Access_Definition (Node3)
        4 => True,    --  Subtype_Mark (Node4)
        5 => False),  --  Corresponding_Generic_Association (Node5-Sem)

     N_Exception_Renaming_Declaration =>
       (1 => True,    --  Defining_Identifier (Node1)
        2 => True,    --  Name (Node2)
        3 => False,   --  unused
        4 => False,   --  unused
        5 => False),  --  unused

     N_Package_Renaming_Declaration =>
       (1 => True,    --  Defining_Unit_Name (Node1)
        2 => True,    --  Name (Node2)
        3 => False,   --  unused
        4 => False,   --  Parent_Spec (Node4-Sem)
        5 => False),  --  unused

     N_Subprogram_Renaming_Declaration =>
       (1 => True,    --  Specification (Node1)
        2 => True,    --  Name (Node2)
        3 => False,   --  Corresponding_Formal_Spec (Node3-Sem)
        4 => False,   --  Parent_Spec (Node4-Sem)
        5 => False),  --  Corresponding_Spec (Node5-Sem)

     N_Generic_Package_Renaming_Declaration =>
       (1 => True,    --  Defining_Unit_Name (Node1)
        2 => True,    --  Name (Node2)
        3 => False,   --  unused
        4 => False,   --  Parent_Spec (Node4-Sem)
        5 => False),  --  unused

     N_Generic_Procedure_Renaming_Declaration =>
       (1 => True,    --  Defining_Unit_Name (Node1)
        2 => True,    --  Name (Node2)
        3 => False,   --  unused
        4 => False,   --  Parent_Spec (Node4-Sem)
        5 => False),  --  unused

     N_Generic_Function_Renaming_Declaration =>
       (1 => True,    --  Defining_Unit_Name (Node1)
        2 => True,    --  Name (Node2)
        3 => False,   --  unused
        4 => False,   --  Parent_Spec (Node4-Sem)
        5 => False),  --  unused

     N_Task_Type_Declaration =>
       (1 => True,    --  Defining_Identifier (Node1)
        2 => True,    --  Interface_List (List2)
        3 => True,    --  Task_Definition (Node3)
        4 => True,    --  Discriminant_Specifications (List4)
        5 => False),  --  Corresponding_Body (Node5-Sem)

     N_Single_Task_Declaration =>
       (1 => True,    --  Defining_Identifier (Node1)
        2 => True,    --  Interface_List (List2)
        3 => True,    --  Task_Definition (Node3)
        4 => False,   --  unused
        5 => False),  --  unused

     N_Task_Definition =>
       (1 => False,   --  unused
        2 => True,    --  Visible_Declarations (List2)
        3 => True,    --  Private_Declarations (List3)
        4 => True,    --  End_Label (Node4)
        5 => False),  --  unused

     N_Task_Body =>
       (1 => True,    --  Defining_Identifier (Node1)
        2 => True,    --  Declarations (List2)
        3 => False,   --  Activation_Chain_Entity (Node3-Sem)
        4 => True,    --  Handled_Statement_Sequence (Node4)
        5 => False),  --  Corresponding_Spec (Node5-Sem)

     N_Protected_Type_Declaration =>
       (1 => True,    --  Defining_Identifier (Node1)
        2 => True,    --  Interface_List (List2)
        3 => True,    --  Protected_Definition (Node3)
        4 => True,    --  Discriminant_Specifications (List4)
        5 => False),  --  Corresponding_Body (Node5-Sem)

     N_Single_Protected_Declaration =>
       (1 => True,    --  Defining_Identifier (Node1)
        2 => True,    --  Interface_List (List2)
        3 => True,    --  Protected_Definition (Node3)
        4 => False,   --  unused
        5 => False),  --  unused

     N_Protected_Definition =>
       (1 => False,   --  unused
        2 => True,    --  Visible_Declarations (List2)
        3 => True,    --  Private_Declarations (List3)
        4 => True,    --  End_Label (Node4)
        5 => False),  --  unused

     N_Protected_Body =>
       (1 => True,    --  Defining_Identifier (Node1)
        2 => True,    --  Declarations (List2)
        3 => False,   --  unused
        4 => True,    --  End_Label (Node4)
        5 => False),  --  Corresponding_Spec (Node5-Sem)

     N_Entry_Declaration =>
       (1 => True,    --  Defining_Identifier (Node1)
        2 => False,   --  unused
        3 => True,    --  Parameter_Specifications (List3)
        4 => True,    --  Discrete_Subtype_Definition (Node4)
        5 => False),  --  Corresponding_Body (Node5-Sem)

     N_Accept_Statement =>
       (1 => True,    --  Entry_Direct_Name (Node1)
        2 => True,    --  Declarations (List2)
        3 => True,    --  Parameter_Specifications (List3)
        4 => True,    --  Handled_Statement_Sequence (Node4)
        5 => True),   --  Entry_Index (Node5)

     N_Entry_Body =>
       (1 => True,    --  Defining_Identifier (Node1)
        2 => True,    --  Declarations (List2)
        3 => False,   --  Activation_Chain_Entity (Node3-Sem)
        4 => True,    --  Handled_Statement_Sequence (Node4)
        5 => True),   --  Entry_Body_Formal_Part (Node5)

     N_Entry_Body_Formal_Part =>
       (1 => True,    --  Condition (Node1)
        2 => False,   --  unused
        3 => True,    --  Parameter_Specifications (List3)
        4 => True,    --  Entry_Index_Specification (Node4)
        5 => False),  --  unused

     N_Entry_Index_Specification =>
       (1 => True,    --  Defining_Identifier (Node1)
        2 => False,   --  unused
        3 => False,   --  unused
        4 => True,    --  Discrete_Subtype_Definition (Node4)
        5 => False),  --  unused

     N_Entry_Call_Statement =>
       (1 => False,   --  unused
        2 => True,    --  Name (Node2)
        3 => True,    --  Parameter_Associations (List3)
        4 => False,   --  First_Named_Actual (Node4-Sem)
        5 => False),  --  unused

     N_Requeue_Statement =>
       (1 => False,   --  unused
        2 => True,    --  Name (Node2)
        3 => False,   --  unused
        4 => False,   --  unused
        5 => False),  --  unused

     N_Delay_Until_Statement =>
       (1 => False,   --  unused
        2 => False,   --  unused
        3 => True,    --  Expression (Node3)
        4 => False,   --  unused
        5 => False),  --  unused

     N_Delay_Relative_Statement =>
       (1 => False,   --  unused
        2 => False,   --  unused
        3 => True,    --  Expression (Node3)
        4 => False,   --  unused
        5 => False),  --  unused

     N_Selective_Accept =>
       (1 => True,    --  Select_Alternatives (List1)
        2 => False,   --  unused
        3 => False,   --  unused
        4 => True,    --  Else_Statements (List4)
        5 => False),  --  unused

     N_Accept_Alternative =>
       (1 => True,    --  Condition (Node1)
        2 => True,    --  Accept_Statement (Node2)
        3 => True,    --  Statements (List3)
        4 => True,    --  Pragmas_Before (List4)
        5 => False),  --  Accept_Handler_Records (List5-Sem)

     N_Delay_Alternative =>
       (1 => True,    --  Condition (Node1)
        2 => True,    --  Delay_Statement (Node2)
        3 => True,    --  Statements (List3)
        4 => True,    --  Pragmas_Before (List4)
        5 => False),  --  unused

     N_Terminate_Alternative =>
       (1 => True,    --  Condition (Node1)
        2 => False,   --  unused
        3 => False,   --  unused
        4 => True,    --  Pragmas_Before (List4)
        5 => True),   --  Pragmas_After (List5)

     N_Timed_Entry_Call =>
       (1 => True,    --  Entry_Call_Alternative (Node1)
        2 => False,   --  unused
        3 => False,   --  unused
        4 => True,    --  Delay_Alternative (Node4)
        5 => False),  --  unused

     N_Entry_Call_Alternative =>
       (1 => True,    --  Entry_Call_Statement (Node1)
        2 => False,   --  unused
        3 => True,    --  Statements (List3)
        4 => True,    --  Pragmas_Before (List4)
        5 => False),  --  unused

     N_Conditional_Entry_Call =>
       (1 => True,    --  Entry_Call_Alternative (Node1)
        2 => False,   --  unused
        3 => False,   --  unused
        4 => True,    --  Else_Statements (List4)
        5 => False),  --  unused

     N_Asynchronous_Select =>
       (1 => True,    --  Triggering_Alternative (Node1)
        2 => True,    --  Abortable_Part (Node2)
        3 => False,   --  unused
        4 => False,   --  unused
        5 => False),  --  unused

     N_Triggering_Alternative =>
       (1 => True,    --  Triggering_Statement (Node1)
        2 => False,   --  unused
        3 => True,    --  Statements (List3)
        4 => True,    --  Pragmas_Before (List4)
        5 => False),  --  unused

     N_Abortable_Part =>
       (1 => False,   --  unused
        2 => False,   --  unused
        3 => True,    --  Statements (List3)
        4 => False,   --  unused
        5 => False),  --  unused

     N_Abort_Statement =>
       (1 => False,   --  unused
        2 => True,    --  Names (List2)
        3 => False,   --  unused
        4 => False,   --  unused
        5 => False),  --  unused

     N_Compilation_Unit =>
       (1 => True,    --  Context_Items (List1)
        2 => True,    --  Unit (Node2)
        3 => False,   --  First_Inlined_Subprogram (Node3-Sem)
        4 => False,   --  Library_Unit (Node4-Sem)
        5 => True),   --  Aux_Decls_Node (Node5)

     N_Compilation_Unit_Aux =>
       (1 => True,    --  Actions (List1)
        2 => True,    --  Declarations (List2)
        3 => False,   --  Default_Storage_Pool (Node3)
        4 => True,    --  Config_Pragmas (List4)
        5 => True),   --  Pragmas_After (List5)

     N_With_Clause =>
       (1 => False,   --  unused
        2 => True,    --  Name (Node2)
        3 => False,   --  unused
        4 => False,   --  Library_Unit (Node4-Sem)
        5 => False),  --  Corresponding_Spec (Node5-Sem)

     N_Subprogram_Body_Stub =>
       (1 => True,    --  Specification (Node1)
        2 => False,   --  unused
        3 => False,   --  unused
        4 => False,   --  Library_Unit (Node4-Sem)
        5 => False),  --  Corresponding_Body (Node5-Sem)

     N_Package_Body_Stub =>
       (1 => True,    --  Defining_Identifier (Node1)
        2 => False,   --  unused
        3 => False,   --  unused
        4 => False,   --  Library_Unit (Node4-Sem)
        5 => False),  --  Corresponding_Body (Node5-Sem)

     N_Task_Body_Stub =>
       (1 => True,    --  Defining_Identifier (Node1)
        2 => False,   --  unused
        3 => False,   --  unused
        4 => False,   --  Library_Unit (Node4-Sem)
        5 => False),  --  Corresponding_Body (Node5-Sem)

     N_Protected_Body_Stub =>
       (1 => True,    --  Defining_Identifier (Node1)
        2 => False,   --  unused
        3 => False,   --  unused
        4 => False,   --  Library_Unit (Node4-Sem)
        5 => False),  --  Corresponding_Body (Node5-Sem)

     N_Subunit =>
       (1 => True,    --  Proper_Body (Node1)
        2 => True,    --  Name (Node2)
        3 => False,   --  Corresponding_Stub (Node3-Sem)
        4 => False,   --  unused
        5 => False),  --  unused

     N_Exception_Declaration =>
       (1 => True,    --  Defining_Identifier (Node1)
        2 => False,   --  unused
        3 => False,   --  Expression (Node3-Sem)
        4 => False,   --  unused
        5 => False),  --  unused

     N_Handled_Sequence_Of_Statements =>
       (1 => True,    --  At_End_Proc (Node1)
        2 => False,   --  First_Real_Statement (Node2-Sem)
        3 => True,    --  Statements (List3)
        4 => True,    --  End_Label (Node4)
        5 => True),   --  Exception_Handlers (List5)

     N_Exception_Handler =>
       (1 => False,   --  Local_Raise_Statements (Elist1)
        2 => True,    --  Choice_Parameter (Node2)
        3 => True,    --  Statements (List3)
        4 => True,    --  Exception_Choices (List4)
        5 => False),  --  Exception_Label (Node5)

     N_Raise_Statement =>
       (1 => False,   --  unused
        2 => True,    --  Name (Node2)
        3 => True,    --  Expression (Node3)
        4 => False,   --  unused
        5 => False),  --  unused

     N_Generic_Subprogram_Declaration =>
       (1 => True,    --  Specification (Node1)
        2 => True,    --  Generic_Formal_Declarations (List2)
        3 => False,   --  unused
        4 => False,   --  Parent_Spec (Node4-Sem)
        5 => False),  --  Corresponding_Body (Node5-Sem)

     N_Generic_Package_Declaration =>
       (1 => True,    --  Specification (Node1)
        2 => True,    --  Generic_Formal_Declarations (List2)
        3 => False,   --  Activation_Chain_Entity (Node3-Sem)
        4 => False,   --  Parent_Spec (Node4-Sem)
        5 => False),  --  Corresponding_Body (Node5-Sem)

     N_Package_Instantiation =>
       (1 => True,    --  Defining_Unit_Name (Node1)
        2 => True,    --  Name (Node2)
        3 => True,    --  Generic_Associations (List3)
        4 => False,   --  Parent_Spec (Node4-Sem)
        5 => False),  --  Instance_Spec (Node5-Sem)

     N_Procedure_Instantiation =>
       (1 => True,    --  Defining_Unit_Name (Node1)
        2 => True,    --  Name (Node2)
        3 => True,    --  Generic_Associations (List3)
        4 => False,   --  Parent_Spec (Node4-Sem)
        5 => False),  --  Instance_Spec (Node5-Sem)

     N_Function_Instantiation =>
       (1 => True,    --  Defining_Unit_Name (Node1)
        2 => True,    --  Name (Node2)
        3 => True,    --  Generic_Associations (List3)
        4 => False,   --  Parent_Spec (Node4-Sem)
        5 => False),  --  Instance_Spec (Node5-Sem)

     N_Generic_Association =>
       (1 => True,    --  Explicit_Generic_Actual_Parameter (Node1)
        2 => True,    --  Selector_Name (Node2)
        3 => False,   --  unused
        4 => False,   --  unused
        5 => False),  --  unused

     N_Formal_Object_Declaration =>
       (1 => True,    --  Defining_Identifier (Node1)
        2 => False,   --  unused
        3 => True,    --  Access_Definition (Node3)
        4 => True,    --  Subtype_Mark (Node4)
        5 => True),   --  Default_Expression (Node5)

     N_Formal_Type_Declaration =>
       (1 => True,    --  Defining_Identifier (Node1)
        2 => False,   --  unused
        3 => True,    --  Formal_Type_Definition (Node3)
        4 => True,    --  Discriminant_Specifications (List4)
        5 => False),  --  unused

     N_Formal_Private_Type_Definition =>
       (1 => False,   --  unused
        2 => False,   --  unused
        3 => False,   --  unused
        4 => False,   --  unused
        5 => False),  --  unused

     N_Formal_Incomplete_Type_Definition =>
       (1 => False,   --  unused
        2 => False,   --  unused
        3 => False,   --  unused
        4 => False,   --  unused
        5 => False),  --  unused

     N_Formal_Derived_Type_Definition =>
       (1 => False,   --  unused
        2 => True,    --  Interface_List (List2)
        3 => False,   --  unused
        4 => True,    --  Subtype_Mark (Node4)
        5 => False),  --  unused

     N_Formal_Discrete_Type_Definition =>
       (1 => False,   --  unused
        2 => False,   --  unused
        3 => False,   --  unused
        4 => False,   --  unused
        5 => False),  --  unused

     N_Formal_Signed_Integer_Type_Definition =>
       (1 => False,   --  unused
        2 => False,   --  unused
        3 => False,   --  unused
        4 => False,   --  unused
        5 => False),  --  unused

     N_Formal_Modular_Type_Definition =>
       (1 => False,   --  unused
        2 => False,   --  unused
        3 => False,   --  unused
        4 => False,   --  unused
        5 => False),  --  unused

     N_Formal_Floating_Point_Definition =>
       (1 => False,   --  unused
        2 => False,   --  unused
        3 => False,   --  unused
        4 => False,   --  unused
        5 => False),  --  unused

     N_Formal_Ordinary_Fixed_Point_Definition =>
       (1 => False,   --  unused
        2 => False,   --  unused
        3 => False,   --  unused
        4 => False,   --  unused
        5 => False),  --  unused

     N_Formal_Decimal_Fixed_Point_Definition =>
       (1 => False,   --  unused
        2 => False,   --  unused
        3 => False,   --  unused
        4 => False,   --  unused
        5 => False),  --  unused

     N_Formal_Concrete_Subprogram_Declaration =>
       (1 => True,    --  Specification (Node1)
        2 => True,    --  Default_Name (Node2)
        3 => False,   --  unused
        4 => False,   --  unused
        5 => False),  --  unused

     N_Formal_Abstract_Subprogram_Declaration =>
       (1 => True,    --  Specification (Node1)
        2 => True,    --  Default_Name (Node2)
        3 => False,   --  unused
        4 => False,   --  unused
        5 => False),  --  unused

     N_Formal_Package_Declaration =>
       (1 => True,    --  Defining_Identifier (Node1)
        2 => True,    --  Name (Node2)
        3 => True,    --  Generic_Associations (List3)
        4 => False,   --  unused
        5 => False),  --  Instance_Spec (Node5-Sem)

     N_Attribute_Definition_Clause =>
       (1 => True,    --  Chars (Name1)
        2 => True,    --  Name (Node2)
        3 => True,    --  Expression (Node3)
        4 => False,   --  unused
        5 => False),  --  Next_Rep_Item (Node5-Sem)

     N_Aspect_Specification =>
       (1 => True,    --  Identifier (Node1)
        2 => False,   --  Aspect_Rep_Item (Node2-Sem)
        3 => True,    --  Expression (Node3)
        4 => False,   --  Entity (Node4-Sem)
        5 => False),  --  Next_Rep_Item (Node5-Sem)

     N_Enumeration_Representation_Clause =>
       (1 => True,    --  Identifier (Node1)
        2 => False,   --  unused
        3 => True,    --  Array_Aggregate (Node3)
        4 => False,   --  unused
        5 => False),  --  Next_Rep_Item (Node5-Sem)

     N_Record_Representation_Clause =>
       (1 => True,    --  Identifier (Node1)
        2 => True,    --  Mod_Clause (Node2)
        3 => True,    --  Component_Clauses (List3)
        4 => False,   --  unused
        5 => False),  --  Next_Rep_Item (Node5-Sem)

     N_Component_Clause =>
       (1 => True,    --  Component_Name (Node1)
        2 => True,    --  Position (Node2)
        3 => True,    --  First_Bit (Node3)
        4 => True,    --  Last_Bit (Node4)
        5 => False),  --  unused

     N_Code_Statement =>
       (1 => False,   --  unused
        2 => False,   --  unused
        3 => True,    --  Expression (Node3)
        4 => False,   --  unused
        5 => False),  --  unused

     N_Op_Rotate_Left =>
       (1 => True,    --  Chars (Name1)
        2 => True,    --  Left_Opnd (Node2)
        3 => True,    --  Right_Opnd (Node3)
        4 => False,   --  Entity (Node4-Sem)
        5 => False),  --  Etype (Node5-Sem)

     N_Op_Rotate_Right =>
       (1 => True,    --  Chars (Name1)
        2 => True,    --  Left_Opnd (Node2)
        3 => True,    --  Right_Opnd (Node3)
        4 => False,   --  Entity (Node4-Sem)
        5 => False),  --  Etype (Node5-Sem)

     N_Op_Shift_Left =>
       (1 => True,    --  Chars (Name1)
        2 => True,    --  Left_Opnd (Node2)
        3 => True,    --  Right_Opnd (Node3)
        4 => False,   --  Entity (Node4-Sem)
        5 => False),  --  Etype (Node5-Sem)

     N_Op_Shift_Right_Arithmetic =>
       (1 => True,    --  Chars (Name1)
        2 => True,    --  Left_Opnd (Node2)
        3 => True,    --  Right_Opnd (Node3)
        4 => False,   --  Entity (Node4-Sem)
        5 => False),  --  Etype (Node5-Sem)

     N_Op_Shift_Right =>
       (1 => True,    --  Chars (Name1)
        2 => True,    --  Left_Opnd (Node2)
        3 => True,    --  Right_Opnd (Node3)
        4 => False,   --  Entity (Node4-Sem)
        5 => False),  --  Etype (Node5-Sem)

     N_Delta_Constraint =>
       (1 => False,   --  unused
        2 => False,   --  unused
        3 => True,    --  Delta_Expression (Node3)
        4 => True,    --  Range_Constraint (Node4)
        5 => False),  --  unused

     N_At_Clause =>
       (1 => True,    --  Identifier (Node1)
        2 => False,   --  unused
        3 => True,    --  Expression (Node3)
        4 => False,   --  unused
        5 => False),  --  unused

     N_Mod_Clause =>
       (1 => False,   --  unused
        2 => False,   --  unused
        3 => True,    --  Expression (Node3)
        4 => True,    --  Pragmas_Before (List4)
        5 => False),  --  unused

     N_Conditional_Expression =>
       (1 => True,    --  Expressions (List1)
        2 => False,   --  Then_Actions (List2-Sem)
        3 => False,   --  Else_Actions (List3-Sem)
        4 => False,   --  unused
        5 => False),  --  Etype (Node5-Sem)

     N_Contract =>
       (1 => False,   --  Spec_PPC_List (Node1)
        2 => False,   --  Spec_CTC_List (Node2)
        3 => False,   --  unused
        4 => False,   --  unused
        5 => False),  --  unused

     N_Expanded_Name =>
       (1 => True,    --  Chars (Name1)
        2 => True,    --  Selector_Name (Node2)
        3 => True,    --  Prefix (Node3)
        4 => False,   --  Entity (Node4-Sem)
        5 => False),  --  Etype (Node5-Sem)

     N_Expression_With_Actions =>
       (1 => True,    --  Actions (List1)
        2 => False,   --  unused
        3 => True,    --  Expression (Node3)
        4 => False,   --  unused
        5 => False),  --  unused

     N_Free_Statement =>
       (1 => False,   --  Storage_Pool (Node1-Sem)
        2 => False,   --  Procedure_To_Call (Node2-Sem)
        3 => True,    --  Expression (Node3)
        4 => False,   --  Actual_Designated_Subtype (Node4-Sem)
        5 => False),  --  unused

     N_Freeze_Entity =>
       (1 => True,    --  Actions (List1)
        2 => False,   --  Access_Types_To_Process (Elist2-Sem)
        3 => False,   --  TSS_Elist (Elist3-Sem)
        4 => False,   --  Entity (Node4-Sem)
        5 => False),  --  First_Subtype_Link (Node5-Sem)

     N_Implicit_Label_Declaration =>
       (1 => True,    --  Defining_Identifier (Node1)
        2 => False,   --  Label_Construct (Node2-Sem)
        3 => False,   --  unused
        4 => False,   --  unused
        5 => False),  --  unused

     N_Itype_Reference =>
       (1 => False,   --  Itype (Node1-Sem)
        2 => False,   --  unused
        3 => False,   --  unused
        4 => False,   --  unused
        5 => False),  --  unused

     N_Raise_Constraint_Error =>
       (1 => True,    --  Condition (Node1)
        2 => False,   --  unused
        3 => True,    --  Reason (Uint3)
        4 => False,   --  unused
        5 => False),  --  Etype (Node5-Sem)

     N_Raise_Program_Error =>
       (1 => True,    --  Condition (Node1)
        2 => False,   --  unused
        3 => True,    --  Reason (Uint3)
        4 => False,   --  unused
        5 => False),  --  Etype (Node5-Sem)

     N_Raise_Storage_Error =>
       (1 => True,    --  Condition (Node1)
        2 => False,   --  unused
        3 => True,    --  Reason (Uint3)
        4 => False,   --  unused
        5 => False),  --  Etype (Node5-Sem)

     N_Push_Constraint_Error_Label =>
       (1 => False,   --  unused
        2 => False,   --  unused
        3 => False,   --  unused
        4 => False,   --  unused
        5 => False),  --  unused

     N_Push_Program_Error_Label =>
       (1 => False,   --  Exception_Label
        2 => False,   --  unused
        3 => False,   --  unused
        4 => False,   --  unused
        5 => False),  --  Exception_Label

     N_Push_Storage_Error_Label =>
       (1 => False,   --  Exception_Label
        2 => False,   --  unused
        3 => False,   --  unused
        4 => False,   --  unused
        5 => False),  --  Exception_Label

     N_Pop_Constraint_Error_Label =>
       (1 => False,   --  unused
        2 => False,   --  unused
        3 => False,   --  unused
        4 => False,   --  unused
        5 => False),  --  unused

     N_Pop_Program_Error_Label =>
       (1 => False,   --  unused
        2 => False,   --  unused
        3 => False,   --  unused
        4 => False,   --  unused
        5 => False),  --  unused

     N_Pop_Storage_Error_Label =>
       (1 => False,   --  unused
        2 => False,   --  unused
        3 => False,   --  unused
        4 => False,   --  unused
        5 => False),  --  unused

     N_Reference =>
       (1 => False,   --  unused
        2 => False,   --  unused
        3 => True,    --  Prefix (Node3)
        4 => False,   --  unused
        5 => False),  --  Etype (Node5-Sem)

     N_Subprogram_Info =>
       (1 => True,    --  Identifier (Node1)
        2 => False,   --  unused
        3 => False,   --  unused
        4 => False,   --  unused
        5 => False),  --  Etype (Node5-Sem)

     N_Unchecked_Expression =>
       (1 => False,   --  unused
        2 => False,   --  unused
        3 => True,    --  Expression (Node3)
        4 => False,   --  unused
        5 => False),  --  Etype (Node5-Sem)

     N_Unchecked_Type_Conversion =>
       (1 => False,   --  unused
        2 => False,   --  unused
        3 => True,    --  Expression (Node3)
        4 => True,    --  Subtype_Mark (Node4)
        5 => False),  --  Etype (Node5-Sem)

     N_Validate_Unchecked_Conversion =>
       (1 => False,   --  Source_Type (Node1-Sem)
        2 => False,   --  Target_Type (Node2-Sem)
        3 => False,   --  unused
        4 => False,   --  unused
        5 => False),  --  unused

   --  Entries for SCIL nodes

     N_SCIL_Dispatch_Table_Tag_Init =>
       (1 => False,   --  unused
        2 => False,   --  unused
        3 => False,   --  unused
        4 => False,   --  SCIL_Entity (Node4-Sem)
        5 => False),  --  unused

     N_SCIL_Dispatching_Call =>
       (1 => False,   --  unused
        2 => False,   --  SCIL_Target_Prim (Node2-Sem)
        3 => False,   --  unused
        4 => False,   --  SCIL_Entity (Node4-Sem)
        5 => False),  --  SCIL_Controlling_Tag (Node5-Sem)

     N_SCIL_Membership_Test =>
       (1 => False,   --  unused
        2 => False,   --  unused
        3 => False,   --  unused
        4 => False,   --  SCIL_Entity (Node4-Sem)
        5 => False),  --  SCIL_Tag_Value (Node5-Sem)

   --  Entries for Empty, Error and Unused. Even thought these have a Chars
   --  field for debugging purposes, they are not really syntactic fields, so
   --  we mark all fields as unused.

     N_Empty =>
       (1 => False,   --  unused
        2 => False,   --  unused
        3 => False,   --  unused
        4 => False,   --  unused
        5 => False),  --  unused

     N_Error =>
       (1 => False,   --  unused
        2 => False,   --  unused
        3 => False,   --  unused
        4 => False,   --  unused
        5 => False),  --  unused

     N_Unused_At_Start =>
       (1 => False,   --  unused
        2 => False,   --  unused
        3 => False,   --  unused
        4 => False,   --  unused
        5 => False),  --  unused

     N_Unused_At_End =>
       (1 => False,   --  unused
        2 => False,   --  unused
        3 => False,   --  unused
        4 => False,   --  unused
        5 => False)); --  unused

   --------------------
   -- Inline Pragmas --
   --------------------

   pragma Inline (ABE_Is_Certain);
   pragma Inline (Abort_Present);
   pragma Inline (Abortable_Part);
   pragma Inline (Abstract_Present);
   pragma Inline (Accept_Handler_Records);
   pragma Inline (Accept_Statement);
   pragma Inline (Access_Definition);
   pragma Inline (Access_To_Subprogram_Definition);
   pragma Inline (Access_Types_To_Process);
   pragma Inline (Actions);
   pragma Inline (Activation_Chain_Entity);
   pragma Inline (Acts_As_Spec);
   pragma Inline (Actual_Designated_Subtype);
   pragma Inline (Address_Warning_Posted);
   pragma Inline (Aggregate_Bounds);
   pragma Inline (Aliased_Present);
   pragma Inline (All_Others);
   pragma Inline (All_Present);
   pragma Inline (Alternatives);
   pragma Inline (Ancestor_Part);
   pragma Inline (Atomic_Sync_Required);
   pragma Inline (Array_Aggregate);
   pragma Inline (Aspect_Rep_Item);
   pragma Inline (Assignment_OK);
   pragma Inline (Associated_Node);
   pragma Inline (At_End_Proc);
   pragma Inline (Attribute_Name);
   pragma Inline (Aux_Decls_Node);
   pragma Inline (Backwards_OK);
   pragma Inline (Bad_Is_Detected);
   pragma Inline (Body_To_Inline);
   pragma Inline (Body_Required);
   pragma Inline (By_Ref);
   pragma Inline (Box_Present);
   pragma Inline (Char_Literal_Value);
   pragma Inline (Chars);
   pragma Inline (Check_Address_Alignment);
   pragma Inline (Choice_Parameter);
   pragma Inline (Choices);
   pragma Inline (Class_Present);
   pragma Inline (Comes_From_Extended_Return_Statement);
   pragma Inline (Compile_Time_Known_Aggregate);
   pragma Inline (Component_Associations);
   pragma Inline (Component_Clauses);
   pragma Inline (Component_Definition);
   pragma Inline (Component_Items);
   pragma Inline (Component_List);
   pragma Inline (Component_Name);
   pragma Inline (Componentwise_Assignment);
   pragma Inline (Condition);
   pragma Inline (Condition_Actions);
   pragma Inline (Config_Pragmas);
   pragma Inline (Constant_Present);
   pragma Inline (Constraint);
   pragma Inline (Constraints);
   pragma Inline (Context_Installed);
   pragma Inline (Context_Items);
   pragma Inline (Context_Pending);
   pragma Inline (Controlling_Argument);
   pragma Inline (Conversion_OK);
   pragma Inline (Corresponding_Aspect);
   pragma Inline (Corresponding_Body);
   pragma Inline (Corresponding_Formal_Spec);
   pragma Inline (Corresponding_Generic_Association);
   pragma Inline (Corresponding_Integer_Value);
   pragma Inline (Corresponding_Spec);
   pragma Inline (Corresponding_Stub);
   pragma Inline (Dcheck_Function);
   pragma Inline (Declarations);
   pragma Inline (Default_Expression);
   pragma Inline (Default_Storage_Pool);
   pragma Inline (Default_Name);
   pragma Inline (Defining_Identifier);
   pragma Inline (Defining_Unit_Name);
   pragma Inline (Delay_Alternative);
   pragma Inline (Delay_Statement);
   pragma Inline (Delta_Expression);
   pragma Inline (Digits_Expression);
   pragma Inline (Discr_Check_Funcs_Built);
   pragma Inline (Discrete_Choices);
   pragma Inline (Discrete_Range);
   pragma Inline (Discrete_Subtype_Definition);
   pragma Inline (Discrete_Subtype_Definitions);
   pragma Inline (Discriminant_Specifications);
   pragma Inline (Discriminant_Type);
   pragma Inline (Do_Accessibility_Check);
   pragma Inline (Do_Discriminant_Check);
   pragma Inline (Do_Length_Check);
   pragma Inline (Do_Division_Check);
   pragma Inline (Do_Overflow_Check);
   pragma Inline (Do_Range_Check);
   pragma Inline (Do_Storage_Check);
   pragma Inline (Do_Tag_Check);
   pragma Inline (Elaborate_Present);
   pragma Inline (Elaborate_All_Desirable);
   pragma Inline (Elaborate_All_Present);
   pragma Inline (Elaborate_Desirable);
   pragma Inline (Elaboration_Boolean);
   pragma Inline (Else_Actions);
   pragma Inline (Else_Statements);
   pragma Inline (Elsif_Parts);
   pragma Inline (Enclosing_Variant);
   pragma Inline (End_Label);
   pragma Inline (End_Span);
   pragma Inline (Entity);
   pragma Inline (Entity_Or_Associated_Node);
   pragma Inline (Entry_Body_Formal_Part);
   pragma Inline (Entry_Call_Alternative);
   pragma Inline (Entry_Call_Statement);
   pragma Inline (Entry_Direct_Name);
   pragma Inline (Entry_Index);
   pragma Inline (Entry_Index_Specification);
   pragma Inline (Etype);
   pragma Inline (Exception_Choices);
   pragma Inline (Exception_Handlers);
   pragma Inline (Exception_Junk);
   pragma Inline (Exception_Label);
   pragma Inline (Expansion_Delayed);
   pragma Inline (Explicit_Actual_Parameter);
   pragma Inline (Explicit_Generic_Actual_Parameter);
   pragma Inline (Expression);
   pragma Inline (Expressions);
   pragma Inline (First_Bit);
   pragma Inline (First_Inlined_Subprogram);
   pragma Inline (First_Name);
   pragma Inline (First_Named_Actual);
   pragma Inline (First_Real_Statement);
   pragma Inline (First_Subtype_Link);
   pragma Inline (Float_Truncate);
   pragma Inline (Formal_Type_Definition);
   pragma Inline (Forwards_OK);
   pragma Inline (From_Aspect_Specification);
   pragma Inline (From_At_End);
   pragma Inline (From_At_Mod);
   pragma Inline (From_Default);
   pragma Inline (Generic_Associations);
   pragma Inline (Generic_Formal_Declarations);
   pragma Inline (Generic_Parent);
   pragma Inline (Generic_Parent_Type);
   pragma Inline (Handled_Statement_Sequence);
   pragma Inline (Handler_List_Entry);
   pragma Inline (Has_Created_Identifier);
   pragma Inline (Has_Dereference_Action);
   pragma Inline (Has_Dynamic_Length_Check);
   pragma Inline (Has_Dynamic_Range_Check);
   pragma Inline (Has_Init_Expression);
   pragma Inline (Has_Local_Raise);
   pragma Inline (Has_Self_Reference);
   pragma Inline (Has_No_Elaboration_Code);
<<<<<<< HEAD
   pragma Inline (Has_Pragma_CPU);
   pragma Inline (Has_Pragma_Cycle_Period);
   pragma Inline (Has_Pragma_Dispatching_Domain);
   pragma Inline (Has_Pragma_Phase);
   pragma Inline (Has_Pragma_Priority);
=======
>>>>>>> 6bbc3a57
   pragma Inline (Has_Pragma_Suppress_All);
   pragma Inline (Has_Private_View);
   pragma Inline (Has_Relative_Deadline_Pragma);
   pragma Inline (Has_Storage_Size_Pragma);
   pragma Inline (Has_Wide_Character);
   pragma Inline (Has_Wide_Wide_Character);
   pragma Inline (Header_Size_Added);
   pragma Inline (Hidden_By_Use_Clause);
   pragma Inline (High_Bound);
   pragma Inline (Identifier);
   pragma Inline (Implicit_With);
   pragma Inline (Implicit_With_From_Instantiation);
   pragma Inline (Interface_List);
   pragma Inline (Interface_Present);
   pragma Inline (Includes_Infinities);
   pragma Inline (Import_Interface_Present);
   pragma Inline (In_Present);
   pragma Inline (Inherited_Discriminant);
   pragma Inline (Instance_Spec);
   pragma Inline (Intval);
   pragma Inline (Iterator_Specification);
   pragma Inline (Is_Accessibility_Actual);
   pragma Inline (Is_Asynchronous_Call_Block);
   pragma Inline (Is_Boolean_Aspect);
   pragma Inline (Is_Component_Left_Opnd);
   pragma Inline (Is_Component_Right_Opnd);
   pragma Inline (Is_Controlling_Actual);
   pragma Inline (Is_Delayed_Aspect);
   pragma Inline (Is_Dynamic_Coextension);
   pragma Inline (Is_Elsif);
   pragma Inline (Is_Entry_Barrier_Function);
   pragma Inline (Is_Expanded_Build_In_Place_Call);
   pragma Inline (Is_Finalization_Wrapper);
   pragma Inline (Is_Folded_In_Parser);
   pragma Inline (Is_In_Discriminant_Check);
   pragma Inline (Is_Machine_Number);
   pragma Inline (Is_Null_Loop);
   pragma Inline (Is_Overloaded);
   pragma Inline (Is_Power_Of_2_For_Shift);
   pragma Inline (Is_Prefixed_Call);
   pragma Inline (Is_Protected_Subprogram_Body);
   pragma Inline (Is_Static_Coextension);
   pragma Inline (Is_Static_Expression);
   pragma Inline (Is_Subprogram_Descriptor);
   pragma Inline (Is_Task_Allocation_Block);
   pragma Inline (Is_Task_Master);
   pragma Inline (Iteration_Scheme);
   pragma Inline (Itype);
   pragma Inline (Kill_Range_Check);
   pragma Inline (Last_Bit);
   pragma Inline (Last_Name);
   pragma Inline (Library_Unit);
   pragma Inline (Label_Construct);
   pragma Inline (Left_Opnd);
   pragma Inline (Limited_View_Installed);
   pragma Inline (Limited_Present);
   pragma Inline (Literals);
   pragma Inline (Local_Raise_Not_OK);
   pragma Inline (Local_Raise_Statements);
   pragma Inline (Loop_Actions);
   pragma Inline (Loop_Parameter_Specification);
   pragma Inline (Low_Bound);
   pragma Inline (Mod_Clause);
   pragma Inline (More_Ids);
   pragma Inline (Must_Be_Byte_Aligned);
   pragma Inline (Must_Not_Freeze);
   pragma Inline (Must_Not_Override);
   pragma Inline (Must_Override);
   pragma Inline (Name);
   pragma Inline (Names);
   pragma Inline (Next_Entity);
   pragma Inline (Next_Exit_Statement);
   pragma Inline (Next_Implicit_With);
   pragma Inline (Next_Named_Actual);
   pragma Inline (Next_Pragma);
   pragma Inline (Next_Rep_Item);
   pragma Inline (Next_Use_Clause);
   pragma Inline (No_Ctrl_Actions);
   pragma Inline (No_Elaboration_Check);
   pragma Inline (No_Entities_Ref_In_Spec);
   pragma Inline (No_Initialization);
   pragma Inline (No_Truncation);
   pragma Inline (Null_Present);
   pragma Inline (Null_Exclusion_Present);
   pragma Inline (Null_Exclusion_In_Return_Present);
   pragma Inline (Null_Record_Present);
   pragma Inline (Object_Definition);
   pragma Inline (Of_Present);
   pragma Inline (Original_Discriminant);
   pragma Inline (Original_Entity);
   pragma Inline (Others_Discrete_Choices);
   pragma Inline (Out_Present);
   pragma Inline (Parameter_Associations);
   pragma Inline (Parameter_Specifications);
   pragma Inline (Parameter_List_Truncated);
   pragma Inline (Parameter_Type);
   pragma Inline (Parent_Spec);
   pragma Inline (Position);
   pragma Inline (Pragma_Argument_Associations);
   pragma Inline (Pragma_Identifier);
   pragma Inline (Pragmas_After);
   pragma Inline (Pragmas_Before);
   pragma Inline (Prefix);
   pragma Inline (Premature_Use);
   pragma Inline (Present_Expr);
   pragma Inline (Prev_Ids);
   pragma Inline (Print_In_Hex);
   pragma Inline (Private_Declarations);
   pragma Inline (Private_Present);
   pragma Inline (Procedure_To_Call);
   pragma Inline (Proper_Body);
   pragma Inline (Protected_Definition);
   pragma Inline (Protected_Present);
   pragma Inline (Raises_Constraint_Error);
   pragma Inline (Range_Constraint);
   pragma Inline (Range_Expression);
   pragma Inline (Real_Range_Specification);
   pragma Inline (Realval);
   pragma Inline (Reason);
   pragma Inline (Record_Extension_Part);
   pragma Inline (Redundant_Use);
   pragma Inline (Renaming_Exception);
   pragma Inline (Result_Definition);
   pragma Inline (Return_Object_Declarations);
   pragma Inline (Return_Statement_Entity);
   pragma Inline (Reverse_Present);
   pragma Inline (Right_Opnd);
   pragma Inline (Rounded_Result);
   pragma Inline (SCIL_Controlling_Tag);
   pragma Inline (SCIL_Entity);
   pragma Inline (SCIL_Tag_Value);
   pragma Inline (SCIL_Target_Prim);
   pragma Inline (Scope);
   pragma Inline (Select_Alternatives);
   pragma Inline (Selector_Name);
   pragma Inline (Selector_Names);
   pragma Inline (Shift_Count_OK);
   pragma Inline (Source_Type);
   pragma Inline (Spec_PPC_List);
   pragma Inline (Spec_CTC_List);
   pragma Inline (Specification);
   pragma Inline (Split_PPC);
   pragma Inline (Statements);
   pragma Inline (Static_Processing_OK);
   pragma Inline (Storage_Pool);
   pragma Inline (Subpool_Handle_Name);
   pragma Inline (Strval);
   pragma Inline (Subtype_Indication);
   pragma Inline (Subtype_Mark);
   pragma Inline (Subtype_Marks);
   pragma Inline (Suppress_Assignment_Checks);
   pragma Inline (Suppress_Loop_Warnings);
   pragma Inline (Synchronized_Present);
   pragma Inline (Tagged_Present);
   pragma Inline (Target_Type);
   pragma Inline (Task_Definition);
   pragma Inline (Task_Present);
   pragma Inline (Then_Actions);
   pragma Inline (Then_Statements);
   pragma Inline (Triggering_Alternative);
   pragma Inline (Triggering_Statement);
   pragma Inline (Treat_Fixed_As_Integer);
   pragma Inline (TSS_Elist);
   pragma Inline (Type_Definition);
   pragma Inline (Unit);
   pragma Inline (Unknown_Discriminants_Present);
   pragma Inline (Unreferenced_In_Spec);
   pragma Inline (Variant_Part);
   pragma Inline (Variants);
   pragma Inline (Visible_Declarations);
   pragma Inline (Used_Operations);
   pragma Inline (Was_Originally_Stub);
   pragma Inline (Withed_Body);

   pragma Inline (Set_ABE_Is_Certain);
   pragma Inline (Set_Abort_Present);
   pragma Inline (Set_Abortable_Part);
   pragma Inline (Set_Abstract_Present);
   pragma Inline (Set_Accept_Handler_Records);
   pragma Inline (Set_Accept_Statement);
   pragma Inline (Set_Access_Definition);
   pragma Inline (Set_Access_To_Subprogram_Definition);
   pragma Inline (Set_Access_Types_To_Process);
   pragma Inline (Set_Actions);
   pragma Inline (Set_Activation_Chain_Entity);
   pragma Inline (Set_Acts_As_Spec);
   pragma Inline (Set_Actual_Designated_Subtype);
   pragma Inline (Set_Address_Warning_Posted);
   pragma Inline (Set_Aggregate_Bounds);
   pragma Inline (Set_Aliased_Present);
   pragma Inline (Set_All_Others);
   pragma Inline (Set_All_Present);
   pragma Inline (Set_Alternatives);
   pragma Inline (Set_Ancestor_Part);
   pragma Inline (Set_Atomic_Sync_Required);
   pragma Inline (Set_Array_Aggregate);
   pragma Inline (Set_Aspect_Rep_Item);
   pragma Inline (Set_Assignment_OK);
   pragma Inline (Set_Associated_Node);
   pragma Inline (Set_At_End_Proc);
   pragma Inline (Set_Attribute_Name);
   pragma Inline (Set_Aux_Decls_Node);
   pragma Inline (Set_Backwards_OK);
   pragma Inline (Set_Bad_Is_Detected);
   pragma Inline (Set_Body_To_Inline);
   pragma Inline (Set_Body_Required);
   pragma Inline (Set_By_Ref);
   pragma Inline (Set_Box_Present);
   pragma Inline (Set_Char_Literal_Value);
   pragma Inline (Set_Chars);
   pragma Inline (Set_Check_Address_Alignment);
   pragma Inline (Set_Choice_Parameter);
   pragma Inline (Set_Choices);
   pragma Inline (Set_Class_Present);
   pragma Inline (Set_Comes_From_Extended_Return_Statement);
   pragma Inline (Set_Compile_Time_Known_Aggregate);
   pragma Inline (Set_Component_Associations);
   pragma Inline (Set_Component_Clauses);
   pragma Inline (Set_Component_Definition);
   pragma Inline (Set_Component_Items);
   pragma Inline (Set_Component_List);
   pragma Inline (Set_Component_Name);
   pragma Inline (Set_Componentwise_Assignment);
   pragma Inline (Set_Condition);
   pragma Inline (Set_Condition_Actions);
   pragma Inline (Set_Config_Pragmas);
   pragma Inline (Set_Constant_Present);
   pragma Inline (Set_Constraint);
   pragma Inline (Set_Constraints);
   pragma Inline (Set_Context_Installed);
   pragma Inline (Set_Context_Items);
   pragma Inline (Set_Context_Pending);
   pragma Inline (Set_Controlling_Argument);
   pragma Inline (Set_Conversion_OK);
   pragma Inline (Set_Corresponding_Aspect);
   pragma Inline (Set_Corresponding_Body);
   pragma Inline (Set_Corresponding_Formal_Spec);
   pragma Inline (Set_Corresponding_Generic_Association);
   pragma Inline (Set_Corresponding_Integer_Value);
   pragma Inline (Set_Corresponding_Spec);
   pragma Inline (Set_Corresponding_Stub);
   pragma Inline (Set_Dcheck_Function);
   pragma Inline (Set_Declarations);
   pragma Inline (Set_Default_Expression);
   pragma Inline (Set_Default_Storage_Pool);
   pragma Inline (Set_Default_Name);
   pragma Inline (Set_Defining_Identifier);
   pragma Inline (Set_Defining_Unit_Name);
   pragma Inline (Set_Delay_Alternative);
   pragma Inline (Set_Delay_Statement);
   pragma Inline (Set_Delta_Expression);
   pragma Inline (Set_Digits_Expression);
   pragma Inline (Set_Discr_Check_Funcs_Built);
   pragma Inline (Set_Discrete_Choices);
   pragma Inline (Set_Discrete_Range);
   pragma Inline (Set_Discrete_Subtype_Definition);
   pragma Inline (Set_Discrete_Subtype_Definitions);
   pragma Inline (Set_Discriminant_Specifications);
   pragma Inline (Set_Discriminant_Type);
   pragma Inline (Set_Do_Accessibility_Check);
   pragma Inline (Set_Do_Discriminant_Check);
   pragma Inline (Set_Do_Length_Check);
   pragma Inline (Set_Do_Division_Check);
   pragma Inline (Set_Do_Overflow_Check);
   pragma Inline (Set_Do_Range_Check);
   pragma Inline (Set_Do_Storage_Check);
   pragma Inline (Set_Do_Tag_Check);
   pragma Inline (Set_Elaborate_Present);
   pragma Inline (Set_Elaborate_All_Desirable);
   pragma Inline (Set_Elaborate_All_Present);
   pragma Inline (Set_Elaborate_Desirable);
   pragma Inline (Set_Elaboration_Boolean);
   pragma Inline (Set_Else_Actions);
   pragma Inline (Set_Else_Statements);
   pragma Inline (Set_Elsif_Parts);
   pragma Inline (Set_Enclosing_Variant);
   pragma Inline (Set_End_Label);
   pragma Inline (Set_End_Span);
   pragma Inline (Set_Entity);
   pragma Inline (Set_Entry_Body_Formal_Part);
   pragma Inline (Set_Entry_Call_Alternative);
   pragma Inline (Set_Entry_Call_Statement);
   pragma Inline (Set_Entry_Direct_Name);
   pragma Inline (Set_Entry_Index);
   pragma Inline (Set_Entry_Index_Specification);
   pragma Inline (Set_Etype);
   pragma Inline (Set_Exception_Choices);
   pragma Inline (Set_Exception_Handlers);
   pragma Inline (Set_Exception_Junk);
   pragma Inline (Set_Exception_Label);
   pragma Inline (Set_Expansion_Delayed);
   pragma Inline (Set_Explicit_Actual_Parameter);
   pragma Inline (Set_Explicit_Generic_Actual_Parameter);
   pragma Inline (Set_Expression);
   pragma Inline (Set_Expressions);
   pragma Inline (Set_First_Bit);
   pragma Inline (Set_First_Inlined_Subprogram);
   pragma Inline (Set_First_Name);
   pragma Inline (Set_First_Named_Actual);
   pragma Inline (Set_First_Real_Statement);
   pragma Inline (Set_First_Subtype_Link);
   pragma Inline (Set_Float_Truncate);
   pragma Inline (Set_Formal_Type_Definition);
   pragma Inline (Set_Forwards_OK);
   pragma Inline (Set_From_Aspect_Specification);
   pragma Inline (Set_From_At_End);
   pragma Inline (Set_From_At_Mod);
   pragma Inline (Set_From_Default);
   pragma Inline (Set_Generic_Associations);
   pragma Inline (Set_Generic_Formal_Declarations);
   pragma Inline (Set_Generic_Parent);
   pragma Inline (Set_Generic_Parent_Type);
   pragma Inline (Set_Handled_Statement_Sequence);
   pragma Inline (Set_Handler_List_Entry);
   pragma Inline (Set_Has_Created_Identifier);
   pragma Inline (Set_Has_Dereference_Action);
   pragma Inline (Set_Has_Dynamic_Length_Check);
   pragma Inline (Set_Has_Init_Expression);
   pragma Inline (Set_Has_Local_Raise);
   pragma Inline (Set_Has_Dynamic_Range_Check);
   pragma Inline (Set_Has_No_Elaboration_Code);
   pragma Inline (Set_Has_Pragma_Suppress_All);
   pragma Inline (Set_Has_Private_View);
   pragma Inline (Set_Has_Relative_Deadline_Pragma);
   pragma Inline (Set_Has_Storage_Size_Pragma);
   pragma Inline (Set_Has_Wide_Character);
   pragma Inline (Set_Has_Wide_Wide_Character);
   pragma Inline (Set_Header_Size_Added);
   pragma Inline (Set_Hidden_By_Use_Clause);
   pragma Inline (Set_High_Bound);
   pragma Inline (Set_Identifier);
   pragma Inline (Set_Implicit_With);
   pragma Inline (Set_Includes_Infinities);
   pragma Inline (Set_Interface_List);
   pragma Inline (Set_Interface_Present);
   pragma Inline (Set_Import_Interface_Present);
   pragma Inline (Set_In_Present);
   pragma Inline (Set_Inherited_Discriminant);
   pragma Inline (Set_Instance_Spec);
   pragma Inline (Set_Intval);
   pragma Inline (Set_Iterator_Specification);
   pragma Inline (Set_Is_Accessibility_Actual);
   pragma Inline (Set_Is_Asynchronous_Call_Block);
   pragma Inline (Set_Is_Boolean_Aspect);
   pragma Inline (Set_Is_Component_Left_Opnd);
   pragma Inline (Set_Is_Component_Right_Opnd);
   pragma Inline (Set_Is_Controlling_Actual);
   pragma Inline (Set_Is_Delayed_Aspect);
   pragma Inline (Set_Is_Dynamic_Coextension);
   pragma Inline (Set_Is_Elsif);
   pragma Inline (Set_Is_Entry_Barrier_Function);
   pragma Inline (Set_Is_Expanded_Build_In_Place_Call);
   pragma Inline (Set_Is_Finalization_Wrapper);
   pragma Inline (Set_Is_Folded_In_Parser);
   pragma Inline (Set_Is_In_Discriminant_Check);
   pragma Inline (Set_Is_Machine_Number);
   pragma Inline (Set_Is_Null_Loop);
   pragma Inline (Set_Is_Overloaded);
   pragma Inline (Set_Is_Power_Of_2_For_Shift);
   pragma Inline (Set_Is_Prefixed_Call);
   pragma Inline (Set_Is_Protected_Subprogram_Body);
   pragma Inline (Set_Has_Self_Reference);
   pragma Inline (Set_Is_Static_Coextension);
   pragma Inline (Set_Is_Static_Expression);
   pragma Inline (Set_Is_Subprogram_Descriptor);
   pragma Inline (Set_Is_Task_Allocation_Block);
   pragma Inline (Set_Is_Task_Master);
   pragma Inline (Set_Iteration_Scheme);
   pragma Inline (Set_Itype);
   pragma Inline (Set_Kill_Range_Check);
   pragma Inline (Set_Last_Bit);
   pragma Inline (Set_Last_Name);
   pragma Inline (Set_Library_Unit);
   pragma Inline (Set_Label_Construct);
   pragma Inline (Set_Left_Opnd);
   pragma Inline (Set_Limited_View_Installed);
   pragma Inline (Set_Limited_Present);
   pragma Inline (Set_Literals);
   pragma Inline (Set_Local_Raise_Not_OK);
   pragma Inline (Set_Local_Raise_Statements);
   pragma Inline (Set_Loop_Actions);
   pragma Inline (Set_Loop_Parameter_Specification);
   pragma Inline (Set_Low_Bound);
   pragma Inline (Set_Mod_Clause);
   pragma Inline (Set_More_Ids);
   pragma Inline (Set_Must_Be_Byte_Aligned);
   pragma Inline (Set_Must_Not_Freeze);
   pragma Inline (Set_Must_Not_Override);
   pragma Inline (Set_Must_Override);
   pragma Inline (Set_Name);
   pragma Inline (Set_Names);
   pragma Inline (Set_Next_Entity);
   pragma Inline (Set_Next_Exit_Statement);
   pragma Inline (Set_Next_Implicit_With);
   pragma Inline (Set_Next_Named_Actual);
   pragma Inline (Set_Next_Pragma);
   pragma Inline (Set_Next_Rep_Item);
   pragma Inline (Set_Next_Use_Clause);
   pragma Inline (Set_No_Ctrl_Actions);
   pragma Inline (Set_No_Elaboration_Check);
   pragma Inline (Set_No_Entities_Ref_In_Spec);
   pragma Inline (Set_No_Initialization);
   pragma Inline (Set_No_Truncation);
   pragma Inline (Set_Null_Present);
   pragma Inline (Set_Null_Exclusion_Present);
   pragma Inline (Set_Null_Exclusion_In_Return_Present);
   pragma Inline (Set_Null_Record_Present);
   pragma Inline (Set_Object_Definition);
   pragma Inline (Set_Of_Present);
   pragma Inline (Set_Original_Discriminant);
   pragma Inline (Set_Original_Entity);
   pragma Inline (Set_Others_Discrete_Choices);
   pragma Inline (Set_Out_Present);
   pragma Inline (Set_Parameter_Associations);
   pragma Inline (Set_Parameter_Specifications);
   pragma Inline (Set_Parameter_List_Truncated);
   pragma Inline (Set_Parameter_Type);
   pragma Inline (Set_Parent_Spec);
   pragma Inline (Set_Position);
   pragma Inline (Set_Pragma_Argument_Associations);
   pragma Inline (Set_Pragma_Identifier);
   pragma Inline (Set_Pragmas_After);
   pragma Inline (Set_Pragmas_Before);
   pragma Inline (Set_Prefix);
   pragma Inline (Set_Premature_Use);
   pragma Inline (Set_Present_Expr);
   pragma Inline (Set_Prev_Ids);
   pragma Inline (Set_Print_In_Hex);
   pragma Inline (Set_Private_Declarations);
   pragma Inline (Set_Private_Present);
   pragma Inline (Set_Procedure_To_Call);
   pragma Inline (Set_Proper_Body);
   pragma Inline (Set_Protected_Definition);
   pragma Inline (Set_Protected_Present);
   pragma Inline (Set_Raises_Constraint_Error);
   pragma Inline (Set_Range_Constraint);
   pragma Inline (Set_Range_Expression);
   pragma Inline (Set_Real_Range_Specification);
   pragma Inline (Set_Realval);
   pragma Inline (Set_Reason);
   pragma Inline (Set_Record_Extension_Part);
   pragma Inline (Set_Redundant_Use);
   pragma Inline (Set_Renaming_Exception);
   pragma Inline (Set_Result_Definition);
   pragma Inline (Set_Return_Object_Declarations);
   pragma Inline (Set_Reverse_Present);
   pragma Inline (Set_Right_Opnd);
   pragma Inline (Set_Rounded_Result);
   pragma Inline (Set_SCIL_Controlling_Tag);
   pragma Inline (Set_SCIL_Entity);
   pragma Inline (Set_SCIL_Tag_Value);
   pragma Inline (Set_SCIL_Target_Prim);
   pragma Inline (Set_Scope);
   pragma Inline (Set_Select_Alternatives);
   pragma Inline (Set_Selector_Name);
   pragma Inline (Set_Selector_Names);
   pragma Inline (Set_Shift_Count_OK);
   pragma Inline (Set_Source_Type);
   pragma Inline (Set_Spec_PPC_List);
   pragma Inline (Set_Spec_CTC_List);
   pragma Inline (Set_Specification);
   pragma Inline (Set_Split_PPC);
   pragma Inline (Set_Statements);
   pragma Inline (Set_Static_Processing_OK);
   pragma Inline (Set_Storage_Pool);
   pragma Inline (Set_Subpool_Handle_Name);
   pragma Inline (Set_Strval);
   pragma Inline (Set_Subtype_Indication);
   pragma Inline (Set_Subtype_Mark);
   pragma Inline (Set_Subtype_Marks);
   pragma Inline (Set_Suppress_Assignment_Checks);
   pragma Inline (Set_Suppress_Loop_Warnings);
   pragma Inline (Set_Synchronized_Present);
   pragma Inline (Set_Tagged_Present);
   pragma Inline (Set_Target_Type);
   pragma Inline (Set_Task_Definition);
   pragma Inline (Set_Task_Present);
   pragma Inline (Set_Then_Actions);
   pragma Inline (Set_Then_Statements);
   pragma Inline (Set_Triggering_Alternative);
   pragma Inline (Set_Triggering_Statement);
   pragma Inline (Set_Treat_Fixed_As_Integer);
   pragma Inline (Set_TSS_Elist);
   pragma Inline (Set_Type_Definition);
   pragma Inline (Set_Unit);
   pragma Inline (Set_Unknown_Discriminants_Present);
   pragma Inline (Set_Unreferenced_In_Spec);
   pragma Inline (Set_Variant_Part);
   pragma Inline (Set_Variants);
   pragma Inline (Set_Visible_Declarations);
   pragma Inline (Set_Used_Operations);
   pragma Inline (Set_Was_Originally_Stub);
   pragma Inline (Set_Withed_Body);

   --------------
   -- Synonyms --
   --------------

   --  These synonyms are to aid in transition, they should eventually be
   --  removed when all remaining references to the obsolete name are gone.

   N_Simple_Return_Statement : constant Node_Kind := N_Return_Statement;
   --  Rename N_Return_Statement to be N_Simple_Return_Statement. Clients
   --  should refer to N_Simple_Return_Statement.

   N_Parameterized_Expression : constant Node_Kind := N_Expression_Function;
   --  Old name for expression functions (used during Ada 2012 transition)

end Sinfo;<|MERGE_RESOLUTION|>--- conflicted
+++ resolved
@@ -1149,27 +1149,6 @@
    --    generate elaboration code, and non-preelaborated packages which do
    --    not generate elaboration code.
 
-<<<<<<< HEAD
-   --  Has_Pragma_CPU (Flag14-Sem)
-   --    A flag present in N_Subprogram_Body and N_Task_Definition nodes to
-   --    flag the presence of a CPU pragma in the declaration sequence (public
-   --    or private in the task case).
-
-   --  Has_Pragma_Cycle_Period (Flag16-Sem)
-   --    A flag present in N_Subprogram_Body and N_Task_Definition nodes to
-   --    flag the presence of a pragma Cycle_Period.
-
-   --  Has_Pragma_Dispatching_Domain (Flag15-Sem)
-   --    A flag present in N_Task_Definition nodes to flag the presence of a
-   --    Dispatching_Domain pragma in the declaration sequence (public or
-   --    private in the task case).
-
-   --  Has_Pragma_Phase (Flag11-Sem)
-   --    A flag present in N_Task_Definition nodes to
-   --    flag the presence of a pragma Phase.
-
-=======
->>>>>>> 6bbc3a57
    --  Has_Pragma_Suppress_All (Flag14-Sem)
    --    This flag is set in an N_Compilation_Unit node if the Suppress_All
    --    pragma appears anywhere in the unit. This accommodates the rather
@@ -4621,12 +4600,6 @@
       --  Is_Task_Master (Flag5-Sem)
       --  Was_Originally_Stub (Flag13-Sem)
       --  Has_Relative_Deadline_Pragma (Flag9-Sem)
-<<<<<<< HEAD
-      --  Has_Pragma_CPU (Flag14-Sem)
-      --  Has_Pragma_Cycle_Period (Flag16-Sem)
-      --  Has_Storage_Size_Pragma (Flag18-Sem)
-=======
->>>>>>> 6bbc3a57
 
       -------------------------
       -- Expression Function --
@@ -5110,20 +5083,8 @@
       --  Visible_Declarations (List2)
       --  Private_Declarations (List3) (set to No_List if no private part)
       --  End_Label (Node4)
-<<<<<<< HEAD
-      --  Has_Pragma_Priority (Flag6-Sem)
       --  Has_Storage_Size_Pragma (Flag18-Sem)
-      --  Has_Task_Info_Pragma (Flag7-Sem)
-      --  Has_Task_Name_Pragma (Flag8-Sem)
       --  Has_Relative_Deadline_Pragma (Flag9-Sem)
-      --  Has_Pragma_CPU (Flag14-Sem)
-      --  Has_Pragma_Dispatching_Domain (Flag15-Sem)
-      --  Has_Pragma_Cycle_Period (Flag16-Sem)
-      --  Has_Pragma_Phase (Flag11-Sem)
-=======
-      --  Has_Storage_Size_Pragma (Flag5-Sem)
-      --  Has_Relative_Deadline_Pragma (Flag9-Sem)
->>>>>>> 6bbc3a57
 
       --------------------
       -- 9.1  Task Item --
@@ -8578,24 +8539,6 @@
    function Has_No_Elaboration_Code
      (N : Node_Id) return Boolean;    -- Flag17
 
-<<<<<<< HEAD
-   function Has_Pragma_CPU
-     (N : Node_Id) return Boolean;    -- Flag14
-
-   function Has_Pragma_Cycle_Period
-     (N : Node_Id) return Boolean;    -- Flag16
-
-   function Has_Pragma_Dispatching_Domain
-     (N : Node_Id) return Boolean;    -- Flag15
-
-   function Has_Pragma_Phase
-     (N : Node_Id) return Boolean;    -- Flag11
-
-   function Has_Pragma_Priority
-     (N : Node_Id) return Boolean;    -- Flag6
-
-=======
->>>>>>> 6bbc3a57
    function Has_Pragma_Suppress_All
      (N : Node_Id) return Boolean;    -- Flag14
 
@@ -9571,24 +9514,6 @@
    procedure Set_Has_No_Elaboration_Code
      (N : Node_Id; Val : Boolean := True);    -- Flag17
 
-<<<<<<< HEAD
-   procedure Set_Has_Pragma_CPU
-     (N : Node_Id; Val : Boolean := True);    -- Flag14
-
-   procedure Set_Has_Pragma_Cycle_Period
-     (N : Node_Id; Val : Boolean := True);    -- Flag16
-
-   procedure Set_Has_Pragma_Dispatching_Domain
-     (N : Node_Id; Val : Boolean := True);    -- Flag15
-
-   procedure Set_Has_Pragma_Phase
-     (N : Node_Id; Val : Boolean := True);    -- Flag11
-
-   procedure Set_Has_Pragma_Priority
-     (N : Node_Id; Val : Boolean := True);    -- Flag6
-
-=======
->>>>>>> 6bbc3a57
    procedure Set_Has_Pragma_Suppress_All
      (N : Node_Id; Val : Boolean := True);    -- Flag14
 
@@ -12008,14 +11933,6 @@
    pragma Inline (Has_Local_Raise);
    pragma Inline (Has_Self_Reference);
    pragma Inline (Has_No_Elaboration_Code);
-<<<<<<< HEAD
-   pragma Inline (Has_Pragma_CPU);
-   pragma Inline (Has_Pragma_Cycle_Period);
-   pragma Inline (Has_Pragma_Dispatching_Domain);
-   pragma Inline (Has_Pragma_Phase);
-   pragma Inline (Has_Pragma_Priority);
-=======
->>>>>>> 6bbc3a57
    pragma Inline (Has_Pragma_Suppress_All);
    pragma Inline (Has_Private_View);
    pragma Inline (Has_Relative_Deadline_Pragma);
