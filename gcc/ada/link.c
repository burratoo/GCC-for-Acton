/****************************************************************************
 *                                                                          *
 *                         GNAT COMPILER COMPONENTS                         *
 *                                                                          *
 *                                 L I N K                                  *
 *                                                                          *
 *                          C Implementation File                           *
 *                                                                          *
 *          Copyright (C) 1992-2011, Free Software Foundation, Inc.         *
 *                                                                          *
 * GNAT is free software;  you can  redistribute it  and/or modify it under *
 * terms of the  GNU General Public License as published  by the Free Soft- *
 * ware  Foundation;  either version 3,  or (at your option) any later ver- *
 * sion.  GNAT is distributed in the hope that it will be useful, but WITH- *
 * OUT ANY WARRANTY;  without even the  implied warranty of MERCHANTABILITY *
 * or FITNESS FOR A PARTICULAR PURPOSE.                                     *
 *                                                                          *
 * As a special exception under Section 7 of GPL version 3, you are granted *
 * additional permissions described in the GCC Runtime Library Exception,   *
 * version 3.1, as published by the Free Software Foundation.               *
 *                                                                          *
 * You should have received a copy of the GNU General Public License and    *
 * a copy of the GCC Runtime Library Exception along with this program;     *
 * see the files COPYING3 and COPYING.RUNTIME respectively.  If not, see    *
 * <http://www.gnu.org/licenses/>.                                          *
 *                                                                          *
 * GNAT was originally developed  by the GNAT team at  New York University. *
 * Extensive contributions were provided by Ada Core Technologies Inc.      *
 *                                                                          *
 ****************************************************************************/

/*  This file contains host-specific parameters describing the behavior of the
    linker.  It is used by gnatlink as well as all tools that use Mlib.  */

#ifdef __cplusplus
extern "C" {
#endif

#ifdef IN_GCC
#include "auto-host.h"
#endif

#include <string.h>

/*  objlist_file_supported is set to 1 when the system linker allows        */
/*  response file, that is a file that contains the list of object files.   */
/*  This is useful on systems where the command line length is limited,     */
/*  meaning that putting all the object files on the command line can       */
/*  result in an unacceptable limit on the number of files.                 */

/*  object_file_option denotes the system dependent linker option which     */
/*  allows object file names to be placed in a file and then passed to      */
/*  the linker. object_file_option must be set if objlist_file_supported    */
/*  is set to 1.                                                            */

/*  link_max is a conservative system specific threshold (in bytes) of the  */
/*  argument length passed to the linker which will trigger a file being    */
/*  used instead of the command line directly. If the argument length is    */
/*  greater than this threshold, then an objlist_file will be generated     */
/*  and object_file_option and objlist_file_supported must be set. If       */
/*  objlist_file_supported is set to 0 (unsupported), then link_max is      */
/*  set to 2**31-1 so that the limit will never be exceeded.                */

/*  run_path_option is the system dependent linker option which specifies   */
/*  the run time path to use when loading dynamic libraries. This should    */
/*  be set to the null string if the system does not support dynamic        */
/*  loading of libraries.                                                   */

/*  shared_libacton_default gives the system dependent link method that     */
/*  be used by default for linking libacton (shared or static)              */

/*  shared_libgcc_default gives the system dependent link method that       */
/*  be used by default for linking libgcc (shared or static)                */

/*  using_gnu_linker is set to 1 when the GNU linker is used under this     */
/*  target.                                                                 */

/*  separate_run_path_options is set to 1 when separate "rpath" arguments   */
/*  must be passed to the linker for each directory in the rpath.           */

/*  default_libgcc_subdir is the subdirectory name (from the installation   */
/*  root) where we may find a shared libgcc to use by default.              */

/*  RESPONSE FILE & GNU LINKER                                              */
/*  --------------------------                                              */
/*  objlist_file_supported and using_gnu_link used together tell gnatlink   */
/*  to generate a GNU style response file. Note that object_file_option     */
/*  must be set to "" in this case, since no option is required for a       */
/*  response file to be passed to GNU ld. With a GNU linker we use the      */
/*  linker script to implement the response file feature. Any file passed   */
/*  in the GNU ld command line with an unknown extension is supposed to be  */
/*  a linker script. Each linker script augment the current configuration.  */
/*  The format of such response file is as follow :                         */
/*  INPUT (obj1.p obj2.o ...)                                               */

#define SHARED 'H'
#define STATIC 'T'

#if defined (__osf__)
const char *__gnat_object_file_option = "-Wl,-input,";
const char *__gnat_run_path_option = "-Wl,-rpath,";
int __gnat_link_max = 10000;
unsigned char __gnat_objlist_file_supported = 1;
char __gnat_shared_libacton_default = STATIC;
char __gnat_shared_libgcc_default = STATIC;
unsigned char __gnat_using_gnu_linker = 0;
const char *__gnat_object_library_extension = ".a";
unsigned char __gnat_separate_run_path_options = 0;
const char *__gnat_default_libgcc_subdir = "lib";

#elif defined (sgi)
const char *__gnat_object_file_option = "-Wl,-objectlist,";
const char *__gnat_run_path_option = "-Wl,-rpath,";
int __gnat_link_max = 5000;
unsigned char __gnat_objlist_file_supported = 1;
char __gnat_shared_libacton_default = STATIC;
char __gnat_shared_libgcc_default = STATIC;
unsigned char __gnat_using_gnu_linker = 0;
const char *__gnat_object_library_extension = ".a";
unsigned char __gnat_separate_run_path_options = 0;

/* The libgcc_s locations have changed in GCC 4.  The n32 version used
   to be in "lib", it moved to "lib32" and "lib" became the home of
   the o32 version.  We are targetting n32 by default, so ... */
#if __GNUC__ < 4
const char *__gnat_default_libgcc_subdir = "lib";
#else
const char *__gnat_default_libgcc_subdir = "lib32";
#endif

#elif defined (__WIN32)
const char *__gnat_object_file_option = "";
const char *__gnat_run_path_option = "";
int __gnat_link_max = 30000;
unsigned char __gnat_objlist_file_supported = 1;
char __gnat_shared_libacton_default = STATIC;
char __gnat_shared_libgcc_default = STATIC;
unsigned char __gnat_using_gnu_linker = 1;
const char *__gnat_object_library_extension = ".a";
unsigned char __gnat_separate_run_path_options = 0;
const char *__gnat_default_libgcc_subdir = "lib";

#elif defined (__hpux__)
const char *__gnat_object_file_option = "-Wl,-c,";
const char *__gnat_run_path_option = "-Wl,+b,";
int __gnat_link_max = 5000;
unsigned char __gnat_objlist_file_supported = 1;
char __gnat_shared_libacton_default = STATIC;
char __gnat_shared_libgcc_default = STATIC;
unsigned char __gnat_using_gnu_linker = 0;
const char *__gnat_object_library_extension = ".a";
unsigned char __gnat_separate_run_path_options = 0;
const char *__gnat_default_libgcc_subdir = "lib";

#elif defined (_AIX)
const char *__gnat_object_file_option = "-Wl,-f,";
const char *__gnat_run_path_option = "";
int __gnat_link_max = 15000;
const unsigned char __gnat_objlist_file_supported = 1;
char __gnat_shared_libacton_default = STATIC;
char __gnat_shared_libgcc_default = STATIC;
unsigned char __gnat_using_gnu_linker = 0;
const char *__gnat_object_library_extension = ".a";
unsigned char __gnat_separate_run_path_options = 0;
const char *__gnat_default_libgcc_subdir = "lib";

<<<<<<< HEAD
#elif defined (VMS)
const char *__gnat_object_file_option = "";
const char *__gnat_run_path_option = "";
char __gnat_shared_libacton_default = STATIC;
char __gnat_shared_libgcc_default = STATIC;
int __gnat_link_max = 2147483647;
unsigned char __gnat_objlist_file_supported = 0;
unsigned char __gnat_using_gnu_linker = 0;
const char *__gnat_object_library_extension = ".olb";
unsigned char __gnat_separate_run_path_options = 0;
const char *__gnat_default_libgcc_subdir = "lib";

#elif defined (sun)
const char *__gnat_object_file_option = "";
const char *__gnat_run_path_option = "-Wl,-R";
char __gnat_shared_libacton_default = STATIC;
char __gnat_shared_libgcc_default = STATIC;
int __gnat_link_max = 2147483647;
unsigned char __gnat_objlist_file_supported = 0;
unsigned char __gnat_using_gnu_linker = 0;
const char *__gnat_object_library_extension = ".a";
unsigned char __gnat_separate_run_path_options = 0;
#if defined (__sparc_v9__) || defined (__sparcv9)
const char *__gnat_default_libgcc_subdir = "lib/sparcv9";
#elif defined (__x86_64)
const char *__gnat_default_libgcc_subdir = "lib/amd64";
#else
const char *__gnat_default_libgcc_subdir = "lib";
#endif

=======
>>>>>>> 7226df1d
#elif defined (__FreeBSD__)
const char *__gnat_object_file_option = "";
const char *__gnat_run_path_option = "-Wl,-rpath,";
char __gnat_shared_libacton_default = STATIC;
char __gnat_shared_libgcc_default = STATIC;
int __gnat_link_max = 8192;
unsigned char __gnat_objlist_file_supported = 1;
unsigned char __gnat_using_gnu_linker = 1;
const char *__gnat_object_library_extension = ".a";
unsigned char __gnat_separate_run_path_options = 0;
const char *__gnat_default_libgcc_subdir = "lib";

#elif defined (__APPLE__)
const char *__gnat_object_file_option = "-Wl,-filelist,";
const char *__gnat_run_path_option = "-Wl,-rpath,";
char __gnat_shared_libacton_default = STATIC;
char __gnat_shared_libgcc_default = SHARED;
int __gnat_link_max = 262144;
unsigned char __gnat_objlist_file_supported = 1;
unsigned char __gnat_using_gnu_linker = 0;
const char *__gnat_object_library_extension = ".a";
unsigned char __gnat_separate_run_path_options = 1;
const char *__gnat_default_libgcc_subdir = "lib";

#elif defined (linux) || defined(__GLIBC__)
const char *__gnat_object_file_option = "";
const char *__gnat_run_path_option = "-Wl,-rpath,";
char __gnat_shared_libacton_default = STATIC;
char __gnat_shared_libgcc_default = STATIC;
int __gnat_link_max = 8192;
unsigned char __gnat_objlist_file_supported = 1;
unsigned char __gnat_using_gnu_linker = 1;
const char *__gnat_object_library_extension = ".a";
unsigned char __gnat_separate_run_path_options = 0;
#if defined (__x86_64)
const char *__gnat_default_libgcc_subdir = "lib64";
#else
const char *__gnat_default_libgcc_subdir = "lib";
#endif

#elif (HAVE_GNU_LD)
/*  These are the settings for all systems that use gnu ld. GNU style response
    file is supported, the shared library default is STATIC.  */

const char *__gnat_run_path_option = "";
const char *__gnat_object_file_option = "";
char __gnat_shared_libgnat_default = STATIC;
char __gnat_shared_libgcc_default = STATIC;
int __gnat_link_max = 8192;
unsigned char __gnat_objlist_file_supported = 1;
unsigned char __gnat_using_gnu_linker = 1;
const char *__gnat_object_library_extension = ".a";
unsigned char __gnat_separate_run_path_options = 0;
const char *__gnat_default_libgcc_subdir = "lib";

#elif defined (VMS)
const char *__gnat_object_file_option = "";
const char *__gnat_run_path_option = "";
char __gnat_shared_libgnat_default = STATIC;
char __gnat_shared_libgcc_default = STATIC;
int __gnat_link_max = 2147483647;
unsigned char __gnat_objlist_file_supported = 0;
unsigned char __gnat_using_gnu_linker = 0;
const char *__gnat_object_library_extension = ".olb";
unsigned char __gnat_separate_run_path_options = 0;
const char *__gnat_default_libgcc_subdir = "lib";

#elif defined (sun)
const char *__gnat_object_file_option = "";
const char *__gnat_run_path_option = "-Wl,-R";
char __gnat_shared_libgnat_default = STATIC;
char __gnat_shared_libgcc_default = STATIC;
int __gnat_link_max = 2147483647;
unsigned char __gnat_objlist_file_supported = 0;
unsigned char __gnat_using_gnu_linker = 0;
const char *__gnat_object_library_extension = ".a";
unsigned char __gnat_separate_run_path_options = 0;
#if defined (__sparc_v9__) || defined (__sparcv9)
const char *__gnat_default_libgcc_subdir = "lib/sparcv9";
#elif defined (__x86_64)
const char *__gnat_default_libgcc_subdir = "lib/amd64";
#else
const char *__gnat_default_libgcc_subdir = "lib";
#endif

#elif defined (__svr4__) && defined (i386)
const char *__gnat_object_file_option = "";
const char *__gnat_run_path_option = "";
char __gnat_shared_libacton_default = STATIC;
char __gnat_shared_libgcc_default = STATIC;
int __gnat_link_max = 2147483647;
unsigned char __gnat_objlist_file_supported = 0;
unsigned char __gnat_using_gnu_linker = 0;
const char *__gnat_object_library_extension = ".a";
unsigned char __gnat_separate_run_path_options = 0;
const char *__gnat_default_libgcc_subdir = "lib";

#else

/*  These are the default settings for all other systems. No response file
    is supported, the shared library default is STATIC.  */
const char *__gnat_run_path_option = "";
const char *__gnat_object_file_option = "";
char __gnat_shared_libacton_default = STATIC;
char __gnat_shared_libgcc_default = STATIC;
int __gnat_link_max = 2147483647;
unsigned char __gnat_objlist_file_supported = 0;
unsigned char __gnat_using_gnu_linker = 0;
const char *__gnat_object_library_extension = ".a";
unsigned char __gnat_separate_run_path_options = 0;
const char *__gnat_default_libgcc_subdir = "lib";
#endif

#ifdef __cplusplus
}
#endif<|MERGE_RESOLUTION|>--- conflicted
+++ resolved
@@ -164,11 +164,65 @@
 unsigned char __gnat_separate_run_path_options = 0;
 const char *__gnat_default_libgcc_subdir = "lib";
 
-<<<<<<< HEAD
+#elif defined (__FreeBSD__)
+const char *__gnat_object_file_option = "";
+const char *__gnat_run_path_option = "-Wl,-rpath,";
+char __gnat_shared_libacton_default = STATIC;
+char __gnat_shared_libgcc_default = STATIC;
+int __gnat_link_max = 8192;
+unsigned char __gnat_objlist_file_supported = 1;
+unsigned char __gnat_using_gnu_linker = 1;
+const char *__gnat_object_library_extension = ".a";
+unsigned char __gnat_separate_run_path_options = 0;
+const char *__gnat_default_libgcc_subdir = "lib";
+
+#elif defined (__APPLE__)
+const char *__gnat_object_file_option = "-Wl,-filelist,";
+const char *__gnat_run_path_option = "-Wl,-rpath,";
+char __gnat_shared_libacton_default = STATIC;
+char __gnat_shared_libgcc_default = SHARED;
+int __gnat_link_max = 262144;
+unsigned char __gnat_objlist_file_supported = 1;
+unsigned char __gnat_using_gnu_linker = 0;
+const char *__gnat_object_library_extension = ".a";
+unsigned char __gnat_separate_run_path_options = 1;
+const char *__gnat_default_libgcc_subdir = "lib";
+
+#elif defined (linux) || defined(__GLIBC__)
+const char *__gnat_object_file_option = "";
+const char *__gnat_run_path_option = "-Wl,-rpath,";
+char __gnat_shared_libacton_default = STATIC;
+char __gnat_shared_libgcc_default = STATIC;
+int __gnat_link_max = 8192;
+unsigned char __gnat_objlist_file_supported = 1;
+unsigned char __gnat_using_gnu_linker = 1;
+const char *__gnat_object_library_extension = ".a";
+unsigned char __gnat_separate_run_path_options = 0;
+#if defined (__x86_64)
+const char *__gnat_default_libgcc_subdir = "lib64";
+#else
+const char *__gnat_default_libgcc_subdir = "lib";
+#endif
+
+#elif (HAVE_GNU_LD)
+/*  These are the settings for all systems that use gnu ld. GNU style response
+    file is supported, the shared library default is STATIC.  */
+
+const char *__gnat_run_path_option = "";
+const char *__gnat_object_file_option = "";
+char __gnat_shared_libacton_default = STATIC;
+char __gnat_shared_libgcc_default = STATIC;
+int __gnat_link_max = 8192;
+unsigned char __gnat_objlist_file_supported = 1;
+unsigned char __gnat_using_gnu_linker = 1;
+const char *__gnat_object_library_extension = ".a";
+unsigned char __gnat_separate_run_path_options = 0;
+const char *__gnat_default_libgcc_subdir = "lib";
+
 #elif defined (VMS)
 const char *__gnat_object_file_option = "";
 const char *__gnat_run_path_option = "";
-char __gnat_shared_libacton_default = STATIC;
+char __gnat_shared_libgnat_default = STATIC;
 char __gnat_shared_libgcc_default = STATIC;
 int __gnat_link_max = 2147483647;
 unsigned char __gnat_objlist_file_supported = 0;
@@ -180,7 +234,7 @@
 #elif defined (sun)
 const char *__gnat_object_file_option = "";
 const char *__gnat_run_path_option = "-Wl,-R";
-char __gnat_shared_libacton_default = STATIC;
+char __gnat_shared_libgnat_default = STATIC;
 char __gnat_shared_libgcc_default = STATIC;
 int __gnat_link_max = 2147483647;
 unsigned char __gnat_objlist_file_supported = 0;
@@ -195,93 +249,6 @@
 const char *__gnat_default_libgcc_subdir = "lib";
 #endif
 
-=======
->>>>>>> 7226df1d
-#elif defined (__FreeBSD__)
-const char *__gnat_object_file_option = "";
-const char *__gnat_run_path_option = "-Wl,-rpath,";
-char __gnat_shared_libacton_default = STATIC;
-char __gnat_shared_libgcc_default = STATIC;
-int __gnat_link_max = 8192;
-unsigned char __gnat_objlist_file_supported = 1;
-unsigned char __gnat_using_gnu_linker = 1;
-const char *__gnat_object_library_extension = ".a";
-unsigned char __gnat_separate_run_path_options = 0;
-const char *__gnat_default_libgcc_subdir = "lib";
-
-#elif defined (__APPLE__)
-const char *__gnat_object_file_option = "-Wl,-filelist,";
-const char *__gnat_run_path_option = "-Wl,-rpath,";
-char __gnat_shared_libacton_default = STATIC;
-char __gnat_shared_libgcc_default = SHARED;
-int __gnat_link_max = 262144;
-unsigned char __gnat_objlist_file_supported = 1;
-unsigned char __gnat_using_gnu_linker = 0;
-const char *__gnat_object_library_extension = ".a";
-unsigned char __gnat_separate_run_path_options = 1;
-const char *__gnat_default_libgcc_subdir = "lib";
-
-#elif defined (linux) || defined(__GLIBC__)
-const char *__gnat_object_file_option = "";
-const char *__gnat_run_path_option = "-Wl,-rpath,";
-char __gnat_shared_libacton_default = STATIC;
-char __gnat_shared_libgcc_default = STATIC;
-int __gnat_link_max = 8192;
-unsigned char __gnat_objlist_file_supported = 1;
-unsigned char __gnat_using_gnu_linker = 1;
-const char *__gnat_object_library_extension = ".a";
-unsigned char __gnat_separate_run_path_options = 0;
-#if defined (__x86_64)
-const char *__gnat_default_libgcc_subdir = "lib64";
-#else
-const char *__gnat_default_libgcc_subdir = "lib";
-#endif
-
-#elif (HAVE_GNU_LD)
-/*  These are the settings for all systems that use gnu ld. GNU style response
-    file is supported, the shared library default is STATIC.  */
-
-const char *__gnat_run_path_option = "";
-const char *__gnat_object_file_option = "";
-char __gnat_shared_libgnat_default = STATIC;
-char __gnat_shared_libgcc_default = STATIC;
-int __gnat_link_max = 8192;
-unsigned char __gnat_objlist_file_supported = 1;
-unsigned char __gnat_using_gnu_linker = 1;
-const char *__gnat_object_library_extension = ".a";
-unsigned char __gnat_separate_run_path_options = 0;
-const char *__gnat_default_libgcc_subdir = "lib";
-
-#elif defined (VMS)
-const char *__gnat_object_file_option = "";
-const char *__gnat_run_path_option = "";
-char __gnat_shared_libgnat_default = STATIC;
-char __gnat_shared_libgcc_default = STATIC;
-int __gnat_link_max = 2147483647;
-unsigned char __gnat_objlist_file_supported = 0;
-unsigned char __gnat_using_gnu_linker = 0;
-const char *__gnat_object_library_extension = ".olb";
-unsigned char __gnat_separate_run_path_options = 0;
-const char *__gnat_default_libgcc_subdir = "lib";
-
-#elif defined (sun)
-const char *__gnat_object_file_option = "";
-const char *__gnat_run_path_option = "-Wl,-R";
-char __gnat_shared_libgnat_default = STATIC;
-char __gnat_shared_libgcc_default = STATIC;
-int __gnat_link_max = 2147483647;
-unsigned char __gnat_objlist_file_supported = 0;
-unsigned char __gnat_using_gnu_linker = 0;
-const char *__gnat_object_library_extension = ".a";
-unsigned char __gnat_separate_run_path_options = 0;
-#if defined (__sparc_v9__) || defined (__sparcv9)
-const char *__gnat_default_libgcc_subdir = "lib/sparcv9";
-#elif defined (__x86_64)
-const char *__gnat_default_libgcc_subdir = "lib/amd64";
-#else
-const char *__gnat_default_libgcc_subdir = "lib";
-#endif
-
 #elif defined (__svr4__) && defined (i386)
 const char *__gnat_object_file_option = "";
 const char *__gnat_run_path_option = "";
