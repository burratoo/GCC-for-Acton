/****************************************************************************
 *                                                                          *
 *                         GNAT COMPILER COMPONENTS                         *
 *                                                                          *
 *                                 L I N K                                  *
 *                                                                          *
 *                          C Implementation File                           *
 *                                                                          *
 *          Copyright (C) 1992-2011, Free Software Foundation, Inc.         *
 *                                                                          *
 * GNAT is free software;  you can  redistribute it  and/or modify it under *
 * terms of the  GNU General Public License as published  by the Free Soft- *
 * ware  Foundation;  either version 3,  or (at your option) any later ver- *
 * sion.  GNAT is distributed in the hope that it will be useful, but WITH- *
 * OUT ANY WARRANTY;  without even the  implied warranty of MERCHANTABILITY *
 * or FITNESS FOR A PARTICULAR PURPOSE.                                     *
 *                                                                          *
 * As a special exception under Section 7 of GPL version 3, you are granted *
 * additional permissions described in the GCC Runtime Library Exception,   *
 * version 3.1, as published by the Free Software Foundation.               *
 *                                                                          *
 * You should have received a copy of the GNU General Public License and    *
 * a copy of the GCC Runtime Library Exception along with this program;     *
 * see the files COPYING3 and COPYING.RUNTIME respectively.  If not, see    *
 * <http://www.gnu.org/licenses/>.                                          *
 *                                                                          *
 * GNAT was originally developed  by the GNAT team at  New York University. *
 * Extensive contributions were provided by Ada Core Technologies Inc.      *
 *                                                                          *
 ****************************************************************************/

/*  This file contains host-specific parameters describing the behavior of the
    linker.  It is used by gnatlink as well as all tools that use Mlib.  */

#ifdef __cplusplus
extern "C" {
#endif

#ifdef IN_GCC
#include "auto-host.h"
#endif

#include <string.h>

/*  objlist_file_supported is set to 1 when the system linker allows        */
/*  response file, that is a file that contains the list of object files.   */
/*  This is useful on systems where the command line length is limited,     */
/*  meaning that putting all the object files on the command line can       */
/*  result in an unacceptable limit on the number of files.                 */

/*  object_file_option denotes the system dependent linker option which     */
/*  allows object file names to be placed in a file and then passed to      */
/*  the linker. object_file_option must be set if objlist_file_supported    */
/*  is set to 1.                                                            */

/*  link_max is a conservative system specific threshold (in bytes) of the  */
/*  argument length passed to the linker which will trigger a file being    */
/*  used instead of the command line directly. If the argument length is    */
/*  greater than this threshold, then an objlist_file will be generated     */
/*  and object_file_option and objlist_file_supported must be set. If       */
/*  objlist_file_supported is set to 0 (unsupported), then link_max is      */
/*  set to 2**31-1 so that the limit will never be exceeded.                */

/*  run_path_option is the system dependent linker option which specifies   */
/*  the run time path to use when loading dynamic libraries. This should    */
/*  be set to the null string if the system does not support dynamic        */
/*  loading of libraries.                                                   */

/*  shared_libacton_default gives the system dependent link method that     */
/*  be used by default for linking libacton (shared or static)              */

/*  shared_libgcc_default gives the system dependent link method that       */
/*  be used by default for linking libgcc (shared or static)                */

/*  using_gnu_linker is set to 1 when the GNU linker is used under this     */
/*  target.                                                                 */

/*  separate_run_path_options is set to 1 when separate "rpath" arguments   */
/*  must be passed to the linker for each directory in the rpath.           */

/*  default_libgcc_subdir is the subdirectory name (from the installation   */
/*  root) where we may find a shared libgcc to use by default.              */

/*  RESPONSE FILE & GNU LINKER                                              */
/*  --------------------------                                              */
/*  objlist_file_supported and using_gnu_link used together tell gnatlink   */
/*  to generate a GNU style response file. Note that object_file_option     */
/*  must be set to "" in this case, since no option is required for a       */
/*  response file to be passed to GNU ld. With a GNU linker we use the      */
/*  linker script to implement the response file feature. Any file passed   */
/*  in the GNU ld command line with an unknown extension is supposed to be  */
/*  a linker script. Each linker script augment the current configuration.  */
/*  The format of such response file is as follow :                         */
/*  INPUT (obj1.p obj2.o ...)                                               */

#define SHARED 'H'
#define STATIC 'T'

#if defined (__osf__)
const char *__gnat_object_file_option = "-Wl,-input,";
const char *__gnat_run_path_option = "-Wl,-rpath,";
int __gnat_link_max = 10000;
unsigned char __gnat_objlist_file_supported = 1;
char __gnat_shared_libacton_default = STATIC;
char __gnat_shared_libgcc_default = STATIC;
unsigned char __gnat_using_gnu_linker = 0;
const char *__gnat_object_library_extension = ".a";
unsigned char __gnat_separate_run_path_options = 0;
const char *__gnat_default_libgcc_subdir = "lib";

#elif defined (sgi)
const char *__gnat_object_file_option = "-Wl,-objectlist,";
const char *__gnat_run_path_option = "-Wl,-rpath,";
int __gnat_link_max = 5000;
unsigned char __gnat_objlist_file_supported = 1;
char __gnat_shared_libacton_default = STATIC;
char __gnat_shared_libgcc_default = STATIC;
unsigned char __gnat_using_gnu_linker = 0;
const char *__gnat_object_library_extension = ".a";
unsigned char __gnat_separate_run_path_options = 0;

/* The libgcc_s locations have changed in GCC 4.  The n32 version used
   to be in "lib", it moved to "lib32" and "lib" became the home of
   the o32 version.  We are targetting n32 by default, so ... */
#if __GNUC__ < 4
const char *__gnat_default_libgcc_subdir = "lib";
#else
const char *__gnat_default_libgcc_subdir = "lib32";
#endif

#elif defined (__WIN32)
const char *__gnat_object_file_option = "";
const char *__gnat_run_path_option = "";
int __gnat_link_max = 30000;
unsigned char __gnat_objlist_file_supported = 1;
char __gnat_shared_libacton_default = STATIC;
char __gnat_shared_libgcc_default = STATIC;
unsigned char __gnat_using_gnu_linker = 1;
const char *__gnat_object_library_extension = ".a";
unsigned char __gnat_separate_run_path_options = 0;
const char *__gnat_default_libgcc_subdir = "lib";

#elif defined (__hpux__)
const char *__gnat_object_file_option = "-Wl,-c,";
const char *__gnat_run_path_option = "-Wl,+b,";
int __gnat_link_max = 5000;
unsigned char __gnat_objlist_file_supported = 1;
char __gnat_shared_libacton_default = STATIC;
char __gnat_shared_libgcc_default = STATIC;
unsigned char __gnat_using_gnu_linker = 0;
const char *__gnat_object_library_extension = ".a";
unsigned char __gnat_separate_run_path_options = 0;
const char *__gnat_default_libgcc_subdir = "lib";

<<<<<<< HEAD
#elif defined (_AIX)
const char *__gnat_object_file_option = "-Wl,-f,";
const char *__gnat_run_path_option = "";
int __gnat_link_max = 15000;
const unsigned char __gnat_objlist_file_supported = 1;
char __gnat_shared_libacton_default = STATIC;
char __gnat_shared_libgcc_default = STATIC;
unsigned char __gnat_using_gnu_linker = 0;
const char *__gnat_object_library_extension = ".a";
unsigned char __gnat_separate_run_path_options = 0;
const char *__gnat_default_libgcc_subdir = "lib";

=======
>>>>>>> 80581666
#elif defined (__FreeBSD__)
const char *__gnat_object_file_option = "";
const char *__gnat_run_path_option = "-Wl,-rpath,";
char __gnat_shared_libacton_default = STATIC;
char __gnat_shared_libgcc_default = STATIC;
int __gnat_link_max = 8192;
unsigned char __gnat_objlist_file_supported = 1;
unsigned char __gnat_using_gnu_linker = 1;
const char *__gnat_object_library_extension = ".a";
unsigned char __gnat_separate_run_path_options = 0;
const char *__gnat_default_libgcc_subdir = "lib";

#elif defined (__APPLE__)
const char *__gnat_object_file_option = "-Wl,-filelist,";
const char *__gnat_run_path_option = "-Wl,-rpath,";
char __gnat_shared_libacton_default = STATIC;
char __gnat_shared_libgcc_default = SHARED;
int __gnat_link_max = 262144;
unsigned char __gnat_objlist_file_supported = 1;
unsigned char __gnat_using_gnu_linker = 0;
const char *__gnat_object_library_extension = ".a";
unsigned char __gnat_separate_run_path_options = 1;
const char *__gnat_default_libgcc_subdir = "lib";

#elif defined (linux) || defined(__GLIBC__)
const char *__gnat_object_file_option = "";
const char *__gnat_run_path_option = "-Wl,-rpath,";
char __gnat_shared_libacton_default = STATIC;
char __gnat_shared_libgcc_default = STATIC;
int __gnat_link_max = 8192;
unsigned char __gnat_objlist_file_supported = 1;
unsigned char __gnat_using_gnu_linker = 1;
const char *__gnat_object_library_extension = ".a";
unsigned char __gnat_separate_run_path_options = 0;
#if defined (__x86_64)
const char *__gnat_default_libgcc_subdir = "lib64";
#else
const char *__gnat_default_libgcc_subdir = "lib";
#endif

#elif defined (_AIX)
/* On AIX, even when with GNU ld we use native linker switches.  This is
   particularly important for '-f' as it should be interpreted by collect2.  */

const char *__gnat_object_file_option = "-Wl,-f,";
const char *__gnat_run_path_option = "";
char __gnat_shared_libgnat_default = STATIC;
char __gnat_shared_libgcc_default = STATIC;
int __gnat_link_max = 15000;
const unsigned char __gnat_objlist_file_supported = 1;
unsigned char __gnat_using_gnu_linker = 0;
const char *__gnat_object_library_extension = ".a";
unsigned char __gnat_separate_run_path_options = 0;
const char *__gnat_default_libgcc_subdir = "lib";

#elif (HAVE_GNU_LD)
/*  These are the settings for all systems that use gnu ld. GNU style response
    file is supported, the shared library default is STATIC.  */

const char *__gnat_object_file_option = "";
<<<<<<< HEAD
char __gnat_shared_libacton_default = STATIC;
=======
const char *__gnat_run_path_option = "";
char __gnat_shared_libgnat_default = STATIC;
>>>>>>> 80581666
char __gnat_shared_libgcc_default = STATIC;
int __gnat_link_max = 8192;
unsigned char __gnat_objlist_file_supported = 1;
unsigned char __gnat_using_gnu_linker = 1;
const char *__gnat_object_library_extension = ".a";
unsigned char __gnat_separate_run_path_options = 0;
const char *__gnat_default_libgcc_subdir = "lib";

#elif defined (VMS)
const char *__gnat_object_file_option = "";
const char *__gnat_run_path_option = "";
char __gnat_shared_libgnat_default = STATIC;
char __gnat_shared_libgcc_default = STATIC;
int __gnat_link_max = 2147483647;
unsigned char __gnat_objlist_file_supported = 0;
unsigned char __gnat_using_gnu_linker = 0;
const char *__gnat_object_library_extension = ".olb";
unsigned char __gnat_separate_run_path_options = 0;
const char *__gnat_default_libgcc_subdir = "lib";

#elif defined (sun)
const char *__gnat_object_file_option = "";
const char *__gnat_run_path_option = "-Wl,-R";
char __gnat_shared_libgnat_default = STATIC;
char __gnat_shared_libgcc_default = STATIC;
int __gnat_link_max = 2147483647;
unsigned char __gnat_objlist_file_supported = 0;
unsigned char __gnat_using_gnu_linker = 0;
const char *__gnat_object_library_extension = ".a";
unsigned char __gnat_separate_run_path_options = 0;
#if defined (__sparc_v9__) || defined (__sparcv9)
const char *__gnat_default_libgcc_subdir = "lib/sparcv9";
#elif defined (__x86_64)
const char *__gnat_default_libgcc_subdir = "lib/amd64";
#else
const char *__gnat_default_libgcc_subdir = "lib";
#endif

#elif defined (__svr4__) && defined (i386)
const char *__gnat_object_file_option = "";
const char *__gnat_run_path_option = "";
char __gnat_shared_libacton_default = STATIC;
char __gnat_shared_libgcc_default = STATIC;
int __gnat_link_max = 2147483647;
unsigned char __gnat_objlist_file_supported = 0;
unsigned char __gnat_using_gnu_linker = 0;
const char *__gnat_object_library_extension = ".a";
unsigned char __gnat_separate_run_path_options = 0;
const char *__gnat_default_libgcc_subdir = "lib";

#else

/*  These are the default settings for all other systems. No response file
    is supported, the shared library default is STATIC.  */
const char *__gnat_run_path_option = "";
const char *__gnat_object_file_option = "";
char __gnat_shared_libacton_default = STATIC;
char __gnat_shared_libgcc_default = STATIC;
int __gnat_link_max = 2147483647;
unsigned char __gnat_objlist_file_supported = 0;
unsigned char __gnat_using_gnu_linker = 0;
const char *__gnat_object_library_extension = ".a";
unsigned char __gnat_separate_run_path_options = 0;
const char *__gnat_default_libgcc_subdir = "lib";
#endif

#ifdef __cplusplus
}
#endif<|MERGE_RESOLUTION|>--- conflicted
+++ resolved
@@ -152,21 +152,6 @@
 unsigned char __gnat_separate_run_path_options = 0;
 const char *__gnat_default_libgcc_subdir = "lib";
 
-<<<<<<< HEAD
-#elif defined (_AIX)
-const char *__gnat_object_file_option = "-Wl,-f,";
-const char *__gnat_run_path_option = "";
-int __gnat_link_max = 15000;
-const unsigned char __gnat_objlist_file_supported = 1;
-char __gnat_shared_libacton_default = STATIC;
-char __gnat_shared_libgcc_default = STATIC;
-unsigned char __gnat_using_gnu_linker = 0;
-const char *__gnat_object_library_extension = ".a";
-unsigned char __gnat_separate_run_path_options = 0;
-const char *__gnat_default_libgcc_subdir = "lib";
-
-=======
->>>>>>> 80581666
 #elif defined (__FreeBSD__)
 const char *__gnat_object_file_option = "";
 const char *__gnat_run_path_option = "-Wl,-rpath,";
@@ -213,7 +198,7 @@
 
 const char *__gnat_object_file_option = "-Wl,-f,";
 const char *__gnat_run_path_option = "";
-char __gnat_shared_libgnat_default = STATIC;
+char __gnat_shared_libacton_default = STATIC;
 char __gnat_shared_libgcc_default = STATIC;
 int __gnat_link_max = 15000;
 const unsigned char __gnat_objlist_file_supported = 1;
@@ -227,12 +212,8 @@
     file is supported, the shared library default is STATIC.  */
 
 const char *__gnat_object_file_option = "";
-<<<<<<< HEAD
-char __gnat_shared_libacton_default = STATIC;
-=======
-const char *__gnat_run_path_option = "";
-char __gnat_shared_libgnat_default = STATIC;
->>>>>>> 80581666
+const char *__gnat_run_path_option = "";
+char __gnat_shared_libacton_default = STATIC;
 char __gnat_shared_libgcc_default = STATIC;
 int __gnat_link_max = 8192;
 unsigned char __gnat_objlist_file_supported = 1;
