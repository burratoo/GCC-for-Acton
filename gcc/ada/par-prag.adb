------------------------------------------------------------------------------
--                                                                          --
--                         GNAT COMPILER COMPONENTS                         --
--                                                                          --
--                             P A R . P R A G                              --
--                                                                          --
--                                 B o d y                                  --
--                                                                          --
--          Copyright (C) 1992-2011, Free Software Foundation, Inc.         --
--                                                                          --
-- GNAT is free software;  you can  redistribute it  and/or modify it under --
-- terms of the  GNU General Public License as published  by the Free Soft- --
-- ware  Foundation;  either version 3,  or (at your option) any later ver- --
-- sion.  GNAT is distributed in the hope that it will be useful, but WITH- --
-- OUT ANY WARRANTY;  without even the  implied warranty of MERCHANTABILITY --
-- or FITNESS FOR A PARTICULAR PURPOSE.  See the GNU General Public License --
-- for  more details.  You should have  received  a copy of the GNU General --
-- Public License  distributed with GNAT; see file COPYING3.  If not, go to --
-- http://www.gnu.org/licenses for a complete copy of the license.          --
--                                                                          --
-- GNAT was originally developed  by the GNAT team at  New York University. --
-- Extensive contributions were provided by Ada Core Technologies Inc.      --
--                                                                          --
------------------------------------------------------------------------------

--  Generally the parser checks the basic syntax of pragmas, but does not
--  do specialized syntax checks for individual pragmas, these are deferred
--  to semantic analysis time (see unit Sem_Prag). There are some pragmas
--  which require recognition and either partial or complete processing
--  during parsing, and this unit performs this required processing.

with Fname.UF; use Fname.UF;
with Osint;    use Osint;
with Rident;   use Rident;
with Restrict; use Restrict;
with Stringt;  use Stringt;
with Stylesw;  use Stylesw;
with Uintp;    use Uintp;
with Uname;    use Uname;

with System.WCh_Con; use System.WCh_Con;

separate (Par)

function Prag (Pragma_Node : Node_Id; Semi : Source_Ptr) return Node_Id is
   Prag_Name   : constant Name_Id    := Pragma_Name (Pragma_Node);
   Prag_Id     : constant Pragma_Id  := Get_Pragma_Id (Prag_Name);
   Pragma_Sloc : constant Source_Ptr := Sloc (Pragma_Node);
   Arg_Count   : Nat;
   Arg_Node    : Node_Id;

   -----------------------
   -- Local Subprograms --
   -----------------------

   function Arg1 return Node_Id;
   function Arg2 return Node_Id;
   function Arg3 return Node_Id;
   --  Obtain specified Pragma_Argument_Association. It is allowable to call
   --  the routine for the argument one past the last present argument, but
   --  that is the only case in which a non-present argument can be referenced.

   procedure Check_Arg_Count (Required : Int);
   --  Check argument count for pragma = Required. If not give error and raise
   --  Error_Resync.

   procedure Check_Arg_Is_String_Literal (Arg : Node_Id);
   --  Check the expression of the specified argument to make sure that it
   --  is a string literal. If not give error and raise Error_Resync.

   procedure Check_Arg_Is_On_Or_Off (Arg : Node_Id);
   --  Check the expression of the specified argument to make sure that it
   --  is an identifier which is either ON or OFF, and if not, then issue
   --  an error message and raise Error_Resync.

   procedure Check_No_Identifier (Arg : Node_Id);
   --  Checks that the given argument does not have an identifier. If
   --  an identifier is present, then an error message is issued, and
   --  Error_Resync is raised.

   procedure Check_Optional_Identifier (Arg : Node_Id; Id : Name_Id);
   --  Checks if the given argument has an identifier, and if so, requires
   --  it to match the given identifier name. If there is a non-matching
   --  identifier, then an error message is given and Error_Resync raised.

   procedure Check_Required_Identifier (Arg : Node_Id; Id : Name_Id);
   --  Same as Check_Optional_Identifier, except that the name is required
   --  to be present and to match the given Id value.

   procedure Process_Restrictions_Or_Restriction_Warnings;
   --  Common processing for Restrictions and Restriction_Warnings pragmas.
   --  For the most part, restrictions need not be processed at parse time,
   --  since they only affect semantic processing. This routine handles the
   --  exceptions as follows
   --
   --    No_Obsolescent_Features must be processed at parse time, since there
   --    are some obsolescent features (e.g. character replacements) which are
   --    handled at parse time.
   --
   --    SPARK must be processed at parse time, since this restriction controls
   --    whether the scanner recognizes a spark HIDE directive formatted as an
   --    Ada comment (and generates a Tok_SPARK_Hide token for the directive).
   --
   --    No_Dependence must be processed at parse time, since otherwise it gets
   --    handled too late.
   --
   --  Note that we don't need to do full error checking for badly formed cases
   --  of restrictions, since these will be caught during semantic analysis.

   ----------
   -- Arg1 --
   ----------

   function Arg1 return Node_Id is
   begin
      return First (Pragma_Argument_Associations (Pragma_Node));
   end Arg1;

   ----------
   -- Arg2 --
   ----------

   function Arg2 return Node_Id is
   begin
      return Next (Arg1);
   end Arg2;

   ----------
   -- Arg3 --
   ----------

   function Arg3 return Node_Id is
   begin
      return Next (Arg2);
   end Arg3;

   ---------------------
   -- Check_Arg_Count --
   ---------------------

   procedure Check_Arg_Count (Required : Int) is
   begin
      if Arg_Count /= Required then
         Error_Msg ("wrong number of arguments for pragma%", Pragma_Sloc);
         raise Error_Resync;
      end if;
   end Check_Arg_Count;

   ----------------------------
   -- Check_Arg_Is_On_Or_Off --
   ----------------------------

   procedure Check_Arg_Is_On_Or_Off (Arg : Node_Id) is
      Argx : constant Node_Id := Expression (Arg);

   begin
      if Nkind (Expression (Arg)) /= N_Identifier
        or else (Chars (Argx) /= Name_On
                   and then
                 Chars (Argx) /= Name_Off)
      then
         Error_Msg_Name_2 := Name_On;
         Error_Msg_Name_3 := Name_Off;

         Error_Msg ("argument for pragma% must be% or%", Sloc (Argx));
         raise Error_Resync;
      end if;
   end Check_Arg_Is_On_Or_Off;

   ---------------------------------
   -- Check_Arg_Is_String_Literal --
   ---------------------------------

   procedure Check_Arg_Is_String_Literal (Arg : Node_Id) is
   begin
      if Nkind (Expression (Arg)) /= N_String_Literal then
         Error_Msg
           ("argument for pragma% must be string literal",
             Sloc (Expression (Arg)));
         raise Error_Resync;
      end if;
   end Check_Arg_Is_String_Literal;

   -------------------------
   -- Check_No_Identifier --
   -------------------------

   procedure Check_No_Identifier (Arg : Node_Id) is
   begin
      if Chars (Arg) /= No_Name then
         Error_Msg_N ("pragma% does not permit named arguments", Arg);
         raise Error_Resync;
      end if;
   end Check_No_Identifier;

   -------------------------------
   -- Check_Optional_Identifier --
   -------------------------------

   procedure Check_Optional_Identifier (Arg : Node_Id; Id : Name_Id) is
   begin
      if Present (Arg) and then Chars (Arg) /= No_Name then
         if Chars (Arg) /= Id then
            Error_Msg_Name_2 := Id;
            Error_Msg_N ("pragma% argument expects identifier%", Arg);
         end if;
      end if;
   end Check_Optional_Identifier;

   -------------------------------
   -- Check_Required_Identifier --
   -------------------------------

   procedure Check_Required_Identifier (Arg : Node_Id; Id : Name_Id) is
   begin
      if Chars (Arg) /= Id then
         Error_Msg_Name_2 := Id;
         Error_Msg_N ("pragma% argument must have identifier%", Arg);
      end if;
   end Check_Required_Identifier;

   --------------------------------------------------
   -- Process_Restrictions_Or_Restriction_Warnings --
   --------------------------------------------------

   procedure Process_Restrictions_Or_Restriction_Warnings is
      Arg  : Node_Id;
      Id   : Name_Id;
      Expr : Node_Id;

   begin
      Arg := Arg1;
      while Present (Arg) loop
         Id := Chars (Arg);
         Expr := Expression (Arg);

         if Id = No_Name
           and then Nkind (Expr) = N_Identifier
         then
            case Get_Restriction_Id (Chars (Expr)) is
               when No_Obsolescent_Features =>
                  Set_Restriction (No_Obsolescent_Features, Pragma_Node);
                  Restriction_Warnings (No_Obsolescent_Features) :=
                    Prag_Id = Pragma_Restriction_Warnings;

               when SPARK =>
                  Set_Restriction (SPARK, Pragma_Node);
                  Restriction_Warnings (SPARK) :=
                    Prag_Id = Pragma_Restriction_Warnings;

               when others =>
                  null;
            end case;

         elsif Id = Name_No_Dependence then
            Set_Restriction_No_Dependence
              (Unit => Expr,
               Warn => Prag_Id = Pragma_Restriction_Warnings
                         or else Treat_Restrictions_As_Warnings);
         end if;

         Next (Arg);
      end loop;
   end Process_Restrictions_Or_Restriction_Warnings;

--  Start of processing for Prag

begin
   Error_Msg_Name_1 := Prag_Name;

   --  Ignore unrecognized pragma. We let Sem post the warning for this, since
   --  it is a semantic error, not a syntactic one (we have already checked
   --  the syntax for the unrecognized pragma as required by (RM 2.8(11)).

   if Prag_Id = Unknown_Pragma then
      return Pragma_Node;
   end if;

   --  Count number of arguments. This loop also checks if any of the arguments
   --  are Error, indicating a syntax error as they were parsed. If so, we
   --  simply return, because we get into trouble with cascaded errors if we
   --  try to perform our error checks on junk arguments.

   Arg_Count := 0;

   if Present (Pragma_Argument_Associations (Pragma_Node)) then
      Arg_Node := Arg1;
      while Arg_Node /= Empty loop
         Arg_Count := Arg_Count + 1;

         if Expression (Arg_Node) = Error then
            return Error;
         end if;

         Next (Arg_Node);
      end loop;
   end if;

   --  Remaining processing is pragma dependent

   case Prag_Id is

      ------------
      -- Ada_83 --
      ------------

      --  This pragma must be processed at parse time, since we want to set
      --  the Ada version properly at parse time to recognize the appropriate
      --  Ada version syntax.

      when Pragma_Ada_83 =>
         Ada_Version := Ada_83;
         Ada_Version_Explicit := Ada_Version;

      ------------
      -- Ada_95 --
      ------------

      --  This pragma must be processed at parse time, since we want to set
      --  the Ada version properly at parse time to recognize the appropriate
      --  Ada version syntax.

      when Pragma_Ada_95 =>
         Ada_Version := Ada_95;
         Ada_Version_Explicit := Ada_Version;

      ---------------------
      -- Ada_05/Ada_2005 --
      ---------------------

      --  These pragmas must be processed at parse time, since we want to set
      --  the Ada version properly at parse time to recognize the appropriate
      --  Ada version syntax. However, it is only the zero argument form that
      --  must be processed at parse time.

      when Pragma_Ada_05 | Pragma_Ada_2005 =>
         if Arg_Count = 0 then
            Ada_Version := Ada_2005;
            Ada_Version_Explicit := Ada_2005;
         end if;

      ---------------------
      -- Ada_12/Ada_2012 --
      ---------------------

      --  These pragmas must be processed at parse time, since we want to set
      --  the Ada version properly at parse time to recognize the appropriate
      --  Ada version syntax. However, it is only the zero argument form that
      --  must be processed at parse time.

      when Pragma_Ada_12 | Pragma_Ada_2012 =>
         if Arg_Count = 0 then
            Ada_Version := Ada_2012;
            Ada_Version_Explicit := Ada_2012;
         end if;

      -----------
      -- Debug --
      -----------

      --  pragma Debug ([boolean_EXPRESSION,] PROCEDURE_CALL_STATEMENT);

      when Pragma_Debug =>
         Check_No_Identifier (Arg1);

         if Arg_Count = 2 then
            Check_No_Identifier (Arg2);
         else
            Check_Arg_Count (1);
         end if;

      -------------------------------
      -- Extensions_Allowed (GNAT) --
      -------------------------------

      --  pragma Extensions_Allowed (Off | On)

      --  The processing for pragma Extensions_Allowed must be done at
      --  parse time, since extensions mode may affect what is accepted.

      when Pragma_Extensions_Allowed =>
         Check_Arg_Count (1);
         Check_No_Identifier (Arg1);
         Check_Arg_Is_On_Or_Off (Arg1);

         if Chars (Expression (Arg1)) = Name_On then
            Extensions_Allowed := True;
            Ada_Version := Ada_2012;
         else
            Extensions_Allowed := False;
            Ada_Version := Ada_Version_Explicit;
         end if;

      ----------------
      -- List (2.8) --
      ----------------

      --  pragma List (Off | On)

      --  The processing for pragma List must be done at parse time,
      --  since a listing can be generated in parse only mode.

      when Pragma_List =>
         Check_Arg_Count (1);
         Check_No_Identifier (Arg1);
         Check_Arg_Is_On_Or_Off (Arg1);

         --  We unconditionally make a List_On entry for the pragma, so that
         --  in the List (Off) case, the pragma will print even in a region
         --  of code with listing turned off (this is required!)

         List_Pragmas.Increment_Last;
         List_Pragmas.Table (List_Pragmas.Last) :=
           (Ptyp => List_On, Ploc => Sloc (Pragma_Node));

         --  Now generate the list off entry for pragma List (Off)

         if Chars (Expression (Arg1)) = Name_Off then
            List_Pragmas.Increment_Last;
            List_Pragmas.Table (List_Pragmas.Last) :=
              (Ptyp => List_Off, Ploc => Semi);
         end if;

      ----------------
      -- Page (2.8) --
      ----------------

      --  pragma Page;

      --  Processing for this pragma must be done at parse time, since a
      --  listing can be generated in parse only mode with semantics off.

      when Pragma_Page =>
         Check_Arg_Count (0);
         List_Pragmas.Increment_Last;
         List_Pragmas.Table (List_Pragmas.Last) := (Page, Semi);

      ------------------
      -- Restrictions --
      ------------------

      --  pragma Restrictions (RESTRICTION {, RESTRICTION});

      --  RESTRICTION ::=
      --    restriction_IDENTIFIER
      --  | restriction_parameter_IDENTIFIER => EXPRESSION

      --  We process the case of No_Obsolescent_Features, since this has
      --  a syntactic effect that we need to detect at parse time (the use
      --  of replacement characters such as colon for pound sign).

      when Pragma_Restrictions =>
         Process_Restrictions_Or_Restriction_Warnings;

      --------------------------
      -- Restriction_Warnings --
      --------------------------

      --  pragma Restriction_Warnings (RESTRICTION {, RESTRICTION});

      --  RESTRICTION ::=
      --    restriction_IDENTIFIER
      --  | restriction_parameter_IDENTIFIER => EXPRESSION

      --  See above comment for pragma Restrictions

      when Pragma_Restriction_Warnings =>
         Process_Restrictions_Or_Restriction_Warnings;

      ----------------------------------------------------------
      -- Source_File_Name and Source_File_Name_Project (GNAT) --
      ----------------------------------------------------------

      --  These two pragmas have the same syntax and semantics.
      --  There are five forms of these pragmas:

      --  pragma Source_File_Name[_Project] (
      --    [UNIT_NAME      =>] unit_NAME,
      --     BODY_FILE_NAME =>  STRING_LITERAL
      --    [, [INDEX =>] INTEGER_LITERAL]);

      --  pragma Source_File_Name[_Project] (
      --    [UNIT_NAME      =>] unit_NAME,
      --     SPEC_FILE_NAME =>  STRING_LITERAL
      --    [, [INDEX =>] INTEGER_LITERAL]);

      --  pragma Source_File_Name[_Project] (
      --     BODY_FILE_NAME  => STRING_LITERAL
      --  [, DOT_REPLACEMENT => STRING_LITERAL]
      --  [, CASING          => CASING_SPEC]);

      --  pragma Source_File_Name[_Project] (
      --     SPEC_FILE_NAME  => STRING_LITERAL
      --  [, DOT_REPLACEMENT => STRING_LITERAL]
      --  [, CASING          => CASING_SPEC]);

      --  pragma Source_File_Name[_Project] (
      --     SUBUNIT_FILE_NAME  => STRING_LITERAL
      --  [, DOT_REPLACEMENT    => STRING_LITERAL]
      --  [, CASING             => CASING_SPEC]);

      --  CASING_SPEC ::= Uppercase | Lowercase | Mixedcase

      --  Pragma Source_File_Name_Project (SFNP) is equivalent to pragma
      --  Source_File_Name (SFN), however their usage is exclusive:
      --  SFN can only be used when no project file is used, while
      --  SFNP can only be used when a project file is used.

      --  The Project Manager produces a configuration pragmas file that
      --  is communicated to the compiler with -gnatec switch. This file
      --  contains only SFNP pragmas (at least two for the default naming
      --  scheme. As this configuration pragmas file is always the first
      --  processed by the compiler, it prevents the use of pragmas SFN in
      --  other config files when a project file is in use.

      --  Note: we process this during parsing, since we need to have the
      --  source file names set well before the semantic analysis starts,
      --  since we load the spec and with'ed packages before analysis.

      when Pragma_Source_File_Name | Pragma_Source_File_Name_Project =>
         Source_File_Name : declare
            Unam  : Unit_Name_Type;
            Expr1 : Node_Id;
            Pat   : String_Ptr;
            Typ   : Character;
            Dot   : String_Ptr;
            Cas   : Casing_Type;
            Nast  : Nat;
            Expr  : Node_Id;
            Index : Nat;

            function Get_Fname (Arg : Node_Id) return File_Name_Type;
            --  Process file name from unit name form of pragma

            function Get_String_Argument (Arg : Node_Id) return String_Ptr;
            --  Process string literal value from argument

            procedure Process_Casing (Arg : Node_Id);
            --  Process Casing argument of pattern form of pragma

            procedure Process_Dot_Replacement (Arg : Node_Id);
            --  Process Dot_Replacement argument of pattern form of pragma

            ---------------
            -- Get_Fname --
            ---------------

            function Get_Fname (Arg : Node_Id) return File_Name_Type is
            begin
               String_To_Name_Buffer (Strval (Expression (Arg)));

               for J in 1 .. Name_Len loop
                  if Is_Directory_Separator (Name_Buffer (J)) then
                     Error_Msg
                       ("directory separator character not allowed",
                        Sloc (Expression (Arg)) + Source_Ptr (J));
                  end if;
               end loop;

               return Name_Find;
            end Get_Fname;

            -------------------------
            -- Get_String_Argument --
            -------------------------

            function Get_String_Argument (Arg : Node_Id) return String_Ptr is
               Str : String_Id;

            begin
               if Nkind (Expression (Arg)) /= N_String_Literal
                 and then
                  Nkind (Expression (Arg)) /= N_Operator_Symbol
               then
                  Error_Msg_N
                    ("argument for pragma% must be string literal", Arg);
                  raise Error_Resync;
               end if;

               Str := Strval (Expression (Arg));

               --  Check string has no wide chars

               for J in 1 .. String_Length (Str) loop
                  if Get_String_Char (Str, J) > 255 then
                     Error_Msg
                       ("wide character not allowed in pattern for pragma%",
                        Sloc (Expression (Arg2)) + Text_Ptr (J) - 1);
                  end if;
               end loop;

               --  Acquire string

               String_To_Name_Buffer (Str);
               return new String'(Name_Buffer (1 .. Name_Len));
            end Get_String_Argument;

            --------------------
            -- Process_Casing --
            --------------------

            procedure Process_Casing (Arg : Node_Id) is
               Expr : constant Node_Id := Expression (Arg);

            begin
               Check_Required_Identifier (Arg, Name_Casing);

               if Nkind (Expr) = N_Identifier then
                  if Chars (Expr) = Name_Lowercase then
                     Cas := All_Lower_Case;
                     return;
                  elsif Chars (Expr) = Name_Uppercase then
                     Cas := All_Upper_Case;
                     return;
                  elsif Chars (Expr) = Name_Mixedcase then
                     Cas := Mixed_Case;
                     return;
                  end if;
               end if;

               Error_Msg_N
                 ("Casing argument for pragma% must be " &
                  "one of Mixedcase, Lowercase, Uppercase",
                  Arg);
            end Process_Casing;

            -----------------------------
            -- Process_Dot_Replacement --
            -----------------------------

            procedure Process_Dot_Replacement (Arg : Node_Id) is
            begin
               Check_Required_Identifier (Arg, Name_Dot_Replacement);
               Dot := Get_String_Argument (Arg);
            end Process_Dot_Replacement;

         --  Start of processing for Source_File_Name and
         --  Source_File_Name_Project pragmas.

         begin
            if Prag_Id = Pragma_Source_File_Name then
               if Project_File_In_Use = In_Use then
                  Error_Msg
                    ("pragma Source_File_Name cannot be used " &
                     "with a project file", Pragma_Sloc);

               else
                  Project_File_In_Use := Not_In_Use;
               end if;

            else
               if Project_File_In_Use = Not_In_Use then
                  Error_Msg
                    ("pragma Source_File_Name_Project should only be used " &
                     "with a project file", Pragma_Sloc);
               else
                  Project_File_In_Use := In_Use;
               end if;
            end if;

            --  We permit from 1 to 3 arguments

            if Arg_Count not in 1 .. 3 then
               Check_Arg_Count (1);
            end if;

            Expr1 := Expression (Arg1);

            --  If first argument is identifier or selected component, then
            --  we have the specific file case of the Source_File_Name pragma,
            --  and the first argument is a unit name.

            if Nkind (Expr1) = N_Identifier
              or else
                (Nkind (Expr1) = N_Selected_Component
                  and then
                 Nkind (Selector_Name (Expr1)) = N_Identifier)
            then
               if Nkind (Expr1) = N_Identifier
                 and then Chars (Expr1) = Name_System
               then
                  Error_Msg_N
                    ("pragma Source_File_Name may not be used for System",
                     Arg1);
                  return Error;
               end if;

               --  Process index argument if present

               if Arg_Count = 3 then
                  Expr := Expression (Arg3);

                  if Nkind (Expr) /= N_Integer_Literal
                    or else not UI_Is_In_Int_Range (Intval (Expr))
                    or else Intval (Expr) > 999
                    or else Intval (Expr) <= 0
                  then
                     Error_Msg
                       ("pragma% index must be integer literal" &
                        " in range 1 .. 999", Sloc (Expr));
                     raise Error_Resync;
                  else
                     Index := UI_To_Int (Intval (Expr));
                  end if;

               --  No index argument present

               else
                  Check_Arg_Count (2);
                  Index := 0;
               end if;

               Check_Optional_Identifier (Arg1, Name_Unit_Name);
               Unam := Get_Unit_Name (Expr1);

               Check_Arg_Is_String_Literal (Arg2);

               if Chars (Arg2) = Name_Spec_File_Name then
                  Set_File_Name
                    (Get_Spec_Name (Unam), Get_Fname (Arg2), Index);

               elsif Chars (Arg2) = Name_Body_File_Name then
                  Set_File_Name
                    (Unam, Get_Fname (Arg2), Index);

               else
                  Error_Msg_N
                    ("pragma% argument has incorrect identifier", Arg2);
                  return Pragma_Node;
               end if;

            --  If the first argument is not an identifier, then we must have
            --  the pattern form of the pragma, and the first argument must be
            --  the pattern string with an appropriate name.

            else
               if Chars (Arg1) = Name_Spec_File_Name then
                  Typ := 's';

               elsif Chars (Arg1) = Name_Body_File_Name then
                  Typ := 'b';

               elsif Chars (Arg1) = Name_Subunit_File_Name then
                  Typ := 'u';

               elsif Chars (Arg1) = Name_Unit_Name then
                  Error_Msg_N
                    ("Unit_Name parameter for pragma% must be an identifier",
                     Arg1);
                  raise Error_Resync;

               else
                  Error_Msg_N
                    ("pragma% argument has incorrect identifier", Arg1);
                  raise Error_Resync;
               end if;

               Pat := Get_String_Argument (Arg1);

               --  Check pattern has exactly one asterisk

               Nast := 0;
               for J in Pat'Range loop
                  if Pat (J) = '*' then
                     Nast := Nast + 1;
                  end if;
               end loop;

               if Nast /= 1 then
                  Error_Msg_N
                    ("file name pattern must have exactly one * character",
                     Arg1);
                  return Pragma_Node;
               end if;

               --  Set defaults for Casing and Dot_Separator parameters

               Cas := All_Lower_Case;
               Dot := new String'(".");

               --  Process second and third arguments if present

               if Arg_Count > 1 then
                  if Chars (Arg2) = Name_Casing then
                     Process_Casing (Arg2);

                     if Arg_Count = 3 then
                        Process_Dot_Replacement (Arg3);
                     end if;

                  else
                     Process_Dot_Replacement (Arg2);

                     if Arg_Count = 3 then
                        Process_Casing (Arg3);
                     end if;
                  end if;
               end if;

               Set_File_Name_Pattern (Pat, Typ, Dot, Cas);
            end if;
         end Source_File_Name;

      -----------------------------
      -- Source_Reference (GNAT) --
      -----------------------------

      --  pragma Source_Reference
      --    (INTEGER_LITERAL [, STRING_LITERAL] );

      --  Processing for this pragma must be done at parse time, since error
      --  messages needing the proper line numbers can be generated in parse
      --  only mode with semantic checking turned off, and indeed we usually
      --  turn off semantic checking anyway if any parse errors are found.

      when Pragma_Source_Reference => Source_Reference : declare
         Fname : File_Name_Type;

      begin
         if Arg_Count /= 1 then
            Check_Arg_Count (2);
            Check_No_Identifier (Arg2);
         end if;

         --  Check that this is first line of file. We skip this test if
         --  we are in syntax check only mode, since we may be dealing with
         --  multiple compilation units.

         if Get_Physical_Line_Number (Pragma_Sloc) /= 1
           and then Num_SRef_Pragmas (Current_Source_File) = 0
           and then Operating_Mode /= Check_Syntax
         then
            Error_Msg -- CODEFIX
              ("first % pragma must be first line of file", Pragma_Sloc);
            raise Error_Resync;
         end if;

         Check_No_Identifier (Arg1);

         if Arg_Count = 1 then
            if Num_SRef_Pragmas (Current_Source_File) = 0 then
               Error_Msg
                 ("file name required for first % pragma in file",
                  Pragma_Sloc);
               raise Error_Resync;
            else
               Fname := No_File;
            end if;

         --  File name present

         else
            Check_Arg_Is_String_Literal (Arg2);
            String_To_Name_Buffer (Strval (Expression (Arg2)));
            Fname := Name_Find;

            if Num_SRef_Pragmas (Current_Source_File) > 0 then
               if Fname /= Full_Ref_Name (Current_Source_File) then
                  Error_Msg
                    ("file name must be same in all % pragmas", Pragma_Sloc);
                  raise Error_Resync;
               end if;
            end if;
         end if;

         if Nkind (Expression (Arg1)) /= N_Integer_Literal then
            Error_Msg
              ("argument for pragma% must be integer literal",
                Sloc (Expression (Arg1)));
            raise Error_Resync;

         --  OK, this source reference pragma is effective, however, we
         --  ignore it if it is not in the first unit in the multiple unit
         --  case. This is because the only purpose in this case is to
         --  provide source pragmas for subsequent use by gnatchop.

         else
            if Num_Library_Units = 1 then
               Register_Source_Ref_Pragma
                 (Fname,
                  Strip_Directory (Fname),
                  UI_To_Int (Intval (Expression (Arg1))),
                  Get_Physical_Line_Number (Pragma_Sloc) + 1);
            end if;
         end if;
      end Source_Reference;

      -------------------------
      -- Style_Checks (GNAT) --
      -------------------------

      --  pragma Style_Checks (On | Off | ALL_CHECKS | STRING_LITERAL);

      --  This is processed by the parser since some of the style
      --  checks take place during source scanning and parsing.

      when Pragma_Style_Checks => Style_Checks : declare
         A  : Node_Id;
         S  : String_Id;
         C  : Char_Code;
         OK : Boolean := True;

      begin
         --  Two argument case is only for semantics

         if Arg_Count = 2 then
            null;

         else
            Check_Arg_Count (1);
            Check_No_Identifier (Arg1);
            A := Expression (Arg1);

            if Nkind (A) = N_String_Literal then
               S := Strval (A);

               declare
                  Slen    : constant Natural := Natural (String_Length (S));
                  Options : String (1 .. Slen);
                  J       : Natural;
                  Ptr     : Natural;

               begin
                  J := 1;
                  loop
                     C := Get_String_Char (S, Int (J));

                     if not In_Character_Range (C) then
                        OK := False;
                        Ptr := J;
                        exit;

                     else
                        Options (J) := Get_Character (C);
                     end if;

                     if J = Slen then
                        Set_Style_Check_Options (Options, OK, Ptr);
                        exit;

                     else
                        J := J + 1;
                     end if;
                  end loop;

                  if not OK then
                     Error_Msg
                       (Style_Msg_Buf (1 .. Style_Msg_Len),
                        Sloc (Expression (Arg1)) + Source_Ptr (Ptr));
                     raise Error_Resync;
                  end if;
               end;

            elsif Nkind (A) /= N_Identifier then
               OK := False;

            elsif Chars (A) = Name_All_Checks then
               if GNAT_Mode then
                  Stylesw.Set_GNAT_Style_Check_Options;
               else
                  Stylesw.Set_Default_Style_Check_Options;
               end if;

            elsif Chars (A) = Name_On then
               Style_Check := True;

            elsif Chars (A) = Name_Off then
               Style_Check := False;

            else
               OK := False;
            end if;

            if not OK then
               Error_Msg ("incorrect argument for pragma%", Sloc (A));
               raise Error_Resync;
            end if;
         end if;
      end Style_Checks;

      -------------------------
      -- Suppress_All (GNAT) --
      -------------------------

      --  pragma Suppress_All

      --  This is a rather odd pragma, because other compilers allow it in
      --  strange places. DEC allows it at the end of units, and Rational
      --  allows it as a program unit pragma, when it would be more natural
      --  if it were a configuration pragma.

      --  Since the reason we provide this pragma is for compatibility with
      --  these other compilers, we want to accommodate these strange placement
      --  rules, and the easiest thing is simply to allow it anywhere in a
      --  unit. If this pragma appears anywhere within a unit, then the effect
      --  is as though a pragma Suppress (All_Checks) had appeared as the first
      --  line of the current file, i.e. as the first configuration pragma in
      --  the current unit.

      --  To get this effect, we set the flag Has_Pragma_Suppress_All in the
      --  compilation unit node for the current source file then in the last
      --  stage of parsing a file, if this flag is set, we materialize the
      --  Suppress (All_Checks) pragma, marked as not coming from Source.

      when Pragma_Suppress_All =>
         Set_Has_Pragma_Suppress_All (Cunit (Current_Source_Unit));

      ---------------------
      -- Warnings (GNAT) --
      ---------------------

      --  pragma Warnings (On | Off);
      --  pragma Warnings (On | Off, LOCAL_NAME);
      --  pragma Warnings (static_string_EXPRESSION);
      --  pragma Warnings (On | Off, static_string_EXPRESSION);

      --  The one argument ON/OFF case is processed by the parser, since it may
      --  control parser warnings as well as semantic warnings, and in any case
      --  we want to be absolutely sure that the range in the warnings table is
      --  set well before any semantic analysis is performed. Note that we
      --  ignore this pragma if debug flag -gnatd.i is set.

      when Pragma_Warnings =>
         if Arg_Count = 1 and then not Debug_Flag_Dot_I then
            Check_No_Identifier (Arg1);

            declare
               Argx : constant Node_Id := Expression (Arg1);
            begin
               if Nkind (Argx) = N_Identifier then
                  if Chars (Argx) = Name_On then
                     Set_Warnings_Mode_On (Pragma_Sloc);
                  elsif Chars (Argx) = Name_Off then
                     Set_Warnings_Mode_Off (Pragma_Sloc);
                  end if;
               end if;
            end;
         end if;

      -----------------------------
      -- Wide_Character_Encoding --
      -----------------------------

      --  pragma Wide_Character_Encoding (IDENTIFIER | CHARACTER_LITERAL);

      --  This is processed by the parser, since the scanner is affected

      when Pragma_Wide_Character_Encoding => Wide_Character_Encoding : declare
         A : Node_Id;

      begin
         Check_Arg_Count (1);
         Check_No_Identifier (Arg1);
         A := Expression (Arg1);

         if Nkind (A) = N_Identifier then
            Get_Name_String (Chars (A));
            Wide_Character_Encoding_Method :=
              Get_WC_Encoding_Method (Name_Buffer (1 .. Name_Len));

         elsif Nkind (A) = N_Character_Literal then
            declare
               R : constant Char_Code :=
                     Char_Code (UI_To_Int (Char_Literal_Value (A)));
            begin
               if In_Character_Range (R) then
                  Wide_Character_Encoding_Method :=
                    Get_WC_Encoding_Method (Get_Character (R));
               else
                  raise Constraint_Error;
               end if;
            end;

         else
            raise Constraint_Error;
         end if;

         Upper_Half_Encoding :=
           Wide_Character_Encoding_Method in
             WC_Upper_Half_Encoding_Method;

      exception
         when Constraint_Error =>
            Error_Msg_N ("invalid argument for pragma%", Arg1);
      end Wide_Character_Encoding;

      -----------------------
      -- All Other Pragmas --
      -----------------------

      --  For all other pragmas, checking and processing is handled
      --  entirely in Sem_Prag, and no further checking is done by Par.

<<<<<<< HEAD
      when Pragma_Abort_Defer                   |
           Pragma_Assertion_Policy              |
           Pragma_Assume_No_Invalid_Values      |
           Pragma_AST_Entry                     |
           Pragma_All_Calls_Remote              |
           Pragma_Annotate                      |
           Pragma_Assert                        |
           Pragma_Asynchronous                  |
           Pragma_Atomic                        |
           Pragma_Atomic_Components             |
           Pragma_Attach_Handler                |
           Pragma_Check                         |
           Pragma_Check_Name                    |
           Pragma_Check_Policy                  |
           Pragma_CIL_Constructor               |
           Pragma_Compile_Time_Error            |
           Pragma_Compile_Time_Warning          |
           Pragma_Compiler_Unit                 |
           Pragma_Convention_Identifier         |
           Pragma_CPP_Class                     |
           Pragma_CPP_Constructor               |
           Pragma_CPP_Virtual                   |
           Pragma_CPP_Vtable                    |
           Pragma_CPU                           |
           Pragma_C_Pass_By_Copy                |
           Pragma_Comment                       |
           Pragma_Common_Object                 |
           Pragma_Complete_Representation       |
           Pragma_Complex_Representation        |
           Pragma_Component_Alignment           |
           Pragma_Controlled                    |
           Pragma_Convention                    |
           Pragma_Cycle_Period                  |
           Pragma_Debug_Policy                  |
           Pragma_Detect_Blocking               |
           Pragma_Default_Storage_Pool          |
           Pragma_Dimension                     |
           Pragma_Discard_Names                 |
           Pragma_Eliminate                     |
           Pragma_Elaborate                     |
           Pragma_Elaborate_All                 |
           Pragma_Elaborate_Body                |
           Pragma_Elaboration_Checks            |
           Pragma_Export                        |
           Pragma_Export_Exception              |
           Pragma_Export_Function               |
           Pragma_Export_Object                 |
           Pragma_Export_Procedure              |
           Pragma_Export_Value                  |
           Pragma_Export_Valued_Procedure       |
           Pragma_Extend_System                 |
           Pragma_External                      |
           Pragma_External_Name_Casing          |
           Pragma_Favor_Top_Level               |
           Pragma_Fast_Math                     |
           Pragma_Finalize_Storage_Only         |
           Pragma_Float_Representation          |
           Pragma_Ident                         |
           Pragma_Implemented                   |
           Pragma_Implicit_Packing              |
           Pragma_Import                        |
           Pragma_Import_Exception              |
           Pragma_Import_Function               |
           Pragma_Import_Object                 |
           Pragma_Import_Procedure              |
           Pragma_Import_Valued_Procedure       |
           Pragma_Independent                   |
           Pragma_Independent_Components        |
           Pragma_Initialize_Scalars            |
           Pragma_Inline                        |
           Pragma_Inline_Always                 |
           Pragma_Inline_Generic                |
           Pragma_Inspection_Point              |
           Pragma_Interface                     |
           Pragma_Interface_Name                |
           Pragma_Interrupt_Handler             |
           Pragma_Interrupt_State               |
           Pragma_Interrupt_Priority            |
           Pragma_Invariant                     |
           Pragma_Java_Constructor              |
           Pragma_Java_Interface                |
           Pragma_Keep_Names                    |
           Pragma_License                       |
           Pragma_Link_With                     |
           Pragma_Linker_Alias                  |
           Pragma_Linker_Constructor            |
           Pragma_Linker_Destructor             |
           Pragma_Linker_Options                |
           Pragma_Linker_Section                |
           Pragma_Locking_Policy                |
           Pragma_Long_Float                    |
           Pragma_Machine_Attribute             |
           Pragma_Main                          |
           Pragma_Main_Storage                  |
           Pragma_Memory_Size                   |
           Pragma_No_Body                       |
           Pragma_No_Return                     |
           Pragma_No_Run_Time                   |
           Pragma_No_Strict_Aliasing            |
           Pragma_Normalize_Scalars             |
           Pragma_Obsolescent                   |
           Pragma_Ordered                       |
           Pragma_Optimize                      |
           Pragma_Optimize_Alignment            |
           Pragma_Pack                          |
           Pragma_Passive                       |
           Pragma_Phase                         |
           Pragma_Preelaborable_Initialization  |
           Pragma_Polling                       |
           Pragma_Persistent_BSS                |
           Pragma_Postcondition                 |
           Pragma_Precondition                  |
           Pragma_Predicate                     |
           Pragma_Preelaborate                  |
           Pragma_Preelaborate_05               |
           Pragma_Priority                      |
           Pragma_Priority_Specific_Dispatching |
           Pragma_Profile                       |
           Pragma_Profile_Warnings              |
           Pragma_Propagate_Exceptions          |
           Pragma_Psect_Object                  |
           Pragma_Pure                          |
           Pragma_Pure_05                       |
           Pragma_Pure_Function                 |
           Pragma_Queuing_Policy                |
           Pragma_Relative_Deadline             |
           Pragma_Remote_Call_Interface         |
           Pragma_Remote_Types                  |
           Pragma_Restricted_Run_Time           |
           Pragma_Ravenscar                     |
           Pragma_Reviewable                    |
           Pragma_Share_Generic                 |
           Pragma_Shared                        |
           Pragma_Shared_Passive                |
           Pragma_Short_Circuit_And_Or          |
           Pragma_Short_Descriptors             |
           Pragma_Storage_Size                  |
           Pragma_Storage_Unit                  |
           Pragma_Static_Elaboration_Desired    |
           Pragma_Stream_Convert                |
           Pragma_Subtitle                      |
           Pragma_Suppress                      |
           Pragma_Suppress_Debug_Info           |
           Pragma_Suppress_Exception_Locations  |
           Pragma_Suppress_Initialization       |
           Pragma_System_Name                   |
           Pragma_Task_Dispatching_Policy       |
           Pragma_Task_Info                     |
           Pragma_Task_Name                     |
           Pragma_Task_Storage                  |
           Pragma_Test_Case                     |
           Pragma_Thread_Local_Storage          |
           Pragma_Time_Slice                    |
           Pragma_Title                         |
           Pragma_Unchecked_Union               |
           Pragma_Unimplemented_Unit            |
           Pragma_Universal_Aliasing            |
           Pragma_Universal_Data                |
           Pragma_Unmodified                    |
           Pragma_Unreferenced                  |
           Pragma_Unreferenced_Objects          |
           Pragma_Unreserve_All_Interrupts      |
           Pragma_Unsuppress                    |
           Pragma_Use_VADS_Size                 |
           Pragma_Volatile                      |
           Pragma_Volatile_Components           |
           Pragma_Weak_External                 |
           Pragma_Validity_Checks               =>
=======
      when Pragma_Abort_Defer                    |
           Pragma_Assertion_Policy               |
           Pragma_Assume_No_Invalid_Values       |
           Pragma_AST_Entry                      |
           Pragma_All_Calls_Remote               |
           Pragma_Annotate                       |
           Pragma_Assert                         |
           Pragma_Asynchronous                   |
           Pragma_Atomic                         |
           Pragma_Atomic_Components              |
           Pragma_Attach_Handler                 |
           Pragma_Check                          |
           Pragma_Check_Name                     |
           Pragma_Check_Policy                   |
           Pragma_CIL_Constructor                |
           Pragma_Compile_Time_Error             |
           Pragma_Compile_Time_Warning           |
           Pragma_Compiler_Unit                  |
           Pragma_Convention_Identifier          |
           Pragma_CPP_Class                      |
           Pragma_CPP_Constructor                |
           Pragma_CPP_Virtual                    |
           Pragma_CPP_Vtable                     |
           Pragma_CPU                            |
           Pragma_C_Pass_By_Copy                 |
           Pragma_Comment                        |
           Pragma_Common_Object                  |
           Pragma_Complete_Representation        |
           Pragma_Complex_Representation         |
           Pragma_Component_Alignment            |
           Pragma_Controlled                     |
           Pragma_Convention                     |
           Pragma_Debug_Policy                   |
           Pragma_Detect_Blocking                |
           Pragma_Default_Storage_Pool           |
           Pragma_Disable_Atomic_Synchronization |
           Pragma_Discard_Names                  |
           Pragma_Dispatching_Domain             |
           Pragma_Eliminate                      |
           Pragma_Elaborate                      |
           Pragma_Elaborate_All                  |
           Pragma_Elaborate_Body                 |
           Pragma_Elaboration_Checks             |
           Pragma_Enable_Atomic_Synchronization  |
           Pragma_Export                         |
           Pragma_Export_Exception               |
           Pragma_Export_Function                |
           Pragma_Export_Object                  |
           Pragma_Export_Procedure               |
           Pragma_Export_Value                   |
           Pragma_Export_Valued_Procedure        |
           Pragma_Extend_System                  |
           Pragma_External                       |
           Pragma_External_Name_Casing           |
           Pragma_Favor_Top_Level                |
           Pragma_Fast_Math                      |
           Pragma_Finalize_Storage_Only          |
           Pragma_Float_Representation           |
           Pragma_Ident                          |
           Pragma_Implementation_Defined         |
           Pragma_Implemented                    |
           Pragma_Implicit_Packing               |
           Pragma_Import                         |
           Pragma_Import_Exception               |
           Pragma_Import_Function                |
           Pragma_Import_Object                  |
           Pragma_Import_Procedure               |
           Pragma_Import_Valued_Procedure        |
           Pragma_Independent                    |
           Pragma_Independent_Components         |
           Pragma_Initialize_Scalars             |
           Pragma_Inline                         |
           Pragma_Inline_Always                  |
           Pragma_Inline_Generic                 |
           Pragma_Inspection_Point               |
           Pragma_Interface                      |
           Pragma_Interface_Name                 |
           Pragma_Interrupt_Handler              |
           Pragma_Interrupt_State                |
           Pragma_Interrupt_Priority             |
           Pragma_Invariant                      |
           Pragma_Java_Constructor               |
           Pragma_Java_Interface                 |
           Pragma_Keep_Names                     |
           Pragma_License                        |
           Pragma_Link_With                      |
           Pragma_Linker_Alias                   |
           Pragma_Linker_Constructor             |
           Pragma_Linker_Destructor              |
           Pragma_Linker_Options                 |
           Pragma_Linker_Section                 |
           Pragma_Locking_Policy                 |
           Pragma_Long_Float                     |
           Pragma_Machine_Attribute              |
           Pragma_Main                           |
           Pragma_Main_Storage                   |
           Pragma_Memory_Size                    |
           Pragma_No_Body                        |
           Pragma_No_Return                      |
           Pragma_No_Run_Time                    |
           Pragma_No_Strict_Aliasing             |
           Pragma_Normalize_Scalars              |
           Pragma_Obsolescent                    |
           Pragma_Ordered                        |
           Pragma_Optimize                       |
           Pragma_Optimize_Alignment             |
           Pragma_Pack                           |
           Pragma_Passive                        |
           Pragma_Preelaborable_Initialization   |
           Pragma_Polling                        |
           Pragma_Persistent_BSS                 |
           Pragma_Postcondition                  |
           Pragma_Precondition                   |
           Pragma_Predicate                      |
           Pragma_Preelaborate                   |
           Pragma_Preelaborate_05                |
           Pragma_Priority                       |
           Pragma_Priority_Specific_Dispatching  |
           Pragma_Profile                        |
           Pragma_Profile_Warnings               |
           Pragma_Propagate_Exceptions           |
           Pragma_Psect_Object                   |
           Pragma_Pure                           |
           Pragma_Pure_05                        |
           Pragma_Pure_12                        |
           Pragma_Pure_Function                  |
           Pragma_Queuing_Policy                 |
           Pragma_Relative_Deadline              |
           Pragma_Remote_Call_Interface          |
           Pragma_Remote_Types                   |
           Pragma_Restricted_Run_Time            |
           Pragma_Ravenscar                      |
           Pragma_Reviewable                     |
           Pragma_Share_Generic                  |
           Pragma_Shared                         |
           Pragma_Shared_Passive                 |
           Pragma_Short_Circuit_And_Or           |
           Pragma_Short_Descriptors              |
           Pragma_Storage_Size                   |
           Pragma_Storage_Unit                   |
           Pragma_Static_Elaboration_Desired     |
           Pragma_Stream_Convert                 |
           Pragma_Subtitle                       |
           Pragma_Suppress                       |
           Pragma_Suppress_Debug_Info            |
           Pragma_Suppress_Exception_Locations   |
           Pragma_Suppress_Initialization        |
           Pragma_System_Name                    |
           Pragma_Task_Dispatching_Policy        |
           Pragma_Task_Info                      |
           Pragma_Task_Name                      |
           Pragma_Task_Storage                   |
           Pragma_Test_Case                      |
           Pragma_Thread_Local_Storage           |
           Pragma_Time_Slice                     |
           Pragma_Title                          |
           Pragma_Unchecked_Union                |
           Pragma_Unimplemented_Unit             |
           Pragma_Universal_Aliasing             |
           Pragma_Universal_Data                 |
           Pragma_Unmodified                     |
           Pragma_Unreferenced                   |
           Pragma_Unreferenced_Objects           |
           Pragma_Unreserve_All_Interrupts       |
           Pragma_Unsuppress                     |
           Pragma_Use_VADS_Size                  |
           Pragma_Volatile                       |
           Pragma_Volatile_Components            |
           Pragma_Weak_External                  |
           Pragma_Validity_Checks                =>
>>>>>>> 80581666
         null;

      --------------------
      -- Unknown_Pragma --
      --------------------

      --  Should be impossible, since we excluded this case earlier on

      when Unknown_Pragma =>
         raise Program_Error;

   end case;

   return Pragma_Node;

   --------------------
   -- Error Handling --
   --------------------

exception
   when Error_Resync =>
      return Error;

end Prag;<|MERGE_RESOLUTION|>--- conflicted
+++ resolved
@@ -1091,176 +1091,6 @@
       --  For all other pragmas, checking and processing is handled
       --  entirely in Sem_Prag, and no further checking is done by Par.
 
-<<<<<<< HEAD
-      when Pragma_Abort_Defer                   |
-           Pragma_Assertion_Policy              |
-           Pragma_Assume_No_Invalid_Values      |
-           Pragma_AST_Entry                     |
-           Pragma_All_Calls_Remote              |
-           Pragma_Annotate                      |
-           Pragma_Assert                        |
-           Pragma_Asynchronous                  |
-           Pragma_Atomic                        |
-           Pragma_Atomic_Components             |
-           Pragma_Attach_Handler                |
-           Pragma_Check                         |
-           Pragma_Check_Name                    |
-           Pragma_Check_Policy                  |
-           Pragma_CIL_Constructor               |
-           Pragma_Compile_Time_Error            |
-           Pragma_Compile_Time_Warning          |
-           Pragma_Compiler_Unit                 |
-           Pragma_Convention_Identifier         |
-           Pragma_CPP_Class                     |
-           Pragma_CPP_Constructor               |
-           Pragma_CPP_Virtual                   |
-           Pragma_CPP_Vtable                    |
-           Pragma_CPU                           |
-           Pragma_C_Pass_By_Copy                |
-           Pragma_Comment                       |
-           Pragma_Common_Object                 |
-           Pragma_Complete_Representation       |
-           Pragma_Complex_Representation        |
-           Pragma_Component_Alignment           |
-           Pragma_Controlled                    |
-           Pragma_Convention                    |
-           Pragma_Cycle_Period                  |
-           Pragma_Debug_Policy                  |
-           Pragma_Detect_Blocking               |
-           Pragma_Default_Storage_Pool          |
-           Pragma_Dimension                     |
-           Pragma_Discard_Names                 |
-           Pragma_Eliminate                     |
-           Pragma_Elaborate                     |
-           Pragma_Elaborate_All                 |
-           Pragma_Elaborate_Body                |
-           Pragma_Elaboration_Checks            |
-           Pragma_Export                        |
-           Pragma_Export_Exception              |
-           Pragma_Export_Function               |
-           Pragma_Export_Object                 |
-           Pragma_Export_Procedure              |
-           Pragma_Export_Value                  |
-           Pragma_Export_Valued_Procedure       |
-           Pragma_Extend_System                 |
-           Pragma_External                      |
-           Pragma_External_Name_Casing          |
-           Pragma_Favor_Top_Level               |
-           Pragma_Fast_Math                     |
-           Pragma_Finalize_Storage_Only         |
-           Pragma_Float_Representation          |
-           Pragma_Ident                         |
-           Pragma_Implemented                   |
-           Pragma_Implicit_Packing              |
-           Pragma_Import                        |
-           Pragma_Import_Exception              |
-           Pragma_Import_Function               |
-           Pragma_Import_Object                 |
-           Pragma_Import_Procedure              |
-           Pragma_Import_Valued_Procedure       |
-           Pragma_Independent                   |
-           Pragma_Independent_Components        |
-           Pragma_Initialize_Scalars            |
-           Pragma_Inline                        |
-           Pragma_Inline_Always                 |
-           Pragma_Inline_Generic                |
-           Pragma_Inspection_Point              |
-           Pragma_Interface                     |
-           Pragma_Interface_Name                |
-           Pragma_Interrupt_Handler             |
-           Pragma_Interrupt_State               |
-           Pragma_Interrupt_Priority            |
-           Pragma_Invariant                     |
-           Pragma_Java_Constructor              |
-           Pragma_Java_Interface                |
-           Pragma_Keep_Names                    |
-           Pragma_License                       |
-           Pragma_Link_With                     |
-           Pragma_Linker_Alias                  |
-           Pragma_Linker_Constructor            |
-           Pragma_Linker_Destructor             |
-           Pragma_Linker_Options                |
-           Pragma_Linker_Section                |
-           Pragma_Locking_Policy                |
-           Pragma_Long_Float                    |
-           Pragma_Machine_Attribute             |
-           Pragma_Main                          |
-           Pragma_Main_Storage                  |
-           Pragma_Memory_Size                   |
-           Pragma_No_Body                       |
-           Pragma_No_Return                     |
-           Pragma_No_Run_Time                   |
-           Pragma_No_Strict_Aliasing            |
-           Pragma_Normalize_Scalars             |
-           Pragma_Obsolescent                   |
-           Pragma_Ordered                       |
-           Pragma_Optimize                      |
-           Pragma_Optimize_Alignment            |
-           Pragma_Pack                          |
-           Pragma_Passive                       |
-           Pragma_Phase                         |
-           Pragma_Preelaborable_Initialization  |
-           Pragma_Polling                       |
-           Pragma_Persistent_BSS                |
-           Pragma_Postcondition                 |
-           Pragma_Precondition                  |
-           Pragma_Predicate                     |
-           Pragma_Preelaborate                  |
-           Pragma_Preelaborate_05               |
-           Pragma_Priority                      |
-           Pragma_Priority_Specific_Dispatching |
-           Pragma_Profile                       |
-           Pragma_Profile_Warnings              |
-           Pragma_Propagate_Exceptions          |
-           Pragma_Psect_Object                  |
-           Pragma_Pure                          |
-           Pragma_Pure_05                       |
-           Pragma_Pure_Function                 |
-           Pragma_Queuing_Policy                |
-           Pragma_Relative_Deadline             |
-           Pragma_Remote_Call_Interface         |
-           Pragma_Remote_Types                  |
-           Pragma_Restricted_Run_Time           |
-           Pragma_Ravenscar                     |
-           Pragma_Reviewable                    |
-           Pragma_Share_Generic                 |
-           Pragma_Shared                        |
-           Pragma_Shared_Passive                |
-           Pragma_Short_Circuit_And_Or          |
-           Pragma_Short_Descriptors             |
-           Pragma_Storage_Size                  |
-           Pragma_Storage_Unit                  |
-           Pragma_Static_Elaboration_Desired    |
-           Pragma_Stream_Convert                |
-           Pragma_Subtitle                      |
-           Pragma_Suppress                      |
-           Pragma_Suppress_Debug_Info           |
-           Pragma_Suppress_Exception_Locations  |
-           Pragma_Suppress_Initialization       |
-           Pragma_System_Name                   |
-           Pragma_Task_Dispatching_Policy       |
-           Pragma_Task_Info                     |
-           Pragma_Task_Name                     |
-           Pragma_Task_Storage                  |
-           Pragma_Test_Case                     |
-           Pragma_Thread_Local_Storage          |
-           Pragma_Time_Slice                    |
-           Pragma_Title                         |
-           Pragma_Unchecked_Union               |
-           Pragma_Unimplemented_Unit            |
-           Pragma_Universal_Aliasing            |
-           Pragma_Universal_Data                |
-           Pragma_Unmodified                    |
-           Pragma_Unreferenced                  |
-           Pragma_Unreferenced_Objects          |
-           Pragma_Unreserve_All_Interrupts      |
-           Pragma_Unsuppress                    |
-           Pragma_Use_VADS_Size                 |
-           Pragma_Volatile                      |
-           Pragma_Volatile_Components           |
-           Pragma_Weak_External                 |
-           Pragma_Validity_Checks               =>
-=======
       when Pragma_Abort_Defer                    |
            Pragma_Assertion_Policy               |
            Pragma_Assume_No_Invalid_Values       |
@@ -1293,6 +1123,7 @@
            Pragma_Component_Alignment            |
            Pragma_Controlled                     |
            Pragma_Convention                     |
+           Pragma_Cycle_Period                   |
            Pragma_Debug_Policy                   |
            Pragma_Detect_Blocking                |
            Pragma_Default_Storage_Pool           |
@@ -1372,6 +1203,7 @@
            Pragma_Preelaborable_Initialization   |
            Pragma_Polling                        |
            Pragma_Persistent_BSS                 |
+           Pragma_Phase                          |
            Pragma_Postcondition                  |
            Pragma_Precondition                   |
            Pragma_Predicate                      |
@@ -1431,7 +1263,6 @@
            Pragma_Volatile_Components            |
            Pragma_Weak_External                  |
            Pragma_Validity_Checks                =>
->>>>>>> 80581666
          null;
 
       --------------------
