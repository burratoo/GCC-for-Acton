--- conflicted
+++ resolved
@@ -1004,3614 +1004,17 @@
 ada/mdll-utl.o : ada/mdll-utl.adb ada/mdll.ads ada/mdll-utl.ads ada/sdefault.ads ada/types.ads
 	$(CC) -c $(ALL_ADAFLAGS) $(ADA_INCLUDES) $< $(OUTPUT_OPTION)
 
-<<<<<<< HEAD
-ada/adadecode.o : ada/adadecode.c $(CONFIG_H) $(SYSTEM_H) ada/adadecode.h ada/adaint.h
-ada/adaint.o : ada/adaint.c $(CONFIG_H) $(SYSTEM_H) ada/adaint.h version.h
-ada/argv.o : ada/argv.c $(CONFIG_H) $(SYSTEM_H) ada/adaint.h
-ada/cio.o : ada/cio.c $(CONFIG_H) $(SYSTEM_H) ada/adaint.h
-ada/cstreams.o : ada/cstreams.c $(CONFIG_H) $(SYSTEM_H) ada/adaint.h
-ada/env.o: ada/env.c $(CONFIG_H) $(SYSTEM_H) ada/env.h
-ada/exit.o : ada/exit.c $(CONFIG_H) $(SYSTEM_H) ada/adaint.h
-ada/final.o : ada/final.c
-ada/init.o : ada/init.c $(CONFIG_H) $(SYSTEM_H) ada/adaint.h ada/raise.h
-ada/initialize.o : ada/initialize.c $(CONFIG_H) $(SYSTEM_H) ada/raise.h
-ada/link.o : ada/link.c auto-host.h
-ada/raise.o : ada/raise.c $(CONFIG_H) $(SYSTEM_H) ada/adaint.h ada/raise.h
-ada/seh_init.o: ada/seh_init.c $(CONFIG_H) $(SYSTEM_H) ada/raise.h
-ada/targext.o : ada/targext.c $(CONFIG_H) $(SYSTEM_H) coretypes.h $(TM_H)
-
-ada/cuintp.o : ada/gcc-interface/cuintp.c $(CONFIG_H) $(SYSTEM_H) coretypes.h \
-   $(TM_H) $(TREE_H) ada/gcc-interface/ada.h ada/types.h ada/uintp.h \
-   ada/atree.h ada/elists.h ada/nlists.h ada/stringt.h ada/fe.h $(ADA_TREE_H) \
-   ada/gcc-interface/gigi.h
-	$(COMPILER) -c $(ALL_COMPILERFLAGS) -I.. $(ALL_CPPFLAGS) $< -o $@
-
-ada/decl.o : ada/gcc-interface/decl.c $(CONFIG_H) $(SYSTEM_H) coretypes.h \
-   $(TM_H) $(TREE_H) $(FLAGS_H) toplev.h $(TARGET_H) $(TREE_INLINE_H) \
-   $(DIAGNOSTIC_CORE_H) ada/gcc-interface/ada.h ada/types.h ada/atree.h \
-   ada/elists.h ada/namet.h ada/nlists.h ada/repinfo.h ada/snames.h \
-   ada/stringt.h ada/uintp.h ada/fe.h ada/sinfo.h ada/einfo.h $(ADA_TREE_H) \
-   ada/gcc-interface/gigi.h gt-ada-decl.h
-	$(COMPILER) -c $(ALL_COMPILERFLAGS) -I.. $(ALL_CPPFLAGS) $< -o $@
-
-ada/misc.o : ada/gcc-interface/misc.c $(CONFIG_H) $(SYSTEM_H) coretypes.h \
-   $(TM_H) $(TREE_H) $(DIAGNOSTIC_H) $(TARGET_H) $(FUNCTION_H) \
-   $(FLAGS_H) debug.h toplev.h langhooks.h \
-   $(LANGHOOKS_DEF_H) $(OPTS_H) $(OPTIONS_H) $(TREE_INLINE_H) \
-   ada/gcc-interface/ada.h ada/adadecode.h ada/types.h ada/atree.h \
-   ada/elists.h ada/namet.h ada/nlists.h ada/stringt.h ada/uintp.h ada/fe.h \
-   ada/sinfo.h ada/einfo.h $(ADA_TREE_H) ada/gcc-interface/gigi.h \
-   gt-ada-misc.h
-	$(COMPILER) -c $(ALL_COMPILERFLAGS) -I.. $(ALL_CPPFLAGS) $< -o $@
-
-ada/targtyps.o : ada/gcc-interface/targtyps.c $(CONFIG_H) $(SYSTEM_H) \
-   coretypes.h $(TM_H) $(TM_P_H) $(TREE_H) ada/gcc-interface/ada.h \
-   ada/types.h ada/atree.h ada/elists.h ada/namet.h ada/nlists.h \
-   ada/snames.h ada/stringt.h ada/uintp.h ada/urealp.h ada/fe.h ada/sinfo.h \
-   ada/einfo.h $(ADA_TREE_H) ada/gcc-interface/gigi.h
-	$(COMPILER) -c $(ALL_COMPILERFLAGS) -I.. $(ALL_CPPFLAGS) $< -o $@
-
-ada/trans.o : ada/gcc-interface/trans.c $(CONFIG_H) $(SYSTEM_H) coretypes.h \
-   $(TM_H) $(TREE_H) $(FLAGS_H) output.h tree-iterator.h $(GIMPLE_H) \
-   $(BITMAP_H) $(CGRAPH_H) $(DIAGNOSTIC_H) $(OPTS_H) $(TARGET_H) \
-   ada/gcc-interface/ada.h ada/adadecode.h ada/types.h ada/atree.h \
-   ada/elists.h ada/namet.h ada/nlists.h ada/snames.h ada/stringt.h \
-   ada/uintp.h ada/urealp.h ada/fe.h ada/sinfo.h ada/einfo.h \
-   ada/gcc-interface/gadaint.h $(ADA_TREE_H) ada/gcc-interface/gigi.h \
-   gt-ada-trans.h
-	$(COMPILER) -c $(ALL_COMPILERFLAGS) -I.. $(ALL_CPPFLAGS) $< -o $@
-
-ada/utils.o : ada/gcc-interface/utils.c $(CONFIG_H) $(SYSTEM_H) coretypes.h \
-   $(TM_H) $(TREE_H) $(FLAGS_H) toplev.h $(RTL_H) output.h debug.h convert.h \
-   $(TARGET_H) $(COMMON_TARGET_H) function.h langhooks.h \
-   $(CGRAPH_H) $(DIAGNOSTIC_H) $(TIMEVAR_H) \
-   $(TREE_DUMP_H) $(TREE_INLINE_H) tree-iterator.h \
-   ada/gcc-interface/ada.h ada/types.h ada/atree.h ada/elists.h ada/namet.h \
-   ada/nlists.h ada/stringt.h ada/uintp.h ada/fe.h ada/sinfo.h ada/einfo.h \
-   $(ADA_TREE_H) ada/gcc-interface/gigi.h gt-ada-utils.h gtype-ada.h
-	$(COMPILER) -c $(ALL_COMPILERFLAGS) -I.. $(ALL_CPPFLAGS) $< -o $@
-
-ada/utils2.o : ada/gcc-interface/utils2.c $(CONFIG_H) $(SYSTEM_H) coretypes.h \
-   $(TM_H) $(TREE_H) $(FLAGS_H) toplev.h $(TREE_INLINE_H) \
-   ada/gcc-interface/ada.h ada/types.h ada/atree.h ada/elists.h ada/namet.h \
-   ada/nlists.h ada/snames.h ada/stringt.h ada/uintp.h ada/fe.h ada/sinfo.h \
-   ada/einfo.h $(ADA_TREE_H) ada/gcc-interface/gigi.h
-	$(COMPILER) -c $(ALL_COMPILERFLAGS) -I.. $(ALL_CPPFLAGS) $< -o $@
-
-#
-# DO NOT PUT SPECIAL RULES BELOW, THIS SECTION IS UPDATED AUTOMATICALLY
-#
-# GNAT DEPENDENCIES
-# regular dependencies
-ada/a-charac.o : ada/ada.ads ada/a-charac.ads ada/system.ads 
-
-ada/a-chlat1.o : ada/ada.ads ada/a-charac.ads ada/a-chlat1.ads \
-   ada/system.ads 
-
-ada/a-clrefi.o : ada/ada.ads ada/a-comlin.ads ada/a-clrefi.ads \
-   ada/a-clrefi.adb ada/a-except.ads ada/a-unccon.ads ada/a-uncdea.ads \
-   ada/system.ads ada/s-exctab.ads ada/s-exctab.adb ada/s-htable.ads \
-   ada/s-os_lib.ads ada/s-parame.ads ada/s-secsta.ads ada/s-soflin.ads \
-   ada/s-stache.ads ada/s-stalib.ads ada/s-stoele.ads ada/s-stoele.adb \
-   ada/s-string.ads ada/s-traent.ads 
-
-ada/a-comlin.o : ada/ada.ads ada/a-comlin.ads ada/a-comlin.adb \
-   ada/a-unccon.ads ada/system.ads ada/s-secsta.ads ada/s-stoele.ads \
-   ada/s-stoele.adb 
-
-ada/a-elchha.o : ada/ada.ads ada/a-except.ads ada/a-elchha.ads \
-   ada/a-elchha.adb ada/a-unccon.ads ada/system.ads ada/s-parame.ads \
-   ada/s-soflin.ads ada/s-stache.ads ada/s-stalib.ads ada/s-stoele.ads \
-   ada/s-stoele.adb ada/s-traent.ads 
-
-ada/a-except.o : ada/ada.ads ada/a-except.ads ada/a-except.adb \
-   ada/a-exexda.adb ada/a-exextr.adb ada/a-elchha.ads ada/a-excpol.adb \
-   ada/a-exstat.adb ada/a-unccon.ads ada/system.ads ada/s-exctab.ads \
-   ada/s-excdeb.ads ada/s-parame.ads ada/s-secsta.ads ada/s-soflin.ads \
-   ada/s-stache.ads ada/s-stalib.ads ada/s-stoele.ads ada/s-traent.ads 
-
-ada/a-ioexce.o : ada/ada.ads ada/a-except.ads ada/a-ioexce.ads \
-   ada/a-unccon.ads ada/system.ads ada/s-exctab.ads ada/s-exctab.adb \
-   ada/s-htable.ads ada/s-parame.ads ada/s-soflin.ads ada/s-stache.ads \
-   ada/s-stalib.ads ada/s-stoele.ads ada/s-stoele.adb ada/s-traent.ads 
-
-ada/ada.o : ada/ada.ads ada/system.ads 
-
-ada/ali-util.o : ada/ada.ads ada/a-except.ads ada/a-unccon.ads \
-   ada/a-uncdea.ads ada/ali.ads ada/ali.adb ada/ali-util.ads \
-   ada/ali-util.adb ada/alloc.ads ada/aspects.ads ada/atree.ads \
-   ada/atree.adb ada/binderr.ads ada/butil.ads ada/casing.ads \
-   ada/csets.ads ada/debug.ads ada/einfo.ads ada/einfo.adb \
-   ada/err_vars.ads ada/errout.ads ada/erroutc.ads ada/fname.ads \
-   ada/fname-uf.ads ada/gnat.ads ada/g-byorma.ads ada/g-htable.ads \
-   ada/gnatvsn.ads ada/hostparm.ads ada/interfac.ads ada/lib.ads \
-   ada/namet.ads ada/namet.adb ada/nlists.ads ada/opt.ads ada/osint.ads \
-   ada/output.ads ada/restrict.ads ada/restrict.adb ada/rident.ads \
-   ada/scans.ads ada/scng.ads ada/scng.adb ada/sinfo.ads ada/sinfo.adb \
-   ada/sinput.ads ada/sinput.adb ada/sinput-c.ads ada/snames.ads \
-   ada/stand.ads ada/stringt.ads ada/stringt.adb ada/styleg.ads \
-   ada/styleg.adb ada/stylesw.ads ada/system.ads ada/s-assert.ads \
-   ada/s-carun8.ads ada/s-crc32.ads ada/s-crc32.adb ada/s-exctab.ads \
-   ada/s-htable.ads ada/s-htable.adb ada/s-imenne.ads ada/s-memory.ads \
-   ada/s-os_lib.ads ada/s-parame.ads ada/s-rident.ads ada/s-secsta.ads \
-   ada/s-soflin.ads ada/s-stache.ads ada/s-stalib.ads ada/s-stoele.ads \
-   ada/s-stoele.adb ada/s-strhas.ads ada/s-string.ads ada/s-traent.ads \
-   ada/s-unstyp.ads ada/s-utf_32.ads ada/s-utf_32.adb ada/s-wchcon.ads \
-   ada/table.ads ada/table.adb ada/tree_io.ads ada/types.ads ada/types.adb \
-   ada/uintp.ads ada/uintp.adb ada/uname.ads ada/unchconv.ads \
-   ada/unchdeal.ads ada/urealp.ads ada/urealp.adb ada/widechar.ads 
-
-ada/ali.o : ada/ada.ads ada/a-except.ads ada/a-unccon.ads ada/a-uncdea.ads \
-   ada/ali.ads ada/ali.adb ada/alloc.ads ada/butil.ads ada/casing.ads \
-   ada/debug.ads ada/fname.ads ada/gnat.ads ada/g-htable.ads \
-   ada/gnatvsn.ads ada/hostparm.ads ada/interfac.ads ada/namet.ads \
-   ada/namet.adb ada/opt.ads ada/opt_table.ads ada/osint.ads ada/output.ads ada/rident.ads \
-   ada/system.ads ada/s-assert.ads ada/s-exctab.ads ada/s-exctab.adb \
-   ada/s-htable.ads ada/s-htable.adb ada/s-imenne.ads ada/s-memory.ads \
-   ada/s-os_lib.ads ada/s-parame.ads ada/s-rident.ads ada/s-secsta.ads \
-   ada/s-soflin.ads ada/s-stache.ads ada/s-stalib.ads ada/s-stoele.ads \
-   ada/s-stoele.adb ada/s-strhas.ads ada/s-string.ads ada/s-traent.ads \
-   ada/s-unstyp.ads ada/s-wchcon.ads ada/table.ads ada/table.adb \
-   ada/tree_io.ads ada/types.ads ada/unchconv.ads ada/unchdeal.ads \
-   ada/widechar.ads 
-
-ada/alloc.o : ada/alloc.ads ada/system.ads 
-
-ada/aspects.o : ada/ada.ads ada/a-except.ads ada/a-unccon.ads \
-   ada/a-uncdea.ads ada/alloc.ads ada/aspects.ads ada/aspects.adb \
-   ada/atree.ads ada/atree.adb ada/casing.ads ada/debug.ads ada/einfo.ads \
-   ada/einfo.adb ada/gnat.ads ada/g-htable.ads ada/hostparm.ads \
-   ada/namet.ads ada/nlists.ads ada/nlists.adb ada/opt.ads ada/output.ads \
-   ada/sinfo.ads ada/sinfo.adb ada/sinput.ads ada/snames.ads ada/stand.ads \
-   ada/system.ads ada/s-assert.ads ada/s-exctab.ads ada/s-htable.ads \
-   ada/s-htable.adb ada/s-imenne.ads ada/s-memory.ads ada/s-os_lib.ads \
-   ada/s-parame.ads ada/s-stalib.ads ada/s-strhas.ads ada/s-string.ads \
-   ada/s-traent.ads ada/s-unstyp.ads ada/s-wchcon.ads ada/table.ads \
-   ada/table.adb ada/tree_io.ads ada/types.ads ada/uintp.ads \
-   ada/unchconv.ads ada/unchdeal.ads ada/urealp.ads 
-
-ada/atree.o : ada/ada.ads ada/a-except.ads ada/a-unccon.ads \
-   ada/a-uncdea.ads ada/alloc.ads ada/aspects.ads ada/atree.ads \
-   ada/atree.adb ada/casing.ads ada/debug.ads ada/einfo.ads \
-   ada/hostparm.ads ada/namet.ads ada/nlists.ads ada/nlists.adb \
-   ada/opt.ads ada/output.ads ada/sinfo.ads ada/sinfo.adb ada/sinput.ads \
-   ada/snames.ads ada/system.ads ada/s-assert.ads ada/s-exctab.ads \
-   ada/s-imenne.ads ada/s-memory.ads ada/s-os_lib.ads ada/s-parame.ads \
-   ada/s-stalib.ads ada/s-string.ads ada/s-traent.ads ada/s-unstyp.ads \
-   ada/s-wchcon.ads ada/table.ads ada/table.adb ada/tree_io.ads \
-   ada/types.ads ada/uintp.ads ada/unchconv.ads ada/unchdeal.ads \
-   ada/urealp.ads 
-
-ada/back_end.o : ada/ada.ads ada/a-except.ads ada/a-unccon.ads \
-   ada/a-uncdea.ads ada/alloc.ads ada/aspects.ads ada/atree.ads \
-   ada/atree.adb ada/back_end.ads ada/back_end.adb ada/casing.ads \
-   ada/csets.ads ada/debug.ads ada/einfo.ads ada/elists.ads \
-   ada/err_vars.ads ada/errout.ads ada/erroutc.ads ada/fname.ads \
-   ada/gnat.ads ada/g-byorma.ads ada/g-hesorg.ads ada/gnatvsn.ads \
-   ada/hostparm.ads ada/lib.ads ada/lib.adb ada/lib-list.adb \
-   ada/lib-sort.adb ada/namet.ads ada/nlists.ads ada/nlists.adb \
-   ada/opt.ads ada/osint.ads ada/osint-c.ads ada/output.ads ada/scans.ads \
-   ada/sinfo.ads ada/sinput.ads ada/sinput.adb ada/snames.ads \
-   ada/stand.ads ada/stringt.ads ada/switch.ads ada/switch-c.ads \
-   ada/system.ads ada/s-assert.ads ada/s-exctab.ads ada/s-imenne.ads \
-   ada/s-memory.ads ada/s-os_lib.ads ada/s-parame.ads ada/s-secsta.ads \
-   ada/s-stalib.ads ada/s-stoele.ads ada/s-stoele.adb ada/s-string.ads \
-   ada/s-traent.ads ada/s-unstyp.ads ada/s-wchcon.ads ada/table.ads \
-   ada/table.adb ada/tree_io.ads ada/types.ads ada/uintp.ads ada/uname.ads \
-   ada/unchconv.ads ada/unchdeal.ads ada/urealp.ads ada/widechar.ads 
-
-ada/bcheck.o : ada/ada.ads ada/a-except.ads ada/a-unccon.ads \
-   ada/a-uncdea.ads ada/ali.ads ada/ali.adb ada/ali-util.ads \
-   ada/ali-util.adb ada/alloc.ads ada/atree.ads ada/bcheck.ads \
-   ada/bcheck.adb ada/binderr.ads ada/butil.ads ada/casing.ads \
-   ada/csets.ads ada/debug.ads ada/einfo.ads ada/err_vars.ads \
-   ada/fname.ads ada/gnat.ads ada/g-htable.ads ada/gnatvsn.ads \
-   ada/hostparm.ads ada/interfac.ads ada/namet.ads ada/namet.adb \
-   ada/opt.ads ada/osint.ads ada/output.ads ada/restrict.ads \
-   ada/rident.ads ada/scans.ads ada/scng.ads ada/scng.adb ada/sinfo.ads \
-   ada/sinput.ads ada/sinput-c.ads ada/snames.ads ada/stringt.ads \
-   ada/styleg.ads ada/styleg.adb ada/stylesw.ads ada/system.ads \
-   ada/s-assert.ads ada/s-crc32.ads ada/s-exctab.ads ada/s-htable.ads \
-   ada/s-imenne.ads ada/s-memory.ads ada/s-os_lib.ads ada/s-parame.ads \
-   ada/s-rident.ads ada/s-secsta.ads ada/s-soflin.ads ada/s-stache.ads \
-   ada/s-stalib.ads ada/s-stoele.ads ada/s-stoele.adb ada/s-string.ads \
-   ada/s-traent.ads ada/s-unstyp.ads ada/s-utf_32.ads ada/s-wchcon.ads \
-   ada/table.ads ada/table.adb ada/tree_io.ads ada/types.ads ada/uintp.ads \
-   ada/unchconv.ads ada/unchdeal.ads ada/urealp.ads ada/widechar.ads 
-
-ada/binde.o : ada/ada.ads ada/a-except.ads ada/a-unccon.ads \
-   ada/a-uncdea.ads ada/ali.ads ada/ali.adb ada/alloc.ads ada/binde.ads \
-   ada/binde.adb ada/binderr.ads ada/butil.ads ada/casing.ads \
-   ada/debug.ads ada/fname.ads ada/gnat.ads ada/g-htable.ads \
-   ada/gnatvsn.ads ada/hostparm.ads ada/interfac.ads ada/namet.ads \
-   ada/namet.adb ada/opt.ads ada/osint.ads ada/output.ads ada/rident.ads \
-   ada/system.ads ada/s-assert.ads ada/s-casuti.ads ada/s-exctab.ads \
-   ada/s-htable.ads ada/s-imenne.ads ada/s-memory.ads ada/s-os_lib.ads \
-   ada/s-parame.ads ada/s-rident.ads ada/s-secsta.ads ada/s-soflin.ads \
-   ada/s-stache.ads ada/s-stalib.ads ada/s-stoele.ads ada/s-stoele.adb \
-   ada/s-string.ads ada/s-traent.ads ada/s-unstyp.ads ada/s-wchcon.ads \
-   ada/table.ads ada/table.adb ada/targparm.ads ada/tree_io.ads \
-   ada/types.ads ada/unchconv.ads ada/unchdeal.ads ada/widechar.ads 
-
-ada/binderr.o : ada/ada.ads ada/a-except.ads ada/a-unccon.ads \
-   ada/a-uncdea.ads ada/alloc.ads ada/binderr.ads ada/binderr.adb \
-   ada/butil.ads ada/debug.ads ada/hostparm.ads ada/namet.ads ada/opt.ads \
-   ada/output.ads ada/system.ads ada/s-assert.ads ada/s-exctab.ads \
-   ada/s-memory.ads ada/s-os_lib.ads ada/s-parame.ads ada/s-stalib.ads \
-   ada/s-string.ads ada/s-traent.ads ada/s-unstyp.ads ada/s-wchcon.ads \
-   ada/table.ads ada/table.adb ada/tree_io.ads ada/types.ads \
-   ada/unchconv.ads ada/unchdeal.ads 
-
-ada/bindgen.o : ada/ada.ads ada/a-except.ads ada/a-unccon.ads \
-   ada/a-uncdea.ads ada/ali.ads ada/ali.adb ada/alloc.ads ada/binde.ads \
-   ada/binde.adb ada/binderr.ads ada/bindgen.ads ada/bindgen.adb \
-   ada/butil.ads ada/casing.ads ada/debug.ads ada/fname.ads ada/gnat.ads \
-   ada/g-hesora.ads ada/g-htable.ads ada/gnatvsn.ads ada/hostparm.ads \
-   ada/namet.ads ada/opt.ads ada/osint.ads ada/osint-b.ads ada/output.ads \
-   ada/rident.ads ada/system.ads ada/s-assert.ads ada/s-casuti.ads \
-   ada/s-exctab.ads ada/s-htable.ads ada/s-imenne.ads ada/s-memory.ads \
-   ada/s-os_lib.ads ada/s-parame.ads ada/s-rident.ads ada/s-secsta.ads \
-   ada/s-soflin.ads ada/s-stache.ads ada/s-stalib.ads ada/s-stoele.ads \
-   ada/s-stoele.adb ada/s-string.ads ada/s-traent.ads ada/s-unstyp.ads \
-   ada/s-wchcon.ads ada/table.ads ada/table.adb ada/targparm.ads \
-   ada/tree_io.ads ada/types.ads ada/unchconv.ads ada/unchdeal.ads 
-
-ada/bindusg.o : ada/ada.ads ada/a-except.ads ada/a-unccon.ads \
-   ada/a-uncdea.ads ada/alloc.ads ada/bindusg.ads ada/bindusg.adb \
-   ada/debug.ads ada/gnatvsn.ads ada/hostparm.ads ada/namet.ads \
-   ada/opt.ads ada/osint.ads ada/output.ads ada/switch.ads ada/system.ads \
-   ada/s-assert.ads ada/s-exctab.ads ada/s-memory.ads ada/s-os_lib.ads \
-   ada/s-parame.ads ada/s-stalib.ads ada/s-stoele.ads ada/s-stoele.adb \
-   ada/s-string.ads ada/s-traent.ads ada/s-unstyp.ads ada/s-wchcon.ads \
-   ada/table.ads ada/table.adb ada/tree_io.ads ada/types.ads \
-   ada/unchconv.ads ada/unchdeal.ads 
-
-ada/butil.o : ada/ada.ads ada/a-except.ads ada/a-unccon.ads \
-   ada/a-uncdea.ads ada/alloc.ads ada/butil.ads ada/butil.adb \
-   ada/debug.ads ada/hostparm.ads ada/namet.ads ada/opt.ads ada/output.ads \
-   ada/rident.ads ada/system.ads ada/s-assert.ads ada/s-exctab.ads \
-   ada/s-memory.ads ada/s-os_lib.ads ada/s-parame.ads ada/s-rident.ads \
-   ada/s-stalib.ads ada/s-string.ads ada/s-traent.ads ada/s-unstyp.ads \
-   ada/s-wchcon.ads ada/table.ads ada/table.adb ada/targparm.ads \
-   ada/tree_io.ads ada/types.ads ada/unchconv.ads ada/unchdeal.ads 
-
-ada/casing.o : ada/ada.ads ada/a-except.ads ada/a-unccon.ads \
-   ada/a-uncdea.ads ada/alloc.ads ada/casing.ads ada/casing.adb \
-   ada/csets.ads ada/csets.adb ada/debug.ads ada/hostparm.ads \
-   ada/namet.ads ada/opt.ads ada/output.ads ada/system.ads \
-   ada/s-assert.ads ada/s-exctab.ads ada/s-memory.ads ada/s-os_lib.ads \
-   ada/s-parame.ads ada/s-stalib.ads ada/s-string.ads ada/s-traent.ads \
-   ada/s-unstyp.ads ada/s-wchcon.ads ada/table.ads ada/table.adb \
-   ada/tree_io.ads ada/types.ads ada/unchconv.ads ada/unchdeal.ads \
-   ada/widechar.ads 
-
-ada/checks.o : ada/ada.ads ada/a-except.ads ada/a-unccon.ads \
-   ada/a-uncdea.ads ada/alloc.ads ada/aspects.ads ada/atree.ads \
-   ada/atree.adb ada/casing.ads ada/checks.ads ada/checks.adb \
-   ada/csets.ads ada/debug.ads ada/einfo.ads ada/einfo.adb ada/elists.ads \
-   ada/elists.adb ada/err_vars.ads ada/errout.ads ada/erroutc.ads \
-   ada/eval_fat.ads ada/exp_aggr.ads ada/exp_ch11.ads ada/exp_ch2.ads \
-   ada/exp_ch4.ads ada/exp_ch6.ads ada/exp_ch7.ads ada/exp_disp.ads \
-   ada/exp_dist.ads ada/exp_pakd.ads ada/exp_tss.ads ada/exp_util.ads \
-   ada/exp_util.adb ada/expander.ads ada/fname.ads ada/fname-uf.ads \
-   ada/freeze.ads ada/get_targ.ads ada/gnat.ads ada/g-hesorg.ads \
-   ada/g-htable.ads ada/gnatvsn.ads ada/hostparm.ads ada/inline.ads \
-   ada/itypes.ads ada/lib.ads ada/lib.adb ada/lib-list.adb \
-   ada/lib-load.ads ada/lib-sort.adb ada/lib-util.ads ada/lib-xref.ads \
-   ada/namet.ads ada/namet-sp.ads ada/nlists.ads ada/nlists.adb \
-   ada/nmake.ads ada/nmake.adb ada/opt.ads ada/opt.adb ada/output.ads \
-   ada/put_spark_xrefs.ads ada/restrict.ads ada/restrict.adb \
-   ada/rident.ads ada/rtsfind.ads ada/rtsfind.adb ada/scans.ads \
-   ada/sem.ads ada/sem_attr.ads ada/sem_aux.ads ada/sem_cat.ads \
-   ada/sem_ch3.ads ada/sem_ch6.ads ada/sem_ch7.ads ada/sem_ch8.ads \
-   ada/sem_disp.ads ada/sem_dist.ads ada/sem_eval.ads ada/sem_eval.adb \
-   ada/sem_res.ads ada/sem_type.ads ada/sem_util.ads ada/sem_util.adb \
-   ada/sem_warn.ads ada/set_targ.ads ada/sinfo.ads ada/sinfo.adb \
-   ada/sinput.ads ada/snames.ads ada/sprint.ads ada/stand.ads \
-   ada/stringt.ads ada/style.ads ada/styleg.ads ada/styleg.adb \
-   ada/stylesw.ads ada/system.ads ada/s-assert.ads ada/s-exctab.ads \
-   ada/s-htable.ads ada/s-imenne.ads ada/s-memory.ads ada/s-os_lib.ads \
-   ada/s-parame.ads ada/s-rident.ads ada/s-secsta.ads ada/s-soflin.ads \
-   ada/s-stache.ads ada/s-stalib.ads ada/s-stoele.ads ada/s-stoele.adb \
-   ada/s-string.ads ada/s-traent.ads ada/s-unstyp.ads ada/s-wchcon.ads \
-   ada/table.ads ada/table.adb ada/targparm.ads ada/tbuild.ads \
-   ada/tbuild.adb ada/tree_io.ads ada/ttypes.ads ada/types.ads \
-   ada/uintp.ads ada/uintp.adb ada/uname.ads ada/unchconv.ads \
-   ada/unchdeal.ads ada/urealp.ads ada/urealp.adb ada/validsw.ads \
-   ada/widechar.ads 
-
-ada/comperr.o : ada/ada.ads ada/a-except.ads ada/a-unccon.ads \
-   ada/a-uncdea.ads ada/alloc.ads ada/aspects.ads ada/atree.ads \
-   ada/atree.adb ada/casing.ads ada/comperr.ads ada/comperr.adb \
-   ada/csets.ads ada/debug.ads ada/einfo.ads ada/err_vars.ads \
-   ada/errout.ads ada/erroutc.ads ada/fname.ads ada/gnat.ads \
-   ada/g-hesorg.ads ada/gnatvsn.ads ada/hostparm.ads ada/lib.ads \
-   ada/lib.adb ada/lib-list.adb ada/lib-sort.adb ada/namet.ads \
-   ada/nlists.ads ada/opt.ads ada/osint.ads ada/output.ads ada/output.adb \
-   ada/rident.ads ada/sdefault.ads ada/sinfo.ads ada/sinfo.adb \
-   ada/sinput.ads ada/snames.ads ada/sprint.ads ada/stand.ads \
-   ada/stringt.ads ada/system.ads ada/s-assert.ads ada/s-exctab.ads \
-   ada/s-imenne.ads ada/s-memory.ads ada/s-os_lib.ads ada/s-parame.ads \
-   ada/s-rident.ads ada/s-secsta.ads ada/s-soflin.ads ada/s-stache.ads \
-   ada/s-stalib.ads ada/s-stoele.ads ada/s-stoele.adb ada/s-string.ads \
-   ada/s-traent.ads ada/s-unstyp.ads ada/s-wchcon.ads ada/table.ads \
-   ada/table.adb ada/targparm.ads ada/tree_io.ads ada/treepr.ads \
-   ada/types.ads ada/uintp.ads ada/uname.ads ada/unchconv.ads \
-   ada/unchdeal.ads ada/urealp.ads ada/widechar.ads 
-
-ada/csets.o : ada/ada.ads ada/a-unccon.ads ada/a-uncdea.ads ada/csets.ads \
-   ada/csets.adb ada/hostparm.ads ada/opt.ads ada/opt_table.ads ada/system.ads \
-   ada/s-exctab.ads ada/s-stalib.ads ada/s-string.ads ada/s-unstyp.ads \
-   ada/s-wchcon.ads ada/types.ads ada/unchconv.ads ada/unchdeal.ads 
-
-ada/cstand.o : ada/ada.ads ada/a-except.ads ada/a-unccon.ads \
-   ada/a-uncdea.ads ada/alloc.ads ada/aspects.ads ada/atree.ads \
-   ada/atree.adb ada/casing.ads ada/checks.ads ada/csets.ads \
-   ada/cstand.ads ada/cstand.adb ada/debug.ads ada/einfo.ads ada/einfo.adb \
-   ada/elists.ads ada/elists.adb ada/err_vars.ads ada/errout.ads \
-   ada/erroutc.ads ada/exp_ch11.ads ada/exp_disp.ads ada/exp_tss.ads \
-   ada/exp_util.ads ada/fname.ads ada/freeze.ads ada/get_targ.ads \
-   ada/gnat.ads ada/g-htable.ads ada/hostparm.ads ada/interfac.ads \
-   ada/layout.ads ada/lib.ads ada/lib-util.ads ada/lib-xref.ads \
-   ada/namet.ads ada/namet-sp.ads ada/nlists.ads ada/nlists.adb \
-   ada/nmake.ads ada/nmake.adb ada/opt.ads ada/opt_table.ads ada/output.ads \
-   ada/put_spark_xrefs.ads ada/restrict.ads ada/rident.ads ada/rtsfind.ads \
-   ada/scans.ads ada/scn.ads ada/scng.ads ada/scng.adb ada/sem.ads \
-   ada/sem_attr.ads ada/sem_aux.ads ada/sem_ch8.ads ada/sem_disp.ads \
-   ada/sem_eval.ads ada/sem_mech.ads ada/sem_res.ads ada/sem_type.ads \
-   ada/sem_util.ads ada/sem_util.adb ada/set_targ.ads ada/sinfo.ads \
-   ada/sinfo.adb ada/sinput.ads ada/snames.ads ada/stand.ads \
-   ada/stringt.ads ada/style.ads ada/styleg.ads ada/styleg.adb \
-   ada/stylesw.ads ada/system.ads ada/s-assert.ads ada/s-crc32.ads \
-   ada/s-exctab.ads ada/s-htable.ads ada/s-imenne.ads ada/s-memory.ads \
-   ada/s-os_lib.ads ada/s-parame.ads ada/s-rident.ads ada/s-secsta.ads \
-   ada/s-soflin.ads ada/s-stache.ads ada/s-stalib.ads ada/s-stoele.ads \
-   ada/s-stoele.adb ada/s-string.ads ada/s-traent.ads ada/s-unstyp.ads \
-   ada/s-utf_32.ads ada/s-wchcon.ads ada/table.ads ada/table.adb \
-   ada/targparm.ads ada/tbuild.ads ada/tree_io.ads ada/ttypes.ads \
-   ada/types.ads ada/uintp.ads ada/uintp.adb ada/uname.ads \
-   ada/unchconv.ads ada/unchdeal.ads ada/urealp.ads ada/urealp.adb \
-   ada/widechar.ads 
-
-ada/debug.o : ada/debug.ads ada/debug.adb ada/system.ads 
-
-ada/debug_a.o : ada/ada.ads ada/a-except.ads ada/a-unccon.ads \
-   ada/a-uncdea.ads ada/alloc.ads ada/aspects.ads ada/atree.ads \
-   ada/atree.adb ada/casing.ads ada/debug.ads ada/debug_a.ads \
-   ada/debug_a.adb ada/einfo.ads ada/hostparm.ads ada/namet.ads \
-   ada/nlists.ads ada/opt.ads ada/output.ads ada/sinfo.ads ada/sinput.ads \
-   ada/snames.ads ada/system.ads ada/s-assert.ads ada/s-exctab.ads \
-   ada/s-imenne.ads ada/s-memory.ads ada/s-os_lib.ads ada/s-parame.ads \
-   ada/s-stalib.ads ada/s-string.ads ada/s-traent.ads ada/s-unstyp.ads \
-   ada/s-wchcon.ads ada/table.ads ada/table.adb ada/tree_io.ads \
-   ada/types.ads ada/uintp.ads ada/unchconv.ads ada/unchdeal.ads \
-   ada/urealp.ads 
-
-ada/einfo.o : ada/ada.ads ada/a-except.ads ada/a-unccon.ads \
-   ada/a-uncdea.ads ada/alloc.ads ada/aspects.ads ada/atree.ads \
-   ada/atree.adb ada/casing.ads ada/debug.ads ada/einfo.ads ada/einfo.adb \
-   ada/gnat.ads ada/g-htable.ads ada/hostparm.ads ada/namet.ads \
-   ada/nlists.ads ada/nlists.adb ada/opt.ads ada/output.ads ada/sinfo.ads \
-   ada/sinfo.adb ada/sinput.ads ada/snames.ads ada/snames.adb \
-   ada/stand.ads ada/system.ads ada/s-assert.ads ada/s-exctab.ads \
-   ada/s-htable.ads ada/s-imenne.ads ada/s-memory.ads ada/s-os_lib.ads \
-   ada/s-parame.ads ada/s-stalib.ads ada/s-string.ads ada/s-traent.ads \
-   ada/s-unstyp.ads ada/s-wchcon.ads ada/table.ads ada/table.adb \
-   ada/tree_io.ads ada/types.ads ada/uintp.ads ada/uintp.adb \
-   ada/unchconv.ads ada/unchdeal.ads ada/urealp.ads ada/urealp.adb 
-
-ada/elists.o : ada/ada.ads ada/a-except.ads ada/a-unccon.ads \
-   ada/a-uncdea.ads ada/alloc.ads ada/debug.ads ada/elists.ads \
-   ada/elists.adb ada/hostparm.ads ada/opt.ads ada/opt_table.ads ada/output.ads \
-   ada/system.ads ada/s-assert.ads ada/s-exctab.ads ada/s-memory.ads \
-   ada/s-os_lib.ads ada/s-parame.ads ada/s-stalib.ads ada/s-string.ads \
-   ada/s-traent.ads ada/s-unstyp.ads ada/s-wchcon.ads ada/table.ads \
-   ada/table.adb ada/tree_io.ads ada/types.ads ada/unchconv.ads \
-   ada/unchdeal.ads 
-
-ada/err_vars.o : ada/ada.ads ada/a-except.ads ada/a-unccon.ads \
-   ada/a-uncdea.ads ada/alloc.ads ada/debug.ads ada/err_vars.ads \
-   ada/hostparm.ads ada/namet.ads ada/opt.ads ada/output.ads \
-   ada/system.ads ada/s-assert.ads ada/s-exctab.ads ada/s-exctab.adb \
-   ada/s-htable.ads ada/s-memory.ads ada/s-os_lib.ads ada/s-parame.ads \
-   ada/s-soflin.ads ada/s-stache.ads ada/s-stalib.ads ada/s-stoele.ads \
-   ada/s-stoele.adb ada/s-string.ads ada/s-traent.ads ada/s-unstyp.ads \
-   ada/s-wchcon.ads ada/table.ads ada/table.adb ada/tree_io.ads \
-   ada/types.ads ada/uintp.ads ada/unchconv.ads ada/unchdeal.ads 
-
-ada/errout.o : ada/ada.ads ada/a-except.ads ada/a-unccon.ads \
-   ada/a-uncdea.ads ada/alloc.ads ada/aspects.ads ada/atree.ads \
-   ada/atree.adb ada/casing.ads ada/csets.ads ada/debug.ads ada/einfo.ads \
-   ada/einfo.adb ada/err_vars.ads ada/errout.ads ada/errout.adb \
-   ada/erroutc.ads ada/erroutc.adb ada/fname.ads ada/gnat.ads \
-   ada/g-byorma.ads ada/g-hesorg.ads ada/gnatvsn.ads ada/hostparm.ads \
-   ada/lib.ads ada/lib.adb ada/lib-list.adb ada/lib-sort.adb ada/namet.ads \
-   ada/nlists.ads ada/nlists.adb ada/opt.ads ada/output.ads ada/rident.ads \
-   ada/scans.ads ada/sem_aux.ads ada/sinfo.ads ada/sinfo.adb \
-   ada/sinput.ads ada/sinput.adb ada/snames.ads ada/stand.ads \
-   ada/stringt.ads ada/stylesw.ads ada/system.ads ada/s-assert.ads \
-   ada/s-exctab.ads ada/s-imenne.ads ada/s-memory.ads ada/s-os_lib.ads \
-   ada/s-parame.ads ada/s-rident.ads ada/s-secsta.ads ada/s-soflin.ads \
-   ada/s-stache.ads ada/s-stalib.ads ada/s-stoele.ads ada/s-stoele.adb \
-   ada/s-string.ads ada/s-traent.ads ada/s-unstyp.ads ada/s-wchcon.ads \
-   ada/table.ads ada/table.adb ada/targparm.ads ada/tree_io.ads \
-   ada/types.ads ada/uintp.ads ada/uname.ads ada/unchconv.ads \
-   ada/unchdeal.ads ada/urealp.ads ada/widechar.ads 
-
-ada/erroutc.o : ada/ada.ads ada/a-except.ads ada/a-unccon.ads \
-   ada/a-uncdea.ads ada/alloc.ads ada/aspects.ads ada/atree.ads \
-   ada/atree.adb ada/casing.ads ada/debug.ads ada/einfo.ads \
-   ada/err_vars.ads ada/erroutc.ads ada/erroutc.adb ada/gnat.ads \
-   ada/g-byorma.ads ada/hostparm.ads ada/interfac.ads ada/namet.ads \
-   ada/namet.adb ada/nlists.ads ada/opt.ads ada/output.ads ada/output.adb \
-   ada/rident.ads ada/scans.ads ada/sinfo.ads ada/sinput.ads \
-   ada/sinput.adb ada/snames.ads ada/system.ads ada/s-assert.ads \
-   ada/s-exctab.ads ada/s-imenne.ads ada/s-memory.ads ada/s-os_lib.ads \
-   ada/s-parame.ads ada/s-rident.ads ada/s-secsta.ads ada/s-soflin.ads \
-   ada/s-stache.ads ada/s-stalib.ads ada/s-stoele.ads ada/s-stoele.adb \
-   ada/s-string.ads ada/s-traent.ads ada/s-unstyp.ads ada/s-wchcon.ads \
-   ada/table.ads ada/table.adb ada/targparm.ads ada/tree_io.ads \
-   ada/types.ads ada/uintp.ads ada/unchconv.ads ada/unchdeal.ads \
-   ada/urealp.ads ada/widechar.ads 
-
-ada/eval_fat.o : ada/ada.ads ada/a-except.ads ada/a-unccon.ads \
-   ada/a-uncdea.ads ada/alloc.ads ada/debug.ads ada/einfo.ads \
-   ada/err_vars.ads ada/errout.ads ada/erroutc.ads ada/eval_fat.ads \
-   ada/eval_fat.adb ada/exp_tss.ads ada/gnat.ads ada/g-htable.ads \
-   ada/hostparm.ads ada/namet.ads ada/opt.ads ada/output.ads \
-   ada/sem_util.ads ada/snames.ads ada/system.ads ada/s-assert.ads \
-   ada/s-exctab.ads ada/s-htable.ads ada/s-memory.ads ada/s-os_lib.ads \
-   ada/s-parame.ads ada/s-stalib.ads ada/s-string.ads ada/s-traent.ads \
-   ada/s-unstyp.ads ada/s-wchcon.ads ada/table.ads ada/table.adb \
-   ada/tree_io.ads ada/types.ads ada/uintp.ads ada/uintp.adb \
-   ada/unchconv.ads ada/unchdeal.ads ada/urealp.ads ada/urealp.adb 
-
-ada/exp_aggr.o : ada/ada.ads ada/a-except.ads ada/a-unccon.ads \
-   ada/a-uncdea.ads ada/alloc.ads ada/aspects.ads ada/atree.ads \
-   ada/atree.adb ada/casing.ads ada/checks.ads ada/checks.adb \
-   ada/csets.ads ada/debug.ads ada/einfo.ads ada/einfo.adb ada/elists.ads \
-   ada/elists.adb ada/err_vars.ads ada/errout.ads ada/erroutc.ads \
-   ada/eval_fat.ads ada/exp_aggr.ads ada/exp_aggr.adb ada/exp_ch11.ads \
-   ada/exp_ch2.ads ada/exp_ch3.ads ada/exp_ch4.ads ada/exp_ch6.ads \
-   ada/exp_ch7.ads ada/exp_ch9.ads ada/exp_disp.ads ada/exp_dist.ads \
-   ada/exp_pakd.ads ada/exp_tss.ads ada/exp_util.ads ada/exp_util.adb \
-   ada/expander.ads ada/fname.ads ada/fname-uf.ads ada/freeze.ads \
-   ada/get_targ.ads ada/gnat.ads ada/g-hesorg.ads ada/g-htable.ads \
-   ada/hostparm.ads ada/inline.ads ada/itypes.ads ada/lib.ads ada/lib.adb \
-   ada/lib-list.adb ada/lib-load.ads ada/lib-sort.adb ada/lib-util.ads \
-   ada/lib-xref.ads ada/namet.ads ada/namet-sp.ads ada/nlists.ads \
-   ada/nlists.adb ada/nmake.ads ada/nmake.adb ada/opt.ads ada/output.ads \
-   ada/put_spark_xrefs.ads ada/restrict.ads ada/restrict.adb \
-   ada/rident.ads ada/rtsfind.ads ada/rtsfind.adb ada/scans.ads \
-   ada/sem.ads ada/sem_aggr.ads ada/sem_attr.ads ada/sem_aux.ads \
-   ada/sem_cat.ads ada/sem_ch3.ads ada/sem_ch6.ads ada/sem_ch7.ads \
-   ada/sem_ch8.ads ada/sem_disp.ads ada/sem_dist.ads ada/sem_eval.ads \
-   ada/sem_eval.adb ada/sem_res.ads ada/sem_type.ads ada/sem_util.ads \
-   ada/sem_util.adb ada/sem_warn.ads ada/set_targ.ads ada/sinfo.ads \
-   ada/sinfo.adb ada/sinput.ads ada/snames.ads ada/sprint.ads \
-   ada/stand.ads ada/stringt.ads ada/stringt.adb ada/style.ads \
-   ada/styleg.ads ada/styleg.adb ada/stylesw.ads ada/system.ads \
-   ada/s-assert.ads ada/s-exctab.ads ada/s-exctab.adb ada/s-htable.ads \
-   ada/s-imenne.ads ada/s-memory.ads ada/s-os_lib.ads ada/s-parame.ads \
-   ada/s-rident.ads ada/s-secsta.ads ada/s-soflin.ads ada/s-stache.ads \
-   ada/s-stalib.ads ada/s-stoele.ads ada/s-stoele.adb ada/s-string.ads \
-   ada/s-traent.ads ada/s-unstyp.ads ada/s-wchcon.ads ada/table.ads \
-   ada/table.adb ada/targparm.ads ada/tbuild.ads ada/tbuild.adb \
-   ada/tree_io.ads ada/ttypes.ads ada/types.ads ada/uintp.ads \
-   ada/uintp.adb ada/uname.ads ada/unchconv.ads ada/unchdeal.ads \
-   ada/urealp.ads ada/validsw.ads ada/widechar.ads 
-
-ada/exp_atag.o : ada/ada.ads ada/a-except.ads ada/a-unccon.ads \
-   ada/a-uncdea.ads ada/alloc.ads ada/aspects.ads ada/atree.ads \
-   ada/atree.adb ada/casing.ads ada/csets.ads ada/debug.ads ada/einfo.ads \
-   ada/einfo.adb ada/elists.ads ada/elists.adb ada/err_vars.ads \
-   ada/errout.ads ada/erroutc.ads ada/exp_atag.ads ada/exp_atag.adb \
-   ada/exp_disp.ads ada/exp_dist.ads ada/exp_tss.ads ada/exp_util.ads \
-   ada/fname.ads ada/fname-uf.ads ada/gnat.ads ada/g-htable.ads \
-   ada/hostparm.ads ada/lib.ads ada/lib-load.ads ada/namet.ads \
-   ada/nlists.ads ada/nlists.adb ada/nmake.ads ada/nmake.adb ada/opt.ads \
-   ada/output.ads ada/restrict.ads ada/rident.ads ada/rtsfind.ads \
-   ada/rtsfind.adb ada/sem.ads ada/sem_aux.ads ada/sem_aux.adb \
-   ada/sem_ch7.ads ada/sem_disp.ads ada/sem_dist.ads ada/sem_util.ads \
-   ada/sinfo.ads ada/sinfo.adb ada/sinput.ads ada/snames.ads ada/stand.ads \
-   ada/stringt.ads ada/system.ads ada/s-assert.ads ada/s-exctab.ads \
-   ada/s-htable.ads ada/s-imenne.ads ada/s-memory.ads ada/s-os_lib.ads \
-   ada/s-parame.ads ada/s-rident.ads ada/s-soflin.ads ada/s-stache.ads \
-   ada/s-stalib.ads ada/s-stoele.ads ada/s-stoele.adb ada/s-string.ads \
-   ada/s-traent.ads ada/s-unstyp.ads ada/s-wchcon.ads ada/table.ads \
-   ada/table.adb ada/tbuild.ads ada/tbuild.adb ada/tree_io.ads \
-   ada/types.ads ada/uintp.ads ada/uintp.adb ada/uname.ads \
-   ada/unchconv.ads ada/unchdeal.ads ada/urealp.ads 
-
-ada/exp_attr.o : ada/ada.ads ada/a-except.ads ada/a-unccon.ads \
-   ada/a-uncdea.ads ada/alloc.ads ada/aspects.ads ada/atree.ads \
-   ada/atree.adb ada/casing.ads ada/checks.ads ada/csets.ads ada/debug.ads \
-   ada/debug_a.ads ada/einfo.ads ada/einfo.adb ada/elists.ads \
-   ada/elists.adb ada/err_vars.ads ada/errout.ads ada/erroutc.ads \
-   ada/exp_aggr.ads ada/exp_atag.ads ada/exp_attr.ads ada/exp_attr.adb \
-   ada/exp_ch11.ads ada/exp_ch2.ads ada/exp_ch3.ads ada/exp_ch6.ads \
-   ada/exp_ch7.ads ada/exp_ch9.ads ada/exp_disp.ads ada/exp_dist.ads \
-   ada/exp_imgv.ads ada/exp_pakd.ads ada/exp_strm.ads ada/exp_tss.ads \
-   ada/exp_util.ads ada/exp_util.adb ada/exp_vfpt.ads ada/expander.ads \
-   ada/fname.ads ada/fname-uf.ads ada/freeze.ads ada/get_targ.ads \
-   ada/gnat.ads ada/g-hesorg.ads ada/g-htable.ads ada/gnatvsn.ads \
-   ada/hostparm.ads ada/inline.ads ada/itypes.ads ada/lib.ads ada/lib.adb \
-   ada/lib-list.adb ada/lib-load.ads ada/lib-sort.adb ada/lib-util.ads \
-   ada/lib-xref.ads ada/namet.ads ada/namet-sp.ads ada/nlists.ads \
-   ada/nlists.adb ada/nmake.ads ada/nmake.adb ada/opt.ads ada/output.ads \
-   ada/put_spark_xrefs.ads ada/restrict.ads ada/restrict.adb \
-   ada/rident.ads ada/rtsfind.ads ada/scans.ads ada/sem.ads ada/sem.adb \
-   ada/sem_attr.ads ada/sem_aux.ads ada/sem_ch10.ads ada/sem_ch11.ads \
-   ada/sem_ch12.ads ada/sem_ch13.ads ada/sem_ch2.ads ada/sem_ch3.ads \
-   ada/sem_ch4.ads ada/sem_ch5.ads ada/sem_ch6.ads ada/sem_ch7.ads \
-   ada/sem_ch8.ads ada/sem_ch9.ads ada/sem_disp.ads ada/sem_eval.ads \
-   ada/sem_prag.ads ada/sem_res.ads ada/sem_type.ads ada/sem_util.ads \
-   ada/sem_util.adb ada/set_targ.ads ada/sinfo.ads ada/sinfo.adb \
-   ada/sinput.ads ada/snames.ads ada/stand.ads ada/stringt.ads \
-   ada/stringt.adb ada/style.ads ada/styleg.ads ada/styleg.adb \
-   ada/stylesw.ads ada/system.ads ada/s-assert.ads ada/s-carun8.ads \
-   ada/s-exctab.ads ada/s-htable.ads ada/s-imenne.ads ada/s-memory.ads \
-   ada/s-os_lib.ads ada/s-parame.ads ada/s-rident.ads ada/s-secsta.ads \
-   ada/s-soflin.ads ada/s-stache.ads ada/s-stalib.ads ada/s-stoele.ads \
-   ada/s-stoele.adb ada/s-string.ads ada/s-traent.ads ada/s-unstyp.ads \
-   ada/s-wchcon.ads ada/table.ads ada/table.adb ada/targparm.ads \
-   ada/tbuild.ads ada/tbuild.adb ada/tree_io.ads ada/ttypes.ads \
-   ada/types.ads ada/types.adb ada/uintp.ads ada/uintp.adb ada/uname.ads \
-   ada/unchconv.ads ada/unchdeal.ads ada/urealp.ads ada/validsw.ads \
-   ada/widechar.ads 
-
-ada/exp_cg.o : ada/ada.ads ada/a-except.ads ada/a-unccon.ads \
-   ada/a-uncdea.ads ada/alloc.ads ada/aspects.ads ada/atree.ads \
-   ada/atree.adb ada/casing.ads ada/debug.ads ada/einfo.ads ada/einfo.adb \
-   ada/elists.ads ada/elists.adb ada/exp_cg.ads ada/exp_cg.adb \
-   ada/exp_dbug.ads ada/exp_disp.ads ada/exp_tss.ads ada/gnat.ads \
-   ada/g-htable.ads ada/hostparm.ads ada/interfac.ads ada/lib.ads \
-   ada/namet.ads ada/namet.adb ada/nlists.ads ada/opt.ads ada/opt_table.ads ada/output.ads \
-   ada/sem_aux.ads ada/sem_aux.adb ada/sem_disp.ads ada/sem_type.ads \
-   ada/sem_util.ads ada/sinfo.ads ada/sinfo.adb ada/sinput.ads \
-   ada/snames.ads ada/stand.ads ada/system.ads ada/s-assert.ads \
-   ada/s-exctab.ads ada/s-htable.ads ada/s-imenne.ads ada/s-memory.ads \
-   ada/s-os_lib.ads ada/s-parame.ads ada/s-secsta.ads ada/s-soflin.ads \
-   ada/s-stache.ads ada/s-stalib.ads ada/s-stoele.ads ada/s-stoele.adb \
-   ada/s-string.ads ada/s-traent.ads ada/s-unstyp.ads ada/s-wchcon.ads \
-   ada/table.ads ada/table.adb ada/tree_io.ads ada/types.ads ada/uintp.ads \
-   ada/uintp.adb ada/unchconv.ads ada/unchdeal.ads ada/urealp.ads \
-   ada/widechar.ads 
-
-ada/exp_ch11.o : ada/ada.ads ada/a-except.ads ada/a-unccon.ads \
-   ada/a-uncdea.ads ada/alloc.ads ada/aspects.ads ada/atree.ads \
-   ada/atree.adb ada/casing.ads ada/casing.adb ada/csets.ads ada/debug.ads \
-   ada/debug_a.ads ada/einfo.ads ada/einfo.adb ada/elists.ads \
-   ada/elists.adb ada/err_vars.ads ada/errout.ads ada/erroutc.ads \
-   ada/exp_ch11.ads ada/exp_ch11.adb ada/exp_ch7.ads ada/exp_tss.ads \
-   ada/exp_util.ads ada/expander.ads ada/fname.ads ada/fname-uf.ads \
-   ada/gnat.ads ada/g-htable.ads ada/hostparm.ads ada/inline.ads \
-   ada/lib.ads ada/lib-load.ads ada/namet.ads ada/nlists.ads \
-   ada/nlists.adb ada/nmake.ads ada/nmake.adb ada/opt.ads ada/output.ads \
-   ada/restrict.ads ada/restrict.adb ada/rident.ads ada/rtsfind.ads \
-   ada/sem.ads ada/sem.adb ada/sem_attr.ads ada/sem_aux.ads \
-   ada/sem_ch10.ads ada/sem_ch11.ads ada/sem_ch12.ads ada/sem_ch13.ads \
-   ada/sem_ch2.ads ada/sem_ch3.ads ada/sem_ch4.ads ada/sem_ch5.ads \
-   ada/sem_ch6.ads ada/sem_ch7.ads ada/sem_ch8.ads ada/sem_ch9.ads \
-   ada/sem_prag.ads ada/sem_res.ads ada/sem_util.ads ada/sinfo.ads \
-   ada/sinfo.adb ada/sinput.ads ada/snames.ads ada/stand.ads \
-   ada/stringt.ads ada/system.ads ada/s-assert.ads ada/s-exctab.ads \
-   ada/s-htable.ads ada/s-imenne.ads ada/s-memory.ads ada/s-os_lib.ads \
-   ada/s-parame.ads ada/s-rident.ads ada/s-secsta.ads ada/s-soflin.ads \
-   ada/s-stache.ads ada/s-stalib.ads ada/s-stoele.ads ada/s-stoele.adb \
-   ada/s-string.ads ada/s-traent.ads ada/s-unstyp.ads ada/s-wchcon.ads \
-   ada/table.ads ada/table.adb ada/targparm.ads ada/tbuild.ads \
-   ada/tbuild.adb ada/tree_io.ads ada/types.ads ada/uintp.ads \
-   ada/uintp.adb ada/uname.ads ada/unchconv.ads ada/unchdeal.ads \
-   ada/urealp.ads ada/widechar.ads 
-
-ada/exp_ch12.o : ada/ada.ads ada/a-except.ads ada/a-unccon.ads \
-   ada/a-uncdea.ads ada/alloc.ads ada/aspects.ads ada/atree.ads \
-   ada/atree.adb ada/casing.ads ada/checks.ads ada/debug.ads ada/einfo.ads \
-   ada/einfo.adb ada/elists.ads ada/exp_ch12.ads ada/exp_ch12.adb \
-   ada/exp_tss.ads ada/exp_util.ads ada/hostparm.ads ada/lib.ads \
-   ada/namet.ads ada/nlists.ads ada/nmake.ads ada/nmake.adb ada/opt.ads \
-   ada/output.ads ada/restrict.ads ada/rident.ads ada/rtsfind.ads \
-   ada/sem_aux.ads ada/sinfo.ads ada/sinfo.adb ada/sinput.ads \
-   ada/snames.ads ada/stand.ads ada/stringt.ads ada/system.ads \
-   ada/s-assert.ads ada/s-exctab.ads ada/s-imenne.ads ada/s-memory.ads \
-   ada/s-os_lib.ads ada/s-parame.ads ada/s-rident.ads ada/s-stalib.ads \
-   ada/s-string.ads ada/s-traent.ads ada/s-unstyp.ads ada/s-wchcon.ads \
-   ada/table.ads ada/table.adb ada/tbuild.ads ada/tbuild.adb \
-   ada/tree_io.ads ada/types.ads ada/uintp.ads ada/unchconv.ads \
-   ada/unchdeal.ads ada/urealp.ads 
-
-ada/exp_ch13.o : ada/ada.ads ada/a-except.ads ada/a-unccon.ads \
-   ada/a-uncdea.ads ada/alloc.ads ada/aspects.ads ada/atree.ads \
-   ada/atree.adb ada/casing.ads ada/checks.ads ada/debug.ads ada/einfo.ads \
-   ada/einfo.adb ada/elists.ads ada/err_vars.ads ada/errout.ads \
-   ada/erroutc.ads ada/exp_ch13.ads ada/exp_ch13.adb ada/exp_ch3.ads \
-   ada/exp_ch6.ads ada/exp_imgv.ads ada/exp_tss.ads ada/exp_util.ads \
-   ada/fname.ads ada/fname-uf.ads ada/hostparm.ads ada/lib.ads \
-   ada/namet.ads ada/nlists.ads ada/nlists.adb ada/nmake.ads ada/nmake.adb \
-   ada/opt.ads ada/output.ads ada/restrict.ads ada/restrict.adb \
-   ada/rident.ads ada/rtsfind.ads ada/sem.ads ada/sem_aux.ads \
-   ada/sem_ch7.ads ada/sem_ch8.ads ada/sem_eval.ads ada/sem_util.ads \
-   ada/sinfo.ads ada/sinfo.adb ada/sinput.ads ada/snames.ads ada/stand.ads \
-   ada/system.ads ada/s-assert.ads ada/s-exctab.ads ada/s-imenne.ads \
-   ada/s-memory.ads ada/s-os_lib.ads ada/s-parame.ads ada/s-rident.ads \
-   ada/s-secsta.ads ada/s-soflin.ads ada/s-stache.ads ada/s-stalib.ads \
-   ada/s-stoele.ads ada/s-stoele.adb ada/s-string.ads ada/s-traent.ads \
-   ada/s-unstyp.ads ada/s-wchcon.ads ada/table.ads ada/table.adb \
-   ada/targparm.ads ada/tbuild.ads ada/tree_io.ads ada/types.ads \
-   ada/uintp.ads ada/uname.ads ada/unchconv.ads ada/unchdeal.ads \
-   ada/urealp.ads ada/validsw.ads 
-
-ada/exp_ch2.o : ada/ada.ads ada/a-except.ads ada/a-unccon.ads \
-   ada/a-uncdea.ads ada/alloc.ads ada/aspects.ads ada/atree.ads \
-   ada/atree.adb ada/casing.ads ada/checks.ads ada/debug.ads ada/einfo.ads \
-   ada/einfo.adb ada/elists.ads ada/elists.adb ada/exp_ch2.ads \
-   ada/exp_ch2.adb ada/exp_smem.ads ada/exp_tss.ads ada/exp_util.ads \
-   ada/hostparm.ads ada/interfac.ads ada/namet.ads ada/namet.adb \
-   ada/nlists.ads ada/nmake.ads ada/nmake.adb ada/opt.ads ada/output.ads \
-   ada/rtsfind.ads ada/sem.ads ada/sem_eval.ads ada/sem_res.ads \
-   ada/sem_util.ads ada/sem_warn.ads ada/sinfo.ads ada/sinfo.adb \
-   ada/sinput.ads ada/snames.ads ada/stand.ads ada/system.ads \
-   ada/s-assert.ads ada/s-exctab.ads ada/s-imenne.ads ada/s-memory.ads \
-   ada/s-os_lib.ads ada/s-parame.ads ada/s-secsta.ads ada/s-stalib.ads \
-   ada/s-stoele.ads ada/s-stoele.adb ada/s-string.ads ada/s-traent.ads \
-   ada/s-unstyp.ads ada/s-wchcon.ads ada/table.ads ada/table.adb \
-   ada/tbuild.ads ada/tree_io.ads ada/types.ads ada/uintp.ads \
-   ada/unchconv.ads ada/unchdeal.ads ada/urealp.ads ada/widechar.ads 
-
-ada/exp_ch3.o : ada/ada.ads ada/a-except.ads ada/a-unccon.ads \
-   ada/a-uncdea.ads ada/alloc.ads ada/aspects.ads ada/atree.ads \
-   ada/atree.adb ada/casing.ads ada/checks.ads ada/checks.adb \
-   ada/csets.ads ada/debug.ads ada/einfo.ads ada/einfo.adb ada/elists.ads \
-   ada/elists.adb ada/err_vars.ads ada/errout.ads ada/erroutc.ads \
-   ada/eval_fat.ads ada/exp_aggr.ads ada/exp_atag.ads ada/exp_atom.ads ada/exp_cg.ads \
-   ada/exp_ch11.ads ada/exp_ch2.ads ada/exp_ch3.ads ada/exp_ch3.adb \
-   ada/exp_ch4.ads ada/exp_ch6.ads ada/exp_ch7.ads ada/exp_ch9.ads \
-   ada/exp_dbug.ads ada/exp_disp.ads ada/exp_disp.adb ada/exp_dist.ads \
-   ada/exp_pakd.ads ada/exp_smem.ads ada/exp_strm.ads ada/exp_tss.ads \
-   ada/exp_tss.adb ada/exp_util.ads ada/exp_util.adb ada/expander.ads \
-   ada/fname.ads ada/fname-uf.ads ada/freeze.ads ada/get_targ.ads \
-   ada/gnat.ads ada/g-htable.ads ada/hostparm.ads ada/inline.ads \
-   ada/interfac.ads ada/itypes.ads ada/layout.ads ada/lib.ads \
-   ada/lib-load.ads ada/namet.ads ada/namet.adb ada/nlists.ads \
-   ada/nlists.adb ada/nmake.ads ada/nmake.adb ada/opt.ads ada/output.ads \
-   ada/restrict.ads ada/restrict.adb ada/rident.ads ada/rtsfind.ads \
-   ada/rtsfind.adb ada/scil_ll.ads ada/sem.ads ada/sem_attr.ads \
-   ada/sem_aux.ads ada/sem_aux.adb ada/sem_cat.ads ada/sem_ch3.ads \
-   ada/sem_ch6.ads ada/sem_ch7.ads ada/sem_ch8.ads ada/sem_disp.ads \
-   ada/sem_dist.ads ada/sem_eval.ads ada/sem_eval.adb ada/sem_mech.ads \
-   ada/sem_res.ads ada/sem_scil.ads ada/sem_type.ads ada/sem_util.ads \
-   ada/sem_warn.ads ada/set_targ.ads ada/sinfo.ads ada/sinfo.adb \
-   ada/sinput.ads ada/snames.ads ada/sprint.ads ada/stand.ads \
-   ada/stringt.ads ada/system.ads ada/s-assert.ads ada/s-exctab.ads \
-   ada/s-htable.ads ada/s-imenne.ads ada/s-memory.ads ada/s-os_lib.ads \
-   ada/s-parame.ads ada/s-rident.ads ada/s-secsta.ads ada/s-soflin.ads \
-   ada/s-stache.ads ada/s-stalib.ads ada/s-stoele.ads ada/s-stoele.adb \
-   ada/s-string.ads ada/s-traent.ads ada/s-unstyp.ads ada/s-wchcon.ads \
-   ada/table.ads ada/table.adb ada/targparm.ads ada/tbuild.ads \
-   ada/tbuild.adb ada/tree_io.ads ada/ttypes.ads ada/types.ads \
-   ada/uintp.ads ada/uintp.adb ada/uname.ads ada/unchconv.ads \
-   ada/unchdeal.ads ada/urealp.ads ada/validsw.ads ada/widechar.ads 
-
-ada/exp_ch4.o : ada/ada.ads ada/a-except.ads ada/a-unccon.ads \
-   ada/a-uncdea.ads ada/alloc.ads ada/aspects.ads ada/atree.ads \
-   ada/atree.adb ada/casing.ads ada/checks.ads ada/checks.adb \
-   ada/csets.ads ada/debug.ads ada/einfo.ads ada/einfo.adb ada/elists.ads \
-   ada/elists.adb ada/err_vars.ads ada/errout.ads ada/erroutc.ads \
-   ada/eval_fat.ads ada/exp_aggr.ads ada/exp_atag.ads ada/exp_ch11.ads \
-   ada/exp_ch2.ads ada/exp_ch3.ads ada/exp_ch4.ads ada/exp_ch4.adb \
-   ada/exp_ch6.ads ada/exp_ch7.ads ada/exp_ch9.ads ada/exp_disp.ads \
-   ada/exp_fixd.ads ada/exp_intr.ads ada/exp_pakd.ads ada/exp_tss.ads \
-   ada/exp_util.ads ada/exp_util.adb ada/exp_vfpt.ads ada/expander.ads \
-   ada/fname.ads ada/fname-uf.ads ada/freeze.ads ada/get_targ.ads \
-   ada/gnat.ads ada/g-hesorg.ads ada/g-htable.ads ada/hostparm.ads \
-   ada/inline.ads ada/interfac.ads ada/itypes.ads ada/lib.ads ada/lib.adb \
-   ada/lib-list.adb ada/lib-sort.adb ada/lib-util.ads ada/lib-xref.ads \
-   ada/namet.ads ada/namet.adb ada/namet-sp.ads ada/nlists.ads \
-   ada/nlists.adb ada/nmake.ads ada/nmake.adb ada/opt.ads ada/output.ads \
-   ada/par_sco.ads ada/put_spark_xrefs.ads ada/restrict.ads \
-   ada/restrict.adb ada/rident.ads ada/rtsfind.ads ada/scans.ads \
-   ada/scil_ll.ads ada/sem.ads ada/sem_attr.ads ada/sem_aux.ads \
-   ada/sem_aux.adb ada/sem_cat.ads ada/sem_ch13.ads ada/sem_ch3.ads \
-   ada/sem_ch6.ads ada/sem_ch8.ads ada/sem_disp.ads ada/sem_eval.ads \
-   ada/sem_eval.adb ada/sem_res.ads ada/sem_type.ads ada/sem_util.ads \
-   ada/sem_util.adb ada/sem_warn.ads ada/set_targ.ads ada/sinfo.ads \
-   ada/sinfo.adb ada/sinput.ads ada/snames.ads ada/sprint.ads \
-   ada/stand.ads ada/stringt.ads ada/style.ads ada/styleg.ads \
-   ada/styleg.adb ada/stylesw.ads ada/system.ads ada/s-assert.ads \
-   ada/s-exctab.ads ada/s-exctab.adb ada/s-htable.ads ada/s-imenne.ads \
-   ada/s-memory.ads ada/s-os_lib.ads ada/s-parame.ads ada/s-rident.ads \
-   ada/s-secsta.ads ada/s-soflin.ads ada/s-stache.ads ada/s-stalib.ads \
-   ada/s-stoele.ads ada/s-stoele.adb ada/s-string.ads ada/s-traent.ads \
-   ada/s-unstyp.ads ada/s-wchcon.ads ada/table.ads ada/table.adb \
-   ada/targparm.ads ada/tbuild.ads ada/tbuild.adb ada/tree_io.ads \
-   ada/ttypes.ads ada/types.ads ada/uintp.ads ada/uintp.adb ada/uname.ads \
-   ada/unchconv.ads ada/unchdeal.ads ada/urealp.ads ada/urealp.adb \
-   ada/validsw.ads ada/widechar.ads 
-
-ada/exp_ch5.o : ada/ada.ads ada/a-except.ads ada/a-unccon.ads \
-   ada/a-uncdea.ads ada/alloc.ads ada/aspects.ads ada/atree.ads \
-   ada/atree.adb ada/casing.ads ada/checks.ads ada/checks.adb \
-   ada/csets.ads ada/debug.ads ada/einfo.ads ada/einfo.adb ada/elists.ads \
-   ada/err_vars.ads ada/errout.ads ada/erroutc.ads ada/eval_fat.ads \
-   ada/exp_aggr.ads ada/exp_ch11.ads ada/exp_ch2.ads ada/exp_ch4.ads \
-   ada/exp_ch5.ads ada/exp_ch5.adb ada/exp_ch6.ads ada/exp_ch7.ads \
-   ada/exp_dbug.ads ada/exp_disp.ads ada/exp_pakd.ads ada/exp_tss.ads \
-   ada/exp_util.ads ada/exp_util.adb ada/expander.ads ada/fname.ads \
-   ada/fname-uf.ads ada/freeze.ads ada/get_targ.ads ada/gnat.ads \
-   ada/g-htable.ads ada/hostparm.ads ada/inline.ads ada/itypes.ads \
-   ada/lib.ads ada/lib-util.ads ada/lib-xref.ads ada/namet.ads \
-   ada/namet-sp.ads ada/nlists.ads ada/nlists.adb ada/nmake.ads \
-   ada/nmake.adb ada/opt.ads ada/output.ads ada/put_spark_xrefs.ads \
-   ada/restrict.ads ada/restrict.adb ada/rident.ads ada/rtsfind.ads \
-   ada/scans.ads ada/sem.ads ada/sem_attr.ads ada/sem_aux.ads \
-   ada/sem_cat.ads ada/sem_ch13.ads ada/sem_ch3.ads ada/sem_ch6.ads \
-   ada/sem_ch8.ads ada/sem_disp.ads ada/sem_eval.ads ada/sem_eval.adb \
-   ada/sem_res.ads ada/sem_type.ads ada/sem_util.ads ada/sem_util.adb \
-   ada/sem_warn.ads ada/set_targ.ads ada/sinfo.ads ada/sinfo.adb \
-   ada/sinput.ads ada/snames.ads ada/sprint.ads ada/stand.ads \
-   ada/stringt.ads ada/stringt.adb ada/style.ads ada/styleg.ads \
-   ada/styleg.adb ada/stylesw.ads ada/system.ads ada/s-assert.ads \
-   ada/s-exctab.ads ada/s-htable.ads ada/s-imenne.ads ada/s-memory.ads \
-   ada/s-os_lib.ads ada/s-parame.ads ada/s-rident.ads ada/s-secsta.ads \
-   ada/s-soflin.ads ada/s-stache.ads ada/s-stalib.ads ada/s-stoele.ads \
-   ada/s-stoele.adb ada/s-string.ads ada/s-traent.ads ada/s-unstyp.ads \
-   ada/s-wchcon.ads ada/table.ads ada/table.adb ada/targparm.ads \
-   ada/tbuild.ads ada/tbuild.adb ada/tree_io.ads ada/ttypes.ads \
-   ada/types.ads ada/uintp.ads ada/uname.ads ada/unchconv.ads \
-   ada/unchdeal.ads ada/urealp.ads ada/validsw.ads 
-
-ada/exp_ch6.o : ada/ada.ads ada/a-except.ads ada/a-unccon.ads \
-   ada/a-uncdea.ads ada/alloc.ads ada/aspects.ads ada/atree.ads \
-   ada/atree.adb ada/casing.ads ada/checks.ads ada/checks.adb \
-   ada/csets.ads ada/debug.ads ada/debug_a.ads ada/einfo.ads ada/einfo.adb \
-   ada/elists.ads ada/elists.adb ada/err_vars.ads ada/errout.ads \
-   ada/erroutc.ads ada/eval_fat.ads ada/exp_aggr.ads ada/exp_atag.ads \
-   ada/exp_atom.ads ada/exp_cg.ads ada/exp_ch11.ads ada/exp_ch2.ads ada/exp_ch3.ads \
-   ada/exp_ch4.ads ada/exp_ch6.ads ada/exp_ch6.adb ada/exp_ch7.ads \
-   ada/exp_ch9.ads ada/exp_dbug.ads ada/exp_disp.ads ada/exp_disp.adb \
-   ada/exp_dist.ads ada/exp_intr.ads ada/exp_pakd.ads ada/exp_tss.ads \
-   ada/exp_util.ads ada/exp_util.adb ada/exp_vfpt.ads ada/expander.ads \
-   ada/fname.ads ada/fname-uf.ads ada/freeze.ads ada/get_targ.ads \
-   ada/gnat.ads ada/g-hesorg.ads ada/g-htable.ads ada/hostparm.ads \
-   ada/inline.ads ada/itypes.ads ada/layout.ads ada/lib.ads ada/lib.adb \
-   ada/lib-list.adb ada/lib-load.ads ada/lib-sort.adb ada/lib-util.ads \
-   ada/lib-xref.ads ada/namet.ads ada/namet-sp.ads ada/nlists.ads \
-   ada/nlists.adb ada/nmake.ads ada/nmake.adb ada/opt.ads ada/output.ads \
-   ada/put_spark_xrefs.ads ada/restrict.ads ada/restrict.adb \
-   ada/rident.ads ada/rtsfind.ads ada/rtsfind.adb ada/scans.ads \
-   ada/scil_ll.ads ada/sem.ads ada/sem.adb ada/sem_attr.ads \
-   ada/sem_aux.ads ada/sem_aux.adb ada/sem_ch10.ads ada/sem_ch11.ads \
-   ada/sem_ch12.ads ada/sem_ch13.ads ada/sem_ch2.ads ada/sem_ch3.ads \
-   ada/sem_ch4.ads ada/sem_ch5.ads ada/sem_ch6.ads ada/sem_ch7.ads \
-   ada/sem_ch8.ads ada/sem_ch9.ads ada/sem_dim.ads ada/sem_disp.ads \
-   ada/sem_dist.ads ada/sem_eval.ads ada/sem_mech.ads ada/sem_prag.ads \
-   ada/sem_res.ads ada/sem_scil.ads ada/sem_type.ads ada/sem_util.ads \
-   ada/sem_util.adb ada/sem_warn.ads ada/set_targ.ads ada/sinfo.ads \
-   ada/sinfo.adb ada/sinput.ads ada/snames.ads ada/sprint.ads \
-   ada/stand.ads ada/stringt.ads ada/style.ads ada/styleg.ads \
-   ada/styleg.adb ada/stylesw.ads ada/system.ads ada/s-assert.ads \
-   ada/s-exctab.ads ada/s-htable.ads ada/s-imenne.ads ada/s-memory.ads \
-   ada/s-os_lib.ads ada/s-parame.ads ada/s-rident.ads ada/s-secsta.ads \
-   ada/s-soflin.ads ada/s-stache.ads ada/s-stalib.ads ada/s-stoele.ads \
-   ada/s-stoele.adb ada/s-string.ads ada/s-traent.ads ada/s-unstyp.ads \
-   ada/s-wchcon.ads ada/table.ads ada/table.adb ada/targparm.ads \
-   ada/tbuild.ads ada/tbuild.adb ada/tree_io.ads ada/ttypes.ads \
-   ada/types.ads ada/uintp.ads ada/uintp.adb ada/uname.ads \
-   ada/unchconv.ads ada/unchdeal.ads ada/urealp.ads ada/validsw.ads \
-   ada/widechar.ads 
-
-ada/exp_ch7.o : ada/ada.ads ada/a-except.ads ada/a-unccon.ads \
-   ada/a-uncdea.ads ada/alloc.ads ada/aspects.ads ada/atree.ads \
-   ada/atree.adb ada/casing.ads ada/checks.ads ada/csets.ads ada/debug.ads \
-   ada/debug_a.ads ada/einfo.ads ada/einfo.adb ada/elists.ads \
-   ada/elists.adb ada/err_vars.ads ada/errout.ads ada/erroutc.ads \
-   ada/exp_aggr.ads ada/exp_atom.ads ada/exp_ch11.ads ada/exp_ch6.ads ada/exp_ch7.ads \
-   ada/exp_ch7.adb ada/exp_ch9.ads ada/exp_dbug.ads ada/exp_disp.ads \
-   ada/exp_dist.ads ada/exp_tss.ads ada/exp_util.ads ada/exp_util.adb \
-   ada/expander.ads ada/fname.ads ada/fname-uf.ads ada/freeze.ads \
-   ada/get_targ.ads ada/gnat.ads ada/g-hesorg.ads ada/g-htable.ads \
-   ada/hostparm.ads ada/inline.ads ada/itypes.ads ada/lib.ads ada/lib.adb \
-   ada/lib-list.adb ada/lib-load.ads ada/lib-sort.adb ada/lib-util.ads \
-   ada/lib-xref.ads ada/namet.ads ada/namet-sp.ads ada/nlists.ads \
-   ada/nlists.adb ada/nmake.ads ada/nmake.adb ada/opt.ads ada/opt_table.ads ada/output.ads \
-   ada/put_spark_xrefs.ads ada/restrict.ads ada/restrict.adb \
-   ada/rident.ads ada/rtsfind.ads ada/scans.ads ada/sem.ads ada/sem.adb \
-   ada/sem_attr.ads ada/sem_aux.ads ada/sem_aux.adb ada/sem_ch10.ads \
-   ada/sem_ch11.ads ada/sem_ch12.ads ada/sem_ch13.ads ada/sem_ch2.ads \
-   ada/sem_ch3.ads ada/sem_ch4.ads ada/sem_ch5.ads ada/sem_ch6.ads \
-   ada/sem_ch7.ads ada/sem_ch8.ads ada/sem_ch9.ads ada/sem_disp.ads \
-   ada/sem_eval.ads ada/sem_prag.ads ada/sem_res.ads ada/sem_type.ads \
-   ada/sem_util.ads ada/sem_util.adb ada/set_targ.ads ada/sinfo.ads \
-   ada/sinfo.adb ada/sinput.ads ada/snames.ads ada/stand.ads \
-   ada/stringt.ads ada/style.ads ada/styleg.ads ada/styleg.adb \
-   ada/stylesw.ads ada/system.ads ada/s-assert.ads ada/s-exctab.ads \
-   ada/s-htable.ads ada/s-imenne.ads ada/s-memory.ads ada/s-os_lib.ads \
-   ada/s-parame.ads ada/s-rident.ads ada/s-secsta.ads ada/s-soflin.ads \
-   ada/s-stache.ads ada/s-stalib.ads ada/s-stoele.ads ada/s-stoele.adb \
-   ada/s-string.ads ada/s-traent.ads ada/s-unstyp.ads ada/s-wchcon.ads \
-   ada/table.ads ada/table.adb ada/targparm.ads ada/tbuild.ads \
-   ada/tbuild.adb ada/tree_io.ads ada/ttypes.ads ada/types.ads \
-   ada/uintp.ads ada/uintp.adb ada/uname.ads ada/unchconv.ads \
-   ada/unchdeal.ads ada/urealp.ads ada/validsw.ads ada/widechar.ads 
-
-ada/exp_ch8.o : ada/ada.ads ada/a-except.ads ada/a-unccon.ads \
-   ada/a-uncdea.ads ada/alloc.ads ada/aspects.ads ada/atree.ads \
-   ada/atree.adb ada/casing.ads ada/checks.ads ada/debug.ads ada/einfo.ads \
-   ada/einfo.adb ada/elists.ads ada/err_vars.ads ada/errout.ads \
-   ada/erroutc.ads ada/exp_aggr.ads ada/exp_ch4.ads ada/exp_ch6.ads \
-   ada/exp_ch7.ads ada/exp_ch8.ads ada/exp_ch8.adb ada/exp_dbug.ads \
-   ada/exp_tss.ads ada/exp_util.ads ada/exp_util.adb ada/freeze.ads \
-   ada/get_targ.ads ada/hostparm.ads ada/inline.ads ada/itypes.ads \
-   ada/lib.ads ada/namet.ads ada/nlists.ads ada/nlists.adb ada/nmake.ads \
-   ada/nmake.adb ada/opt.ads ada/opt_table.ads ada/output.ads ada/restrict.ads \
-   ada/rident.ads ada/rtsfind.ads ada/sem.ads ada/sem_aux.ads \
-   ada/sem_ch8.ads ada/sem_eval.ads ada/sem_res.ads ada/sem_type.ads \
-   ada/sem_util.ads ada/set_targ.ads ada/sinfo.ads ada/sinfo.adb \
-   ada/sinput.ads ada/snames.ads ada/stand.ads ada/stringt.ads \
-   ada/system.ads ada/s-assert.ads ada/s-exctab.ads ada/s-imenne.ads \
-   ada/s-memory.ads ada/s-os_lib.ads ada/s-parame.ads ada/s-rident.ads \
-   ada/s-secsta.ads ada/s-soflin.ads ada/s-stache.ads ada/s-stalib.ads \
-   ada/s-stoele.ads ada/s-stoele.adb ada/s-string.ads ada/s-traent.ads \
-   ada/s-unstyp.ads ada/s-wchcon.ads ada/table.ads ada/table.adb \
-   ada/targparm.ads ada/tbuild.ads ada/tree_io.ads ada/ttypes.ads \
-   ada/types.ads ada/uintp.ads ada/unchconv.ads ada/unchdeal.ads \
-   ada/urealp.ads ada/validsw.ads 
-
-ada/exp_ch9.o : ada/ada.ads ada/a-except.ads ada/a-unccon.ads \
-   ada/a-uncdea.ads ada/alloc.ads ada/aspects.ads ada/atree.ads \
-   ada/atree.adb ada/casing.ads ada/checks.ads ada/csets.ads ada/debug.ads \
-   ada/einfo.ads ada/einfo.adb ada/elists.ads ada/elists.adb \
-   ada/err_vars.ads ada/errout.ads ada/erroutc.ads ada/exp_aggr.ads \
-   ada/exp_ch11.ads ada/exp_ch3.ads ada/exp_ch6.ads ada/exp_ch7.ads \
-   ada/exp_ch9.ads ada/exp_ch9.adb ada/exp_dbug.ads ada/exp_disp.ads \
-   ada/exp_sel.ads ada/exp_smem.ads ada/exp_tss.ads ada/exp_util.ads \
-   ada/exp_util.adb ada/fname.ads ada/fname-uf.ads ada/freeze.ads \
-   ada/get_targ.ads ada/gnat.ads ada/g-htable.ads ada/gnatvsn.ads \
-   ada/hostparm.ads ada/inline.ads ada/interfac.ads ada/itypes.ads \
-   ada/layout.ads ada/lib.ads ada/lib-util.ads ada/lib-xref.ads \
-   ada/namet.ads ada/namet.adb ada/namet-sp.ads ada/nlists.ads \
-   ada/nlists.adb ada/nmake.ads ada/nmake.adb ada/opt.ads ada/opt.adb \
-   ada/output.ads ada/put_spark_xrefs.ads ada/restrict.ads \
-   ada/restrict.adb ada/rident.ads ada/rtsfind.ads ada/scans.ads \
-   ada/sem.ads ada/sem_attr.ads ada/sem_aux.ads ada/sem_aux.adb \
-   ada/sem_ch11.ads ada/sem_ch13.ads ada/sem_ch3.ads ada/sem_ch5.ads \
-   ada/sem_ch6.ads ada/sem_ch8.ads ada/sem_ch9.ads ada/sem_ch9.adb \
-   ada/sem_disp.ads ada/sem_elab.ads ada/sem_eval.ads ada/sem_res.ads \
-   ada/sem_type.ads ada/sem_util.ads ada/sem_util.adb ada/sem_warn.ads \
-   ada/set_targ.ads ada/sinfo.ads ada/sinfo.adb ada/sinput.ads \
-   ada/snames.ads ada/stand.ads ada/stringt.ads ada/style.ads \
-   ada/styleg.ads ada/styleg.adb ada/stylesw.ads ada/system.ads \
-   ada/s-assert.ads ada/s-exctab.ads ada/s-htable.ads ada/s-imenne.ads \
-   ada/s-memory.ads ada/s-os_lib.ads ada/s-parame.ads ada/s-rident.ads \
-   ada/s-secsta.ads ada/s-soflin.ads ada/s-stache.ads ada/s-stalib.ads \
-   ada/s-stoele.ads ada/s-stoele.adb ada/s-string.ads ada/s-traent.ads \
-   ada/s-unstyp.ads ada/s-wchcon.ads ada/table.ads ada/table.adb \
-   ada/targparm.ads ada/tbuild.ads ada/tbuild.adb ada/tree_io.ads \
-   ada/ttypes.ads ada/types.ads ada/uintp.ads ada/uname.ads \
-   ada/unchconv.ads ada/unchdeal.ads ada/urealp.ads ada/validsw.ads \
-   ada/widechar.ads 
-
-ada/exp_atom.o : ada/ada.ads ada/a-except.ads ada/a-unccon.ads \
-   ada/a-uncdea.ads ada/alloc.ads ada/aspects.ads ada/atree.ads \
-   ada/atree.adb ada/casing.ads ada/checks.ads ada/checks.adb \
-   ada/csets.ads ada/debug.ads ada/debug_a.ads ada/einfo.ads ada/einfo.adb \
-   ada/elists.ads ada/elists.adb ada/err_vars.ads ada/errout.ads \
-   ada/errout.adb ada/erroutc.ads ada/erroutc.adb ada/eval_fat.ads \
-   ada/exp_aggr.ads ada/exp_ch11.ads ada/exp_ch2.ads ada/exp_ch3.ads \
-   ada/exp_ch4.ads ada/exp_ch6.ads ada/exp_ch7.ads ada/exp_ch9.ads ada/exp_atom.ads \
-   ada/exp_ch9.adb ada/exp_dbug.ads ada/exp_disp.ads ada/exp_pakd.ads \
-   ada/exp_sel.ads ada/exp_smem.ads ada/exp_tss.ads ada/exp_util.ads \
-   ada/exp_util.adb ada/expander.ads ada/fname.ads ada/fname-uf.ads \
-   ada/freeze.ads ada/get_targ.ads ada/gnat.ads ada/g-byorma.ads \
-   ada/g-htable.ads ada/gnatvsn.ads ada/hostparm.ads ada/inline.ads \
-   ada/interfac.ads ada/itypes.ads ada/layout.ads ada/lib.ads \
-   ada/lib-load.ads ada/lib-util.ads ada/lib-xref.ads ada/namet.ads \
-   ada/namet.adb ada/nlists.ads ada/nlists.adb ada/nmake.ads ada/nmake.adb \
-   ada/opt.ads ada/opt.adb ada/opt_table.ads ada/output.ads \
-   ada/restrict.ads ada/restrict.adb ada/rident.ads ada/rtsfind.ads \
-   ada/scans.ads ada/sem.ads ada/sem.adb ada/sem_attr.ads ada/sem_aux.ads \
-   ada/sem_aux.adb ada/sem_ch10.ads ada/sem_ch11.ads ada/sem_ch12.ads \
-   ada/sem_ch13.ads ada/sem_ch2.ads ada/sem_ch3.ads ada/sem_ch4.ads \
-   ada/sem_ch5.ads ada/sem_ch6.ads ada/sem_ch7.ads ada/sem_ch8.ads \
-   ada/sem_ch9.ads ada/sem_atom.ads ada/sem_ch9.adb ada/sem_disp.ads ada/sem_elab.ads \
-   ada/sem_eval.ads ada/sem_prag.ads ada/sem_res.ads ada/sem_type.ads \
-   ada/sem_util.ads ada/sem_util.adb ada/sem_warn.ads ada/sinfo.ads \
-   ada/sinfo.adb ada/sinput.ads ada/sinput.adb ada/snames.ads \
-   ada/sprint.ads ada/stand.ads ada/stringt.ads ada/style.ads \
-   ada/styleg.ads ada/styleg.adb ada/stylesw.ads ada/system.ads \
-   ada/s-exctab.ads ada/s-htable.ads ada/s-imenne.ads ada/s-memory.ads \
-   ada/s-os_lib.ads ada/s-parame.ads ada/s-rident.ads ada/s-secsta.ads \
-   ada/s-soflin.ads ada/s-stache.ads ada/s-stalib.ads ada/s-stoele.ads \
-   ada/s-stoele.adb ada/s-string.ads ada/s-traent.ads ada/s-unstyp.ads \
-   ada/s-wchcon.ads ada/table.ads ada/table.adb ada/targparm.ads \
-   ada/tbuild.ads ada/tbuild.adb ada/tree_io.ads ada/ttypes.ads \
-   ada/types.ads ada/uintp.ads ada/uintp.adb ada/uname.ads \
-   ada/unchconv.ads ada/unchdeal.ads ada/urealp.ads ada/validsw.ads \
-   ada/widechar.ads 
-   
-ada/exp_code.o : ada/ada.ads ada/a-except.ads ada/a-unccon.ads \
-   ada/a-uncdea.ads ada/alloc.ads ada/aspects.ads ada/atree.ads \
-   ada/atree.adb ada/casing.ads ada/checks.ads ada/csets.ads ada/debug.ads \
-   ada/einfo.ads ada/elists.ads ada/err_vars.ads ada/errout.ads \
-   ada/erroutc.ads ada/eval_fat.ads ada/exp_ch11.ads ada/exp_code.ads \
-   ada/exp_code.adb ada/exp_disp.ads ada/exp_tss.ads ada/exp_util.ads \
-   ada/fname.ads ada/freeze.ads ada/get_targ.ads ada/gnat.ads \
-   ada/g-hesorg.ads ada/g-htable.ads ada/hostparm.ads ada/interfac.ads \
-   ada/lib.ads ada/lib.adb ada/lib-list.adb ada/lib-sort.adb \
-   ada/lib-util.ads ada/lib-xref.ads ada/namet.ads ada/namet.adb \
-   ada/namet-sp.ads ada/nlists.ads ada/nlists.adb ada/nmake.ads \
-   ada/nmake.adb ada/opt.ads ada/output.ads ada/put_spark_xrefs.ads \
-   ada/restrict.ads ada/rident.ads ada/rtsfind.ads ada/scans.ads \
-   ada/sem.ads ada/sem_attr.ads ada/sem_aux.ads ada/sem_cat.ads \
-   ada/sem_ch6.ads ada/sem_ch8.ads ada/sem_disp.ads ada/sem_eval.ads \
-   ada/sem_eval.adb ada/sem_res.ads ada/sem_type.ads ada/sem_util.ads \
-   ada/sem_util.adb ada/sem_warn.ads ada/set_targ.ads ada/sinfo.ads \
-   ada/sinfo.adb ada/sinput.ads ada/snames.ads ada/stand.ads \
-   ada/stringt.ads ada/stringt.adb ada/style.ads ada/styleg.ads \
-   ada/styleg.adb ada/stylesw.ads ada/system.ads ada/s-assert.ads \
-   ada/s-carun8.ads ada/s-exctab.ads ada/s-htable.ads ada/s-imenne.ads \
-   ada/s-memory.ads ada/s-os_lib.ads ada/s-parame.ads ada/s-rident.ads \
-   ada/s-secsta.ads ada/s-soflin.ads ada/s-stache.ads ada/s-stalib.ads \
-   ada/s-stoele.ads ada/s-stoele.adb ada/s-string.ads ada/s-traent.ads \
-   ada/s-unstyp.ads ada/s-wchcon.ads ada/table.ads ada/table.adb \
-   ada/targparm.ads ada/tbuild.ads ada/tree_io.ads ada/ttypes.ads \
-   ada/types.ads ada/types.adb ada/uintp.ads ada/uname.ads \
-   ada/unchconv.ads ada/unchdeal.ads ada/urealp.ads ada/widechar.ads 
-
-ada/exp_dbug.o : ada/ada.ads ada/a-except.ads ada/a-unccon.ads \
-   ada/a-uncdea.ads ada/alloc.ads ada/aspects.ads ada/atree.ads \
-   ada/atree.adb ada/casing.ads ada/debug.ads ada/einfo.ads ada/einfo.adb \
-   ada/exp_dbug.ads ada/exp_dbug.adb ada/exp_tss.ads ada/gnat.ads \
-   ada/g-htable.ads ada/hostparm.ads ada/interfac.ads ada/namet.ads \
-   ada/namet.adb ada/nlists.ads ada/nlists.adb ada/nmake.ads ada/nmake.adb \
-   ada/opt.ads ada/opt_table.ads ada/output.ads ada/rident.ads ada/sem_aux.ads \
-   ada/sem_eval.ads ada/sem_util.ads ada/sinfo.ads ada/sinfo.adb \
-   ada/sinput.ads ada/snames.ads ada/stand.ads ada/stringt.ads \
-   ada/system.ads ada/s-assert.ads ada/s-exctab.ads ada/s-htable.ads \
-   ada/s-imenne.ads ada/s-memory.ads ada/s-os_lib.ads ada/s-parame.ads \
-   ada/s-rident.ads ada/s-secsta.ads ada/s-soflin.ads ada/s-stache.ads \
-   ada/s-stalib.ads ada/s-stoele.ads ada/s-stoele.adb ada/s-string.ads \
-   ada/s-traent.ads ada/s-unstyp.ads ada/s-wchcon.ads ada/table.ads \
-   ada/table.adb ada/targparm.ads ada/tbuild.ads ada/tree_io.ads \
-   ada/types.ads ada/uintp.ads ada/uintp.adb ada/unchconv.ads \
-   ada/unchdeal.ads ada/urealp.ads ada/urealp.adb ada/widechar.ads 
-
-ada/exp_disp.o : ada/ada.ads ada/a-except.ads ada/a-unccon.ads \
-   ada/a-uncdea.ads ada/alloc.ads ada/aspects.ads ada/atree.ads \
-   ada/atree.adb ada/casing.ads ada/checks.ads ada/csets.ads ada/debug.ads \
-   ada/einfo.ads ada/einfo.adb ada/elists.ads ada/elists.adb \
-   ada/err_vars.ads ada/errout.ads ada/erroutc.ads ada/exp_aggr.ads \
-   ada/exp_atag.ads ada/exp_cg.ads ada/exp_ch11.ads ada/exp_ch6.ads \
-   ada/exp_ch7.ads ada/exp_dbug.ads ada/exp_disp.ads ada/exp_disp.adb \
-   ada/exp_tss.ads ada/exp_tss.adb ada/exp_util.ads ada/exp_util.adb \
-   ada/fname.ads ada/fname-uf.ads ada/freeze.ads ada/get_targ.ads \
-   ada/gnat.ads ada/g-htable.ads ada/gnatvsn.ads ada/hostparm.ads \
-   ada/inline.ads ada/interfac.ads ada/itypes.ads ada/layout.ads \
-   ada/lib.ads ada/lib-util.ads ada/lib-xref.ads ada/namet.ads \
-   ada/namet.adb ada/namet-sp.ads ada/nlists.ads ada/nlists.adb \
-   ada/nmake.ads ada/nmake.adb ada/opt.ads ada/opt.adb ada/output.ads \
-   ada/put_spark_xrefs.ads ada/restrict.ads ada/restrict.adb \
-   ada/rident.ads ada/rtsfind.ads ada/scans.ads ada/scil_ll.ads \
-   ada/sem.ads ada/sem_attr.ads ada/sem_aux.ads ada/sem_aux.adb \
-   ada/sem_ch6.ads ada/sem_ch7.ads ada/sem_ch8.ads ada/sem_disp.ads \
-   ada/sem_eval.ads ada/sem_res.ads ada/sem_type.ads ada/sem_util.ads \
-   ada/sem_util.adb ada/set_targ.ads ada/sinfo.ads ada/sinfo.adb \
-   ada/sinput.ads ada/snames.ads ada/stand.ads ada/stringt.ads \
-   ada/stringt.adb ada/style.ads ada/styleg.ads ada/styleg.adb \
-   ada/stylesw.ads ada/system.ads ada/s-assert.ads ada/s-carun8.ads \
-   ada/s-exctab.ads ada/s-htable.ads ada/s-imenne.ads ada/s-memory.ads \
-   ada/s-os_lib.ads ada/s-parame.ads ada/s-rident.ads ada/s-secsta.ads \
-   ada/s-soflin.ads ada/s-stache.ads ada/s-stalib.ads ada/s-stoele.ads \
-   ada/s-stoele.adb ada/s-string.ads ada/s-traent.ads ada/s-unstyp.ads \
-   ada/s-wchcon.ads ada/table.ads ada/table.adb ada/targparm.ads \
-   ada/tbuild.ads ada/tbuild.adb ada/tree_io.ads ada/ttypes.ads \
-   ada/types.ads ada/types.adb ada/uintp.ads ada/uintp.adb ada/uname.ads \
-   ada/unchconv.ads ada/unchdeal.ads ada/urealp.ads ada/validsw.ads \
-   ada/widechar.ads 
-
-ada/exp_dist.o : ada/ada.ads ada/a-except.ads ada/a-unccon.ads \
-   ada/a-uncdea.ads ada/alloc.ads ada/aspects.ads ada/atree.ads \
-   ada/atree.adb ada/casing.ads ada/csets.ads ada/debug.ads ada/einfo.ads \
-   ada/einfo.adb ada/elists.ads ada/elists.adb ada/exp_atag.ads \
-   ada/exp_disp.ads ada/exp_dist.ads ada/exp_dist.adb ada/exp_strm.ads \
-   ada/exp_tss.ads ada/exp_util.ads ada/fname.ads ada/get_targ.ads \
-   ada/gnat.ads ada/g-hesorg.ads ada/g-htable.ads ada/hostparm.ads \
-   ada/inline.ads ada/lib.ads ada/lib.adb ada/lib-list.adb \
-   ada/lib-sort.adb ada/namet.ads ada/nlists.ads ada/nlists.adb \
-   ada/nmake.ads ada/nmake.adb ada/opt.ads ada/output.ads ada/restrict.ads \
-   ada/rident.ads ada/rtsfind.ads ada/sem.ads ada/sem_aux.ads \
-   ada/sem_aux.adb ada/sem_cat.ads ada/sem_ch12.ads ada/sem_ch3.ads \
-   ada/sem_ch8.ads ada/sem_dist.ads ada/sem_eval.ads ada/sem_util.ads \
-   ada/set_targ.ads ada/sinfo.ads ada/sinfo.adb ada/sinput.ads \
-   ada/snames.ads ada/stand.ads ada/stringt.ads ada/stringt.adb \
-   ada/system.ads ada/s-assert.ads ada/s-exctab.ads ada/s-htable.ads \
-   ada/s-htable.adb ada/s-imenne.ads ada/s-memory.ads ada/s-os_lib.ads \
-   ada/s-parame.ads ada/s-rident.ads ada/s-secsta.ads ada/s-soflin.ads \
-   ada/s-stache.ads ada/s-stalib.ads ada/s-stoele.ads ada/s-stoele.adb \
-   ada/s-strhas.ads ada/s-string.ads ada/s-traent.ads ada/s-unstyp.ads \
-   ada/s-wchcon.ads ada/table.ads ada/table.adb ada/tbuild.ads \
-   ada/tbuild.adb ada/tree_io.ads ada/ttypes.ads ada/types.ads \
-   ada/uintp.ads ada/uintp.adb ada/uname.ads ada/unchconv.ads \
-   ada/unchdeal.ads ada/urealp.ads ada/widechar.ads 
-
-ada/exp_fixd.o : ada/ada.ads ada/a-except.ads ada/a-unccon.ads \
-   ada/a-uncdea.ads ada/alloc.ads ada/aspects.ads ada/atree.ads \
-   ada/atree.adb ada/casing.ads ada/checks.ads ada/debug.ads ada/einfo.ads \
-   ada/einfo.adb ada/elists.ads ada/err_vars.ads ada/errout.ads \
-   ada/erroutc.ads ada/eval_fat.ads ada/exp_fixd.ads ada/exp_fixd.adb \
-   ada/exp_tss.ads ada/exp_util.ads ada/freeze.ads ada/gnat.ads \
-   ada/g-htable.ads ada/hostparm.ads ada/lib.ads ada/namet.ads \
-   ada/nlists.ads ada/nlists.adb ada/nmake.ads ada/nmake.adb ada/opt.ads \
-   ada/output.ads ada/rtsfind.ads ada/sem.ads ada/sem_aux.ads \
-   ada/sem_cat.ads ada/sem_ch6.ads ada/sem_ch8.ads ada/sem_eval.ads \
-   ada/sem_eval.adb ada/sem_res.ads ada/sem_type.ads ada/sem_util.ads \
-   ada/sem_warn.ads ada/sinfo.ads ada/sinfo.adb ada/sinput.ads \
-   ada/snames.ads ada/stand.ads ada/stringt.ads ada/system.ads \
-   ada/s-assert.ads ada/s-exctab.ads ada/s-htable.ads ada/s-imenne.ads \
-   ada/s-memory.ads ada/s-os_lib.ads ada/s-parame.ads ada/s-soflin.ads \
-   ada/s-stache.ads ada/s-stalib.ads ada/s-stoele.ads ada/s-stoele.adb \
-   ada/s-string.ads ada/s-traent.ads ada/s-unstyp.ads ada/s-wchcon.ads \
-   ada/table.ads ada/table.adb ada/tbuild.ads ada/tree_io.ads \
-   ada/types.ads ada/uintp.ads ada/uintp.adb ada/unchconv.ads \
-   ada/unchdeal.ads ada/urealp.ads ada/urealp.adb 
-
-ada/exp_imgv.o : ada/ada.ads ada/a-except.ads ada/a-unccon.ads \
-   ada/a-uncdea.ads ada/alloc.ads ada/aspects.ads ada/atree.ads \
-   ada/atree.adb ada/casing.ads ada/checks.ads ada/csets.ads ada/debug.ads \
-   ada/einfo.ads ada/einfo.adb ada/elists.ads ada/err_vars.ads \
-   ada/errout.ads ada/erroutc.ads ada/exp_dist.ads ada/exp_imgv.ads \
-   ada/exp_imgv.adb ada/exp_tss.ads ada/exp_util.ads ada/fname.ads \
-   ada/fname-uf.ads ada/get_targ.ads ada/gnat.ads ada/g-hesorg.ads \
-   ada/g-htable.ads ada/hostparm.ads ada/lib.ads ada/lib.adb \
-   ada/lib-list.adb ada/lib-load.ads ada/lib-sort.adb ada/namet.ads \
-   ada/nlists.ads ada/nlists.adb ada/nmake.ads ada/nmake.adb ada/opt.ads \
-   ada/output.ads ada/restrict.ads ada/rident.ads ada/rtsfind.ads \
-   ada/rtsfind.adb ada/sem.ads ada/sem_aux.ads ada/sem_ch7.ads \
-   ada/sem_dist.ads ada/sem_res.ads ada/sem_util.ads ada/set_targ.ads \
-   ada/sinfo.ads ada/sinfo.adb ada/sinput.ads ada/snames.ads ada/stand.ads \
-   ada/stringt.ads ada/stringt.adb ada/system.ads ada/s-assert.ads \
-   ada/s-exctab.ads ada/s-htable.ads ada/s-imenne.ads ada/s-memory.ads \
-   ada/s-os_lib.ads ada/s-parame.ads ada/s-rident.ads ada/s-secsta.ads \
-   ada/s-soflin.ads ada/s-stache.ads ada/s-stalib.ads ada/s-stoele.ads \
-   ada/s-stoele.adb ada/s-string.ads ada/s-traent.ads ada/s-unstyp.ads \
-   ada/s-wchcon.ads ada/table.ads ada/table.adb ada/tbuild.ads \
-   ada/tbuild.adb ada/tree_io.ads ada/ttypes.ads ada/types.ads \
-   ada/uintp.ads ada/uintp.adb ada/uname.ads ada/unchconv.ads \
-   ada/unchdeal.ads ada/urealp.ads ada/urealp.adb ada/widechar.ads 
-
-ada/exp_intr.o : ada/ada.ads ada/a-except.ads ada/a-unccon.ads \
-   ada/a-uncdea.ads ada/alloc.ads ada/aspects.ads ada/atree.ads \
-   ada/atree.adb ada/casing.ads ada/checks.ads ada/csets.ads ada/debug.ads \
-   ada/einfo.ads ada/einfo.adb ada/elists.ads ada/elists.adb \
-   ada/err_vars.ads ada/errout.ads ada/erroutc.ads ada/exp_aggr.ads \
-   ada/exp_atag.ads ada/exp_ch11.ads ada/exp_ch4.ads ada/exp_ch6.ads \
-   ada/exp_ch7.ads ada/exp_code.ads ada/exp_disp.ads ada/exp_fixd.ads \
-   ada/exp_intr.ads ada/exp_intr.adb ada/exp_tss.ads ada/exp_util.ads \
-   ada/exp_util.adb ada/fname.ads ada/fname-uf.ads ada/freeze.ads \
-   ada/get_targ.ads ada/gnat.ads ada/g-byorma.ads ada/g-htable.ads \
-   ada/hostparm.ads ada/inline.ads ada/interfac.ads ada/itypes.ads \
-   ada/lib.ads ada/lib-util.ads ada/lib-xref.ads ada/namet.ads \
-   ada/namet.adb ada/namet-sp.ads ada/nlists.ads ada/nlists.adb \
-   ada/nmake.ads ada/nmake.adb ada/opt.ads ada/opt_table.ads ada/output.ads \
-   ada/put_spark_xrefs.ads ada/restrict.ads ada/restrict.adb \
-   ada/rident.ads ada/rtsfind.ads ada/scans.ads ada/sem.ads \
-   ada/sem_attr.ads ada/sem_aux.ads ada/sem_ch8.ads ada/sem_disp.ads \
-   ada/sem_eval.ads ada/sem_res.ads ada/sem_type.ads ada/sem_util.ads \
-   ada/sem_util.adb ada/set_targ.ads ada/sinfo.ads ada/sinfo.adb \
-   ada/sinput.ads ada/sinput.adb ada/snames.ads ada/stand.ads \
-   ada/stringt.ads ada/style.ads ada/styleg.ads ada/styleg.adb \
-   ada/stylesw.ads ada/system.ads ada/s-assert.ads ada/s-exctab.ads \
-   ada/s-htable.ads ada/s-imenne.ads ada/s-memory.ads ada/s-os_lib.ads \
-   ada/s-parame.ads ada/s-rident.ads ada/s-secsta.ads ada/s-soflin.ads \
-   ada/s-stache.ads ada/s-stalib.ads ada/s-stoele.ads ada/s-stoele.adb \
-   ada/s-string.ads ada/s-traent.ads ada/s-unstyp.ads ada/s-wchcon.ads \
-   ada/table.ads ada/table.adb ada/targparm.ads ada/tbuild.ads \
-   ada/tbuild.adb ada/tree_io.ads ada/ttypes.ads ada/types.ads \
-   ada/uintp.ads ada/uintp.adb ada/uname.ads ada/unchconv.ads \
-   ada/unchdeal.ads ada/urealp.ads ada/urealp.adb ada/validsw.ads \
-   ada/widechar.ads 
-
-ada/exp_pakd.o : ada/ada.ads ada/a-except.ads ada/a-unccon.ads \
-   ada/a-uncdea.ads ada/alloc.ads ada/aspects.ads ada/atree.ads \
-   ada/atree.adb ada/casing.ads ada/checks.ads ada/checks.adb \
-   ada/debug.ads ada/einfo.ads ada/einfo.adb ada/elists.ads \
-   ada/err_vars.ads ada/errout.ads ada/erroutc.ads ada/eval_fat.ads \
-   ada/exp_aggr.ads ada/exp_ch11.ads ada/exp_ch2.ads ada/exp_ch4.ads \
-   ada/exp_ch6.ads ada/exp_ch7.ads ada/exp_dbug.ads ada/exp_pakd.ads \
-   ada/exp_pakd.adb ada/exp_tss.ads ada/exp_util.ads ada/exp_util.adb \
-   ada/expander.ads ada/freeze.ads ada/get_targ.ads ada/gnat.ads \
-   ada/g-htable.ads ada/hostparm.ads ada/inline.ads ada/itypes.ads \
-   ada/layout.ads ada/lib.ads ada/namet.ads ada/nlists.ads ada/nlists.adb \
-   ada/nmake.ads ada/nmake.adb ada/opt.ads ada/output.ads ada/restrict.ads \
-   ada/rident.ads ada/rtsfind.ads ada/sem.ads ada/sem_aux.ads \
-   ada/sem_ch13.ads ada/sem_ch3.ads ada/sem_ch8.ads ada/sem_eval.ads \
-   ada/sem_res.ads ada/sem_type.ads ada/sem_util.ads ada/sem_warn.ads \
-   ada/set_targ.ads ada/sinfo.ads ada/sinfo.adb ada/sinput.ads \
-   ada/snames.ads ada/sprint.ads ada/stand.ads ada/stringt.ads \
-   ada/system.ads ada/s-assert.ads ada/s-exctab.ads ada/s-htable.ads \
-   ada/s-imenne.ads ada/s-memory.ads ada/s-os_lib.ads ada/s-parame.ads \
-   ada/s-rident.ads ada/s-secsta.ads ada/s-soflin.ads ada/s-stache.ads \
-   ada/s-stalib.ads ada/s-stoele.ads ada/s-stoele.adb ada/s-string.ads \
-   ada/s-traent.ads ada/s-unstyp.ads ada/s-wchcon.ads ada/table.ads \
-   ada/table.adb ada/targparm.ads ada/tbuild.ads ada/tbuild.adb \
-   ada/tree_io.ads ada/ttypes.ads ada/types.ads ada/uintp.ads \
-   ada/uintp.adb ada/unchconv.ads ada/unchdeal.ads ada/urealp.ads \
-   ada/validsw.ads 
-
-ada/exp_prag.o : ada/ada.ads ada/a-except.ads ada/a-unccon.ads \
-   ada/a-uncdea.ads ada/alloc.ads ada/aspects.ads ada/atree.ads \
-   ada/atree.adb ada/casing.ads ada/casing.adb ada/csets.ads ada/debug.ads \
-   ada/einfo.ads ada/einfo.adb ada/err_vars.ads ada/errout.ads \
-   ada/erroutc.ads ada/exp_ch11.ads ada/exp_prag.ads ada/exp_prag.adb \
-   ada/exp_tss.ads ada/exp_util.ads ada/expander.ads ada/fname.ads \
-   ada/fname-uf.ads ada/gnat.ads ada/g-byorma.ads ada/g-htable.ads \
-   ada/hostparm.ads ada/interfac.ads ada/lib.ads ada/namet.ads \
-   ada/namet.adb ada/nlists.ads ada/nlists.adb ada/nmake.ads ada/nmake.adb \
-   ada/opt.ads ada/output.ads ada/restrict.ads ada/restrict.adb \
-   ada/rident.ads ada/rtsfind.ads ada/scans.ads ada/sem.ads \
-   ada/sem_ch8.ads ada/sem_res.ads ada/sem_util.ads ada/sinfo.ads \
-   ada/sinfo.adb ada/sinput.ads ada/sinput.adb ada/snames.ads \
-   ada/snames.adb ada/stand.ads ada/stringt.ads ada/stringt.adb \
-   ada/system.ads ada/s-assert.ads ada/s-exctab.ads ada/s-htable.ads \
-   ada/s-imenne.ads ada/s-memory.ads ada/s-os_lib.ads ada/s-parame.ads \
-   ada/s-rident.ads ada/s-secsta.ads ada/s-soflin.ads ada/s-stache.ads \
-   ada/s-stalib.ads ada/s-stoele.ads ada/s-stoele.adb ada/s-string.ads \
-   ada/s-traent.ads ada/s-unstyp.ads ada/s-wchcon.ads ada/table.ads \
-   ada/table.adb ada/targparm.ads ada/tbuild.ads ada/tree_io.ads \
-   ada/types.ads ada/uintp.ads ada/uintp.adb ada/uname.ads \
-   ada/unchconv.ads ada/unchdeal.ads ada/urealp.ads ada/widechar.ads 
-
-ada/exp_sel.o : ada/ada.ads ada/a-except.ads ada/a-unccon.ads \
-   ada/a-uncdea.ads ada/alloc.ads ada/atree.ads ada/debug.ads \
-   ada/einfo.ads ada/einfo.adb ada/elists.ads ada/exp_sel.ads \
-   ada/exp_sel.adb ada/hostparm.ads ada/lib.ads ada/namet.ads \
-   ada/nlists.ads ada/nlists.adb ada/nmake.ads ada/nmake.adb ada/opt.ads \
-   ada/output.ads ada/restrict.ads ada/rident.ads ada/rtsfind.ads \
-   ada/sem_aux.ads ada/sinfo.ads ada/sinfo.adb ada/snames.ads \
-   ada/stand.ads ada/stringt.ads ada/system.ads ada/s-assert.ads \
-   ada/s-exctab.ads ada/s-imenne.ads ada/s-memory.ads ada/s-os_lib.ads \
-   ada/s-parame.ads ada/s-rident.ads ada/s-stalib.ads ada/s-string.ads \
-   ada/s-traent.ads ada/s-unstyp.ads ada/s-wchcon.ads ada/table.ads \
-   ada/table.adb ada/tbuild.ads ada/tbuild.adb ada/tree_io.ads \
-   ada/types.ads ada/uintp.ads ada/unchconv.ads ada/unchdeal.ads \
-   ada/urealp.ads 
-
-ada/exp_smem.o : ada/ada.ads ada/a-except.ads ada/a-unccon.ads \
-   ada/a-uncdea.ads ada/alloc.ads ada/aspects.ads ada/atree.ads \
-   ada/atree.adb ada/casing.ads ada/debug.ads ada/einfo.ads ada/einfo.adb \
-   ada/exp_ch9.ads ada/exp_smem.ads ada/exp_smem.adb ada/exp_tss.ads \
-   ada/exp_util.ads ada/hostparm.ads ada/namet.ads ada/nlists.ads \
-   ada/nlists.adb ada/nmake.ads ada/nmake.adb ada/opt.ads ada/output.ads \
-   ada/rtsfind.ads ada/sem.ads ada/sem_aux.ads ada/sem_util.ads \
-   ada/sinfo.ads ada/sinfo.adb ada/sinput.ads ada/snames.ads ada/stand.ads \
-   ada/stringt.ads ada/stringt.adb ada/system.ads ada/s-assert.ads \
-   ada/s-exctab.ads ada/s-imenne.ads ada/s-memory.ads ada/s-os_lib.ads \
-   ada/s-parame.ads ada/s-stalib.ads ada/s-string.ads ada/s-traent.ads \
-   ada/s-unstyp.ads ada/s-wchcon.ads ada/table.ads ada/table.adb \
-   ada/tbuild.ads ada/tree_io.ads ada/types.ads ada/uintp.ads \
-   ada/unchconv.ads ada/unchdeal.ads ada/urealp.ads 
-
-ada/exp_spark.o : ada/ada.ads ada/a-except.ads ada/a-unccon.ads \
-   ada/a-uncdea.ads ada/alloc.ads ada/aspects.ads ada/atree.ads \
-   ada/atree.adb ada/casing.ads ada/debug.ads ada/einfo.ads ada/einfo.adb \
-   ada/exp_attr.ads ada/exp_ch4.ads ada/exp_ch6.ads ada/exp_dbug.ads \
-   ada/exp_spark.ads ada/exp_spark.adb ada/exp_tss.ads ada/exp_util.ads \
-   ada/hostparm.ads ada/namet.ads ada/nlists.ads ada/nlists.adb \
-   ada/opt.ads ada/output.ads ada/rtsfind.ads ada/sem_aux.ads \
-   ada/sem_aux.adb ada/sem_res.ads ada/sem_util.ads ada/sinfo.ads \
-   ada/sinfo.adb ada/sinput.ads ada/snames.ads ada/stand.ads \
-   ada/system.ads ada/s-assert.ads ada/s-exctab.ads ada/s-imenne.ads \
-   ada/s-memory.ads ada/s-os_lib.ads ada/s-parame.ads ada/s-soflin.ads \
-   ada/s-stache.ads ada/s-stalib.ads ada/s-stoele.ads ada/s-stoele.adb \
-   ada/s-string.ads ada/s-traent.ads ada/s-unstyp.ads ada/s-wchcon.ads \
-   ada/table.ads ada/table.adb ada/tbuild.ads ada/tree_io.ads \
-   ada/types.ads ada/uintp.ads ada/unchconv.ads ada/unchdeal.ads \
-   ada/urealp.ads 
-
-ada/exp_strm.o : ada/ada.ads ada/a-except.ads ada/a-unccon.ads \
-   ada/a-uncdea.ads ada/alloc.ads ada/aspects.ads ada/atree.ads \
-   ada/atree.adb ada/casing.ads ada/debug.ads ada/einfo.ads ada/einfo.adb \
-   ada/elists.ads ada/elists.adb ada/exp_strm.ads ada/exp_strm.adb \
-   ada/exp_tss.ads ada/exp_util.ads ada/get_targ.ads ada/gnat.ads \
-   ada/g-htable.ads ada/hostparm.ads ada/lib.ads ada/namet.ads \
-   ada/nlists.ads ada/nlists.adb ada/nmake.ads ada/nmake.adb ada/opt.ads ada/opt_table.ads\
-   ada/output.ads ada/restrict.ads ada/rident.ads ada/rtsfind.ads \
-   ada/sem_aux.ads ada/sem_util.ads ada/set_targ.ads ada/sinfo.ads \
-   ada/sinfo.adb ada/sinput.ads ada/snames.ads ada/stand.ads \
-   ada/stringt.ads ada/system.ads ada/s-assert.ads ada/s-exctab.ads \
-   ada/s-htable.ads ada/s-imenne.ads ada/s-memory.ads ada/s-os_lib.ads \
-   ada/s-parame.ads ada/s-rident.ads ada/s-stalib.ads ada/s-string.ads \
-   ada/s-traent.ads ada/s-unstyp.ads ada/s-wchcon.ads ada/table.ads \
-   ada/table.adb ada/tbuild.ads ada/tbuild.adb ada/tree_io.ads \
-   ada/ttypes.ads ada/types.ads ada/uintp.ads ada/uintp.adb \
-   ada/unchconv.ads ada/unchdeal.ads ada/urealp.ads 
-
-ada/exp_tss.o : ada/ada.ads ada/a-except.ads ada/a-unccon.ads \
-   ada/a-uncdea.ads ada/alloc.ads ada/aspects.ads ada/atree.ads \
-   ada/atree.adb ada/casing.ads ada/csets.ads ada/debug.ads ada/einfo.ads \
-   ada/einfo.adb ada/elists.ads ada/elists.adb ada/err_vars.ads \
-   ada/errout.ads ada/erroutc.ads ada/exp_tss.ads ada/exp_tss.adb \
-   ada/exp_util.ads ada/fname.ads ada/fname-uf.ads ada/gnat.ads \
-   ada/g-hesorg.ads ada/hostparm.ads ada/interfac.ads ada/lib.ads \
-   ada/lib.adb ada/lib-list.adb ada/lib-sort.adb ada/namet.ads \
-   ada/namet.adb ada/nlists.ads ada/nlists.adb ada/opt.ads ada/opt_table.ads ada/output.ads \
-   ada/restrict.ads ada/restrict.adb ada/rident.ads ada/rtsfind.ads \
-   ada/sem_aux.ads ada/sem_util.ads ada/sinfo.ads ada/sinfo.adb \
-   ada/sinput.ads ada/snames.ads ada/stand.ads ada/stringt.ads \
-   ada/system.ads ada/s-assert.ads ada/s-exctab.ads ada/s-imenne.ads \
-   ada/s-memory.ads ada/s-os_lib.ads ada/s-parame.ads ada/s-rident.ads \
-   ada/s-secsta.ads ada/s-soflin.ads ada/s-stache.ads ada/s-stalib.ads \
-   ada/s-stoele.ads ada/s-stoele.adb ada/s-string.ads ada/s-traent.ads \
-   ada/s-unstyp.ads ada/s-wchcon.ads ada/table.ads ada/table.adb \
-   ada/tree_io.ads ada/types.ads ada/uintp.ads ada/uname.ads \
-   ada/unchconv.ads ada/unchdeal.ads ada/urealp.ads ada/widechar.ads 
-
-ada/exp_util.o : ada/ada.ads ada/a-except.ads ada/a-unccon.ads \
-   ada/a-uncdea.ads ada/alloc.ads ada/aspects.ads ada/atree.ads \
-   ada/atree.adb ada/casing.ads ada/casing.adb ada/checks.ads \
-   ada/csets.ads ada/debug.ads ada/debug_a.ads ada/einfo.ads ada/einfo.adb \
-   ada/elists.ads ada/elists.adb ada/err_vars.ads ada/errout.ads \
-   ada/erroutc.ads ada/eval_fat.ads ada/exp_aggr.ads ada/exp_ch6.ads \
-   ada/exp_ch7.ads ada/exp_tss.ads ada/exp_util.ads ada/exp_util.adb \
-   ada/expander.ads ada/fname.ads ada/fname-uf.ads ada/freeze.ads \
-   ada/get_targ.ads ada/gnat.ads ada/g-hesorg.ads ada/g-htable.ads \
-   ada/hostparm.ads ada/inline.ads ada/interfac.ads ada/itypes.ads \
-   ada/lib.ads ada/lib.adb ada/lib-list.adb ada/lib-load.ads \
-   ada/lib-sort.adb ada/namet.ads ada/namet.adb ada/nlists.ads \
-   ada/nlists.adb ada/nmake.ads ada/nmake.adb ada/opt.ads ada/output.ads \
-   ada/restrict.ads ada/restrict.adb ada/rident.ads ada/rtsfind.ads \
-   ada/sem.ads ada/sem.adb ada/sem_attr.ads ada/sem_aux.ads \
-   ada/sem_cat.ads ada/sem_ch10.ads ada/sem_ch11.ads ada/sem_ch12.ads \
-   ada/sem_ch13.ads ada/sem_ch2.ads ada/sem_ch3.ads ada/sem_ch4.ads \
-   ada/sem_ch5.ads ada/sem_ch6.ads ada/sem_ch7.ads ada/sem_ch8.ads \
-   ada/sem_ch9.ads ada/sem_eval.ads ada/sem_eval.adb ada/sem_prag.ads \
-   ada/sem_res.ads ada/sem_type.ads ada/sem_util.ads ada/sem_warn.ads \
-   ada/set_targ.ads ada/sinfo.ads ada/sinfo.adb ada/sinput.ads \
-   ada/snames.ads ada/stand.ads ada/stringt.ads ada/stringt.adb \
-   ada/system.ads ada/s-assert.ads ada/s-carun8.ads ada/s-exctab.ads \
-   ada/s-htable.ads ada/s-imenne.ads ada/s-memory.ads ada/s-os_lib.ads \
-   ada/s-parame.ads ada/s-rident.ads ada/s-secsta.ads ada/s-soflin.ads \
-   ada/s-stache.ads ada/s-stalib.ads ada/s-stoele.ads ada/s-stoele.adb \
-   ada/s-string.ads ada/s-traent.ads ada/s-unstyp.ads ada/s-wchcon.ads \
-   ada/table.ads ada/table.adb ada/targparm.ads ada/tbuild.ads \
-   ada/tbuild.adb ada/tree_io.ads ada/ttypes.ads ada/types.ads \
-   ada/types.adb ada/uintp.ads ada/uintp.adb ada/uname.ads \
-   ada/unchconv.ads ada/unchdeal.ads ada/urealp.ads ada/urealp.adb \
-   ada/validsw.ads ada/widechar.ads 
-
-ada/exp_vfpt.o : ada/ada.ads ada/a-except.ads ada/a-unccon.ads \
-   ada/a-uncdea.ads ada/alloc.ads ada/aspects.ads ada/atree.ads \
-   ada/atree.adb ada/casing.ads ada/debug.ads ada/einfo.ads ada/einfo.adb \
-   ada/eval_fat.ads ada/exp_vfpt.ads ada/exp_vfpt.adb ada/gnat.ads \
-   ada/g-htable.ads ada/hostparm.ads ada/namet.ads ada/nlists.ads \
-   ada/nlists.adb ada/nmake.ads ada/nmake.adb ada/opt.ads ada/output.ads \
-   ada/rtsfind.ads ada/sem_res.ads ada/sinfo.ads ada/sinfo.adb \
-   ada/sinput.ads ada/snames.ads ada/stand.ads ada/system.ads \
-   ada/s-assert.ads ada/s-exctab.ads ada/s-htable.ads ada/s-imenne.ads \
-   ada/s-memory.ads ada/s-os_lib.ads ada/s-parame.ads ada/s-stalib.ads \
-   ada/s-string.ads ada/s-traent.ads ada/s-unstyp.ads ada/s-wchcon.ads \
-   ada/table.ads ada/table.adb ada/tbuild.ads ada/tree_io.ads \
-   ada/types.ads ada/uintp.ads ada/uintp.adb ada/unchconv.ads \
-   ada/unchdeal.ads ada/urealp.ads ada/urealp.adb 
-
-ada/expander.o : ada/ada.ads ada/a-except.ads ada/a-unccon.ads \
-   ada/a-uncdea.ads ada/alloc.ads ada/aspects.ads ada/atree.ads \
-   ada/atree.adb ada/casing.ads ada/debug.ads ada/debug_a.ads \
-   ada/debug_a.adb ada/einfo.ads ada/elists.ads ada/exp_aggr.ads \
-   ada/exp_atom.ads ada/exp_attr.ads ada/exp_ch11.ads ada/exp_ch12.ads ada/exp_ch13.ads \
-   ada/exp_ch2.ads ada/exp_ch3.ads ada/exp_ch4.ads ada/exp_ch5.ads \
-   ada/exp_ch6.ads ada/exp_ch7.ads ada/exp_ch8.ads ada/exp_ch9.ads \
-   ada/exp_prag.ads ada/exp_spark.ads ada/exp_tss.ads ada/expander.ads \
-   ada/expander.adb ada/fname.ads ada/hostparm.ads ada/inline.ads \
-   ada/lib.ads ada/lib-load.ads ada/namet.ads ada/nlists.ads ada/opt.ads \
-   ada/output.ads ada/restrict.ads ada/rident.ads ada/rtsfind.ads \
-   ada/sem.ads ada/sem.adb ada/sem_attr.ads ada/sem_aux.ads \
-   ada/sem_ch10.ads ada/sem_ch11.ads ada/sem_ch12.ads ada/sem_ch13.ads \
-   ada/sem_ch2.ads ada/sem_ch3.ads ada/sem_ch4.ads ada/sem_ch5.ads \
-   ada/sem_ch6.ads ada/sem_ch7.ads ada/sem_ch8.ads ada/sem_ch9.ads \
-   ada/sem_prag.ads ada/sem_util.ads ada/sinfo.ads ada/sinput.ads \
-   ada/snames.ads ada/stand.ads ada/system.ads ada/s-assert.ads \
-   ada/s-exctab.ads ada/s-imenne.ads ada/s-memory.ads ada/s-os_lib.ads \
-   ada/s-parame.ads ada/s-rident.ads ada/s-soflin.ads ada/s-stache.ads \
-   ada/s-stalib.ads ada/s-stoele.ads ada/s-stoele.adb ada/s-string.ads \
-   ada/s-traent.ads ada/s-unstyp.ads ada/s-wchcon.ads ada/table.ads \
-   ada/table.adb ada/tree_io.ads ada/types.ads ada/uintp.ads ada/uname.ads \
-   ada/unchconv.ads ada/unchdeal.ads ada/urealp.ads 
-
-ada/fmap.o : ada/ada.ads ada/a-except.ads ada/a-unccon.ads \
-   ada/a-uncdea.ads ada/alloc.ads ada/debug.ads ada/fmap.ads ada/fmap.adb \
-   ada/gnat.ads ada/g-htable.ads ada/hostparm.ads ada/namet.ads \
-   ada/opt.ads ada/osint.ads ada/output.ads ada/system.ads \
-   ada/s-assert.ads ada/s-exctab.ads ada/s-htable.ads ada/s-htable.adb \
-   ada/s-memory.ads ada/s-os_lib.ads ada/s-parame.ads ada/s-stalib.ads \
-   ada/s-stoele.ads ada/s-stoele.adb ada/s-strhas.ads ada/s-string.ads \
-   ada/s-traent.ads ada/s-unstyp.ads ada/s-wchcon.ads ada/table.ads \
-   ada/table.adb ada/tree_io.ads ada/types.ads ada/unchconv.ads \
-   ada/unchdeal.ads 
-
-ada/fname-uf.o : ada/ada.ads ada/a-except.ads ada/a-unccon.ads \
-   ada/a-uncdea.ads ada/alloc.ads ada/casing.ads ada/debug.ads \
-   ada/fmap.ads ada/fname.ads ada/fname-uf.ads ada/fname-uf.adb \
-   ada/gnat.ads ada/g-htable.ads ada/hostparm.ads ada/krunch.ads \
-   ada/namet.ads ada/opt.ads ada/osint.ads ada/output.ads ada/rident.ads \
-   ada/system.ads ada/s-assert.ads ada/s-exctab.ads ada/s-htable.ads \
-   ada/s-htable.adb ada/s-memory.ads ada/s-os_lib.ads ada/s-parame.ads \
-   ada/s-rident.ads ada/s-stalib.ads ada/s-stoele.ads ada/s-stoele.adb \
-   ada/s-strhas.ads ada/s-string.ads ada/s-traent.ads ada/s-unstyp.ads \
-   ada/s-wchcon.ads ada/table.ads ada/table.adb ada/targparm.ads \
-   ada/tree_io.ads ada/types.ads ada/uname.ads ada/unchconv.ads \
-   ada/unchdeal.ads ada/widechar.ads 
-
-ada/fname.o : ada/ada.ads ada/a-except.ads ada/a-unccon.ads \
-   ada/a-uncdea.ads ada/alloc.ads ada/debug.ads ada/fname.ads \
-   ada/fname.adb ada/hostparm.ads ada/namet.ads ada/opt.ads ada/output.ads \
-   ada/system.ads ada/s-assert.ads ada/s-exctab.ads ada/s-memory.ads \
-   ada/s-os_lib.ads ada/s-parame.ads ada/s-stalib.ads ada/s-string.ads \
-   ada/s-traent.ads ada/s-unstyp.ads ada/s-wchcon.ads ada/table.ads \
-   ada/table.adb ada/tree_io.ads ada/types.ads ada/unchconv.ads \
-   ada/unchdeal.ads 
-
-ada/freeze.o : ada/ada.ads ada/a-except.ads ada/a-unccon.ads \
-   ada/a-uncdea.ads ada/alloc.ads ada/aspects.ads ada/atree.ads \
-   ada/atree.adb ada/casing.ads ada/checks.ads ada/csets.ads ada/debug.ads \
-   ada/debug_a.ads ada/einfo.ads ada/einfo.adb ada/elists.ads \
-   ada/elists.adb ada/err_vars.ads ada/errout.ads ada/erroutc.ads \
-   ada/exp_aggr.ads ada/exp_ch11.ads ada/exp_ch3.ads ada/exp_ch6.ads \
-   ada/exp_ch7.ads ada/exp_disp.ads ada/exp_pakd.ads ada/exp_tss.ads \
-   ada/exp_util.ads ada/exp_util.adb ada/expander.ads ada/fname.ads \
-   ada/freeze.ads ada/freeze.adb ada/get_targ.ads ada/gnat.ads \
-   ada/g-hesorg.ads ada/g-htable.ads ada/hostparm.ads ada/inline.ads \
-   ada/interfac.ads ada/itypes.ads ada/layout.ads ada/lib.ads ada/lib.adb \
-   ada/lib-list.adb ada/lib-load.ads ada/lib-sort.adb ada/lib-util.ads \
-   ada/lib-xref.ads ada/namet.ads ada/namet.adb ada/namet-sp.ads \
-   ada/nlists.ads ada/nlists.adb ada/nmake.ads ada/nmake.adb ada/opt.ads \
-   ada/output.ads ada/put_spark_xrefs.ads ada/restrict.ads ada/rident.ads \
-   ada/rtsfind.ads ada/scans.ads ada/sem.ads ada/sem.adb ada/sem_aggr.ads \
-   ada/sem_attr.ads ada/sem_aux.ads ada/sem_aux.adb ada/sem_cat.ads \
-   ada/sem_ch10.ads ada/sem_ch11.ads ada/sem_ch12.ads ada/sem_ch13.ads \
-   ada/sem_ch2.ads ada/sem_ch3.ads ada/sem_ch4.ads ada/sem_ch5.ads \
-   ada/sem_ch6.ads ada/sem_ch7.ads ada/sem_ch8.ads ada/sem_ch9.ads \
-   ada/sem_dim.ads ada/sem_disp.ads ada/sem_dist.ads ada/sem_elab.ads \
-   ada/sem_elim.ads ada/sem_eval.ads ada/sem_intr.ads ada/sem_mech.ads \
-   ada/sem_prag.ads ada/sem_res.ads ada/sem_res.adb ada/sem_type.ads \
-   ada/sem_util.ads ada/sem_util.adb ada/sem_warn.ads ada/set_targ.ads \
-   ada/sinfo.ads ada/sinfo.adb ada/sinfo-cn.ads ada/sinput.ads \
-   ada/snames.ads ada/stand.ads ada/stringt.ads ada/style.ads \
-   ada/styleg.ads ada/styleg.adb ada/stylesw.ads ada/system.ads \
-   ada/s-assert.ads ada/s-exctab.ads ada/s-exctab.adb ada/s-htable.ads \
-   ada/s-imenne.ads ada/s-memory.ads ada/s-os_lib.ads ada/s-parame.ads \
-   ada/s-rident.ads ada/s-secsta.ads ada/s-soflin.ads ada/s-stache.ads \
-   ada/s-stalib.ads ada/s-stoele.ads ada/s-stoele.adb ada/s-string.ads \
-   ada/s-traent.ads ada/s-unstyp.ads ada/s-wchcon.ads ada/table.ads \
-   ada/table.adb ada/targparm.ads ada/tbuild.ads ada/tree_io.ads \
-   ada/ttypes.ads ada/types.ads ada/uintp.ads ada/uintp.adb ada/uname.ads \
-   ada/unchconv.ads ada/unchdeal.ads ada/urealp.ads ada/validsw.ads \
-   ada/widechar.ads 
-
-ada/frontend.o : ada/ada.ads ada/a-except.ads ada/a-unccon.ads \
-   ada/a-uncdea.ads ada/alloc.ads ada/aspects.ads ada/atree.ads \
-   ada/atree.adb ada/casing.ads ada/checks.ads ada/csets.ads \
-   ada/cstand.ads ada/debug.ads ada/einfo.ads ada/elists.ads \
-   ada/err_vars.ads ada/errout.ads ada/erroutc.ads ada/exp_dbug.ads \
-   ada/fmap.ads ada/fname.ads ada/fname-uf.ads ada/frontend.ads \
-   ada/frontend.adb ada/gnat.ads ada/g-dyntab.ads ada/g-dyntab.adb \
-   ada/g-hesorg.ads ada/hostparm.ads ada/inline.ads ada/interfac.ads \
-   ada/lib.ads ada/lib.adb ada/lib-list.adb ada/lib-load.ads \
-   ada/lib-sort.adb ada/live.ads ada/namet.ads ada/nlists.ads \
-   ada/nlists.adb ada/nmake.ads ada/opt.ads ada/osint.ads ada/output.ads \
-   ada/par.ads ada/prep.ads ada/prepcomp.ads ada/restrict.ads \
-   ada/restrict.adb ada/rident.ads ada/rtsfind.ads ada/scans.ads \
-   ada/scil_ll.ads ada/scn.ads ada/scng.ads ada/scng.adb ada/sem.ads \
-   ada/sem_aux.ads ada/sem_ch8.ads ada/sem_elab.ads ada/sem_prag.ads \
-   ada/sem_scil.ads ada/sem_vfpt.ads ada/sem_warn.ads ada/sinfo.ads \
-   ada/sinfo.adb ada/sinput.ads ada/sinput-l.ads ada/snames.ads \
-   ada/sprint.ads ada/stand.ads ada/stringt.ads ada/style.ads \
-   ada/styleg.ads ada/styleg.adb ada/stylesw.ads ada/system.ads \
-   ada/s-assert.ads ada/s-crc32.ads ada/s-exctab.ads ada/s-imenne.ads \
-   ada/s-memory.ads ada/s-os_lib.ads ada/s-parame.ads ada/s-rident.ads \
-   ada/s-secsta.ads ada/s-soflin.ads ada/s-stache.ads ada/s-stalib.ads \
-   ada/s-stoele.ads ada/s-stoele.adb ada/s-string.ads ada/s-traent.ads \
-   ada/s-unstyp.ads ada/s-utf_32.ads ada/s-wchcon.ads ada/table.ads \
-   ada/table.adb ada/targparm.ads ada/tbuild.ads ada/tbuild.adb \
-   ada/tree_io.ads ada/types.ads ada/uintp.ads ada/uname.ads \
-   ada/unchconv.ads ada/unchdeal.ads ada/urealp.ads ada/widechar.ads 
-
-ada/g-byorma.o : ada/gnat.ads ada/g-byorma.ads ada/g-byorma.adb \
-   ada/system.ads 
-
-ada/g-hesora.o : ada/gnat.ads ada/g-hesora.ads ada/g-hesora.adb \
-   ada/system.ads 
-
-ada/g-htable.o : ada/gnat.ads ada/g-htable.ads ada/g-htable.adb \
-   ada/system.ads ada/s-htable.ads 
-
-ada/g-spchge.o : ada/gnat.ads ada/g-spchge.ads ada/g-spchge.adb \
-   ada/system.ads 
-
-ada/g-speche.o : ada/gnat.ads ada/g-speche.ads ada/g-speche.adb \
-   ada/g-spchge.ads ada/g-spchge.adb ada/system.ads 
-
-ada/g-u3spch.o : ada/gnat.ads ada/g-spchge.ads ada/g-spchge.adb \
-   ada/g-u3spch.ads ada/g-u3spch.adb ada/system.ads ada/s-wchcnv.ads \
-   ada/s-wchcon.ads 
-
-ada/get_spark_xrefs.o : ada/ada.ads ada/a-ioexce.ads ada/a-unccon.ads \
-   ada/get_spark_xrefs.ads ada/get_spark_xrefs.adb ada/gnat.ads \
-   ada/g-table.ads ada/g-table.adb ada/spark_xrefs.ads ada/system.ads \
-   ada/s-assert.ads ada/s-exctab.ads ada/s-memory.ads ada/s-stalib.ads \
-   ada/s-unstyp.ads ada/types.ads ada/unchconv.ads ada/unchdeal.ads 
-
-ada/get_targ.o : ada/ada.ads ada/a-except.ads ada/a-unccon.ads \
-   ada/a-uncdea.ads ada/alloc.ads ada/debug.ads ada/einfo.ads \
-   ada/get_targ.ads ada/get_targ.adb ada/hostparm.ads ada/namet.ads \
-   ada/opt.ads ada/output.ads ada/snames.ads ada/system.ads \
-   ada/s-assert.ads ada/s-exctab.ads ada/s-memory.ads ada/s-os_lib.ads \
-   ada/s-parame.ads ada/s-stalib.ads ada/s-string.ads ada/s-traent.ads \
-   ada/s-unstyp.ads ada/s-wchcon.ads ada/table.ads ada/table.adb \
-   ada/tree_io.ads ada/types.ads ada/uintp.ads ada/unchconv.ads \
-   ada/unchdeal.ads ada/urealp.ads 
-
-ada/gnat.o : ada/gnat.ads ada/system.ads 
-
-ada/gnat1drv.o : ada/ada.ads ada/a-except.ads ada/a-unccon.ads \
-   ada/a-uncdea.ads ada/alloc.ads ada/aspects.ads ada/atree.ads \
-   ada/atree.adb ada/back_end.ads ada/casing.ads ada/comperr.ads \
-   ada/csets.ads ada/debug.ads ada/einfo.ads ada/elists.ads \
-   ada/err_vars.ads ada/errout.ads ada/erroutc.ads ada/exp_cg.ads \
-   ada/exp_ch6.ads ada/fmap.ads ada/fname.ads ada/fname-uf.ads \
-   ada/frontend.ads ada/get_targ.ads ada/gnat.ads ada/g-byorma.ads \
-   ada/g-hesorg.ads ada/g-table.ads ada/g-table.adb ada/gnat1drv.ads \
-   ada/gnat1drv.adb ada/gnatvsn.ads ada/hostparm.ads ada/inline.ads \
-   ada/lib.ads ada/lib.adb ada/lib-list.adb ada/lib-sort.adb \
-   ada/lib-util.ads ada/lib-writ.ads ada/lib-xref.ads ada/namet.ads \
-   ada/nlists.ads ada/opt.ads ada/osint.ads ada/output.ads ada/par_sco.ads \
-   ada/prepcomp.ads ada/put_spark_xrefs.ads ada/repinfo.ads \
-   ada/restrict.ads ada/rident.ads ada/rtsfind.ads ada/scans.ads \
-   ada/scos.ads ada/sem.ads ada/sem_ch12.ads ada/sem_ch13.ads \
-   ada/sem_ch8.ads ada/sem_elim.ads ada/sem_eval.ads ada/sem_type.ads \
-   ada/set_targ.ads ada/sinfo.ads ada/sinfo.adb ada/sinput.ads \
-   ada/sinput.adb ada/sinput-l.ads ada/snames.ads ada/sprint.ads \
-   ada/stand.ads ada/stringt.ads ada/stylesw.ads ada/system.ads \
-   ada/s-assert.ads ada/s-exctab.ads ada/s-imenne.ads ada/s-memory.ads \
-   ada/s-os_lib.ads ada/s-parame.ads ada/s-rident.ads ada/s-secsta.ads \
-   ada/s-soflin.ads ada/s-stache.ads ada/s-stalib.ads ada/s-stoele.ads \
-   ada/s-stoele.adb ada/s-string.ads ada/s-traent.ads ada/s-unstyp.ads \
-   ada/s-wchcon.ads ada/table.ads ada/table.adb ada/targparm.ads \
-   ada/tree_gen.ads ada/tree_io.ads ada/treepr.ads ada/ttypes.ads \
-   ada/types.ads ada/uintp.ads ada/uname.ads ada/unchconv.ads \
-   ada/unchdeal.ads ada/urealp.ads ada/usage.ads ada/validsw.ads \
-   ada/widechar.ads 
-
-ada/gnatbind.o : ada/ada.ads ada/a-comlin.ads ada/a-clrefi.ads \
-   ada/a-except.ads ada/a-unccon.ads ada/a-uncdea.ads ada/ali.ads \
-   ada/ali.adb ada/ali-util.ads ada/alloc.ads ada/bcheck.ads ada/binde.ads \
-   ada/binde.adb ada/binderr.ads ada/bindgen.ads ada/bindusg.ads \
-   ada/butil.ads ada/casing.ads ada/csets.ads ada/debug.ads ada/fmap.ads \
-   ada/fname.ads ada/gnat.ads ada/g-htable.ads ada/gnatbind.ads \
-   ada/gnatbind.adb ada/gnatvsn.ads ada/hostparm.ads ada/namet.ads \
-   ada/opt.ads ada/osint.ads ada/osint-b.ads ada/output.ads ada/rident.ads \
-   ada/snames.ads ada/switch.ads ada/switch.adb ada/switch-b.ads \
-   ada/system.ads ada/s-assert.ads ada/s-casuti.ads ada/s-exctab.ads \
-   ada/s-htable.ads ada/s-imenne.ads ada/s-memory.ads ada/s-os_lib.ads \
-   ada/s-parame.ads ada/s-rident.ads ada/s-secsta.ads ada/s-soflin.ads \
-   ada/s-stache.ads ada/s-stalib.ads ada/s-stoele.ads ada/s-stoele.adb \
-   ada/s-string.ads ada/s-traent.ads ada/s-unstyp.ads ada/s-wchcon.ads \
-   ada/table.ads ada/table.adb ada/targparm.ads ada/tree_io.ads \
-   ada/types.ads ada/unchconv.ads ada/unchdeal.ads 
-
-ada/gnatvsn.o : ada/ada.ads ada/a-unccon.ads ada/gnatvsn.ads \
-   ada/gnatvsn.adb ada/system.ads ada/s-secsta.ads ada/s-stoele.ads \
-   ada/s-stoele.adb 
-
-ada/hostparm.o : ada/ada.ads ada/a-unccon.ads ada/hostparm.ads \
-   ada/system.ads ada/s-exctab.ads ada/s-stalib.ads ada/s-unstyp.ads \
-   ada/types.ads ada/unchconv.ads ada/unchdeal.ads 
-
-ada/impunit.o : ada/ada.ads ada/a-except.ads ada/a-unccon.ads \
-   ada/a-uncdea.ads ada/alloc.ads ada/aspects.ads ada/atree.ads \
-   ada/atree.adb ada/casing.ads ada/csets.ads ada/debug.ads ada/einfo.ads \
-   ada/err_vars.ads ada/errout.ads ada/erroutc.ads ada/fname.ads \
-   ada/fname-uf.ads ada/gnat.ads ada/g-hesorg.ads ada/hostparm.ads \
-   ada/impunit.ads ada/impunit.adb ada/lib.ads ada/lib.adb \
-   ada/lib-list.adb ada/lib-sort.adb ada/namet.ads ada/nlists.ads \
-   ada/opt.ads ada/opt_table.ads ada/output.ads ada/sinfo.ads ada/sinfo.adb ada/sinput.ads \
-   ada/snames.ads ada/stand.ads ada/stringt.ads ada/system.ads \
-   ada/s-assert.ads ada/s-exctab.ads ada/s-imenne.ads ada/s-memory.ads \
-   ada/s-os_lib.ads ada/s-parame.ads ada/s-secsta.ads ada/s-soflin.ads \
-   ada/s-stache.ads ada/s-stalib.ads ada/s-stoele.ads ada/s-stoele.adb \
-   ada/s-string.ads ada/s-traent.ads ada/s-unstyp.ads ada/s-wchcon.ads \
-   ada/table.ads ada/table.adb ada/tree_io.ads ada/types.ads ada/uintp.ads \
-   ada/uname.ads ada/unchconv.ads ada/unchdeal.ads ada/urealp.ads \
-   ada/widechar.ads 
-
-ada/inline.o : ada/ada.ads ada/a-except.ads ada/a-unccon.ads \
-   ada/a-uncdea.ads ada/alloc.ads ada/aspects.ads ada/atree.ads \
-   ada/atree.adb ada/casing.ads ada/csets.ads ada/debug.ads ada/einfo.ads \
-   ada/einfo.adb ada/elists.ads ada/elists.adb ada/err_vars.ads \
-   ada/errout.ads ada/erroutc.ads ada/exp_ch7.ads ada/exp_tss.ads \
-   ada/fname.ads ada/fname-uf.ads ada/gnat.ads ada/g-hesorg.ads \
-   ada/hostparm.ads ada/inline.ads ada/inline.adb ada/lib.ads ada/lib.adb \
-   ada/lib-list.adb ada/lib-sort.adb ada/namet.ads ada/nlists.ads \
-   ada/nlists.adb ada/opt.ads ada/output.ads ada/sem.ads ada/sem_aux.ads \
-   ada/sem_ch10.ads ada/sem_ch12.ads ada/sem_ch8.ads ada/sem_util.ads \
-   ada/sinfo.ads ada/sinfo.adb ada/sinput.ads ada/snames.ads ada/stand.ads \
-   ada/stringt.ads ada/system.ads ada/s-assert.ads ada/s-exctab.ads \
-   ada/s-imenne.ads ada/s-memory.ads ada/s-os_lib.ads ada/s-parame.ads \
-   ada/s-secsta.ads ada/s-stalib.ads ada/s-stoele.ads ada/s-stoele.adb \
-   ada/s-string.ads ada/s-traent.ads ada/s-unstyp.ads ada/s-wchcon.ads \
-   ada/table.ads ada/table.adb ada/tree_io.ads ada/types.ads ada/uintp.ads \
-   ada/uname.ads ada/unchconv.ads ada/unchdeal.ads ada/urealp.ads \
-   ada/widechar.ads 
-
-ada/interfac.o : ada/interfac.ads ada/system.ads 
-
-ada/itypes.o : ada/ada.ads ada/a-except.ads ada/a-unccon.ads \
-   ada/a-uncdea.ads ada/alloc.ads ada/aspects.ads ada/atree.ads \
-   ada/atree.adb ada/casing.ads ada/debug.ads ada/einfo.ads ada/einfo.adb \
-   ada/exp_tss.ads ada/gnat.ads ada/g-htable.ads ada/hostparm.ads \
-   ada/itypes.ads ada/itypes.adb ada/namet.ads ada/nlists.ads ada/opt.ads \
-   ada/output.ads ada/rident.ads ada/sem.ads ada/sem_util.ads \
-   ada/sinfo.ads ada/sinfo.adb ada/sinput.ads ada/snames.ads ada/stand.ads \
-   ada/system.ads ada/s-assert.ads ada/s-exctab.ads ada/s-htable.ads \
-   ada/s-imenne.ads ada/s-memory.ads ada/s-os_lib.ads ada/s-parame.ads \
-   ada/s-rident.ads ada/s-stalib.ads ada/s-string.ads ada/s-traent.ads \
-   ada/s-unstyp.ads ada/s-wchcon.ads ada/table.ads ada/table.adb \
-   ada/targparm.ads ada/tree_io.ads ada/types.ads ada/uintp.ads \
-   ada/uintp.adb ada/unchconv.ads ada/unchdeal.ads ada/urealp.ads 
-
-ada/krunch.o : ada/ada.ads ada/a-unccon.ads ada/hostparm.ads \
-   ada/krunch.ads ada/krunch.adb ada/system.ads ada/s-assert.ads \
-   ada/s-exctab.ads ada/s-stalib.ads ada/s-unstyp.ads ada/types.ads \
-   ada/unchconv.ads ada/unchdeal.ads 
-
-ada/layout.o : ada/ada.ads ada/a-except.ads ada/a-unccon.ads \
-   ada/a-uncdea.ads ada/alloc.ads ada/aspects.ads ada/atree.ads \
-   ada/atree.adb ada/casing.ads ada/checks.ads ada/csets.ads ada/debug.ads \
-   ada/einfo.ads ada/einfo.adb ada/elists.ads ada/err_vars.ads \
-   ada/errout.ads ada/erroutc.ads ada/exp_ch11.ads ada/exp_ch3.ads \
-   ada/exp_disp.ads ada/exp_tss.ads ada/exp_util.ads ada/fname.ads \
-   ada/freeze.ads ada/get_targ.ads ada/gnat.ads ada/g-htable.ads \
-   ada/hostparm.ads ada/layout.ads ada/layout.adb ada/lib.ads \
-   ada/lib-util.ads ada/lib-xref.ads ada/namet.ads ada/namet-sp.ads \
-   ada/nlists.ads ada/nlists.adb ada/nmake.ads ada/nmake.adb ada/opt.ads ada/opt_table.ads \
-   ada/output.ads ada/put_spark_xrefs.ads ada/repinfo.ads ada/repinfo.adb \
-   ada/restrict.ads ada/rident.ads ada/rtsfind.ads ada/scans.ads \
-   ada/sem.ads ada/sem_attr.ads ada/sem_aux.ads ada/sem_ch13.ads \
-   ada/sem_ch8.ads ada/sem_disp.ads ada/sem_eval.ads ada/sem_res.ads \
-   ada/sem_type.ads ada/sem_util.ads ada/sem_util.adb ada/set_targ.ads \
-   ada/sinfo.ads ada/sinfo.adb ada/sinput.ads ada/snames.ads ada/stand.ads \
-   ada/stringt.ads ada/style.ads ada/styleg.ads ada/styleg.adb \
-   ada/stylesw.ads ada/system.ads ada/s-assert.ads ada/s-exctab.ads \
-   ada/s-htable.ads ada/s-imenne.ads ada/s-memory.ads ada/s-os_lib.ads \
-   ada/s-parame.ads ada/s-rident.ads ada/s-secsta.ads ada/s-soflin.ads \
-   ada/s-stache.ads ada/s-stalib.ads ada/s-stoele.ads ada/s-stoele.adb \
-   ada/s-string.ads ada/s-traent.ads ada/s-unstyp.ads ada/s-wchcon.ads \
-   ada/table.ads ada/table.adb ada/targparm.ads ada/tbuild.ads \
-   ada/tbuild.adb ada/tree_io.ads ada/ttypes.ads ada/types.ads \
-   ada/uintp.ads ada/uintp.adb ada/uname.ads ada/unchconv.ads \
-   ada/unchdeal.ads ada/urealp.ads 
-
-ada/lib-load.o : ada/ada.ads ada/a-except.ads ada/a-unccon.ads \
-   ada/a-uncdea.ads ada/alloc.ads ada/aspects.ads ada/atree.ads \
-   ada/atree.adb ada/casing.ads ada/csets.ads ada/debug.ads ada/einfo.ads \
-   ada/einfo.adb ada/elists.ads ada/err_vars.ads ada/errout.ads \
-   ada/erroutc.ads ada/fname.ads ada/fname-uf.ads ada/gnat.ads \
-   ada/g-byorma.ads ada/g-hesorg.ads ada/hostparm.ads ada/interfac.ads \
-   ada/lib.ads ada/lib.adb ada/lib-list.adb ada/lib-load.ads \
-   ada/lib-load.adb ada/lib-sort.adb ada/namet.ads ada/nlists.ads \
-   ada/nmake.ads ada/nmake.adb ada/opt.ads ada/opt_table.ads ada/osint.ads ada/osint-c.ads \
-   ada/output.ads ada/par.ads ada/restrict.ads ada/rident.ads \
-   ada/scans.ads ada/scn.ads ada/scng.ads ada/scng.adb ada/sem_aux.ads \
-   ada/sinfo.ads ada/sinfo.adb ada/sinput.ads ada/sinput.adb \
-   ada/sinput-l.ads ada/snames.ads ada/stand.ads ada/stringt.ads \
-   ada/style.ads ada/styleg.ads ada/styleg.adb ada/stylesw.ads \
-   ada/system.ads ada/s-assert.ads ada/s-crc32.ads ada/s-exctab.ads \
-   ada/s-imenne.ads ada/s-memory.ads ada/s-os_lib.ads ada/s-parame.ads \
-   ada/s-rident.ads ada/s-secsta.ads ada/s-soflin.ads ada/s-stache.ads \
-   ada/s-stalib.ads ada/s-stoele.ads ada/s-stoele.adb ada/s-string.ads \
-   ada/s-traent.ads ada/s-unstyp.ads ada/s-utf_32.ads ada/s-wchcon.ads \
-   ada/table.ads ada/table.adb ada/tbuild.ads ada/tbuild.adb \
-   ada/tree_io.ads ada/types.ads ada/uintp.ads ada/uname.ads \
-   ada/unchconv.ads ada/unchdeal.ads ada/urealp.ads ada/widechar.ads 
-
-ada/lib-util.o : ada/ada.ads ada/a-except.ads ada/a-unccon.ads \
-   ada/a-uncdea.ads ada/alloc.ads ada/debug.ads ada/hostparm.ads \
-   ada/lib.ads ada/lib-util.ads ada/lib-util.adb ada/namet.ads ada/opt.ads \
-   ada/osint.ads ada/osint-c.ads ada/output.ads ada/stringt.ads \
-   ada/stringt.adb ada/system.ads ada/s-assert.ads ada/s-carun8.ads \
-   ada/s-exctab.ads ada/s-memory.ads ada/s-os_lib.ads ada/s-parame.ads \
-   ada/s-stalib.ads ada/s-stoele.ads ada/s-stoele.adb ada/s-string.ads \
-   ada/s-traent.ads ada/s-unstyp.ads ada/s-wchcon.ads ada/table.ads \
-   ada/table.adb ada/tree_io.ads ada/types.ads ada/types.adb ada/uintp.ads \
-   ada/unchconv.ads ada/unchdeal.ads 
-
-ada/lib-writ.o : ada/ada.ads ada/a-except.ads ada/a-unccon.ads \
-   ada/a-uncdea.ads ada/ali.ads ada/ali.adb ada/alloc.ads ada/aspects.ads \
-   ada/atree.ads ada/atree.adb ada/butil.ads ada/casing.ads ada/csets.ads \
-   ada/debug.ads ada/einfo.ads ada/einfo.adb ada/elists.ads \
-   ada/err_vars.ads ada/errout.ads ada/erroutc.ads ada/fname.ads \
-   ada/fname-uf.ads ada/gnat.ads ada/g-byorma.ads ada/g-hesorg.ads \
-   ada/g-htable.ads ada/gnatvsn.ads ada/hostparm.ads ada/interfac.ads \
-   ada/lib.ads ada/lib.adb ada/lib-list.adb ada/lib-sort.adb \
-   ada/lib-util.ads ada/lib-util.adb ada/lib-writ.ads ada/lib-writ.adb \
-   ada/lib-xref.ads ada/namet.ads ada/nlists.ads ada/nlists.adb \
-   ada/nmake.ads ada/opt.ads ada/opt_table.ads ada/osint.ads ada/osint-c.ads ada/output.ads \
-   ada/par.ads ada/par_sco.ads ada/put_spark_xrefs.ads ada/restrict.ads \
-   ada/restrict.adb ada/rident.ads ada/scans.ads ada/scn.ads ada/scng.ads \
-   ada/scng.adb ada/sem_aux.ads ada/sinfo.ads ada/sinfo.adb ada/sinput.ads \
-   ada/sinput.adb ada/snames.ads ada/stand.ads ada/stringt.ads \
-   ada/stringt.adb ada/style.ads ada/styleg.ads ada/styleg.adb \
-   ada/stylesw.ads ada/system.ads ada/s-assert.ads ada/s-casuti.ads \
-   ada/s-crc32.ads ada/s-exctab.ads ada/s-htable.ads ada/s-imenne.ads \
-   ada/s-memory.ads ada/s-os_lib.ads ada/s-parame.ads ada/s-rident.ads \
-   ada/s-secsta.ads ada/s-soflin.ads ada/s-stache.ads ada/s-stalib.ads \
-   ada/s-stoele.ads ada/s-stoele.adb ada/s-string.ads ada/s-traent.ads \
-   ada/s-unstyp.ads ada/s-utf_32.ads ada/s-wchcon.ads ada/table.ads \
-   ada/table.adb ada/tbuild.ads ada/tbuild.adb ada/tree_io.ads \
-   ada/types.ads ada/uintp.ads ada/uname.ads ada/unchconv.ads \
-   ada/unchdeal.ads ada/urealp.ads ada/widechar.ads 
-
-ada/lib-xref.o : ada/ada.ads ada/a-except.ads ada/a-unccon.ads \
-   ada/a-uncdea.ads ada/alloc.ads ada/aspects.ads ada/atree.ads \
-   ada/atree.adb ada/casing.ads ada/checks.ads ada/csets.ads ada/debug.ads \
-   ada/einfo.ads ada/einfo.adb ada/elists.ads ada/elists.adb \
-   ada/err_vars.ads ada/errout.ads ada/erroutc.ads ada/exp_ch11.ads \
-   ada/exp_disp.ads ada/exp_tss.ads ada/exp_util.ads ada/fname.ads \
-   ada/freeze.ads ada/get_targ.ads ada/gnat.ads ada/g-byorma.ads \
-   ada/g-hesorg.ads ada/g-hesorg.adb ada/g-htable.ads ada/g-table.ads \
-   ada/g-table.adb ada/hostparm.ads ada/interfac.ads ada/lib.ads \
-   ada/lib.adb ada/lib-list.adb ada/lib-sort.adb ada/lib-util.ads \
-   ada/lib-util.adb ada/lib-xref.ads ada/lib-xref.adb \
-   ada/lib-xref-spark_specific.adb ada/namet.ads ada/namet.adb \
-   ada/namet-sp.ads ada/nlists.ads ada/nlists.adb ada/nmake.ads \
-   ada/nmake.adb ada/opt.ads ada/osint.ads ada/osint-c.ads ada/output.ads \
-   ada/put_spark_xrefs.ads ada/put_spark_xrefs.adb ada/restrict.ads \
-   ada/rident.ads ada/rtsfind.ads ada/scans.ads ada/sem.ads \
-   ada/sem_attr.ads ada/sem_aux.ads ada/sem_aux.adb ada/sem_ch8.ads \
-   ada/sem_disp.ads ada/sem_eval.ads ada/sem_prag.ads ada/sem_res.ads \
-   ada/sem_type.ads ada/sem_util.ads ada/sem_util.adb ada/sem_warn.ads \
-   ada/set_targ.ads ada/sinfo.ads ada/sinfo.adb ada/sinput.ads \
-   ada/sinput.adb ada/snames.ads ada/spark_xrefs.ads ada/spark_xrefs.adb \
-   ada/stand.ads ada/stringt.ads ada/style.ads ada/styleg.ads \
-   ada/styleg.adb ada/stylesw.ads ada/system.ads ada/s-assert.ads \
-   ada/s-exctab.ads ada/s-htable.ads ada/s-htable.adb ada/s-imenne.ads \
-   ada/s-memory.ads ada/s-os_lib.ads ada/s-parame.ads ada/s-rident.ads \
-   ada/s-secsta.ads ada/s-soflin.ads ada/s-stache.ads ada/s-stalib.ads \
-   ada/s-stoele.ads ada/s-stoele.adb ada/s-strhas.ads ada/s-string.ads \
-   ada/s-traent.ads ada/s-unstyp.ads ada/s-wchcon.ads ada/table.ads \
-   ada/table.adb ada/targparm.ads ada/tbuild.ads ada/tree_io.ads \
-   ada/ttypes.ads ada/types.ads ada/uintp.ads ada/uname.ads \
-   ada/unchconv.ads ada/unchdeal.ads ada/urealp.ads ada/widechar.ads 
-
-ada/lib.o : ada/ada.ads ada/a-except.ads ada/a-unccon.ads ada/a-uncdea.ads \
-   ada/alloc.ads ada/aspects.ads ada/atree.ads ada/atree.adb \
-   ada/casing.ads ada/csets.ads ada/debug.ads ada/einfo.ads ada/einfo.adb \
-   ada/fname.ads ada/gnat.ads ada/g-byorma.ads ada/g-hesorg.ads \
-   ada/g-hesorg.adb ada/hostparm.ads ada/interfac.ads ada/lib.ads \
-   ada/lib.adb ada/lib-list.adb ada/lib-sort.adb ada/namet.ads \
-   ada/namet.adb ada/nlists.ads ada/nlists.adb ada/opt.ads ada/output.ads \
-   ada/scans.ads ada/sinfo.ads ada/sinfo.adb ada/sinput.ads ada/sinput.adb \
-   ada/snames.ads ada/stand.ads ada/stringt.ads ada/system.ads \
-   ada/s-assert.ads ada/s-exctab.ads ada/s-imenne.ads ada/s-memory.ads \
-   ada/s-os_lib.ads ada/s-parame.ads ada/s-secsta.ads ada/s-stalib.ads \
-   ada/s-stoele.ads ada/s-stoele.adb ada/s-string.ads ada/s-traent.ads \
-   ada/s-unstyp.ads ada/s-wchcon.ads ada/table.ads ada/table.adb \
-   ada/tree_io.ads ada/types.ads ada/uintp.ads ada/uname.ads \
-   ada/unchconv.ads ada/unchdeal.ads ada/urealp.ads ada/widechar.ads 
-
-ada/live.o : ada/ada.ads ada/a-except.ads ada/a-unccon.ads \
-   ada/a-uncdea.ads ada/alloc.ads ada/aspects.ads ada/atree.ads \
-   ada/atree.adb ada/casing.ads ada/csets.ads ada/debug.ads ada/einfo.ads \
-   ada/einfo.adb ada/exp_tss.ads ada/fname.ads ada/gnat.ads \
-   ada/g-hesorg.ads ada/hostparm.ads ada/lib.ads ada/lib.adb \
-   ada/lib-list.adb ada/lib-sort.adb ada/live.ads ada/live.adb \
-   ada/namet.ads ada/nlists.ads ada/nlists.adb ada/opt.ads ada/output.ads \
-   ada/sem_aux.ads ada/sem_util.ads ada/sinfo.ads ada/sinfo.adb \
-   ada/sinput.ads ada/snames.ads ada/stand.ads ada/stringt.ads \
-   ada/system.ads ada/s-assert.ads ada/s-exctab.ads ada/s-imenne.ads \
-   ada/s-memory.ads ada/s-os_lib.ads ada/s-parame.ads ada/s-secsta.ads \
-   ada/s-stalib.ads ada/s-stoele.ads ada/s-stoele.adb ada/s-string.ads \
-   ada/s-traent.ads ada/s-unstyp.ads ada/s-wchcon.ads ada/table.ads \
-   ada/table.adb ada/tree_io.ads ada/types.ads ada/uintp.ads ada/uname.ads \
-   ada/unchconv.ads ada/unchdeal.ads ada/urealp.ads ada/widechar.ads 
-
-ada/namet-sp.o : ada/ada.ads ada/a-except.ads ada/a-unccon.ads \
-   ada/a-uncdea.ads ada/alloc.ads ada/debug.ads ada/gnat.ads \
-   ada/g-u3spch.ads ada/hostparm.ads ada/interfac.ads ada/namet.ads \
-   ada/namet.adb ada/namet-sp.ads ada/namet-sp.adb ada/opt.ads ada/opt_table.ads \
-   ada/output.ads ada/system.ads ada/s-assert.ads ada/s-carun8.ads \
-   ada/s-exctab.ads ada/s-memory.ads ada/s-os_lib.ads ada/s-parame.ads \
-   ada/s-secsta.ads ada/s-stalib.ads ada/s-stoele.ads ada/s-stoele.adb \
-   ada/s-string.ads ada/s-traent.ads ada/s-unstyp.ads ada/s-wchcnv.ads \
-   ada/s-wchcon.ads ada/table.ads ada/table.adb ada/tree_io.ads \
-   ada/types.ads ada/types.adb ada/unchconv.ads ada/unchdeal.ads \
-   ada/widechar.ads 
-
-ada/namet.o : ada/ada.ads ada/a-except.ads ada/a-unccon.ads \
-   ada/a-uncdea.ads ada/alloc.ads ada/debug.ads ada/hostparm.ads \
-   ada/interfac.ads ada/namet.ads ada/namet.adb ada/opt.ads ada/opt_table.ads ada/output.ads \
-   ada/system.ads ada/s-assert.ads ada/s-carun8.ads ada/s-exctab.ads \
-   ada/s-memory.ads ada/s-os_lib.ads ada/s-parame.ads ada/s-secsta.ads \
-   ada/s-stalib.ads ada/s-stoele.ads ada/s-stoele.adb ada/s-string.ads \
-   ada/s-traent.ads ada/s-unstyp.ads ada/s-wchcon.ads ada/table.ads \
-   ada/table.adb ada/tree_io.ads ada/types.ads ada/types.adb \
-   ada/unchconv.ads ada/unchdeal.ads ada/widechar.ads 
-
-ada/nlists.o : ada/ada.ads ada/a-except.ads ada/a-unccon.ads \
-   ada/a-uncdea.ads ada/alloc.ads ada/aspects.ads ada/atree.ads \
-   ada/atree.adb ada/casing.ads ada/debug.ads ada/einfo.ads \
-   ada/hostparm.ads ada/namet.ads ada/nlists.ads ada/nlists.adb \
-   ada/opt.ads ada/output.ads ada/sinfo.ads ada/sinput.ads ada/snames.ads \
-   ada/system.ads ada/s-assert.ads ada/s-exctab.ads ada/s-imenne.ads \
-   ada/s-memory.ads ada/s-os_lib.ads ada/s-parame.ads ada/s-stalib.ads \
-   ada/s-string.ads ada/s-traent.ads ada/s-unstyp.ads ada/s-wchcon.ads \
-   ada/table.ads ada/table.adb ada/tree_io.ads ada/types.ads ada/uintp.ads \
-   ada/unchconv.ads ada/unchdeal.ads ada/urealp.ads 
-
-ada/nmake.o : ada/ada.ads ada/a-except.ads ada/a-unccon.ads \
-   ada/a-uncdea.ads ada/alloc.ads ada/atree.ads ada/debug.ads \
-   ada/einfo.ads ada/hostparm.ads ada/namet.ads ada/nlists.ads \
-   ada/nmake.ads ada/nmake.adb ada/opt.ads ada/output.ads ada/sinfo.ads \
-   ada/sinfo.adb ada/snames.ads ada/stand.ads ada/system.ads \
-   ada/s-assert.ads ada/s-exctab.ads ada/s-memory.ads ada/s-os_lib.ads \
-   ada/s-parame.ads ada/s-stalib.ads ada/s-string.ads ada/s-traent.ads \
-   ada/s-unstyp.ads ada/s-wchcon.ads ada/table.ads ada/table.adb \
-   ada/tree_io.ads ada/types.ads ada/uintp.ads ada/unchconv.ads \
-   ada/unchdeal.ads ada/urealp.ads 
-
-ada/opt.o : ada/ada.ads ada/a-except.ads ada/a-unccon.ads ada/a-uncdea.ads \
-   ada/gnatvsn.ads ada/hostparm.ads ada/opt.ads ada/opt_table.ads ada/opt.adb ada/system.ads \
-   ada/s-exctab.ads ada/s-os_lib.ads ada/s-parame.ads ada/s-secsta.ads \
-   ada/s-soflin.ads ada/s-stache.ads ada/s-stalib.ads ada/s-stoele.ads \
-   ada/s-stoele.adb ada/s-string.ads ada/s-traent.ads ada/s-unstyp.ads \
-   ada/s-wchcon.ads ada/tree_io.ads ada/types.ads ada/unchconv.ads \
-   ada/unchdeal.ads 
-
-ada/opt_table.o : ada/ada.ads ada/opt_table.ads ada/types.ads
-
-ada/osint-b.o : ada/ada.ads ada/a-except.ads ada/a-unccon.ads \
-   ada/a-uncdea.ads ada/alloc.ads ada/debug.ads ada/hostparm.ads \
-   ada/namet.ads ada/opt.ads ada/osint.ads ada/osint-b.ads ada/osint-b.adb \
-   ada/output.ads ada/rident.ads ada/system.ads ada/s-assert.ads \
-   ada/s-exctab.ads ada/s-memory.ads ada/s-os_lib.ads ada/s-parame.ads \
-   ada/s-rident.ads ada/s-secsta.ads ada/s-soflin.ads ada/s-stache.ads \
-   ada/s-stalib.ads ada/s-stoele.ads ada/s-stoele.adb ada/s-string.ads \
-   ada/s-traent.ads ada/s-unstyp.ads ada/s-wchcon.ads ada/table.ads \
-   ada/table.adb ada/targparm.ads ada/tree_io.ads ada/types.ads \
-   ada/unchconv.ads ada/unchdeal.ads 
-
-ada/osint-c.o : ada/ada.ads ada/a-except.ads ada/a-unccon.ads \
-   ada/a-uncdea.ads ada/alloc.ads ada/debug.ads ada/hostparm.ads \
-   ada/interfac.ads ada/namet.ads ada/namet.adb ada/opt.ads ada/opt_table.ads ada/osint.ads \
-   ada/osint-c.ads ada/osint-c.adb ada/output.ads ada/system.ads \
-   ada/s-assert.ads ada/s-exctab.ads ada/s-memory.ads ada/s-os_lib.ads \
-   ada/s-parame.ads ada/s-secsta.ads ada/s-soflin.ads ada/s-stache.ads \
-   ada/s-stalib.ads ada/s-stoele.ads ada/s-stoele.adb ada/s-string.ads \
-   ada/s-traent.ads ada/s-unstyp.ads ada/s-wchcon.ads ada/table.ads \
-   ada/table.adb ada/tree_io.ads ada/types.ads ada/unchconv.ads \
-   ada/unchdeal.ads ada/widechar.ads 
-
-ada/osint.o : ada/ada.ads ada/a-except.ads ada/a-unccon.ads \
-   ada/a-uncdea.ads ada/alloc.ads ada/debug.ads ada/fmap.ads ada/gnat.ads \
-   ada/g-htable.ads ada/gnatvsn.ads ada/hostparm.ads ada/interfac.ads \
-   ada/namet.ads ada/namet.adb ada/opt.ads ada/opt_table.ads ada/osint.ads ada/osint.adb \
-   ada/output.ads ada/rident.ads ada/sdefault.ads ada/system.ads \
-   ada/s-assert.ads ada/s-casuti.ads ada/s-exctab.ads ada/s-htable.ads \
-   ada/s-htable.adb ada/s-memory.ads ada/s-os_lib.ads ada/s-parame.ads \
-   ada/s-rident.ads ada/s-secsta.ads ada/s-soflin.ads ada/s-stache.ads \
-   ada/s-stalib.ads ada/s-stoele.ads ada/s-stoele.adb ada/s-strhas.ads \
-   ada/s-string.ads ada/s-traent.ads ada/s-unstyp.ads ada/s-wchcon.ads \
-   ada/table.ads ada/table.adb ada/targparm.ads ada/tree_io.ads \
-   ada/types.ads ada/unchconv.ads ada/unchdeal.ads ada/widechar.ads 
-
-ada/output.o : ada/ada.ads ada/a-except.ads ada/a-unccon.ads \
-   ada/a-uncdea.ads ada/hostparm.ads ada/output.ads ada/output.adb \
-   ada/system.ads ada/s-assert.ads ada/s-exctab.ads ada/s-exctab.adb \
-   ada/s-htable.ads ada/s-os_lib.ads ada/s-parame.ads ada/s-soflin.ads \
-   ada/s-stache.ads ada/s-stalib.ads ada/s-stoele.ads ada/s-stoele.adb \
-   ada/s-string.ads ada/s-traent.ads ada/s-unstyp.ads ada/types.ads \
-   ada/unchconv.ads ada/unchdeal.ads 
-
-ada/par.o : ada/ada.ads ada/a-except.ads ada/a-unccon.ads ada/a-uncdea.ads \
-   ada/alloc.ads ada/aspects.ads ada/aspects.adb ada/atree.ads \
-   ada/atree.adb ada/casing.ads ada/checks.ads ada/csets.ads ada/debug.ads \
-   ada/einfo.ads ada/elists.ads ada/elists.adb ada/err_vars.ads \
-   ada/errout.ads ada/errout.adb ada/erroutc.ads ada/exp_ch11.ads \
-   ada/exp_disp.ads ada/exp_tss.ads ada/exp_util.ads ada/fname.ads \
-   ada/fname-uf.ads ada/freeze.ads ada/get_targ.ads ada/gnat.ads \
-   ada/g-byorma.ads ada/g-hesorg.ads ada/g-htable.ads ada/g-speche.ads \
-   ada/gnatvsn.ads ada/hostparm.ads ada/interfac.ads ada/lib.ads \
-   ada/lib.adb ada/lib-list.adb ada/lib-load.ads ada/lib-sort.adb \
-   ada/lib-util.ads ada/lib-xref.ads ada/namet.ads ada/namet.adb \
-   ada/namet-sp.ads ada/nlists.ads ada/nlists.adb ada/nmake.ads \
-   ada/nmake.adb ada/opt.ads ada/osint.ads ada/output.ads ada/par.ads \
-   ada/par.adb ada/par-ch10.adb ada/par-ch11.adb ada/par-ch12.adb \
-   ada/par-ch13.adb ada/par-ch2.adb ada/par-ch3.adb ada/par-ch4.adb \
-   ada/par-ch5.adb ada/par-ch6.adb ada/par-ch7.adb ada/par-ch8.adb \
-   ada/par-ch9.adb ada/par-endh.adb ada/par-labl.adb ada/par-load.adb \
-   ada/par-prag.adb ada/par-sync.adb ada/par-tchk.adb ada/par-util.adb \
-   ada/par_sco.ads ada/put_spark_xrefs.ads ada/restrict.ads ada/rident.ads \
-   ada/rtsfind.ads ada/scans.ads ada/scans.adb ada/scn.ads ada/scng.ads \
-   ada/scng.adb ada/sem.ads ada/sem_attr.ads ada/sem_aux.ads \
-   ada/sem_ch8.ads ada/sem_disp.ads ada/sem_eval.ads ada/sem_res.ads \
-   ada/sem_type.ads ada/sem_util.ads ada/sem_util.adb ada/set_targ.ads \
-   ada/sinfo.ads ada/sinfo.adb ada/sinfo-cn.ads ada/sinput.ads \
-   ada/sinput.adb ada/sinput-l.ads ada/snames.ads ada/snames.adb \
-   ada/stand.ads ada/stringt.ads ada/stringt.adb ada/style.ads \
-   ada/style.adb ada/styleg.ads ada/styleg.adb ada/stylesw.ads \
-   ada/system.ads ada/s-assert.ads ada/s-carun8.ads ada/s-crc32.ads \
-   ada/s-exctab.ads ada/s-exctab.adb ada/s-htable.ads ada/s-imenne.ads \
-   ada/s-memory.ads ada/s-os_lib.ads ada/s-parame.ads ada/s-rident.ads \
-   ada/s-secsta.ads ada/s-soflin.ads ada/s-stache.ads ada/s-stalib.ads \
-   ada/s-stoele.ads ada/s-stoele.adb ada/s-string.ads ada/s-traent.ads \
-   ada/s-unstyp.ads ada/s-utf_32.ads ada/s-wchcon.ads ada/table.ads \
-   ada/table.adb ada/targparm.ads ada/tbuild.ads ada/tbuild.adb \
-   ada/tree_io.ads ada/ttypes.ads ada/types.ads ada/types.adb \
-   ada/uintp.ads ada/uintp.adb ada/uname.ads ada/unchconv.ads \
-   ada/unchdeal.ads ada/urealp.ads ada/validsw.ads ada/warnsw.ads \
-   ada/widechar.ads 
-
-ada/par_sco.o : ada/ada.ads ada/a-except.ads ada/a-unccon.ads \
-   ada/a-uncdea.ads ada/alloc.ads ada/aspects.ads ada/aspects.adb \
-   ada/atree.ads ada/atree.adb ada/casing.ads ada/csets.ads ada/debug.ads \
-   ada/einfo.ads ada/err_vars.ads ada/errout.ads ada/erroutc.ads \
-   ada/exp_tss.ads ada/fname.ads ada/gnat.ads ada/g-byorma.ads \
-   ada/g-hesorg.ads ada/g-hesorg.adb ada/g-htable.ads ada/g-table.ads \
-   ada/g-table.adb ada/hostparm.ads ada/lib.ads ada/lib.adb \
-   ada/lib-list.adb ada/lib-sort.adb ada/lib-util.ads ada/lib-util.adb \
-   ada/namet.ads ada/nlists.ads ada/nlists.adb ada/opt.ads ada/osint.ads \
-   ada/osint-c.ads ada/output.ads ada/par_sco.ads ada/par_sco.adb \
-   ada/put_scos.ads ada/put_scos.adb ada/scans.ads ada/scos.ads \
-   ada/scos.adb ada/sem.ads ada/sem_util.ads ada/sinfo.ads ada/sinfo.adb \
-   ada/sinput.ads ada/sinput.adb ada/snames.ads ada/stand.ads \
-   ada/stringt.ads ada/system.ads ada/s-assert.ads ada/s-exctab.ads \
-   ada/s-htable.ads ada/s-htable.adb ada/s-imenne.ads ada/s-memory.ads \
-   ada/s-os_lib.ads ada/s-parame.ads ada/s-secsta.ads ada/s-stalib.ads \
-   ada/s-stoele.ads ada/s-stoele.adb ada/s-strhas.ads ada/s-string.ads \
-   ada/s-traent.ads ada/s-unstyp.ads ada/s-wchcon.ads ada/table.ads \
-   ada/table.adb ada/tree_io.ads ada/types.ads ada/uintp.ads ada/uname.ads \
-   ada/unchconv.ads ada/unchdeal.ads ada/urealp.ads ada/widechar.ads 
-
-ada/prep.o : ada/ada.ads ada/a-except.ads ada/a-unccon.ads \
-   ada/a-uncdea.ads ada/alloc.ads ada/casing.ads ada/csets.ads \
-   ada/debug.ads ada/err_vars.ads ada/gnat.ads ada/g-dyntab.ads \
-   ada/g-dyntab.adb ada/g-hesorg.ads ada/g-hesorg.adb ada/hostparm.ads \
-   ada/namet.ads ada/opt.ads ada/osint.ads ada/output.ads ada/prep.ads \
-   ada/prep.adb ada/scans.ads ada/sinput.ads ada/snames.ads \
-   ada/stringt.ads ada/stringt.adb ada/system.ads ada/s-assert.ads \
-   ada/s-carun8.ads ada/s-exctab.ads ada/s-memory.ads ada/s-os_lib.ads \
-   ada/s-parame.ads ada/s-secsta.ads ada/s-soflin.ads ada/s-stache.ads \
-   ada/s-stalib.ads ada/s-stoele.ads ada/s-stoele.adb ada/s-string.ads \
-   ada/s-traent.ads ada/s-unstyp.ads ada/s-wchcon.ads ada/table.ads \
-   ada/table.adb ada/tree_io.ads ada/types.ads ada/uintp.ads \
-   ada/unchconv.ads ada/unchdeal.ads ada/urealp.ads 
-
-ada/prepcomp.o : ada/ada.ads ada/a-except.ads ada/a-unccon.ads \
-   ada/a-uncdea.ads ada/alloc.ads ada/atree.ads ada/casing.ads \
-   ada/csets.ads ada/debug.ads ada/einfo.ads ada/err_vars.ads \
-   ada/errout.ads ada/erroutc.ads ada/gnat.ads ada/g-dyntab.ads \
-   ada/g-dyntab.adb ada/g-hesorg.ads ada/hostparm.ads ada/interfac.ads \
-   ada/lib.ads ada/lib-writ.ads ada/namet.ads ada/opt.ads ada/osint.ads \
-   ada/output.ads ada/prep.ads ada/prep.adb ada/prepcomp.ads \
-   ada/prepcomp.adb ada/restrict.ads ada/rident.ads ada/scans.ads \
-   ada/scn.ads ada/scng.ads ada/scng.adb ada/sinfo.ads ada/sinput.ads \
-   ada/sinput-l.ads ada/snames.ads ada/stringt.ads ada/stringt.adb \
-   ada/style.ads ada/styleg.ads ada/styleg.adb ada/stylesw.ads \
-   ada/system.ads ada/s-assert.ads ada/s-carun8.ads ada/s-crc32.ads \
-   ada/s-exctab.ads ada/s-memory.ads ada/s-os_lib.ads ada/s-parame.ads \
-   ada/s-rident.ads ada/s-secsta.ads ada/s-soflin.ads ada/s-stache.ads \
-   ada/s-stalib.ads ada/s-stoele.ads ada/s-stoele.adb ada/s-string.ads \
-   ada/s-traent.ads ada/s-unstyp.ads ada/s-utf_32.ads ada/s-wchcon.ads \
-   ada/table.ads ada/table.adb ada/tree_io.ads ada/types.ads ada/uintp.ads \
-   ada/unchconv.ads ada/unchdeal.ads ada/urealp.ads ada/widechar.ads 
-
-ada/put_scos.o : ada/ada.ads ada/a-except.ads ada/a-unccon.ads \
-   ada/a-uncdea.ads ada/alloc.ads ada/debug.ads ada/gnat.ads \
-   ada/g-table.ads ada/g-table.adb ada/hostparm.ads ada/namet.ads \
-   ada/opt.ads ada/output.ads ada/put_scos.ads ada/put_scos.adb \
-   ada/scos.ads ada/system.ads ada/s-assert.ads ada/s-exctab.ads \
-   ada/s-memory.ads ada/s-os_lib.ads ada/s-parame.ads ada/s-stalib.ads \
-   ada/s-string.ads ada/s-traent.ads ada/s-unstyp.ads ada/s-wchcon.ads \
-   ada/table.ads ada/table.adb ada/tree_io.ads ada/types.ads \
-   ada/unchconv.ads ada/unchdeal.ads 
-
-ada/put_spark_xrefs.o : ada/ada.ads ada/a-unccon.ads ada/gnat.ads \
-   ada/g-table.ads ada/g-table.adb ada/put_spark_xrefs.ads \
-   ada/put_spark_xrefs.adb ada/spark_xrefs.ads ada/system.ads \
-   ada/s-assert.ads ada/s-exctab.ads ada/s-memory.ads ada/s-stalib.ads \
-   ada/s-unstyp.ads ada/types.ads ada/unchconv.ads ada/unchdeal.ads 
-
-ada/repinfo.o : ada/ada.ads ada/a-except.ads ada/a-unccon.ads \
-   ada/a-uncdea.ads ada/alloc.ads ada/aspects.ads ada/atree.ads \
-   ada/atree.adb ada/casing.ads ada/csets.ads ada/debug.ads ada/einfo.ads \
-   ada/einfo.adb ada/fname.ads ada/gnat.ads ada/g-byorma.ads \
-   ada/g-hesorg.ads ada/g-htable.ads ada/hostparm.ads ada/lib.ads \
-   ada/lib.adb ada/lib-list.adb ada/lib-sort.adb ada/namet.ads \
-   ada/nlists.ads ada/opt.ads ada/output.ads ada/output.adb \
-   ada/repinfo.ads ada/repinfo.adb ada/scans.ads ada/sem_aux.ads \
-   ada/sinfo.ads ada/sinfo.adb ada/sinput.ads ada/sinput.adb \
-   ada/snames.ads ada/stand.ads ada/stringt.ads ada/system.ads \
-   ada/s-assert.ads ada/s-exctab.ads ada/s-htable.ads ada/s-imenne.ads \
-   ada/s-memory.ads ada/s-os_lib.ads ada/s-parame.ads ada/s-secsta.ads \
-   ada/s-soflin.ads ada/s-stache.ads ada/s-stalib.ads ada/s-stoele.ads \
-   ada/s-stoele.adb ada/s-string.ads ada/s-traent.ads ada/s-unstyp.ads \
-   ada/s-wchcon.ads ada/table.ads ada/table.adb ada/tree_io.ads \
-   ada/types.ads ada/uintp.ads ada/uintp.adb ada/uname.ads \
-   ada/unchconv.ads ada/unchdeal.ads ada/urealp.ads ada/widechar.ads 
-
-ada/restrict.o : ada/ada.ads ada/a-except.ads ada/a-unccon.ads \
-   ada/a-uncdea.ads ada/alloc.ads ada/aspects.ads ada/aspects.adb \
-   ada/atree.ads ada/atree.adb ada/casing.ads ada/casing.adb ada/csets.ads \
-   ada/debug.ads ada/einfo.ads ada/einfo.adb ada/err_vars.ads \
-   ada/errout.ads ada/erroutc.ads ada/fname.ads ada/fname-uf.ads \
-   ada/gnat.ads ada/g-byorma.ads ada/g-hesorg.ads ada/g-htable.ads \
-   ada/hostparm.ads ada/interfac.ads ada/lib.ads ada/lib.adb \
-   ada/lib-list.adb ada/lib-sort.adb ada/namet.ads ada/namet.adb \
-   ada/nlists.ads ada/opt.ads ada/output.ads ada/restrict.ads \
-   ada/restrict.adb ada/rident.ads ada/scans.ads ada/sinfo.ads \
-   ada/sinfo.adb ada/sinput.ads ada/sinput.adb ada/snames.ads \
-   ada/stand.ads ada/stringt.ads ada/system.ads ada/s-assert.ads \
-   ada/s-exctab.ads ada/s-htable.ads ada/s-imenne.ads ada/s-memory.ads \
-   ada/s-os_lib.ads ada/s-parame.ads ada/s-rident.ads ada/s-secsta.ads \
-   ada/s-soflin.ads ada/s-stache.ads ada/s-stalib.ads ada/s-stoele.ads \
-   ada/s-stoele.adb ada/s-string.ads ada/s-traent.ads ada/s-unstyp.ads \
-   ada/s-wchcon.ads ada/table.ads ada/table.adb ada/tree_io.ads \
-   ada/types.ads ada/uintp.ads ada/uintp.adb ada/uname.ads \
-   ada/unchconv.ads ada/unchdeal.ads ada/urealp.ads ada/widechar.ads 
-
-ada/rident.o : ada/rident.ads ada/system.ads ada/s-rident.ads 
-
-ada/rtsfind.o : ada/ada.ads ada/a-except.ads ada/a-unccon.ads \
-   ada/a-uncdea.ads ada/alloc.ads ada/aspects.ads ada/atree.ads \
-   ada/atree.adb ada/casing.ads ada/csets.ads ada/debug.ads ada/einfo.ads \
-   ada/einfo.adb ada/elists.ads ada/elists.adb ada/err_vars.ads \
-   ada/errout.ads ada/erroutc.ads ada/exp_dist.ads ada/exp_tss.ads \
-   ada/fname.ads ada/fname-uf.ads ada/gnat.ads ada/g-hesorg.ads \
-   ada/hostparm.ads ada/interfac.ads ada/lib.ads ada/lib.adb \
-   ada/lib-list.adb ada/lib-load.ads ada/lib-sort.adb ada/namet.ads \
-   ada/namet.adb ada/nlists.ads ada/nmake.ads ada/nmake.adb ada/opt.ads \
-   ada/output.ads ada/restrict.ads ada/rident.ads ada/rtsfind.ads \
-   ada/rtsfind.adb ada/sem.ads ada/sem_aux.ads ada/sem_ch7.ads \
-   ada/sem_dist.ads ada/sem_util.ads ada/sinfo.ads ada/sinfo.adb \
-   ada/sinput.ads ada/snames.ads ada/stand.ads ada/stringt.ads \
-   ada/system.ads ada/s-assert.ads ada/s-exctab.ads ada/s-exctab.adb \
-   ada/s-htable.ads ada/s-imenne.ads ada/s-memory.ads ada/s-os_lib.ads \
-   ada/s-parame.ads ada/s-rident.ads ada/s-secsta.ads ada/s-soflin.ads \
-   ada/s-stache.ads ada/s-stalib.ads ada/s-stoele.ads ada/s-stoele.adb \
-   ada/s-string.ads ada/s-traent.ads ada/s-unstyp.ads ada/s-wchcon.ads \
-   ada/table.ads ada/table.adb ada/tbuild.ads ada/tree_io.ads \
-   ada/types.ads ada/uintp.ads ada/uname.ads ada/unchconv.ads \
-   ada/unchdeal.ads ada/urealp.ads ada/widechar.ads 
-
-ada/s-addope.o : ada/ada.ads ada/a-unccon.ads ada/system.ads \
-   ada/s-addope.ads ada/s-addope.adb 
-
-ada/s-assert.o : ada/ada.ads ada/a-except.ads ada/a-unccon.ads \
-   ada/system.ads ada/s-assert.ads ada/s-assert.adb ada/s-exctab.ads \
-   ada/s-exctab.adb ada/s-excdeb.ads ada/s-htable.ads ada/s-parame.ads \
-   ada/s-soflin.ads ada/s-stache.ads ada/s-stalib.ads ada/s-stoele.ads \
-   ada/s-stoele.adb ada/s-traent.ads 
-
-ada/s-bitops.o : ada/ada.ads ada/a-except.ads ada/a-unccon.ads \
-   ada/system.ads ada/s-bitops.ads ada/s-bitops.adb ada/s-parame.ads \
-   ada/s-stalib.ads ada/s-traent.ads ada/s-unstyp.ads 
-
-ada/s-carun8.o : ada/ada.ads ada/a-unccon.ads ada/system.ads \
-   ada/s-addope.ads ada/s-addope.adb ada/s-carun8.ads ada/s-carun8.adb 
-
-ada/s-casuti.o : ada/system.ads ada/s-casuti.ads ada/s-casuti.adb 
-
-ada/s-conca2.o : ada/system.ads ada/s-conca2.ads ada/s-conca2.adb 
-
-ada/s-conca3.o : ada/system.ads ada/s-conca2.ads ada/s-conca3.ads \
-   ada/s-conca3.adb 
-
-ada/s-conca4.o : ada/system.ads ada/s-conca3.ads ada/s-conca4.ads \
-   ada/s-conca4.adb 
-
-ada/s-conca5.o : ada/system.ads ada/s-conca4.ads ada/s-conca5.ads \
-   ada/s-conca5.adb 
-
-ada/s-conca6.o : ada/system.ads ada/s-conca5.ads ada/s-conca6.ads \
-   ada/s-conca6.adb 
-
-ada/s-conca7.o : ada/system.ads ada/s-conca6.ads ada/s-conca7.ads \
-   ada/s-conca7.adb 
-
-ada/s-conca8.o : ada/system.ads ada/s-conca7.ads ada/s-conca8.ads \
-   ada/s-conca8.adb 
-
-ada/s-conca9.o : ada/system.ads ada/s-conca8.ads ada/s-conca9.ads \
-   ada/s-conca9.adb 
-
-ada/s-crc32.o : ada/interfac.ads ada/system.ads ada/s-crc32.ads \
-   ada/s-crc32.adb 
-
-ada/s-crtl.o : ada/system.ads ada/s-crtl.ads ada/s-parame.ads 
-
-ada/s-excdeb.o : ada/ada.ads ada/a-unccon.ads ada/system.ads \
-   ada/s-excdeb.ads ada/s-excdeb.adb ada/s-stalib.ads 
-
-ada/s-except.o : ada/ada.ads ada/a-except.ads ada/a-unccon.ads \
-   ada/system.ads ada/s-exctab.ads ada/s-exctab.adb ada/s-except.ads \
-   ada/s-except.adb ada/s-htable.ads ada/s-parame.ads ada/s-soflin.ads \
-   ada/s-stache.ads ada/s-stalib.ads ada/s-stoele.ads ada/s-stoele.adb \
-   ada/s-traent.ads 
-
-ada/s-exctab.o : ada/ada.ads ada/a-except.ads ada/a-unccon.ads \
-   ada/a-uncdea.ads ada/system.ads ada/s-exctab.ads ada/s-exctab.adb \
-   ada/s-htable.ads ada/s-htable.adb ada/s-parame.ads ada/s-soflin.ads \
-   ada/s-stache.ads ada/s-stalib.ads ada/s-stoele.ads ada/s-stoele.adb \
-   ada/s-strhas.ads ada/s-traent.ads 
-
-ada/s-htable.o : ada/ada.ads ada/a-uncdea.ads ada/system.ads \
-   ada/s-htable.ads ada/s-htable.adb ada/s-strhas.ads 
-
-ada/s-imenne.o : ada/ada.ads ada/a-unccon.ads ada/system.ads \
-   ada/s-assert.ads ada/s-exctab.ads ada/s-imenne.ads ada/s-imenne.adb \
-   ada/s-stalib.ads 
-
-ada/s-imgenu.o : ada/ada.ads ada/a-unccon.ads ada/system.ads \
-   ada/s-imgenu.ads ada/s-imgenu.adb ada/s-secsta.ads ada/s-stoele.ads \
-   ada/s-stoele.adb 
-
-ada/s-mastop.o : ada/ada.ads ada/a-unccon.ads ada/system.ads \
-   ada/s-mastop.ads ada/s-mastop.adb ada/s-stoele.ads ada/s-stoele.adb 
-
-ada/s-memory.o : ada/ada.ads ada/a-except.ads ada/a-unccon.ads \
-   ada/system.ads ada/s-crtl.ads ada/s-memory.ads ada/s-memory.adb \
-   ada/s-parame.ads ada/s-soflin.ads ada/s-stache.ads ada/s-stalib.ads \
-   ada/s-stoele.ads ada/s-stoele.adb ada/s-traent.ads 
-
-ada/s-os_lib.o : ada/ada.ads ada/a-except.ads ada/a-unccon.ads \
-   ada/a-uncdea.ads ada/system.ads ada/s-casuti.ads ada/s-crtl.ads \
-   ada/s-exctab.ads ada/s-exctab.adb ada/s-htable.ads ada/s-os_lib.ads \
-   ada/s-os_lib.adb ada/s-parame.ads ada/s-secsta.ads ada/s-soflin.ads \
-   ada/s-stache.ads ada/s-stalib.ads ada/s-stoele.ads ada/s-stoele.adb \
-   ada/s-string.ads ada/s-traent.ads 
-
-ada/s-parame.o : ada/system.ads ada/s-parame.ads ada/s-parame.adb 
-
-ada/s-purexc.o : ada/system.ads ada/s-purexc.ads 
-
-ada/s-restri.o : ada/system.ads ada/s-restri.ads ada/s-restri.adb \
-   ada/s-rident.ads 
-
-ada/s-secsta.o : ada/ada.ads ada/a-except.ads ada/a-unccon.ads \
-   ada/a-uncdea.ads ada/system.ads ada/s-parame.ads ada/s-secsta.ads \
-   ada/s-secsta.adb ada/s-soflin.ads ada/s-stache.ads ada/s-stalib.ads \
-   ada/s-stoele.ads ada/s-stoele.adb ada/s-traent.ads 
-
-ada/s-soflin.o : ada/ada.ads ada/a-except.ads ada/a-unccon.ads \
-   ada/system.ads ada/s-parame.ads ada/s-secsta.ads ada/s-soflin.ads \
-   ada/s-soflin.adb ada/s-stache.ads ada/s-stalib.ads ada/s-stoele.ads \
-   ada/s-stoele.adb ada/s-traent.ads 
-
-ada/s-sopco3.o : ada/ada.ads ada/a-unccon.ads ada/system.ads \
-   ada/s-secsta.ads ada/s-stoele.ads ada/s-stoele.adb ada/s-sopco3.ads \
-   ada/s-sopco3.adb 
-
-ada/s-sopco4.o : ada/ada.ads ada/a-unccon.ads ada/system.ads \
-   ada/s-secsta.ads ada/s-stoele.ads ada/s-stoele.adb ada/s-sopco4.ads \
-   ada/s-sopco4.adb 
-
-ada/s-sopco5.o : ada/ada.ads ada/a-unccon.ads ada/system.ads \
-   ada/s-secsta.ads ada/s-stoele.ads ada/s-stoele.adb ada/s-sopco5.ads \
-   ada/s-sopco5.adb 
-
-ada/s-stache.o : ada/ada.ads ada/a-unccon.ads ada/system.ads \
-   ada/s-stache.ads ada/s-stache.adb ada/s-stoele.ads ada/s-stoele.adb 
-
-ada/s-stalib.o : ada/ada.ads ada/a-except.ads ada/a-unccon.ads \
-   ada/system.ads ada/s-memory.ads ada/s-parame.ads ada/s-soflin.ads \
-   ada/s-stache.ads ada/s-stalib.ads ada/s-stalib.adb ada/s-stoele.ads \
-   ada/s-stoele.adb ada/s-traent.ads 
-
-ada/s-stoele.o : ada/ada.ads ada/a-unccon.ads ada/system.ads \
-   ada/s-stoele.ads ada/s-stoele.adb 
-
-ada/s-strcom.o : ada/ada.ads ada/a-unccon.ads ada/system.ads \
-   ada/s-strcom.ads ada/s-strcom.adb 
-
-ada/s-strhas.o : ada/system.ads ada/s-strhas.ads ada/s-strhas.adb 
-
-ada/s-string.o : ada/ada.ads ada/a-uncdea.ads ada/system.ads \
-   ada/s-string.ads ada/s-string.adb 
-
-ada/s-strops.o : ada/ada.ads ada/a-unccon.ads ada/system.ads \
-   ada/s-secsta.ads ada/s-stoele.ads ada/s-stoele.adb ada/s-strops.ads \
-   ada/s-strops.adb 
-
-ada/s-traent.o : ada/system.ads ada/s-traent.ads ada/s-traent.adb 
-
-ada/s-unstyp.o : ada/system.ads ada/s-unstyp.ads 
-
-ada/s-utf_32.o : ada/system.ads ada/s-utf_32.ads ada/s-utf_32.adb 
-
-ada/s-wchcnv.o : ada/interfac.ads ada/system.ads ada/s-wchcnv.ads \
-   ada/s-wchcnv.adb ada/s-wchcon.ads ada/s-wchjis.ads 
-
-ada/s-wchcon.o : ada/system.ads ada/s-wchcon.ads ada/s-wchcon.adb 
-
-ada/s-wchjis.o : ada/system.ads ada/s-wchjis.ads ada/s-wchjis.adb 
-
-ada/scans.o : ada/ada.ads ada/a-except.ads ada/a-unccon.ads \
-   ada/a-uncdea.ads ada/alloc.ads ada/debug.ads ada/hostparm.ads \
-   ada/interfac.ads ada/namet.ads ada/namet.adb ada/opt.ads ada/output.ads \
-   ada/scans.ads ada/scans.adb ada/snames.ads ada/system.ads \
-   ada/s-assert.ads ada/s-exctab.ads ada/s-memory.ads ada/s-os_lib.ads \
-   ada/s-parame.ads ada/s-secsta.ads ada/s-stalib.ads ada/s-stoele.ads \
-   ada/s-stoele.adb ada/s-string.ads ada/s-traent.ads ada/s-unstyp.ads \
-   ada/s-wchcon.ads ada/table.ads ada/table.adb ada/tree_io.ads \
-   ada/types.ads ada/uintp.ads ada/unchconv.ads ada/unchdeal.ads \
-   ada/urealp.ads ada/widechar.ads 
-
-ada/scil_ll.o : ada/ada.ads ada/a-except.ads ada/a-unccon.ads \
-   ada/a-uncdea.ads ada/alloc.ads ada/aspects.ads ada/atree.ads \
-   ada/atree.adb ada/casing.ads ada/debug.ads ada/einfo.ads \
-   ada/hostparm.ads ada/namet.ads ada/nlists.ads ada/opt.ads \
-   ada/output.ads ada/scil_ll.ads ada/scil_ll.adb ada/sinfo.ads \
-   ada/sinput.ads ada/snames.ads ada/system.ads ada/s-assert.ads \
-   ada/s-exctab.ads ada/s-imenne.ads ada/s-memory.ads ada/s-os_lib.ads \
-   ada/s-parame.ads ada/s-stalib.ads ada/s-string.ads ada/s-traent.ads \
-   ada/s-unstyp.ads ada/s-wchcon.ads ada/table.ads ada/table.adb \
-   ada/tree_io.ads ada/types.ads ada/uintp.ads ada/unchconv.ads \
-   ada/unchdeal.ads ada/urealp.ads 
-
-ada/scn.o : ada/ada.ads ada/a-except.ads ada/a-unccon.ads ada/a-uncdea.ads \
-   ada/alloc.ads ada/aspects.ads ada/atree.ads ada/atree.adb \
-   ada/casing.ads ada/csets.ads ada/debug.ads ada/einfo.ads \
-   ada/err_vars.ads ada/errout.ads ada/erroutc.ads ada/fname.ads \
-   ada/fname-uf.ads ada/gnat.ads ada/g-byorma.ads ada/g-htable.ads \
-   ada/hostparm.ads ada/interfac.ads ada/lib.ads ada/namet.ads \
-   ada/namet.adb ada/nlists.ads ada/opt.ads ada/output.ads \
-   ada/restrict.ads ada/restrict.adb ada/rident.ads ada/scans.ads \
-   ada/scn.ads ada/scn.adb ada/scng.ads ada/scng.adb ada/sinfo.ads \
-   ada/sinfo.adb ada/sinput.ads ada/sinput.adb ada/snames.ads \
-   ada/stand.ads ada/stringt.ads ada/stringt.adb ada/style.ads \
-   ada/style.adb ada/styleg.ads ada/styleg.adb ada/stylesw.ads \
-   ada/system.ads ada/s-assert.ads ada/s-carun8.ads ada/s-crc32.ads \
-   ada/s-crc32.adb ada/s-exctab.ads ada/s-htable.ads ada/s-imenne.ads \
-   ada/s-memory.ads ada/s-os_lib.ads ada/s-parame.ads ada/s-rident.ads \
-   ada/s-secsta.ads ada/s-soflin.ads ada/s-stache.ads ada/s-stalib.ads \
-   ada/s-stoele.ads ada/s-stoele.adb ada/s-string.ads ada/s-traent.ads \
-   ada/s-unstyp.ads ada/s-utf_32.ads ada/s-utf_32.adb ada/s-wchcon.ads \
-   ada/table.ads ada/table.adb ada/tree_io.ads ada/types.ads ada/types.adb \
-   ada/uintp.ads ada/uintp.adb ada/uname.ads ada/unchconv.ads \
-   ada/unchdeal.ads ada/urealp.ads ada/urealp.adb ada/widechar.ads 
-
-ada/scng.o : ada/ada.ads ada/a-except.ads ada/a-unccon.ads \
-   ada/a-uncdea.ads ada/alloc.ads ada/atree.ads ada/casing.ads \
-   ada/csets.ads ada/debug.ads ada/einfo.ads ada/hostparm.ads \
-   ada/interfac.ads ada/namet.ads ada/opt.ads ada/output.ads \
-   ada/restrict.ads ada/rident.ads ada/scans.ads ada/scng.ads ada/scng.adb \
-   ada/sinfo.ads ada/sinput.ads ada/snames.ads ada/stringt.ads \
-   ada/styleg.ads ada/stylesw.ads ada/system.ads ada/s-assert.ads \
-   ada/s-crc32.ads ada/s-exctab.ads ada/s-memory.ads ada/s-os_lib.ads \
-   ada/s-parame.ads ada/s-rident.ads ada/s-stalib.ads ada/s-string.ads \
-   ada/s-traent.ads ada/s-unstyp.ads ada/s-utf_32.ads ada/s-wchcon.ads \
-   ada/table.ads ada/table.adb ada/tree_io.ads ada/types.ads ada/uintp.ads \
-   ada/unchconv.ads ada/unchdeal.ads ada/urealp.ads ada/widechar.ads 
-
-ada/scos.o : ada/ada.ads ada/a-except.ads ada/a-unccon.ads \
-   ada/a-uncdea.ads ada/alloc.ads ada/debug.ads ada/gnat.ads \
-   ada/g-table.ads ada/g-table.adb ada/hostparm.ads ada/namet.ads \
-   ada/opt.ads ada/output.ads ada/scos.ads ada/scos.adb ada/system.ads \
-   ada/s-assert.ads ada/s-exctab.ads ada/s-memory.ads ada/s-os_lib.ads \
-   ada/s-parame.ads ada/s-stalib.ads ada/s-string.ads ada/s-traent.ads \
-   ada/s-unstyp.ads ada/s-wchcon.ads ada/table.ads ada/table.adb \
-   ada/tree_io.ads ada/types.ads ada/unchconv.ads ada/unchdeal.ads 
-
-ada/sem.o : ada/ada.ads ada/a-except.ads ada/a-unccon.ads ada/a-uncdea.ads \
-   ada/alloc.ads ada/aspects.ads ada/atree.ads ada/atree.adb \
-   ada/casing.ads ada/csets.ads ada/debug.ads ada/debug_a.ads \
-   ada/debug_a.adb ada/einfo.ads ada/einfo.adb ada/elists.ads \
-   ada/elists.adb ada/exp_tss.ads ada/expander.ads ada/fname.ads \
-   ada/gnat.ads ada/g-hesorg.ads ada/hostparm.ads ada/inline.ads \
-   ada/lib.ads ada/lib.adb ada/lib-list.adb ada/lib-load.ads \
-   ada/lib-sort.adb ada/namet.ads ada/nlists.ads ada/nlists.adb \
-   ada/opt.ads ada/opt_table.ads ada/output.ads ada/restrict.ads ada/rident.ads ada/sem.ads \
-   ada/sem.adb ada/sem_attr.ads ada/sem_aux.ads ada/sem_ch10.ads \
-   ada/sem_ch11.ads ada/sem_ch12.ads ada/sem_ch13.ads ada/sem_ch2.ads \
-   ada/sem_ch2.adb ada/sem_ch3.ads ada/sem_ch4.ads ada/sem_ch5.ads \
-   ada/sem_ch6.ads ada/sem_ch7.ads ada/sem_ch8.ads ada/sem_ch9.ads \
-   ada/sem_dim.ads ada/sem_prag.ads ada/sem_util.ads ada/sinfo.ads \
-   ada/sinfo.adb ada/sinput.ads ada/snames.ads ada/stand.ads \
-   ada/stringt.ads ada/system.ads ada/s-assert.ads ada/s-exctab.ads \
-   ada/s-imenne.ads ada/s-memory.ads ada/s-os_lib.ads ada/s-parame.ads \
-   ada/s-rident.ads ada/s-secsta.ads ada/s-stalib.ads ada/s-stoele.ads \
-   ada/s-stoele.adb ada/s-string.ads ada/s-traent.ads ada/s-unstyp.ads \
-   ada/s-wchcon.ads ada/table.ads ada/table.adb ada/tree_io.ads \
-   ada/types.ads ada/uintp.ads ada/uname.ads ada/unchconv.ads \
-   ada/unchdeal.ads ada/urealp.ads ada/widechar.ads 
-
-ada/sem_aggr.o : ada/ada.ads ada/a-except.ads ada/a-unccon.ads \
-   ada/a-uncdea.ads ada/alloc.ads ada/aspects.ads ada/atree.ads \
-   ada/atree.adb ada/casing.ads ada/checks.ads ada/checks.adb \
-   ada/csets.ads ada/debug.ads ada/einfo.ads ada/einfo.adb ada/elists.ads \
-   ada/elists.adb ada/err_vars.ads ada/errout.ads ada/erroutc.ads \
-   ada/eval_fat.ads ada/exp_aggr.ads ada/exp_ch11.ads ada/exp_ch2.ads \
-   ada/exp_ch4.ads ada/exp_ch6.ads ada/exp_ch7.ads ada/exp_disp.ads \
-   ada/exp_pakd.ads ada/exp_tss.ads ada/exp_util.ads ada/exp_util.adb \
-   ada/expander.ads ada/fname.ads ada/freeze.ads ada/get_targ.ads \
-   ada/gnat.ads ada/g-hesorg.ads ada/g-htable.ads ada/gnatvsn.ads \
-   ada/hostparm.ads ada/inline.ads ada/itypes.ads ada/lib.ads ada/lib.adb \
-   ada/lib-list.adb ada/lib-sort.adb ada/lib-util.ads ada/lib-xref.ads \
-   ada/namet.ads ada/namet-sp.ads ada/nlists.ads ada/nlists.adb \
-   ada/nmake.ads ada/nmake.adb ada/opt.ads ada/opt.adb ada/output.ads \
-   ada/put_spark_xrefs.ads ada/restrict.ads ada/rident.ads ada/rtsfind.ads \
-   ada/scans.ads ada/sem.ads ada/sem_aggr.ads ada/sem_aggr.adb \
-   ada/sem_attr.ads ada/sem_aux.ads ada/sem_cat.ads ada/sem_ch13.ads \
-   ada/sem_ch3.ads ada/sem_ch6.ads ada/sem_ch8.ads ada/sem_dim.ads \
-   ada/sem_disp.ads ada/sem_eval.ads ada/sem_eval.adb ada/sem_res.ads \
-   ada/sem_type.ads ada/sem_util.ads ada/sem_util.adb ada/sem_warn.ads \
-   ada/set_targ.ads ada/sinfo.ads ada/sinfo.adb ada/sinput.ads \
-   ada/snames.ads ada/sprint.ads ada/stand.ads ada/stringt.ads \
-   ada/stringt.adb ada/style.ads ada/styleg.ads ada/styleg.adb \
-   ada/stylesw.ads ada/system.ads ada/s-assert.ads ada/s-exctab.ads \
-   ada/s-htable.ads ada/s-imenne.ads ada/s-memory.ads ada/s-os_lib.ads \
-   ada/s-parame.ads ada/s-rident.ads ada/s-secsta.ads ada/s-soflin.ads \
-   ada/s-stache.ads ada/s-stalib.ads ada/s-stoele.ads ada/s-stoele.adb \
-   ada/s-string.ads ada/s-traent.ads ada/s-unstyp.ads ada/s-wchcon.ads \
-   ada/table.ads ada/table.adb ada/targparm.ads ada/tbuild.ads \
-   ada/tbuild.adb ada/tree_io.ads ada/ttypes.ads ada/types.ads \
-   ada/uintp.ads ada/uintp.adb ada/uname.ads ada/unchconv.ads \
-   ada/unchdeal.ads ada/urealp.ads ada/validsw.ads ada/widechar.ads 
-
-ada/sem_attr.o : ada/ada.ads ada/a-charac.ads ada/a-chlat1.ads \
-   ada/a-except.ads ada/a-unccon.ads ada/a-uncdea.ads ada/alloc.ads \
-   ada/aspects.ads ada/atree.ads ada/atree.adb ada/casing.ads \
-   ada/checks.ads ada/checks.adb ada/csets.ads ada/debug.ads \
-   ada/debug_a.ads ada/einfo.ads ada/einfo.adb ada/elists.ads \
-   ada/elists.adb ada/err_vars.ads ada/errout.ads ada/erroutc.ads \
-   ada/eval_fat.ads ada/exp_aggr.ads ada/exp_ch11.ads ada/exp_ch2.ads \
-   ada/exp_ch4.ads ada/exp_ch6.ads ada/exp_ch7.ads ada/exp_disp.ads \
-   ada/exp_dist.ads ada/exp_pakd.ads ada/exp_tss.ads ada/exp_util.ads \
-   ada/exp_util.adb ada/expander.ads ada/fname.ads ada/fname-uf.ads \
-   ada/freeze.ads ada/get_targ.ads ada/gnat.ads ada/g-byorma.ads \
-   ada/g-htable.ads ada/gnatvsn.ads ada/hostparm.ads ada/inline.ads \
-   ada/interfac.ads ada/itypes.ads ada/lib.ads ada/lib-load.ads \
-   ada/lib-util.ads ada/lib-xref.ads ada/namet.ads ada/namet.adb \
-   ada/namet-sp.ads ada/nlists.ads ada/nlists.adb ada/nmake.ads \
-   ada/nmake.adb ada/opt.ads ada/output.ads ada/put_spark_xrefs.ads \
-   ada/restrict.ads ada/restrict.adb ada/rident.ads ada/rtsfind.ads \
-   ada/scans.ads ada/sdefault.ads ada/sem.ads ada/sem.adb ada/sem_aggr.ads \
-   ada/sem_attr.ads ada/sem_attr.adb ada/sem_aux.ads ada/sem_aux.adb \
-   ada/sem_cat.ads ada/sem_ch10.ads ada/sem_ch11.ads ada/sem_ch12.ads \
-   ada/sem_ch13.ads ada/sem_ch2.ads ada/sem_ch3.ads ada/sem_ch4.ads \
-   ada/sem_ch5.ads ada/sem_ch6.ads ada/sem_ch7.ads ada/sem_ch8.ads \
-   ada/sem_ch9.ads ada/sem_atom.ads ada/sem_dim.ads ada/sem_disp.ads ada/sem_dist.ads \
-   ada/sem_elab.ads ada/sem_elim.ads ada/sem_eval.ads ada/sem_eval.adb \
-   ada/sem_intr.ads ada/sem_prag.ads ada/sem_res.ads ada/sem_res.adb \
-   ada/sem_type.ads ada/sem_util.ads ada/sem_util.adb ada/sem_warn.ads \
-   ada/set_targ.ads ada/sinfo.ads ada/sinfo.adb ada/sinfo-cn.ads \
-   ada/sinput.ads ada/sinput.adb ada/snames.ads ada/snames.adb \
-   ada/sprint.ads ada/stand.ads ada/stringt.ads ada/stringt.adb \
-   ada/style.ads ada/styleg.ads ada/styleg.adb ada/stylesw.ads \
-   ada/system.ads ada/s-assert.ads ada/s-carun8.ads ada/s-exctab.ads \
-   ada/s-exctab.adb ada/s-htable.ads ada/s-imenne.ads ada/s-memory.ads \
-   ada/s-os_lib.ads ada/s-parame.ads ada/s-rident.ads ada/s-secsta.ads \
-   ada/s-soflin.ads ada/s-stache.ads ada/s-stalib.ads ada/s-stoele.ads \
-   ada/s-stoele.adb ada/s-string.ads ada/s-traent.ads ada/s-unstyp.ads \
-   ada/s-wchcon.ads ada/table.ads ada/table.adb ada/targparm.ads \
-   ada/tbuild.ads ada/tbuild.adb ada/tree_io.ads ada/ttypes.ads \
-   ada/types.ads ada/types.adb ada/uintp.ads ada/uintp.adb ada/uname.ads \
-   ada/unchconv.ads ada/unchdeal.ads ada/urealp.ads ada/urealp.adb \
-   ada/validsw.ads ada/widechar.ads 
-
-ada/sem_aux.o : ada/ada.ads ada/a-except.ads ada/a-unccon.ads \
-   ada/a-uncdea.ads ada/alloc.ads ada/aspects.ads ada/atree.ads \
-   ada/atree.adb ada/casing.ads ada/debug.ads ada/einfo.ads ada/einfo.adb \
-   ada/hostparm.ads ada/namet.ads ada/nlists.ads ada/opt.ads \
-   ada/output.ads ada/sem_aux.ads ada/sem_aux.adb ada/sinfo.ads \
-   ada/sinfo.adb ada/sinput.ads ada/snames.ads ada/stand.ads \
-   ada/system.ads ada/s-assert.ads ada/s-exctab.ads ada/s-imenne.ads \
-   ada/s-memory.ads ada/s-os_lib.ads ada/s-parame.ads ada/s-stalib.ads \
-   ada/s-string.ads ada/s-traent.ads ada/s-unstyp.ads ada/s-wchcon.ads \
-   ada/table.ads ada/table.adb ada/tree_io.ads ada/types.ads ada/uintp.ads \
-   ada/unchconv.ads ada/unchdeal.ads ada/urealp.ads 
-
-ada/sem_case.o : ada/ada.ads ada/a-except.ads ada/a-unccon.ads \
-   ada/a-uncdea.ads ada/alloc.ads ada/aspects.ads ada/atree.ads \
-   ada/atree.adb ada/casing.ads ada/debug.ads ada/einfo.ads ada/einfo.adb \
-   ada/err_vars.ads ada/errout.ads ada/erroutc.ads ada/exp_tss.ads \
-   ada/gnat.ads ada/g-hesorg.ads ada/g-hesorg.adb ada/g-htable.ads \
-   ada/hostparm.ads ada/interfac.ads ada/namet.ads ada/namet.adb \
-   ada/nlists.ads ada/nlists.adb ada/nmake.ads ada/nmake.adb ada/opt.ads \
-   ada/output.ads ada/sem.ads ada/sem_aux.ads ada/sem_case.ads \
-   ada/sem_case.adb ada/sem_eval.ads ada/sem_res.ads ada/sem_type.ads \
-   ada/sem_util.ads ada/sinfo.ads ada/sinfo.adb ada/sinput.ads \
-   ada/snames.ads ada/stand.ads ada/system.ads ada/s-assert.ads \
-   ada/s-exctab.ads ada/s-htable.ads ada/s-imenne.ads ada/s-memory.ads \
-   ada/s-os_lib.ads ada/s-parame.ads ada/s-secsta.ads ada/s-stalib.ads \
-   ada/s-stoele.ads ada/s-stoele.adb ada/s-string.ads ada/s-traent.ads \
-   ada/s-unstyp.ads ada/s-wchcon.ads ada/table.ads ada/table.adb \
-   ada/tbuild.ads ada/tree_io.ads ada/types.ads ada/uintp.ads \
-   ada/uintp.adb ada/unchconv.ads ada/unchdeal.ads ada/urealp.ads \
-   ada/widechar.ads 
-
-ada/sem_cat.o : ada/ada.ads ada/a-except.ads ada/a-unccon.ads \
-   ada/a-uncdea.ads ada/alloc.ads ada/aspects.ads ada/atree.ads \
-   ada/atree.adb ada/casing.ads ada/checks.ads ada/csets.ads ada/debug.ads \
-   ada/einfo.ads ada/einfo.adb ada/elists.ads ada/elists.adb \
-   ada/err_vars.ads ada/errout.ads ada/erroutc.ads ada/exp_ch11.ads \
-   ada/exp_disp.ads ada/exp_tss.ads ada/exp_util.ads ada/fname.ads \
-   ada/freeze.ads ada/get_targ.ads ada/gnat.ads ada/g-hesorg.ads \
-   ada/g-htable.ads ada/hostparm.ads ada/lib.ads ada/lib.adb \
-   ada/lib-list.adb ada/lib-sort.adb ada/lib-util.ads ada/lib-xref.ads \
-   ada/namet.ads ada/namet-sp.ads ada/nlists.ads ada/nlists.adb \
-   ada/nmake.ads ada/opt.ads ada/output.ads ada/put_spark_xrefs.ads \
-   ada/restrict.ads ada/rident.ads ada/rtsfind.ads ada/scans.ads \
-   ada/sem.ads ada/sem_attr.ads ada/sem_aux.ads ada/sem_cat.ads \
-   ada/sem_cat.adb ada/sem_ch8.ads ada/sem_disp.ads ada/sem_dist.ads \
-   ada/sem_eval.ads ada/sem_res.ads ada/sem_type.ads ada/sem_util.ads \
-   ada/sem_util.adb ada/set_targ.ads ada/sinfo.ads ada/sinfo.adb \
-   ada/sinput.ads ada/snames.ads ada/stand.ads ada/stringt.ads \
-   ada/style.ads ada/styleg.ads ada/styleg.adb ada/stylesw.ads \
-   ada/system.ads ada/s-assert.ads ada/s-exctab.ads ada/s-htable.ads \
-   ada/s-imenne.ads ada/s-memory.ads ada/s-os_lib.ads ada/s-parame.ads \
-   ada/s-rident.ads ada/s-secsta.ads ada/s-soflin.ads ada/s-stache.ads \
-   ada/s-stalib.ads ada/s-stoele.ads ada/s-stoele.adb ada/s-string.ads \
-   ada/s-traent.ads ada/s-unstyp.ads ada/s-wchcon.ads ada/table.ads \
-   ada/table.adb ada/targparm.ads ada/tbuild.ads ada/tree_io.ads \
-   ada/ttypes.ads ada/types.ads ada/uintp.ads ada/uname.ads \
-   ada/unchconv.ads ada/unchdeal.ads ada/urealp.ads ada/widechar.ads 
-
-ada/sem_ch10.o : ada/ada.ads ada/a-except.ads ada/a-unccon.ads \
-   ada/a-uncdea.ads ada/alloc.ads ada/aspects.ads ada/atree.ads \
-   ada/atree.adb ada/casing.ads ada/checks.ads ada/csets.ads ada/debug.ads \
-   ada/debug_a.ads ada/einfo.ads ada/einfo.adb ada/elists.ads \
-   ada/elists.adb ada/err_vars.ads ada/errout.ads ada/erroutc.ads \
-   ada/exp_ch11.ads ada/exp_disp.ads ada/exp_tss.ads ada/exp_util.ads \
-   ada/expander.ads ada/fname.ads ada/fname-uf.ads ada/freeze.ads \
-   ada/get_targ.ads ada/gnat.ads ada/g-byorma.ads ada/g-hesorg.ads \
-   ada/g-htable.ads ada/gnatvsn.ads ada/hostparm.ads ada/impunit.ads \
-   ada/inline.ads ada/interfac.ads ada/lib.ads ada/lib.adb \
-   ada/lib-list.adb ada/lib-load.ads ada/lib-sort.adb ada/lib-util.ads \
-   ada/lib-xref.ads ada/namet.ads ada/namet.adb ada/namet-sp.ads \
-   ada/nlists.ads ada/nlists.adb ada/nmake.ads ada/nmake.adb ada/opt.ads \
-   ada/opt.adb ada/output.ads ada/par_sco.ads ada/put_spark_xrefs.ads \
-   ada/restrict.ads ada/restrict.adb ada/rident.ads ada/rtsfind.ads \
-   ada/scans.ads ada/sem.ads ada/sem.adb ada/sem_attr.ads ada/sem_aux.ads \
-   ada/sem_ch10.ads ada/sem_ch10.adb ada/sem_ch11.ads ada/sem_ch12.ads \
-   ada/sem_ch13.ads ada/sem_ch2.ads ada/sem_ch3.ads ada/sem_ch4.ads \
-   ada/sem_ch5.ads ada/sem_ch6.ads ada/sem_ch7.ads ada/sem_ch8.ads \
-   ada/sem_ch9.ads ada/sem_disp.ads ada/sem_dist.ads ada/sem_eval.ads \
-   ada/sem_prag.ads ada/sem_res.ads ada/sem_type.ads ada/sem_util.ads \
-   ada/sem_util.adb ada/sem_warn.ads ada/set_targ.ads ada/sinfo.ads \
-   ada/sinfo.adb ada/sinfo-cn.ads ada/sinput.ads ada/sinput.adb \
-   ada/snames.ads ada/stand.ads ada/stringt.ads ada/style.ads \
-   ada/styleg.ads ada/styleg.adb ada/stylesw.ads ada/system.ads \
-   ada/s-assert.ads ada/s-exctab.ads ada/s-htable.ads ada/s-imenne.ads \
-   ada/s-memory.ads ada/s-os_lib.ads ada/s-parame.ads ada/s-rident.ads \
-   ada/s-secsta.ads ada/s-soflin.ads ada/s-stache.ads ada/s-stalib.ads \
-   ada/s-stoele.ads ada/s-stoele.adb ada/s-string.ads ada/s-traent.ads \
-   ada/s-unstyp.ads ada/s-wchcon.ads ada/table.ads ada/table.adb \
-   ada/targparm.ads ada/tbuild.ads ada/tree_io.ads ada/ttypes.ads \
-   ada/types.ads ada/uintp.ads ada/uname.ads ada/unchconv.ads \
-   ada/unchdeal.ads ada/urealp.ads ada/widechar.ads 
-
-ada/sem_ch11.o : ada/ada.ads ada/a-except.ads ada/a-unccon.ads \
-   ada/a-uncdea.ads ada/alloc.ads ada/aspects.ads ada/atree.ads \
-   ada/atree.adb ada/casing.ads ada/checks.ads ada/debug.ads ada/einfo.ads \
-   ada/einfo.adb ada/err_vars.ads ada/errout.ads ada/erroutc.ads \
-   ada/exp_code.ads ada/exp_tss.ads ada/fname.ads ada/hostparm.ads \
-   ada/lib.ads ada/lib-util.ads ada/lib-xref.ads ada/namet.ads \
-   ada/nlists.ads ada/nlists.adb ada/nmake.ads ada/nmake.adb ada/opt.ads \
-   ada/output.ads ada/par_sco.ads ada/put_spark_xrefs.ads ada/restrict.ads \
-   ada/rident.ads ada/rtsfind.ads ada/sem.ads ada/sem_aux.ads \
-   ada/sem_ch11.ads ada/sem_ch11.adb ada/sem_ch13.ads ada/sem_ch5.ads \
-   ada/sem_ch8.ads ada/sem_eval.ads ada/sem_res.ads ada/sem_util.ads \
-   ada/sem_warn.ads ada/sem_warn.adb ada/sinfo.ads ada/sinfo.adb \
-   ada/sinput.ads ada/snames.ads ada/stand.ads ada/stringt.ads \
-   ada/system.ads ada/s-assert.ads ada/s-exctab.ads ada/s-imenne.ads \
-   ada/s-memory.ads ada/s-os_lib.ads ada/s-parame.ads ada/s-rident.ads \
-   ada/s-soflin.ads ada/s-stache.ads ada/s-stalib.ads ada/s-stoele.ads \
-   ada/s-stoele.adb ada/s-string.ads ada/s-traent.ads ada/s-unstyp.ads \
-   ada/s-wchcon.ads ada/table.ads ada/table.adb ada/tree_io.ads \
-   ada/types.ads ada/uintp.ads ada/unchconv.ads ada/unchdeal.ads \
-   ada/urealp.ads 
-
-ada/sem_ch12.o : ada/ada.ads ada/a-except.ads ada/a-unccon.ads \
-   ada/a-uncdea.ads ada/alloc.ads ada/aspects.ads ada/aspects.adb \
-   ada/atree.ads ada/atree.adb ada/casing.ads ada/checks.ads ada/csets.ads \
-   ada/debug.ads ada/debug_a.ads ada/einfo.ads ada/einfo.adb \
-   ada/elists.ads ada/elists.adb ada/err_vars.ads ada/errout.ads \
-   ada/erroutc.ads ada/exp_ch11.ads ada/exp_ch7.ads ada/exp_disp.ads \
-   ada/exp_dist.ads ada/exp_tss.ads ada/exp_util.ads ada/expander.ads \
-   ada/fname.ads ada/fname-uf.ads ada/freeze.ads ada/get_targ.ads \
-   ada/gnat.ads ada/g-hesorg.ads ada/g-htable.ads ada/gnatvsn.ads \
-   ada/hostparm.ads ada/inline.ads ada/inline.adb ada/itypes.ads \
-   ada/lib.ads ada/lib.adb ada/lib-list.adb ada/lib-load.ads \
-   ada/lib-sort.adb ada/lib-util.ads ada/lib-xref.ads ada/namet.ads \
-   ada/namet-sp.ads ada/nlists.ads ada/nlists.adb ada/nmake.ads \
-   ada/nmake.adb ada/opt.ads ada/opt.adb ada/opt_table.ads ada/output.ads \
-   ada/put_spark_xrefs.ads ada/restrict.ads ada/rident.ads ada/rtsfind.ads \
-   ada/rtsfind.adb ada/scans.ads ada/sem.ads ada/sem.adb ada/sem_attr.ads \
-   ada/sem_aux.ads ada/sem_cat.ads ada/sem_ch10.ads ada/sem_ch11.ads \
-   ada/sem_ch12.ads ada/sem_ch12.adb ada/sem_ch13.ads ada/sem_ch2.ads \
-   ada/sem_ch3.ads ada/sem_ch4.ads ada/sem_ch5.ads ada/sem_ch6.ads \
-   ada/sem_ch7.ads ada/sem_ch8.ads ada/sem_ch9.ads ada/sem_dim.ads \
-   ada/sem_disp.ads ada/sem_dist.ads ada/sem_elab.ads ada/sem_elim.ads \
-   ada/sem_eval.ads ada/sem_prag.ads ada/sem_res.ads ada/sem_type.ads \
-   ada/sem_util.ads ada/sem_util.adb ada/sem_warn.ads ada/set_targ.ads \
-   ada/sinfo.ads ada/sinfo.adb ada/sinfo-cn.ads ada/sinput.ads \
-   ada/sinput-l.ads ada/snames.ads ada/stand.ads ada/stringt.ads \
-   ada/style.ads ada/styleg.ads ada/styleg.adb ada/stylesw.ads \
-   ada/system.ads ada/s-assert.ads ada/s-exctab.ads ada/s-exctab.adb \
-   ada/s-htable.ads ada/s-htable.adb ada/s-imenne.ads ada/s-memory.ads \
-   ada/s-os_lib.ads ada/s-parame.ads ada/s-rident.ads ada/s-secsta.ads \
-   ada/s-soflin.ads ada/s-stache.ads ada/s-stalib.ads ada/s-stoele.ads \
-   ada/s-stoele.adb ada/s-strhas.ads ada/s-string.ads ada/s-traent.ads \
-   ada/s-unstyp.ads ada/s-wchcon.ads ada/table.ads ada/table.adb \
-   ada/targparm.ads ada/tbuild.ads ada/tbuild.adb ada/tree_io.ads \
-   ada/ttypes.ads ada/types.ads ada/uintp.ads ada/uintp.adb ada/uname.ads \
-   ada/unchconv.ads ada/unchdeal.ads ada/urealp.ads ada/urealp.adb \
-   ada/widechar.ads 
-
-ada/sem_ch13.o : ada/ada.ads ada/a-except.ads ada/a-unccon.ads \
-   ada/a-uncdea.ads ada/alloc.ads ada/aspects.ads ada/aspects.adb \
-   ada/atree.ads ada/atree.adb ada/casing.ads ada/checks.ads ada/csets.ads \
-   ada/debug.ads ada/einfo.ads ada/einfo.adb ada/elists.ads ada/elists.adb \
-   ada/err_vars.ads ada/errout.ads ada/erroutc.ads ada/eval_fat.ads \
-   ada/exp_aggr.ads ada/exp_ch11.ads ada/exp_ch6.ads ada/exp_ch7.ads \
-   ada/exp_disp.ads ada/exp_dist.ads ada/exp_tss.ads ada/exp_util.ads \
-   ada/exp_util.adb ada/fname.ads ada/fname-uf.ads ada/freeze.ads \
-   ada/get_targ.ads ada/gnat.ads ada/g-hesorg.ads ada/g-hesorg.adb \
-   ada/g-htable.ads ada/hostparm.ads ada/inline.ads ada/interfac.ads \
-   ada/itypes.ads ada/lib.ads ada/lib.adb ada/lib-list.adb \
-   ada/lib-load.ads ada/lib-sort.adb ada/lib-util.ads ada/lib-xref.ads \
-   ada/namet.ads ada/namet.adb ada/namet-sp.ads ada/nlists.ads \
-   ada/nlists.adb ada/nmake.ads ada/nmake.adb ada/opt.ads ada/output.ads \
-   ada/put_spark_xrefs.ads ada/restrict.ads ada/rident.ads ada/rtsfind.ads \
-   ada/rtsfind.adb ada/scans.ads ada/sem.ads ada/sem_attr.ads \
-   ada/sem_aux.ads ada/sem_aux.adb ada/sem_cat.ads ada/sem_ch13.ads \
-   ada/sem_ch13.adb ada/sem_ch3.ads ada/sem_ch6.ads ada/sem_ch7.ads \
-   ada/sem_ch8.ads ada/sem_ch9.ads ada/sem_dim.ads ada/sem_disp.ads \
-   ada/sem_dist.ads ada/sem_eval.ads ada/sem_eval.adb ada/sem_prag.ads \
-   ada/sem_res.ads ada/sem_type.ads ada/sem_util.ads ada/sem_util.adb \
-   ada/sem_warn.ads ada/set_targ.ads ada/sinfo.ads ada/sinfo.adb \
-   ada/sinput.ads ada/snames.ads ada/stand.ads ada/stringt.ads \
-   ada/style.ads ada/styleg.ads ada/styleg.adb ada/stylesw.ads \
-   ada/system.ads ada/s-assert.ads ada/s-exctab.ads ada/s-exctab.adb \
-   ada/s-htable.ads ada/s-imenne.ads ada/s-memory.ads ada/s-os_lib.ads \
-   ada/s-parame.ads ada/s-rident.ads ada/s-secsta.ads ada/s-soflin.ads \
-   ada/s-stache.ads ada/s-stalib.ads ada/s-stoele.ads ada/s-stoele.adb \
-   ada/s-string.ads ada/s-traent.ads ada/s-unstyp.ads ada/s-wchcon.ads \
-   ada/table.ads ada/table.adb ada/targparm.ads ada/tbuild.ads \
-   ada/tbuild.adb ada/tree_io.ads ada/ttypes.ads ada/types.ads \
-   ada/uintp.ads ada/uintp.adb ada/uname.ads ada/unchconv.ads \
-   ada/unchdeal.ads ada/urealp.ads ada/urealp.adb ada/validsw.ads \
-   ada/warnsw.ads ada/widechar.ads 
-
-ada/sem_ch2.o : ada/ada.ads ada/a-except.ads ada/a-unccon.ads \
-   ada/a-uncdea.ads ada/alloc.ads ada/aspects.ads ada/atree.ads \
-   ada/atree.adb ada/casing.ads ada/debug.ads ada/einfo.ads \
-   ada/hostparm.ads ada/namet.ads ada/nlists.ads ada/opt.ads \
-   ada/output.ads ada/restrict.ads ada/rident.ads ada/sem_ch2.ads \
-   ada/sem_ch2.adb ada/sem_ch8.ads ada/sem_dim.ads ada/sinfo.ads \
-   ada/sinfo.adb ada/sinput.ads ada/snames.ads ada/stand.ads \
-   ada/system.ads ada/s-assert.ads ada/s-carun8.ads ada/s-exctab.ads \
-   ada/s-imenne.ads ada/s-memory.ads ada/s-os_lib.ads ada/s-parame.ads \
-   ada/s-rident.ads ada/s-stalib.ads ada/s-string.ads ada/s-traent.ads \
-   ada/s-unstyp.ads ada/s-wchcon.ads ada/table.ads ada/table.adb \
-   ada/tree_io.ads ada/types.ads ada/types.adb ada/uintp.ads \
-   ada/unchconv.ads ada/unchdeal.ads ada/urealp.ads 
-
-ada/sem_ch3.o : ada/ada.ads ada/a-except.ads ada/a-unccon.ads \
-   ada/a-uncdea.ads ada/alloc.ads ada/aspects.ads ada/atree.ads \
-   ada/atree.adb ada/casing.ads ada/checks.ads ada/checks.adb \
-   ada/csets.ads ada/debug.ads ada/debug_a.ads ada/einfo.ads ada/einfo.adb \
-   ada/elists.ads ada/elists.adb ada/err_vars.ads ada/errout.ads \
-   ada/erroutc.ads ada/eval_fat.ads ada/exp_aggr.ads ada/exp_ch11.ads \
-   ada/exp_ch2.ads ada/exp_ch3.ads ada/exp_ch4.ads ada/exp_ch6.ads \
-   ada/exp_ch7.ads ada/exp_ch9.ads ada/exp_disp.ads ada/exp_dist.ads \
-   ada/exp_pakd.ads ada/exp_tss.ads ada/exp_util.ads ada/exp_util.adb \
-   ada/expander.ads ada/fname.ads ada/fname-uf.ads ada/freeze.ads \
-   ada/get_targ.ads ada/gnat.ads ada/g-hesorg.ads ada/g-htable.ads \
-   ada/hostparm.ads ada/inline.ads ada/interfac.ads ada/itypes.ads \
-   ada/layout.ads ada/lib.ads ada/lib.adb ada/lib-list.adb \
-   ada/lib-load.ads ada/lib-sort.adb ada/lib-util.ads ada/lib-xref.ads \
-   ada/namet.ads ada/namet.adb ada/namet-sp.ads ada/nlists.ads \
-   ada/nlists.adb ada/nmake.ads ada/nmake.adb ada/opt.ads ada/output.ads \
-   ada/put_spark_xrefs.ads ada/restrict.ads ada/restrict.adb \
-   ada/rident.ads ada/rtsfind.ads ada/scans.ads ada/sem.ads ada/sem.adb \
-   ada/sem_attr.ads ada/sem_aux.ads ada/sem_aux.adb ada/sem_case.ads \
-   ada/sem_case.adb ada/sem_cat.ads ada/sem_cat.adb ada/sem_ch10.ads \
-   ada/sem_ch11.ads ada/sem_ch12.ads ada/sem_ch13.ads ada/sem_ch2.ads \
-   ada/sem_ch3.ads ada/sem_ch3.adb ada/sem_ch4.ads ada/sem_ch5.ads \
-   ada/sem_ch6.ads ada/sem_ch7.ads ada/sem_ch8.ads ada/sem_ch9.ads ada/sem_atom.ads \
-   ada/sem_dim.ads ada/sem_disp.ads ada/sem_dist.ads ada/sem_elim.ads \
-   ada/sem_eval.ads ada/sem_eval.adb ada/sem_mech.ads ada/sem_prag.ads \
-   ada/sem_res.ads ada/sem_smem.ads ada/sem_type.ads ada/sem_util.ads \
-   ada/sem_util.adb ada/sem_warn.ads ada/set_targ.ads ada/sinfo.ads \
-   ada/sinfo.adb ada/sinput.ads ada/snames.ads ada/sprint.ads \
-   ada/stand.ads ada/stringt.ads ada/style.ads ada/styleg.ads \
-   ada/styleg.adb ada/stylesw.ads ada/system.ads ada/s-assert.ads \
-   ada/s-exctab.ads ada/s-htable.ads ada/s-imenne.ads ada/s-memory.ads \
-   ada/s-os_lib.ads ada/s-parame.ads ada/s-rident.ads ada/s-secsta.ads \
-   ada/s-soflin.ads ada/s-stache.ads ada/s-stalib.ads ada/s-stoele.ads \
-   ada/s-stoele.adb ada/s-string.ads ada/s-traent.ads ada/s-unstyp.ads \
-   ada/s-wchcon.ads ada/table.ads ada/table.adb ada/targparm.ads \
-   ada/tbuild.ads ada/tbuild.adb ada/tree_io.ads ada/ttypes.ads \
-   ada/types.ads ada/uintp.ads ada/uintp.adb ada/uname.ads \
-   ada/unchconv.ads ada/unchdeal.ads ada/urealp.ads ada/urealp.adb \
-   ada/validsw.ads ada/widechar.ads 
-
-ada/sem_ch4.o : ada/ada.ads ada/a-except.ads ada/a-unccon.ads \
-   ada/a-uncdea.ads ada/alloc.ads ada/aspects.ads ada/atree.ads \
-   ada/atree.adb ada/casing.ads ada/checks.ads ada/csets.ads ada/debug.ads \
-   ada/debug_a.ads ada/einfo.ads ada/einfo.adb ada/elists.ads \
-   ada/elists.adb ada/err_vars.ads ada/errout.ads ada/erroutc.ads \
-   ada/eval_fat.ads ada/exp_ch11.ads ada/exp_ch6.ads ada/exp_ch7.ads \
-   ada/exp_disp.ads ada/exp_tss.ads ada/exp_util.ads ada/expander.ads \
-   ada/fname.ads ada/fname-uf.ads ada/freeze.ads ada/get_targ.ads \
-   ada/gnat.ads ada/g-hesorg.ads ada/g-htable.ads ada/hostparm.ads \
-   ada/interfac.ads ada/itypes.ads ada/lib.ads ada/lib.adb \
-   ada/lib-list.adb ada/lib-sort.adb ada/lib-util.ads ada/lib-xref.ads \
-   ada/namet.ads ada/namet.adb ada/namet-sp.ads ada/nlists.ads \
-   ada/nlists.adb ada/nmake.ads ada/nmake.adb ada/opt.ads ada/output.ads \
-   ada/put_spark_xrefs.ads ada/restrict.ads ada/restrict.adb \
-   ada/rident.ads ada/rtsfind.ads ada/scans.ads ada/sem.ads \
-   ada/sem_aggr.ads ada/sem_attr.ads ada/sem_aux.ads ada/sem_case.ads \
-   ada/sem_case.adb ada/sem_cat.ads ada/sem_ch13.ads ada/sem_ch3.ads \
-   ada/sem_ch4.ads ada/sem_ch4.adb ada/sem_ch6.ads ada/sem_ch8.ads \
-   ada/sem_dim.ads ada/sem_disp.ads ada/sem_dist.ads ada/sem_elab.ads \
-   ada/sem_elim.ads ada/sem_eval.ads ada/sem_eval.adb ada/sem_intr.ads \
-   ada/sem_res.ads ada/sem_res.adb ada/sem_type.ads ada/sem_util.ads \
-   ada/sem_util.adb ada/sem_warn.ads ada/set_targ.ads ada/sinfo.ads \
-   ada/sinfo.adb ada/sinfo-cn.ads ada/sinput.ads ada/snames.ads \
-   ada/stand.ads ada/stringt.ads ada/style.ads ada/styleg.ads \
-   ada/styleg.adb ada/stylesw.ads ada/system.ads ada/s-assert.ads \
-   ada/s-exctab.ads ada/s-htable.ads ada/s-imenne.ads ada/s-memory.ads \
-   ada/s-os_lib.ads ada/s-parame.ads ada/s-rident.ads ada/s-secsta.ads \
-   ada/s-soflin.ads ada/s-stache.ads ada/s-stalib.ads ada/s-stoele.ads \
-   ada/s-stoele.adb ada/s-string.ads ada/s-traent.ads ada/s-unstyp.ads \
-   ada/s-wchcon.ads ada/table.ads ada/table.adb ada/targparm.ads \
-   ada/tbuild.ads ada/tbuild.adb ada/tree_io.ads ada/ttypes.ads \
-   ada/types.ads ada/uintp.ads ada/uintp.adb ada/uname.ads \
-   ada/unchconv.ads ada/unchdeal.ads ada/urealp.ads ada/widechar.ads 
-
-ada/sem_ch5.o : ada/ada.ads ada/a-except.ads ada/a-unccon.ads \
-   ada/a-uncdea.ads ada/alloc.ads ada/aspects.ads ada/atree.ads \
-   ada/atree.adb ada/casing.ads ada/checks.ads ada/checks.adb \
-   ada/csets.ads ada/debug.ads ada/debug_a.ads ada/einfo.ads ada/einfo.adb \
-   ada/elists.ads ada/err_vars.ads ada/errout.ads ada/erroutc.ads \
-   ada/eval_fat.ads ada/exp_aggr.ads ada/exp_ch11.ads ada/exp_ch2.ads \
-   ada/exp_ch4.ads ada/exp_ch6.ads ada/exp_ch7.ads ada/exp_code.ads \
-   ada/exp_disp.ads ada/exp_pakd.ads ada/exp_tss.ads ada/exp_util.ads \
-   ada/exp_util.adb ada/expander.ads ada/fname.ads ada/fname-uf.ads \
-   ada/freeze.ads ada/get_targ.ads ada/gnat.ads ada/g-hesorg.ads \
-   ada/g-htable.ads ada/gnatvsn.ads ada/hostparm.ads ada/inline.ads \
-   ada/itypes.ads ada/lib.ads ada/lib-load.ads ada/lib-util.ads \
-   ada/lib-xref.ads ada/namet.ads ada/namet-sp.ads ada/nlists.ads \
-   ada/nlists.adb ada/nmake.ads ada/nmake.adb ada/opt.ads ada/opt.adb \
-   ada/output.ads ada/par_sco.ads ada/put_spark_xrefs.ads ada/restrict.ads \
-   ada/restrict.adb ada/rident.ads ada/rtsfind.ads ada/scans.ads \
-   ada/sem.ads ada/sem.adb ada/sem_aggr.ads ada/sem_attr.ads \
-   ada/sem_aux.ads ada/sem_case.ads ada/sem_case.adb ada/sem_cat.ads \
-   ada/sem_ch10.ads ada/sem_ch11.ads ada/sem_ch12.ads ada/sem_ch13.ads \
-   ada/sem_ch2.ads ada/sem_ch3.ads ada/sem_ch4.ads ada/sem_ch5.ads \
-   ada/sem_ch5.adb ada/sem_ch6.ads ada/sem_ch7.ads ada/sem_ch8.ads \
-   ada/sem_ch9.ads ada/sem_dim.ads ada/sem_disp.ads ada/sem_dist.ads \
-   ada/sem_elab.ads ada/sem_elim.ads ada/sem_eval.ads ada/sem_eval.adb \
-   ada/sem_intr.ads ada/sem_prag.ads ada/sem_res.ads ada/sem_res.adb \
-   ada/sem_type.ads ada/sem_util.ads ada/sem_util.adb ada/sem_warn.ads \
-   ada/sem_warn.adb ada/set_targ.ads ada/sinfo.ads ada/sinfo.adb \
-   ada/sinfo-cn.ads ada/sinput.ads ada/snames.ads ada/sprint.ads \
-   ada/stand.ads ada/stringt.ads ada/style.ads ada/styleg.ads \
-   ada/styleg.adb ada/stylesw.ads ada/system.ads ada/s-assert.ads \
-   ada/s-exctab.ads ada/s-htable.ads ada/s-imenne.ads ada/s-memory.ads \
-   ada/s-os_lib.ads ada/s-parame.ads ada/s-rident.ads ada/s-secsta.ads \
-   ada/s-soflin.ads ada/s-stache.ads ada/s-stalib.ads ada/s-stoele.ads \
-   ada/s-stoele.adb ada/s-string.ads ada/s-traent.ads ada/s-unstyp.ads \
-   ada/s-wchcon.ads ada/table.ads ada/table.adb ada/targparm.ads \
-   ada/tbuild.ads ada/tree_io.ads ada/ttypes.ads ada/types.ads \
-   ada/uintp.ads ada/uintp.adb ada/uname.ads ada/unchconv.ads \
-   ada/unchdeal.ads ada/urealp.ads ada/validsw.ads 
-
-ada/sem_ch6.o : ada/ada.ads ada/a-except.ads ada/a-unccon.ads \
-   ada/a-uncdea.ads ada/alloc.ads ada/aspects.ads ada/atree.ads \
-   ada/atree.adb ada/casing.ads ada/checks.ads ada/csets.ads ada/debug.ads \
-   ada/debug_a.ads ada/einfo.ads ada/einfo.adb ada/elists.ads \
-   ada/elists.adb ada/err_vars.ads ada/errout.ads ada/erroutc.ads \
-   ada/eval_fat.ads ada/exp_ch11.ads ada/exp_ch6.ads ada/exp_ch7.ads \
-   ada/exp_ch9.ads ada/exp_dbug.ads ada/exp_disp.ads ada/exp_tss.ads \
-   ada/exp_util.ads ada/expander.ads ada/fname.ads ada/fname-uf.ads \
-   ada/freeze.ads ada/get_targ.ads ada/gnat.ads ada/g-hesorg.ads \
-   ada/g-htable.ads ada/gnatvsn.ads ada/hostparm.ads ada/inline.ads \
-   ada/interfac.ads ada/itypes.ads ada/layout.ads ada/lib.ads ada/lib.adb \
-   ada/lib-list.adb ada/lib-load.ads ada/lib-sort.adb ada/lib-util.ads \
-   ada/lib-xref.ads ada/namet.ads ada/namet.adb ada/namet-sp.ads \
-   ada/nlists.ads ada/nlists.adb ada/nmake.ads ada/nmake.adb ada/opt.ads \
-   ada/opt.adb ada/output.ads ada/put_spark_xrefs.ads ada/restrict.ads \
-   ada/restrict.adb ada/rident.ads ada/rtsfind.ads ada/scans.ads \
-   ada/sem.ads ada/sem.adb ada/sem_attr.ads ada/sem_aux.ads \
-   ada/sem_aux.adb ada/sem_cat.ads ada/sem_ch10.ads ada/sem_ch11.ads \
-   ada/sem_ch12.ads ada/sem_ch13.ads ada/sem_ch2.ads ada/sem_ch3.ads \
-   ada/sem_ch4.ads ada/sem_ch5.ads ada/sem_ch6.ads ada/sem_ch6.adb \
-   ada/sem_ch7.ads ada/sem_ch8.ads ada/sem_ch9.ads ada/sem_dim.ads \
-   ada/sem_disp.ads ada/sem_dist.ads ada/sem_elim.ads ada/sem_eval.ads \
-   ada/sem_eval.adb ada/sem_mech.ads ada/sem_prag.ads ada/sem_res.ads \
-   ada/sem_type.ads ada/sem_util.ads ada/sem_util.adb ada/sem_warn.ads \
-   ada/set_targ.ads ada/sinfo.ads ada/sinfo.adb ada/sinfo-cn.ads \
-   ada/sinput.ads ada/snames.ads ada/snames.adb ada/stand.ads \
-   ada/stringt.ads ada/stringt.adb ada/style.ads ada/styleg.ads \
-   ada/styleg.adb ada/stylesw.ads ada/system.ads ada/s-assert.ads \
-   ada/s-carun8.ads ada/s-exctab.ads ada/s-htable.ads ada/s-imenne.ads \
-   ada/s-memory.ads ada/s-os_lib.ads ada/s-parame.ads ada/s-rident.ads \
-   ada/s-secsta.ads ada/s-soflin.ads ada/s-stache.ads ada/s-stalib.ads \
-   ada/s-stoele.ads ada/s-stoele.adb ada/s-string.ads ada/s-traent.ads \
-   ada/s-unstyp.ads ada/s-wchcon.ads ada/table.ads ada/table.adb \
-   ada/targparm.ads ada/tbuild.ads ada/tbuild.adb ada/tree_io.ads \
-   ada/ttypes.ads ada/types.ads ada/uintp.ads ada/uintp.adb ada/uname.ads \
-   ada/unchconv.ads ada/unchdeal.ads ada/urealp.ads ada/validsw.ads \
-   ada/widechar.ads 
-
-ada/sem_ch7.o : ada/ada.ads ada/a-except.ads ada/a-unccon.ads \
-   ada/a-uncdea.ads ada/alloc.ads ada/aspects.ads ada/atree.ads \
-   ada/atree.adb ada/casing.ads ada/checks.ads ada/csets.ads ada/debug.ads \
-   ada/einfo.ads ada/einfo.adb ada/elists.ads ada/elists.adb \
-   ada/err_vars.ads ada/errout.ads ada/erroutc.ads ada/exp_ch11.ads \
-   ada/exp_dbug.ads ada/exp_disp.ads ada/exp_dist.ads ada/exp_tss.ads \
-   ada/exp_util.ads ada/fname.ads ada/freeze.ads ada/get_targ.ads \
-   ada/gnat.ads ada/g-hesorg.ads ada/g-htable.ads ada/hostparm.ads \
-   ada/inline.ads ada/interfac.ads ada/lib.ads ada/lib.adb \
-   ada/lib-list.adb ada/lib-sort.adb ada/lib-util.ads ada/lib-xref.ads \
-   ada/namet.ads ada/namet.adb ada/namet-sp.ads ada/nlists.ads \
-   ada/nlists.adb ada/nmake.ads ada/nmake.adb ada/opt.ads ada/output.ads \
-   ada/put_spark_xrefs.ads ada/restrict.ads ada/rident.ads ada/rtsfind.ads \
-   ada/scans.ads ada/sem.ads ada/sem_attr.ads ada/sem_aux.ads \
-   ada/sem_cat.ads ada/sem_ch10.ads ada/sem_ch12.ads ada/sem_ch13.ads \
-   ada/sem_ch3.ads ada/sem_ch6.ads ada/sem_ch7.ads ada/sem_ch7.adb \
-   ada/sem_ch8.ads ada/sem_disp.ads ada/sem_eval.ads ada/sem_res.ads \
-   ada/sem_type.ads ada/sem_util.ads ada/sem_util.adb ada/sem_warn.ads \
-   ada/set_targ.ads ada/sinfo.ads ada/sinfo.adb ada/sinput.ads \
-   ada/snames.ads ada/snames.adb ada/stand.ads ada/stringt.ads \
-   ada/style.ads ada/styleg.ads ada/styleg.adb ada/stylesw.ads \
-   ada/system.ads ada/s-assert.ads ada/s-exctab.ads ada/s-htable.ads \
-   ada/s-imenne.ads ada/s-memory.ads ada/s-os_lib.ads ada/s-parame.ads \
-   ada/s-rident.ads ada/s-secsta.ads ada/s-soflin.ads ada/s-stache.ads \
-   ada/s-stalib.ads ada/s-stoele.ads ada/s-stoele.adb ada/s-string.ads \
-   ada/s-traent.ads ada/s-unstyp.ads ada/s-wchcon.ads ada/table.ads \
-   ada/table.adb ada/targparm.ads ada/tbuild.ads ada/tree_io.ads \
-   ada/ttypes.ads ada/types.ads ada/uintp.ads ada/uintp.adb ada/uname.ads \
-   ada/unchconv.ads ada/unchdeal.ads ada/urealp.ads ada/widechar.ads 
-
-ada/sem_ch8.o : ada/ada.ads ada/a-except.ads ada/a-unccon.ads \
-   ada/a-uncdea.ads ada/alloc.ads ada/aspects.ads ada/atree.ads \
-   ada/atree.adb ada/casing.ads ada/checks.ads ada/csets.ads ada/debug.ads \
-   ada/debug_a.ads ada/einfo.ads ada/einfo.adb ada/elists.ads \
-   ada/elists.adb ada/err_vars.ads ada/errout.ads ada/erroutc.ads \
-   ada/exp_ch11.ads ada/exp_ch6.ads ada/exp_ch7.ads ada/exp_disp.ads \
-   ada/exp_dist.ads ada/exp_tss.ads ada/exp_util.ads ada/expander.ads \
-   ada/fname.ads ada/fname-uf.ads ada/freeze.ads ada/get_targ.ads \
-   ada/gnat.ads ada/g-hesorg.ads ada/g-htable.ads ada/gnatvsn.ads \
-   ada/hostparm.ads ada/impunit.ads ada/inline.ads ada/interfac.ads \
-   ada/itypes.ads ada/lib.ads ada/lib.adb ada/lib-list.adb \
-   ada/lib-load.ads ada/lib-sort.adb ada/lib-util.ads ada/lib-xref.ads \
-   ada/namet.ads ada/namet.adb ada/namet-sp.ads ada/nlists.ads \
-   ada/nlists.adb ada/nmake.ads ada/nmake.adb ada/opt.ads ada/opt.adb \
-   ada/output.ads ada/put_spark_xrefs.ads ada/restrict.ads \
-   ada/restrict.adb ada/rident.ads ada/rtsfind.ads ada/rtsfind.adb \
-   ada/scans.ads ada/sem.ads ada/sem.adb ada/sem_aggr.ads ada/sem_attr.ads \
-   ada/sem_aux.ads ada/sem_cat.ads ada/sem_ch10.ads ada/sem_ch11.ads \
-   ada/sem_ch12.ads ada/sem_ch13.ads ada/sem_ch2.ads ada/sem_ch3.ads \
-   ada/sem_ch4.ads ada/sem_ch5.ads ada/sem_ch6.ads ada/sem_ch7.ads \
-   ada/sem_ch8.ads ada/sem_ch8.adb ada/sem_ch9.ads ada/sem_dim.ads \
-   ada/sem_disp.ads ada/sem_dist.ads ada/sem_elab.ads ada/sem_elim.ads \
-   ada/sem_eval.ads ada/sem_intr.ads ada/sem_prag.ads ada/sem_res.ads \
-   ada/sem_res.adb ada/sem_type.ads ada/sem_util.ads ada/sem_util.adb \
-   ada/sem_warn.ads ada/set_targ.ads ada/sinfo.ads ada/sinfo.adb \
-   ada/sinfo-cn.ads ada/sinput.ads ada/snames.ads ada/stand.ads \
-   ada/stringt.ads ada/style.ads ada/styleg.ads ada/styleg.adb \
-   ada/stylesw.ads ada/system.ads ada/s-assert.ads ada/s-exctab.ads \
-   ada/s-htable.ads ada/s-imenne.ads ada/s-memory.ads ada/s-os_lib.ads \
-   ada/s-parame.ads ada/s-rident.ads ada/s-secsta.ads ada/s-soflin.ads \
-   ada/s-stache.ads ada/s-stalib.ads ada/s-stoele.ads ada/s-stoele.adb \
-   ada/s-string.ads ada/s-traent.ads ada/s-unstyp.ads ada/s-wchcon.ads \
-   ada/table.ads ada/table.adb ada/targparm.ads ada/tbuild.ads \
-   ada/tree_io.ads ada/ttypes.ads ada/types.ads ada/uintp.ads \
-   ada/uintp.adb ada/uname.ads ada/unchconv.ads ada/unchdeal.ads \
-   ada/urealp.ads ada/widechar.ads 
-
-ada/sem_ch9.o : ada/ada.ads ada/a-except.ads ada/a-unccon.ads \
-   ada/a-uncdea.ads ada/alloc.ads ada/aspects.ads ada/aspects.adb \
-   ada/atree.ads ada/atree.adb ada/casing.ads ada/checks.ads \
-   ada/checks.adb ada/csets.ads ada/debug.ads ada/debug_a.ads \
-   ada/einfo.ads ada/einfo.adb ada/elists.ads ada/err_vars.ads \
-   ada/errout.ads ada/erroutc.ads ada/eval_fat.ads ada/exp_ch11.ads \
-   ada/exp_ch2.ads ada/exp_ch4.ads ada/exp_ch6.ads ada/exp_ch7.ads \
-   ada/exp_ch9.ads ada/exp_disp.ads ada/exp_pakd.ads ada/exp_tss.ads \
-   ada/exp_util.ads ada/expander.ads ada/fname.ads ada/fname-uf.ads \
-   ada/freeze.ads ada/get_targ.ads ada/gnat.ads ada/g-htable.ads \
-   ada/gnatvsn.ads ada/hostparm.ads ada/inline.ads ada/itypes.ads \
-   ada/layout.ads ada/lib.ads ada/lib-load.ads ada/lib-util.ads \
-   ada/lib-xref.ads ada/namet.ads ada/namet-sp.ads ada/nlists.ads \
-   ada/nlists.adb ada/nmake.ads ada/nmake.adb ada/opt.ads ada/opt.adb \
-   ada/output.ads ada/put_spark_xrefs.ads ada/restrict.ads \
-   ada/restrict.adb ada/rident.ads ada/rtsfind.ads ada/scans.ads \
-   ada/sem.ads ada/sem.adb ada/sem_aggr.ads ada/sem_attr.ads \
-   ada/sem_aux.ads ada/sem_cat.ads ada/sem_ch10.ads ada/sem_ch11.ads \
-   ada/sem_ch12.ads ada/sem_ch13.ads ada/sem_ch2.ads ada/sem_ch3.ads \
-   ada/sem_ch4.ads ada/sem_ch5.ads ada/sem_ch6.ads ada/sem_ch7.ads \
-   ada/sem_ch8.ads ada/sem_ch9.ads ada/sem_ch9.adb ada/sem_dim.ads \
-   ada/sem_disp.ads ada/sem_dist.ads ada/sem_elab.ads ada/sem_elim.ads \
-   ada/sem_eval.ads ada/sem_intr.ads ada/sem_prag.ads ada/sem_res.ads \
-   ada/sem_res.adb ada/sem_type.ads ada/sem_util.ads ada/sem_util.adb \
-   ada/sem_warn.ads ada/set_targ.ads ada/sinfo.ads ada/sinfo.adb \
-   ada/sinfo-cn.ads ada/sinput.ads ada/snames.ads ada/sprint.ads \
-   ada/stand.ads ada/stringt.ads ada/style.ads ada/styleg.ads \
-   ada/styleg.adb ada/stylesw.ads ada/system.ads ada/s-assert.ads \
-   ada/s-exctab.ads ada/s-htable.ads ada/s-imenne.ads ada/s-memory.ads \
-   ada/s-os_lib.ads ada/s-parame.ads ada/s-rident.ads ada/s-secsta.ads \
-   ada/s-soflin.ads ada/s-stache.ads ada/s-stalib.ads ada/s-stoele.ads \
-   ada/s-stoele.adb ada/s-string.ads ada/s-traent.ads ada/s-unstyp.ads \
-   ada/s-wchcon.ads ada/table.ads ada/table.adb ada/targparm.ads \
-   ada/tbuild.ads ada/tree_io.ads ada/ttypes.ads ada/types.ads \
-   ada/uintp.ads ada/uintp.adb ada/uname.ads ada/unchconv.ads \
-   ada/unchdeal.ads ada/urealp.ads ada/validsw.ads 
-
-ada/sem_atom.o : ada/ada.ads ada/a-except.ads ada/a-unccon.ads \
-   ada/a-uncdea.ads ada/alloc.ads ada/aspects.ads ada/atree.ads \
-   ada/atree.adb ada/casing.ads ada/checks.ads ada/checks.adb \
-   ada/csets.ads ada/debug.ads ada/debug_a.ads ada/einfo.ads ada/einfo.adb \
-   ada/elists.ads ada/err_vars.ads ada/errout.ads ada/erroutc.ads \
-   ada/eval_fat.ads ada/exp_atom.ads ada/exp_ch11.ads ada/exp_ch2.ads ada/exp_ch4.ads \
-   ada/exp_ch6.ads ada/exp_ch7.ads ada/exp_ch9.ads ada/exp_disp.ads \
-   ada/exp_pakd.ads ada/exp_tss.ads ada/exp_util.ads ada/expander.ads \
-   ada/fname.ads ada/fname-uf.ads ada/freeze.ads ada/get_targ.ads \
-   ada/gnat.ads ada/g-htable.ads ada/gnatvsn.ads ada/hostparm.ads \
-   ada/inline.ads ada/itypes.ads ada/layout.ads ada/lib.ads \
-   ada/lib-load.ads ada/lib-util.ads ada/lib-xref.ads ada/namet.ads \
-   ada/nlists.ads ada/nlists.adb ada/nmake.ads ada/nmake.adb ada/opt.ads \
-   ada/opt.adb ada/output.ads ada/restrict.ads ada/restrict.adb \
-   ada/rident.ads ada/rtsfind.ads ada/scans.ads ada/sem.ads ada/sem.adb \
-   ada/sem_aggr.ads ada/sem_atom.adb ada/sem_atom.ads ada/sem_attr.ads \
-   ada/sem_aux.ads ada/sem_cat.ads ada/sem_ch10.ads ada/sem_ch11.ads \
-   ada/sem_ch12.ads ada/sem_ch13.ads ada/sem_ch2.ads ada/sem_ch3.ads \
-   ada/sem_ch4.ads ada/sem_ch5.ads ada/sem_ch6.ads ada/sem_ch7.ads \
-   ada/sem_ch8.ads ada/sem_ch9.ads ada/sem_ch9.adb ada/sem_dim.ads \
-   ada/sem_disp.ads ada/sem_dist.ads ada/sem_elab.ads ada/sem_elim.ads \
-   ada/sem_eval.ads ada/sem_intr.ads ada/sem_prag.ads ada/sem_res.ads \
-   ada/sem_res.adb ada/sem_type.ads ada/sem_util.ads ada/sem_util.adb \
-   ada/sem_warn.ads ada/sinfo.ads ada/sinfo.adb ada/sinfo-cn.ads \
-   ada/sinput.ads ada/snames.ads ada/sprint.ads ada/stand.ads \
-   ada/stringt.ads ada/style.ads ada/styleg.ads ada/styleg.adb \
-   ada/stylesw.ads ada/system.ads ada/s-exctab.ads ada/s-htable.ads \
-   ada/s-imenne.ads ada/s-memory.ads ada/s-os_lib.ads ada/s-parame.ads \
-   ada/s-rident.ads ada/s-secsta.ads ada/s-soflin.ads ada/s-stache.ads \
-   ada/s-stalib.ads ada/s-stoele.ads ada/s-stoele.adb ada/s-string.ads \
-   ada/s-traent.ads ada/s-unstyp.ads ada/s-wchcon.ads ada/table.ads \
-   ada/table.adb ada/targparm.ads ada/tbuild.ads ada/tree_io.ads \
-   ada/ttypes.ads ada/types.ads ada/uintp.ads ada/uintp.adb ada/uname.ads \
-   ada/unchconv.ads ada/unchdeal.ads ada/urealp.ads ada/validsw.ads 
-
-ada/sem_dim.o : ada/ada.ads ada/a-except.ads ada/a-unccon.ads \
-   ada/a-uncdea.ads ada/alloc.ads ada/aspects.ads ada/atree.ads \
-   ada/atree.adb ada/casing.ads ada/checks.ads ada/csets.ads ada/debug.ads \
-   ada/einfo.ads ada/einfo.adb ada/elists.ads ada/err_vars.ads \
-   ada/errout.ads ada/erroutc.ads ada/exp_ch11.ads ada/exp_disp.ads \
-   ada/exp_dist.ads ada/exp_tss.ads ada/exp_util.ads ada/fname.ads \
-   ada/fname-uf.ads ada/freeze.ads ada/get_targ.ads ada/gnat.ads \
-   ada/g-byorma.ads ada/g-hesorg.ads ada/g-htable.ads ada/hostparm.ads \
-   ada/lib.ads ada/lib.adb ada/lib-list.adb ada/lib-load.ads \
-   ada/lib-sort.adb ada/lib-util.ads ada/lib-xref.ads ada/namet.ads \
-   ada/namet-sp.ads ada/nlists.ads ada/nlists.adb ada/nmake.ads \
-   ada/nmake.adb ada/opt.ads ada/output.ads ada/put_spark_xrefs.ads \
-   ada/restrict.ads ada/rident.ads ada/rtsfind.ads ada/rtsfind.adb \
-   ada/scans.ads ada/sem.ads ada/sem_attr.ads ada/sem_aux.ads \
-   ada/sem_ch7.ads ada/sem_ch8.ads ada/sem_dim.ads ada/sem_dim.adb \
-   ada/sem_disp.ads ada/sem_dist.ads ada/sem_eval.ads ada/sem_res.ads \
-   ada/sem_type.ads ada/sem_util.ads ada/sem_util.adb ada/set_targ.ads \
-   ada/sinfo.ads ada/sinfo.adb ada/sinput.ads ada/sinput.adb \
-   ada/snames.ads ada/stand.ads ada/stringt.ads ada/stringt.adb \
-   ada/style.ads ada/styleg.ads ada/styleg.adb ada/stylesw.ads \
-   ada/system.ads ada/s-assert.ads ada/s-exctab.ads ada/s-htable.ads \
-   ada/s-htable.adb ada/s-imenne.ads ada/s-memory.ads ada/s-os_lib.ads \
-   ada/s-parame.ads ada/s-rident.ads ada/s-secsta.ads ada/s-soflin.ads \
-   ada/s-stache.ads ada/s-stalib.ads ada/s-stoele.ads ada/s-stoele.adb \
-   ada/s-strhas.ads ada/s-string.ads ada/s-traent.ads ada/s-unstyp.ads \
-   ada/s-wchcon.ads ada/table.ads ada/table.adb ada/targparm.ads \
-   ada/tbuild.ads ada/tbuild.adb ada/tree_io.ads ada/ttypes.ads \
-   ada/types.ads ada/uintp.ads ada/uname.ads ada/unchconv.ads \
-   ada/unchdeal.ads ada/urealp.ads ada/widechar.ads 
-
-ada/sem_disp.o : ada/ada.ads ada/a-except.ads ada/a-unccon.ads \
-   ada/a-uncdea.ads ada/alloc.ads ada/aspects.ads ada/atree.ads \
-   ada/atree.adb ada/casing.ads ada/checks.ads ada/csets.ads ada/debug.ads \
-   ada/einfo.ads ada/einfo.adb ada/elists.ads ada/elists.adb \
-   ada/err_vars.ads ada/errout.ads ada/erroutc.ads ada/exp_atag.ads \
-   ada/exp_cg.ads ada/exp_ch11.ads ada/exp_ch6.ads ada/exp_ch7.ads \
-   ada/exp_dbug.ads ada/exp_disp.ads ada/exp_disp.adb ada/exp_tss.ads \
-   ada/exp_util.ads ada/fname.ads ada/fname-uf.ads ada/freeze.ads \
-   ada/get_targ.ads ada/gnat.ads ada/g-htable.ads ada/gnatvsn.ads \
-   ada/hostparm.ads ada/interfac.ads ada/itypes.ads ada/layout.ads \
-   ada/lib.ads ada/lib-util.ads ada/lib-xref.ads ada/namet.ads \
-   ada/namet.adb ada/namet-sp.ads ada/nlists.ads ada/nlists.adb \
-   ada/nmake.ads ada/nmake.adb ada/opt.ads ada/opt.adb ada/output.ads \
-   ada/put_spark_xrefs.ads ada/restrict.ads ada/restrict.adb \
-   ada/rident.ads ada/rtsfind.ads ada/scans.ads ada/scil_ll.ads \
-   ada/sem.ads ada/sem_attr.ads ada/sem_aux.ads ada/sem_aux.adb \
-   ada/sem_ch3.ads ada/sem_ch6.ads ada/sem_ch7.ads ada/sem_ch8.ads \
-   ada/sem_disp.ads ada/sem_disp.adb ada/sem_eval.ads ada/sem_res.ads \
-   ada/sem_type.ads ada/sem_util.ads ada/sem_util.adb ada/set_targ.ads \
-   ada/sinfo.ads ada/sinfo.adb ada/sinput.ads ada/snames.ads ada/stand.ads \
-   ada/stringt.ads ada/style.ads ada/styleg.ads ada/styleg.adb \
-   ada/stylesw.ads ada/system.ads ada/s-assert.ads ada/s-exctab.ads \
-   ada/s-htable.ads ada/s-imenne.ads ada/s-memory.ads ada/s-os_lib.ads \
-   ada/s-parame.ads ada/s-rident.ads ada/s-secsta.ads ada/s-soflin.ads \
-   ada/s-stache.ads ada/s-stalib.ads ada/s-stoele.ads ada/s-stoele.adb \
-   ada/s-string.ads ada/s-traent.ads ada/s-unstyp.ads ada/s-wchcon.ads \
-   ada/table.ads ada/table.adb ada/targparm.ads ada/tbuild.ads \
-   ada/tree_io.ads ada/ttypes.ads ada/types.ads ada/uintp.ads \
-   ada/uname.ads ada/unchconv.ads ada/unchdeal.ads ada/urealp.ads \
-   ada/widechar.ads 
-
-ada/sem_dist.o : ada/ada.ads ada/a-except.ads ada/a-unccon.ads \
-   ada/a-uncdea.ads ada/alloc.ads ada/aspects.ads ada/atree.ads \
-   ada/atree.adb ada/casing.ads ada/debug.ads ada/einfo.ads ada/einfo.adb \
-   ada/err_vars.ads ada/errout.ads ada/erroutc.ads ada/exp_dist.ads \
-   ada/exp_tss.ads ada/hostparm.ads ada/namet.ads ada/nlists.ads \
-   ada/nlists.adb ada/nmake.ads ada/nmake.adb ada/opt.ads ada/output.ads \
-   ada/rtsfind.ads ada/sem.ads ada/sem_aux.ads ada/sem_disp.ads \
-   ada/sem_dist.ads ada/sem_dist.adb ada/sem_eval.ads ada/sem_res.ads \
-   ada/sem_util.ads ada/sinfo.ads ada/sinfo.adb ada/sinput.ads \
-   ada/snames.ads ada/stand.ads ada/stringt.ads ada/stringt.adb \
-   ada/system.ads ada/s-assert.ads ada/s-carun8.ads ada/s-exctab.ads \
-   ada/s-imenne.ads ada/s-memory.ads ada/s-os_lib.ads ada/s-parame.ads \
-   ada/s-stalib.ads ada/s-string.ads ada/s-traent.ads ada/s-unstyp.ads \
-   ada/s-wchcon.ads ada/table.ads ada/table.adb ada/tbuild.ads \
-   ada/tree_io.ads ada/types.ads ada/types.adb ada/uintp.ads \
-   ada/unchconv.ads ada/unchdeal.ads ada/urealp.ads 
-
-ada/sem_elab.o : ada/ada.ads ada/a-except.ads ada/a-unccon.ads \
-   ada/a-uncdea.ads ada/alloc.ads ada/aspects.ads ada/atree.ads \
-   ada/atree.adb ada/casing.ads ada/checks.ads ada/csets.ads ada/debug.ads \
-   ada/einfo.ads ada/einfo.adb ada/elists.ads ada/elists.adb \
-   ada/err_vars.ads ada/errout.ads ada/erroutc.ads ada/exp_ch11.ads \
-   ada/exp_disp.ads ada/exp_tss.ads ada/exp_util.ads ada/expander.ads \
-   ada/fname.ads ada/fname-uf.ads ada/freeze.ads ada/get_targ.ads \
-   ada/gnat.ads ada/g-hesorg.ads ada/g-htable.ads ada/hostparm.ads \
-   ada/interfac.ads ada/lib.ads ada/lib.adb ada/lib-list.adb \
-   ada/lib-load.ads ada/lib-sort.adb ada/lib-util.ads ada/lib-xref.ads \
-   ada/namet.ads ada/namet.adb ada/namet-sp.ads ada/nlists.ads \
-   ada/nlists.adb ada/nmake.ads ada/nmake.adb ada/opt.ads ada/output.ads \
-   ada/put_spark_xrefs.ads ada/restrict.ads ada/restrict.adb \
-   ada/rident.ads ada/rtsfind.ads ada/scans.ads ada/sem.ads \
-   ada/sem_attr.ads ada/sem_aux.ads ada/sem_cat.ads ada/sem_ch7.ads \
-   ada/sem_ch8.ads ada/sem_disp.ads ada/sem_elab.ads ada/sem_elab.adb \
-   ada/sem_eval.ads ada/sem_res.ads ada/sem_type.ads ada/sem_util.ads \
-   ada/sem_util.adb ada/set_targ.ads ada/sinfo.ads ada/sinfo.adb \
-   ada/sinput.ads ada/snames.ads ada/stand.ads ada/stringt.ads \
-   ada/style.ads ada/styleg.ads ada/styleg.adb ada/stylesw.ads \
-   ada/system.ads ada/s-assert.ads ada/s-exctab.ads ada/s-htable.ads \
-   ada/s-imenne.ads ada/s-memory.ads ada/s-os_lib.ads ada/s-parame.ads \
-   ada/s-rident.ads ada/s-secsta.ads ada/s-soflin.ads ada/s-stache.ads \
-   ada/s-stalib.ads ada/s-stoele.ads ada/s-stoele.adb ada/s-string.ads \
-   ada/s-traent.ads ada/s-unstyp.ads ada/s-wchcon.ads ada/table.ads \
-   ada/table.adb ada/targparm.ads ada/tbuild.ads ada/tbuild.adb \
-   ada/tree_io.ads ada/ttypes.ads ada/types.ads ada/uintp.ads \
-   ada/uname.ads ada/unchconv.ads ada/unchdeal.ads ada/urealp.ads \
-   ada/widechar.ads 
-
-ada/sem_elim.o : ada/ada.ads ada/a-except.ads ada/a-unccon.ads \
-   ada/a-uncdea.ads ada/alloc.ads ada/aspects.ads ada/atree.ads \
-   ada/atree.adb ada/casing.ads ada/csets.ads ada/debug.ads ada/einfo.ads \
-   ada/einfo.adb ada/err_vars.ads ada/errout.ads ada/erroutc.ads \
-   ada/exp_tss.ads ada/fname.ads ada/gnat.ads ada/g-byorma.ads \
-   ada/g-hesorg.ads ada/g-htable.ads ada/hostparm.ads ada/lib.ads \
-   ada/lib.adb ada/lib-list.adb ada/lib-sort.adb ada/namet.ads \
-   ada/nlists.ads ada/nlists.adb ada/opt.ads ada/output.ads ada/scans.ads \
-   ada/sem.ads ada/sem_aux.ads ada/sem_aux.adb ada/sem_elim.ads \
-   ada/sem_elim.adb ada/sem_prag.ads ada/sem_util.ads ada/sinfo.ads \
-   ada/sinfo.adb ada/sinput.ads ada/sinput.adb ada/snames.ads \
-   ada/stand.ads ada/stringt.ads ada/system.ads ada/s-assert.ads \
-   ada/s-exctab.ads ada/s-htable.ads ada/s-htable.adb ada/s-imenne.ads \
-   ada/s-memory.ads ada/s-os_lib.ads ada/s-parame.ads ada/s-secsta.ads \
-   ada/s-stalib.ads ada/s-stoele.ads ada/s-stoele.adb ada/s-strhas.ads \
-   ada/s-string.ads ada/s-traent.ads ada/s-unstyp.ads ada/s-wchcon.ads \
-   ada/table.ads ada/table.adb ada/tree_io.ads ada/types.ads ada/uintp.ads \
-   ada/uname.ads ada/unchconv.ads ada/unchdeal.ads ada/urealp.ads \
-   ada/widechar.ads 
-
-ada/sem_eval.o : ada/ada.ads ada/a-except.ads ada/a-unccon.ads \
-   ada/a-uncdea.ads ada/alloc.ads ada/aspects.ads ada/atree.ads \
-   ada/atree.adb ada/casing.ads ada/checks.ads ada/csets.ads ada/debug.ads \
-   ada/debug_a.ads ada/einfo.ads ada/einfo.adb ada/elists.ads \
-   ada/elists.adb ada/err_vars.ads ada/errout.ads ada/erroutc.ads \
-   ada/eval_fat.ads ada/exp_ch11.ads ada/exp_ch6.ads ada/exp_ch7.ads \
-   ada/exp_disp.ads ada/exp_tss.ads ada/exp_util.ads ada/expander.ads \
-   ada/fname.ads ada/freeze.ads ada/get_targ.ads ada/gnat.ads \
-   ada/g-htable.ads ada/hostparm.ads ada/interfac.ads ada/itypes.ads \
-   ada/lib.ads ada/lib-util.ads ada/lib-xref.ads ada/namet.ads \
-   ada/namet.adb ada/namet-sp.ads ada/nlists.ads ada/nlists.adb \
-   ada/nmake.ads ada/nmake.adb ada/opt.ads ada/output.ads \
-   ada/put_spark_xrefs.ads ada/restrict.ads ada/rident.ads ada/rtsfind.ads \
-   ada/scans.ads ada/sem.ads ada/sem_aggr.ads ada/sem_attr.ads \
-   ada/sem_aux.ads ada/sem_aux.adb ada/sem_cat.ads ada/sem_ch13.ads \
-   ada/sem_ch4.ads ada/sem_ch6.ads ada/sem_ch8.ads ada/sem_dim.ads \
-   ada/sem_disp.ads ada/sem_dist.ads ada/sem_elab.ads ada/sem_elim.ads \
-   ada/sem_eval.ads ada/sem_eval.adb ada/sem_intr.ads ada/sem_res.ads \
-   ada/sem_res.adb ada/sem_type.ads ada/sem_util.ads ada/sem_util.adb \
-   ada/sem_warn.ads ada/set_targ.ads ada/sinfo.ads ada/sinfo.adb \
-   ada/sinfo-cn.ads ada/sinput.ads ada/snames.ads ada/stand.ads \
-   ada/stringt.ads ada/stringt.adb ada/style.ads ada/styleg.ads \
-   ada/styleg.adb ada/stylesw.ads ada/system.ads ada/s-assert.ads \
-   ada/s-exctab.ads ada/s-htable.ads ada/s-imenne.ads ada/s-memory.ads \
-   ada/s-os_lib.ads ada/s-parame.ads ada/s-rident.ads ada/s-secsta.ads \
-   ada/s-soflin.ads ada/s-stache.ads ada/s-stalib.ads ada/s-stoele.ads \
-   ada/s-stoele.adb ada/s-string.ads ada/s-traent.ads ada/s-unstyp.ads \
-   ada/s-wchcon.ads ada/table.ads ada/table.adb ada/targparm.ads \
-   ada/tbuild.ads ada/tbuild.adb ada/tree_io.ads ada/ttypes.ads \
-   ada/types.ads ada/uintp.ads ada/uintp.adb ada/uname.ads \
-   ada/unchconv.ads ada/unchdeal.ads ada/urealp.ads ada/urealp.adb \
-   ada/widechar.ads 
-
-ada/sem_intr.o : ada/ada.ads ada/a-except.ads ada/a-unccon.ads \
-   ada/a-uncdea.ads ada/alloc.ads ada/aspects.ads ada/atree.ads \
-   ada/atree.adb ada/casing.ads ada/csets.ads ada/debug.ads ada/einfo.ads \
-   ada/einfo.adb ada/err_vars.ads ada/errout.ads ada/erroutc.ads \
-   ada/exp_tss.ads ada/fname.ads ada/gnat.ads ada/g-hesorg.ads \
-   ada/hostparm.ads ada/interfac.ads ada/lib.ads ada/lib.adb \
-   ada/lib-list.adb ada/lib-sort.adb ada/namet.ads ada/namet.adb \
-   ada/nlists.ads ada/opt.ads ada/output.ads ada/rident.ads \
-   ada/sem_aux.ads ada/sem_aux.adb ada/sem_eval.ads ada/sem_intr.ads \
-   ada/sem_intr.adb ada/sem_util.ads ada/sinfo.ads ada/sinfo.adb \
-   ada/sinput.ads ada/snames.ads ada/stand.ads ada/stringt.ads \
-   ada/stringt.adb ada/system.ads ada/s-assert.ads ada/s-exctab.ads \
-   ada/s-imenne.ads ada/s-memory.ads ada/s-os_lib.ads ada/s-parame.ads \
-   ada/s-rident.ads ada/s-secsta.ads ada/s-stalib.ads ada/s-stoele.ads \
-   ada/s-stoele.adb ada/s-string.ads ada/s-traent.ads ada/s-unstyp.ads \
-   ada/s-wchcon.ads ada/table.ads ada/table.adb ada/targparm.ads \
-   ada/tree_io.ads ada/types.ads ada/uintp.ads ada/uname.ads \
-   ada/unchconv.ads ada/unchdeal.ads ada/urealp.ads ada/widechar.ads 
-
-ada/sem_mech.o : ada/ada.ads ada/a-except.ads ada/a-unccon.ads \
-   ada/a-uncdea.ads ada/alloc.ads ada/aspects.ads ada/atree.ads \
-   ada/atree.adb ada/casing.ads ada/debug.ads ada/einfo.ads ada/einfo.adb \
-   ada/err_vars.ads ada/errout.ads ada/erroutc.ads ada/exp_tss.ads \
-   ada/hostparm.ads ada/interfac.ads ada/namet.ads ada/namet.adb \
-   ada/nlists.ads ada/nlists.adb ada/opt.ads ada/opt_table.ads ada/output.ads ada/rident.ads \
-   ada/sem.ads ada/sem_aux.ads ada/sem_mech.ads ada/sem_mech.adb \
-   ada/sem_util.ads ada/sinfo.ads ada/sinfo.adb ada/sinput.ads \
-   ada/snames.ads ada/stand.ads ada/system.ads ada/s-assert.ads \
-   ada/s-exctab.ads ada/s-imenne.ads ada/s-memory.ads ada/s-os_lib.ads \
-   ada/s-parame.ads ada/s-rident.ads ada/s-secsta.ads ada/s-stalib.ads \
-   ada/s-stoele.ads ada/s-stoele.adb ada/s-string.ads ada/s-traent.ads \
-   ada/s-unstyp.ads ada/s-wchcon.ads ada/table.ads ada/table.adb \
-   ada/targparm.ads ada/tree_io.ads ada/types.ads ada/uintp.ads \
-   ada/unchconv.ads ada/unchdeal.ads ada/urealp.ads ada/widechar.ads 
-
-ada/sem_prag.o : ada/ada.ads ada/a-except.ads ada/a-unccon.ads \
-   ada/a-uncdea.ads ada/ali.ads ada/alloc.ads ada/aspects.ads \
-   ada/aspects.adb ada/atree.ads ada/atree.adb ada/casing.ads \
-   ada/checks.ads ada/checks.adb ada/csets.ads ada/debug.ads \
-   ada/debug_a.ads ada/einfo.ads ada/einfo.adb ada/elists.ads \
-   ada/elists.adb ada/err_vars.ads ada/errout.ads ada/erroutc.ads \
-   ada/eval_fat.ads ada/exp_ch11.ads ada/exp_ch2.ads ada/exp_ch4.ads \
-   ada/exp_ch6.ads ada/exp_ch7.ads ada/exp_code.ads ada/exp_disp.ads \
-   ada/exp_dist.ads ada/exp_pakd.ads ada/exp_tss.ads ada/exp_util.ads \
-   ada/expander.ads ada/fname.ads ada/fname-uf.ads ada/freeze.ads \
-   ada/get_targ.ads ada/gnat.ads ada/g-byorma.ads ada/g-hesorg.ads \
-   ada/g-htable.ads ada/gnatvsn.ads ada/hostparm.ads ada/inline.ads \
-   ada/interfac.ads ada/itypes.ads ada/lib.ads ada/lib.adb \
-   ada/lib-list.adb ada/lib-load.ads ada/lib-sort.adb ada/lib-util.ads \
-   ada/lib-writ.ads ada/lib-writ.adb ada/lib-xref.ads ada/namet.ads \
-   ada/namet.adb ada/namet-sp.ads ada/nlists.ads ada/nlists.adb \
-   ada/nmake.ads ada/nmake.adb ada/opt.ads ada/osint.ads ada/osint-c.ads \
-   ada/output.ads ada/par.ads ada/par_sco.ads ada/put_spark_xrefs.ads \
-   ada/restrict.ads ada/restrict.adb ada/rident.ads ada/rtsfind.ads \
-   ada/scans.ads ada/scn.ads ada/scng.ads ada/scng.adb ada/sem.ads \
-   ada/sem.adb ada/sem_aggr.ads ada/sem_attr.ads ada/sem_aux.ads \
-   ada/sem_aux.adb ada/sem_cat.ads ada/sem_ch10.ads ada/sem_ch11.ads \
-   ada/sem_ch12.ads ada/sem_ch13.ads ada/sem_ch13.adb ada/sem_ch2.ads \
-   ada/sem_ch3.ads ada/sem_ch4.ads ada/sem_ch5.ads ada/sem_ch6.ads \
-   ada/sem_ch7.ads ada/sem_ch8.ads ada/sem_ch9.ads ada/sem_dim.ads \
-   ada/sem_disp.ads ada/sem_dist.ads ada/sem_elab.ads ada/sem_elim.ads \
-   ada/sem_eval.ads ada/sem_eval.adb ada/sem_intr.ads ada/sem_mech.ads \
-   ada/sem_prag.ads ada/sem_prag.adb ada/sem_res.ads ada/sem_res.adb \
-   ada/sem_type.ads ada/sem_util.ads ada/sem_util.adb ada/sem_vfpt.ads \
-   ada/sem_warn.ads ada/sem_warn.adb ada/set_targ.ads ada/sinfo.ads \
-   ada/sinfo.adb ada/sinfo-cn.ads ada/sinput.ads ada/sinput.adb \
-   ada/snames.ads ada/snames.adb ada/sprint.ads ada/stand.ads \
-   ada/stringt.ads ada/stringt.adb ada/style.ads ada/styleg.ads \
-   ada/styleg.adb ada/stylesw.ads ada/system.ads ada/s-assert.ads \
-   ada/s-casuti.ads ada/s-carun8.ads ada/s-crc32.ads ada/s-exctab.ads \
-   ada/s-exctab.adb ada/s-htable.ads ada/s-imenne.ads ada/s-memory.ads \
-   ada/s-os_lib.ads ada/s-parame.ads ada/s-rident.ads ada/s-secsta.ads \
-   ada/s-soflin.ads ada/s-stache.ads ada/s-stalib.ads ada/s-stoele.ads \
-   ada/s-stoele.adb ada/s-string.ads ada/s-traent.ads ada/s-unstyp.ads \
-   ada/s-utf_32.ads ada/s-wchcon.ads ada/table.ads ada/table.adb \
-   ada/targparm.ads ada/tbuild.ads ada/tbuild.adb ada/tree_io.ads \
-   ada/ttypes.ads ada/types.ads ada/types.adb ada/uintp.ads ada/uintp.adb \
-   ada/uname.ads ada/unchconv.ads ada/unchdeal.ads ada/urealp.ads \
-   ada/urealp.adb ada/validsw.ads ada/warnsw.ads ada/widechar.ads 
-
-ada/sem_res.o : ada/ada.ads ada/a-except.ads ada/a-unccon.ads \
-   ada/a-uncdea.ads ada/alloc.ads ada/aspects.ads ada/atree.ads \
-   ada/atree.adb ada/casing.ads ada/checks.ads ada/checks.adb \
-   ada/csets.ads ada/debug.ads ada/debug_a.ads ada/debug_a.adb \
-   ada/einfo.ads ada/einfo.adb ada/elists.ads ada/err_vars.ads \
-   ada/errout.ads ada/erroutc.ads ada/eval_fat.ads ada/exp_aggr.ads \
-   ada/exp_ch11.ads ada/exp_ch2.ads ada/exp_ch4.ads ada/exp_ch6.ads \
-   ada/exp_ch7.ads ada/exp_disp.ads ada/exp_dist.ads ada/exp_pakd.ads \
-   ada/exp_tss.ads ada/exp_util.ads ada/exp_util.adb ada/expander.ads \
-   ada/fname.ads ada/fname-uf.ads ada/freeze.ads ada/get_targ.ads \
-   ada/gnat.ads ada/g-hesorg.ads ada/g-htable.ads ada/gnatvsn.ads \
-   ada/hostparm.ads ada/inline.ads ada/interfac.ads ada/itypes.ads \
-   ada/lib.ads ada/lib.adb ada/lib-list.adb ada/lib-load.ads \
-   ada/lib-sort.adb ada/lib-util.ads ada/lib-xref.ads ada/namet.ads \
-   ada/namet.adb ada/namet-sp.ads ada/nlists.ads ada/nlists.adb \
-   ada/nmake.ads ada/nmake.adb ada/opt.ads ada/opt.adb ada/output.ads \
-   ada/put_spark_xrefs.ads ada/restrict.ads ada/restrict.adb \
-   ada/rident.ads ada/rtsfind.ads ada/rtsfind.adb ada/scans.ads \
-   ada/sem.ads ada/sem.adb ada/sem_aggr.ads ada/sem_attr.ads \
-   ada/sem_aux.ads ada/sem_cat.ads ada/sem_ch10.ads ada/sem_ch11.ads \
-   ada/sem_ch12.ads ada/sem_ch13.ads ada/sem_ch2.ads ada/sem_ch3.ads \
-   ada/sem_ch4.ads ada/sem_ch5.ads ada/sem_ch6.ads ada/sem_ch7.ads \
-   ada/sem_ch8.ads ada/sem_ch9.ads ada/sem_dim.ads ada/sem_disp.ads \
-   ada/sem_dist.ads ada/sem_elab.ads ada/sem_elim.ads ada/sem_eval.ads \
-   ada/sem_eval.adb ada/sem_intr.ads ada/sem_prag.ads ada/sem_res.ads \
-   ada/sem_res.adb ada/sem_type.ads ada/sem_util.ads ada/sem_util.adb \
-   ada/sem_warn.ads ada/set_targ.ads ada/sinfo.ads ada/sinfo.adb \
-   ada/sinfo-cn.ads ada/sinput.ads ada/snames.ads ada/sprint.ads \
-   ada/stand.ads ada/stringt.ads ada/stringt.adb ada/style.ads \
-   ada/styleg.ads ada/styleg.adb ada/stylesw.ads ada/system.ads \
-   ada/s-assert.ads ada/s-carun8.ads ada/s-exctab.ads ada/s-htable.ads \
-   ada/s-imenne.ads ada/s-memory.ads ada/s-os_lib.ads ada/s-parame.ads \
-   ada/s-rident.ads ada/s-secsta.ads ada/s-soflin.ads ada/s-stache.ads \
-   ada/s-stalib.ads ada/s-stoele.ads ada/s-stoele.adb ada/s-string.ads \
-   ada/s-traent.ads ada/s-unstyp.ads ada/s-wchcon.ads ada/table.ads \
-   ada/table.adb ada/targparm.ads ada/tbuild.ads ada/tbuild.adb \
-   ada/tree_io.ads ada/ttypes.ads ada/types.ads ada/types.adb \
-   ada/uintp.ads ada/uintp.adb ada/uname.ads ada/unchconv.ads \
-   ada/unchdeal.ads ada/urealp.ads ada/urealp.adb ada/validsw.ads \
-   ada/widechar.ads 
-
-ada/sem_scil.o : ada/ada.ads ada/a-except.ads ada/a-unccon.ads \
-   ada/a-uncdea.ads ada/alloc.ads ada/aspects.ads ada/atree.ads \
-   ada/atree.adb ada/casing.ads ada/debug.ads ada/einfo.ads ada/einfo.adb \
-   ada/hostparm.ads ada/namet.ads ada/nlists.ads ada/nlists.adb \
-   ada/opt.ads ada/output.ads ada/rtsfind.ads ada/scil_ll.ads \
-   ada/sem_aux.ads ada/sem_scil.ads ada/sem_scil.adb ada/sinfo.ads \
-   ada/sinfo.adb ada/sinput.ads ada/snames.ads ada/stand.ads \
-   ada/system.ads ada/s-assert.ads ada/s-exctab.ads ada/s-imenne.ads \
-   ada/s-memory.ads ada/s-os_lib.ads ada/s-parame.ads ada/s-stalib.ads \
-   ada/s-string.ads ada/s-traent.ads ada/s-unstyp.ads ada/s-wchcon.ads \
-   ada/table.ads ada/table.adb ada/tree_io.ads ada/types.ads ada/uintp.ads \
-   ada/unchconv.ads ada/unchdeal.ads ada/urealp.ads 
-
-ada/sem_smem.o : ada/ada.ads ada/a-except.ads ada/a-unccon.ads \
-   ada/a-uncdea.ads ada/alloc.ads ada/aspects.ads ada/atree.ads \
-   ada/atree.adb ada/casing.ads ada/debug.ads ada/einfo.ads ada/einfo.adb \
-   ada/err_vars.ads ada/errout.ads ada/erroutc.ads ada/hostparm.ads \
-   ada/namet.ads ada/nlists.ads ada/opt.ads ada/output.ads ada/sem_aux.ads \
-   ada/sem_smem.ads ada/sem_smem.adb ada/sinfo.ads ada/sinfo.adb \
-   ada/sinput.ads ada/snames.ads ada/stand.ads ada/system.ads \
-   ada/s-assert.ads ada/s-exctab.ads ada/s-imenne.ads ada/s-memory.ads \
-   ada/s-os_lib.ads ada/s-parame.ads ada/s-stalib.ads ada/s-string.ads \
-   ada/s-traent.ads ada/s-unstyp.ads ada/s-wchcon.ads ada/table.ads \
-   ada/table.adb ada/tree_io.ads ada/types.ads ada/uintp.ads \
-   ada/unchconv.ads ada/unchdeal.ads ada/urealp.ads 
-
-ada/sem_type.o : ada/ada.ads ada/a-except.ads ada/a-unccon.ads \
-   ada/a-uncdea.ads ada/alloc.ads ada/aspects.ads ada/atree.ads \
-   ada/atree.adb ada/casing.ads ada/checks.ads ada/csets.ads ada/debug.ads \
-   ada/einfo.ads ada/einfo.adb ada/elists.ads ada/elists.adb \
-   ada/err_vars.ads ada/errout.ads ada/erroutc.ads ada/exp_ch11.ads \
-   ada/exp_disp.ads ada/exp_tss.ads ada/exp_util.ads ada/fname.ads \
-   ada/freeze.ads ada/get_targ.ads ada/gnat.ads ada/g-hesorg.ads \
-   ada/g-htable.ads ada/hostparm.ads ada/inline.ads ada/interfac.ads \
-   ada/lib.ads ada/lib.adb ada/lib-list.adb ada/lib-sort.adb \
-   ada/lib-util.ads ada/lib-xref.ads ada/namet.ads ada/namet.adb \
-   ada/namet-sp.ads ada/nlists.ads ada/nlists.adb ada/nmake.ads \
-   ada/opt.ads ada/output.ads ada/put_spark_xrefs.ads ada/restrict.ads \
-   ada/rident.ads ada/rtsfind.ads ada/scans.ads ada/sem.ads \
-   ada/sem_attr.ads ada/sem_aux.ads ada/sem_ch12.ads ada/sem_ch6.ads \
-   ada/sem_ch8.ads ada/sem_disp.ads ada/sem_dist.ads ada/sem_eval.ads \
-   ada/sem_res.ads ada/sem_type.ads ada/sem_type.adb ada/sem_util.ads \
-   ada/sem_util.adb ada/set_targ.ads ada/sinfo.ads ada/sinfo.adb \
-   ada/sinput.ads ada/snames.ads ada/stand.ads ada/stringt.ads \
-   ada/style.ads ada/styleg.ads ada/styleg.adb ada/stylesw.ads \
-   ada/system.ads ada/s-assert.ads ada/s-exctab.ads ada/s-htable.ads \
-   ada/s-imenne.ads ada/s-memory.ads ada/s-os_lib.ads ada/s-parame.ads \
-   ada/s-rident.ads ada/s-secsta.ads ada/s-soflin.ads ada/s-stache.ads \
-   ada/s-stalib.ads ada/s-stoele.ads ada/s-stoele.adb ada/s-string.ads \
-   ada/s-traent.ads ada/s-unstyp.ads ada/s-wchcon.ads ada/table.ads \
-   ada/table.adb ada/targparm.ads ada/tbuild.ads ada/tree_io.ads \
-   ada/treepr.ads ada/ttypes.ads ada/types.ads ada/uintp.ads ada/uintp.adb \
-   ada/uname.ads ada/unchconv.ads ada/unchdeal.ads ada/urealp.ads \
-   ada/widechar.ads 
-
-ada/sem_util.o : ada/ada.ads ada/a-except.ads ada/a-unccon.ads \
-   ada/a-uncdea.ads ada/alloc.ads ada/aspects.ads ada/atree.ads \
-   ada/atree.adb ada/casing.ads ada/checks.ads ada/csets.ads ada/debug.ads \
-   ada/debug_a.ads ada/einfo.ads ada/einfo.adb ada/elists.ads \
-   ada/elists.adb ada/err_vars.ads ada/errout.ads ada/erroutc.ads \
-   ada/eval_fat.ads ada/exp_ch11.ads ada/exp_disp.ads ada/exp_dist.ads \
-   ada/exp_tss.ads ada/exp_util.ads ada/expander.ads ada/fname.ads \
-   ada/fname-uf.ads ada/freeze.ads ada/get_targ.ads ada/gnat.ads \
-   ada/g-byorma.ads ada/g-hesorg.ads ada/g-htable.ads ada/hostparm.ads \
-   ada/inline.ads ada/interfac.ads ada/lib.ads ada/lib.adb \
-   ada/lib-list.adb ada/lib-load.ads ada/lib-sort.adb ada/lib-util.ads \
-   ada/lib-xref.ads ada/namet.ads ada/namet.adb ada/namet-sp.ads \
-   ada/nlists.ads ada/nlists.adb ada/nmake.ads ada/nmake.adb ada/opt.ads ada/opt_table.ads \
-   ada/output.ads ada/put_spark_xrefs.ads ada/restrict.ads \
-   ada/restrict.adb ada/rident.ads ada/rtsfind.ads ada/rtsfind.adb \
-   ada/scans.ads ada/sem.ads ada/sem.adb ada/sem_attr.ads ada/sem_aux.ads \
-   ada/sem_cat.ads ada/sem_ch10.ads ada/sem_ch11.ads ada/sem_ch12.ads \
-   ada/sem_ch13.ads ada/sem_ch2.ads ada/sem_ch3.ads ada/sem_ch4.ads \
-   ada/sem_ch5.ads ada/sem_ch6.ads ada/sem_ch7.ads ada/sem_ch8.ads \
-   ada/sem_ch9.ads ada/sem_disp.ads ada/sem_dist.ads ada/sem_eval.ads \
-   ada/sem_eval.adb ada/sem_prag.ads ada/sem_res.ads ada/sem_type.ads \
-   ada/sem_util.ads ada/sem_util.adb ada/sem_warn.ads ada/set_targ.ads \
-   ada/sinfo.ads ada/sinfo.adb ada/sinput.ads ada/sinput.adb \
-   ada/snames.ads ada/stand.ads ada/stringt.ads ada/style.ads \
-   ada/styleg.ads ada/styleg.adb ada/stylesw.ads ada/system.ads \
-   ada/s-assert.ads ada/s-exctab.ads ada/s-htable.ads ada/s-htable.adb \
-   ada/s-imenne.ads ada/s-memory.ads ada/s-os_lib.ads ada/s-parame.ads \
-   ada/s-rident.ads ada/s-secsta.ads ada/s-soflin.ads ada/s-stache.ads \
-   ada/s-stalib.ads ada/s-stoele.ads ada/s-stoele.adb ada/s-strhas.ads \
-   ada/s-string.ads ada/s-traent.ads ada/s-unstyp.ads ada/s-wchcon.ads \
-   ada/table.ads ada/table.adb ada/targparm.ads ada/tbuild.ads \
-   ada/tbuild.adb ada/tree_io.ads ada/ttypes.ads ada/types.ads \
-   ada/uintp.ads ada/uintp.adb ada/uname.ads ada/unchconv.ads \
-   ada/unchdeal.ads ada/urealp.ads ada/urealp.adb ada/widechar.ads 
-
-ada/sem_vfpt.o : ada/ada.ads ada/a-except.ads ada/a-unccon.ads \
-   ada/a-uncdea.ads ada/alloc.ads ada/atree.ads ada/cstand.ads \
-   ada/debug.ads ada/einfo.ads ada/einfo.adb ada/hostparm.ads \
-   ada/namet.ads ada/nlists.ads ada/opt.ads ada/output.ads ada/rident.ads \
-   ada/sem_vfpt.ads ada/sem_vfpt.adb ada/sinfo.ads ada/snames.ads \
-   ada/stand.ads ada/system.ads ada/s-assert.ads ada/s-exctab.ads \
-   ada/s-imenne.ads ada/s-memory.ads ada/s-os_lib.ads ada/s-parame.ads \
-   ada/s-rident.ads ada/s-stalib.ads ada/s-string.ads ada/s-traent.ads \
-   ada/s-unstyp.ads ada/s-wchcon.ads ada/table.ads ada/table.adb \
-   ada/targparm.ads ada/tree_io.ads ada/types.ads ada/uintp.ads \
-   ada/unchconv.ads ada/unchdeal.ads ada/urealp.ads 
-
-ada/sem_warn.o : ada/ada.ads ada/a-except.ads ada/a-unccon.ads \
-   ada/a-uncdea.ads ada/alloc.ads ada/aspects.ads ada/atree.ads \
-   ada/atree.adb ada/casing.ads ada/checks.ads ada/csets.ads ada/debug.ads \
-   ada/einfo.ads ada/einfo.adb ada/elists.ads ada/err_vars.ads \
-   ada/errout.ads ada/erroutc.ads ada/exp_ch11.ads ada/exp_code.ads \
-   ada/exp_disp.ads ada/exp_tss.ads ada/exp_util.ads ada/fname.ads \
-   ada/freeze.ads ada/get_targ.ads ada/gnat.ads ada/g-byorma.ads \
-   ada/g-hesorg.ads ada/g-htable.ads ada/hostparm.ads ada/interfac.ads \
-   ada/lib.ads ada/lib.adb ada/lib-list.adb ada/lib-sort.adb \
-   ada/lib-util.ads ada/lib-xref.ads ada/namet.ads ada/namet.adb \
-   ada/namet-sp.ads ada/nlists.ads ada/nlists.adb ada/nmake.ads \
-   ada/opt.ads ada/output.ads ada/par_sco.ads ada/put_spark_xrefs.ads \
-   ada/restrict.ads ada/rident.ads ada/rtsfind.ads ada/scans.ads \
-   ada/sem.ads ada/sem_attr.ads ada/sem_aux.ads ada/sem_aux.adb \
-   ada/sem_ch8.ads ada/sem_disp.ads ada/sem_eval.ads ada/sem_res.ads \
-   ada/sem_type.ads ada/sem_util.ads ada/sem_util.adb ada/sem_warn.ads \
-   ada/sem_warn.adb ada/set_targ.ads ada/sinfo.ads ada/sinfo.adb \
-   ada/sinput.ads ada/sinput.adb ada/snames.ads ada/stand.ads \
-   ada/stringt.ads ada/style.ads ada/styleg.ads ada/styleg.adb \
-   ada/stylesw.ads ada/system.ads ada/s-assert.ads ada/s-exctab.ads \
-   ada/s-htable.ads ada/s-imenne.ads ada/s-memory.ads ada/s-os_lib.ads \
-   ada/s-parame.ads ada/s-rident.ads ada/s-secsta.ads ada/s-soflin.ads \
-   ada/s-stache.ads ada/s-stalib.ads ada/s-stoele.ads ada/s-stoele.adb \
-   ada/s-string.ads ada/s-traent.ads ada/s-unstyp.ads ada/s-wchcon.ads \
-   ada/table.ads ada/table.adb ada/targparm.ads ada/tbuild.ads \
-   ada/tree_io.ads ada/ttypes.ads ada/types.ads ada/uintp.ads \
-   ada/uintp.adb ada/uname.ads ada/unchconv.ads ada/unchdeal.ads \
-   ada/urealp.ads ada/widechar.ads 
-
-ada/set_targ.o : ada/ada.ads ada/a-except.ads ada/a-unccon.ads \
-   ada/a-uncdea.ads ada/alloc.ads ada/debug.ads ada/einfo.ads \
-   ada/get_targ.ads ada/hostparm.ads ada/namet.ads ada/opt.ads \
-   ada/output.ads ada/set_targ.ads ada/set_targ.adb ada/snames.ads \
-   ada/system.ads ada/s-assert.ads ada/s-exctab.ads ada/s-memory.ads \
-   ada/s-os_lib.ads ada/s-parame.ads ada/s-stalib.ads ada/s-string.ads \
-   ada/s-traent.ads ada/s-unstyp.ads ada/s-wchcon.ads ada/table.ads \
-   ada/table.adb ada/tree_io.ads ada/types.ads ada/uintp.ads \
-   ada/unchconv.ads ada/unchdeal.ads ada/urealp.ads 
-
-ada/sinfo-cn.o : ada/ada.ads ada/a-except.ads ada/a-unccon.ads \
-   ada/a-uncdea.ads ada/alloc.ads ada/aspects.ads ada/atree.ads \
-   ada/atree.adb ada/casing.ads ada/debug.ads ada/einfo.ads \
-   ada/hostparm.ads ada/namet.ads ada/nlists.ads ada/opt.ads \
-   ada/output.ads ada/sinfo.ads ada/sinfo.adb ada/sinfo-cn.ads \
-   ada/sinfo-cn.adb ada/sinput.ads ada/snames.ads ada/system.ads \
-   ada/s-assert.ads ada/s-exctab.ads ada/s-imenne.ads ada/s-memory.ads \
-   ada/s-os_lib.ads ada/s-parame.ads ada/s-stalib.ads ada/s-string.ads \
-   ada/s-traent.ads ada/s-unstyp.ads ada/s-wchcon.ads ada/table.ads \
-   ada/table.adb ada/tree_io.ads ada/types.ads ada/uintp.ads \
-   ada/unchconv.ads ada/unchdeal.ads ada/urealp.ads 
-
-ada/sinfo.o : ada/ada.ads ada/a-except.ads ada/a-unccon.ads \
-   ada/a-uncdea.ads ada/alloc.ads ada/aspects.ads ada/atree.ads \
-   ada/atree.adb ada/casing.ads ada/debug.ads ada/einfo.ads ada/gnat.ads \
-   ada/g-htable.ads ada/hostparm.ads ada/namet.ads ada/nlists.ads \
-   ada/opt.ads ada/output.ads ada/sinfo.ads ada/sinfo.adb ada/sinput.ads \
-   ada/snames.ads ada/system.ads ada/s-assert.ads ada/s-exctab.ads \
-   ada/s-htable.ads ada/s-imenne.ads ada/s-memory.ads ada/s-os_lib.ads \
-   ada/s-parame.ads ada/s-stalib.ads ada/s-string.ads ada/s-traent.ads \
-   ada/s-unstyp.ads ada/s-wchcon.ads ada/table.ads ada/table.adb \
-   ada/tree_io.ads ada/types.ads ada/uintp.ads ada/uintp.adb \
-   ada/unchconv.ads ada/unchdeal.ads ada/urealp.ads 
-
-ada/sinput-c.o : ada/ada.ads ada/a-except.ads ada/a-unccon.ads \
-   ada/a-uncdea.ads ada/alloc.ads ada/aspects.ads ada/atree.ads \
-   ada/atree.adb ada/casing.ads ada/debug.ads ada/einfo.ads ada/gnat.ads \
-   ada/g-byorma.ads ada/hostparm.ads ada/namet.ads ada/nlists.ads \
-   ada/opt.ads ada/output.ads ada/scans.ads ada/sinfo.ads ada/sinput.ads \
-   ada/sinput.adb ada/sinput-c.ads ada/sinput-c.adb ada/snames.ads \
-   ada/system.ads ada/s-assert.ads ada/s-exctab.ads ada/s-imenne.ads \
-   ada/s-memory.ads ada/s-os_lib.ads ada/s-parame.ads ada/s-secsta.ads \
-   ada/s-stalib.ads ada/s-stoele.ads ada/s-stoele.adb ada/s-string.ads \
-   ada/s-traent.ads ada/s-unstyp.ads ada/s-wchcon.ads ada/table.ads \
-   ada/table.adb ada/tree_io.ads ada/types.ads ada/uintp.ads \
-   ada/unchconv.ads ada/unchdeal.ads ada/urealp.ads ada/widechar.ads 
-
-ada/sinput-d.o : ada/ada.ads ada/a-except.ads ada/a-unccon.ads \
-   ada/a-uncdea.ads ada/alloc.ads ada/aspects.ads ada/atree.ads \
-   ada/atree.adb ada/casing.ads ada/debug.ads ada/einfo.ads ada/gnat.ads \
-   ada/g-byorma.ads ada/hostparm.ads ada/namet.ads ada/nlists.ads \
-   ada/opt.ads ada/osint.ads ada/osint-c.ads ada/output.ads ada/scans.ads \
-   ada/sinfo.ads ada/sinput.ads ada/sinput.adb ada/sinput-d.ads \
-   ada/sinput-d.adb ada/snames.ads ada/system.ads ada/s-assert.ads \
-   ada/s-exctab.ads ada/s-imenne.ads ada/s-memory.ads ada/s-os_lib.ads \
-   ada/s-parame.ads ada/s-secsta.ads ada/s-stalib.ads ada/s-stoele.ads \
-   ada/s-stoele.adb ada/s-string.ads ada/s-traent.ads ada/s-unstyp.ads \
-   ada/s-wchcon.ads ada/table.ads ada/table.adb ada/tree_io.ads \
-   ada/types.ads ada/uintp.ads ada/unchconv.ads ada/unchdeal.ads \
-   ada/urealp.ads ada/widechar.ads 
-
-ada/sinput-l.o : ada/ada.ads ada/a-except.ads ada/a-unccon.ads \
-   ada/a-uncdea.ads ada/alloc.ads ada/aspects.ads ada/atree.ads \
-   ada/atree.adb ada/casing.ads ada/csets.ads ada/debug.ads ada/einfo.ads \
-   ada/einfo.adb ada/err_vars.ads ada/errout.ads ada/erroutc.ads \
-   ada/exp_tss.ads ada/fname.ads ada/gnat.ads ada/g-byorma.ads \
-   ada/g-dyntab.ads ada/g-dyntab.adb ada/g-hesorg.ads ada/hostparm.ads \
-   ada/interfac.ads ada/lib.ads ada/namet.ads ada/nlists.ads ada/opt.ads \
-   ada/osint.ads ada/output.ads ada/prep.ads ada/prepcomp.ads \
-   ada/restrict.ads ada/rident.ads ada/scans.ads ada/scn.ads ada/scng.ads \
-   ada/scng.adb ada/sem_aux.ads ada/sem_util.ads ada/sinfo.ads \
-   ada/sinfo.adb ada/sinput.ads ada/sinput.adb ada/sinput-l.ads \
-   ada/sinput-l.adb ada/snames.ads ada/stand.ads ada/stringt.ads \
-   ada/style.ads ada/styleg.ads ada/styleg.adb ada/stylesw.ads \
-   ada/system.ads ada/s-assert.ads ada/s-crc32.ads ada/s-exctab.ads \
-   ada/s-imenne.ads ada/s-memory.ads ada/s-os_lib.ads ada/s-parame.ads \
-   ada/s-rident.ads ada/s-secsta.ads ada/s-soflin.ads ada/s-stache.ads \
-   ada/s-stalib.ads ada/s-stoele.ads ada/s-stoele.adb ada/s-string.ads \
-   ada/s-traent.ads ada/s-unstyp.ads ada/s-utf_32.ads ada/s-wchcon.ads \
-   ada/table.ads ada/table.adb ada/tree_io.ads ada/types.ads ada/uintp.ads \
-   ada/unchconv.ads ada/unchdeal.ads ada/urealp.ads ada/widechar.ads 
-
-ada/sinput.o : ada/ada.ads ada/a-except.ads ada/a-unccon.ads \
-   ada/a-uncdea.ads ada/alloc.ads ada/aspects.ads ada/atree.ads \
-   ada/atree.adb ada/casing.ads ada/debug.ads ada/einfo.ads ada/gnat.ads \
-   ada/g-byorma.ads ada/hostparm.ads ada/interfac.ads ada/namet.ads \
-   ada/namet.adb ada/nlists.ads ada/nlists.adb ada/opt.ads ada/output.ads \
-   ada/scans.ads ada/sinfo.ads ada/sinput.ads ada/sinput.adb \
-   ada/snames.ads ada/system.ads ada/s-assert.ads ada/s-exctab.ads \
-   ada/s-imenne.ads ada/s-memory.ads ada/s-os_lib.ads ada/s-parame.ads \
-   ada/s-secsta.ads ada/s-stalib.ads ada/s-stoele.ads ada/s-stoele.adb \
-   ada/s-string.ads ada/s-traent.ads ada/s-unstyp.ads ada/s-wchcon.ads \
-   ada/table.ads ada/table.adb ada/tree_io.ads ada/types.ads ada/uintp.ads \
-   ada/unchconv.ads ada/unchdeal.ads ada/urealp.ads ada/widechar.ads 
-
-ada/snames.o : ada/ada.ads ada/a-except.ads ada/a-unccon.ads \
-   ada/a-uncdea.ads ada/alloc.ads ada/debug.ads ada/hostparm.ads \
-   ada/interfac.ads ada/namet.ads ada/namet.adb ada/opt.ads ada/opt_table.ads ada/output.ads \
-   ada/snames.ads ada/snames.adb ada/system.ads ada/s-assert.ads \
-   ada/s-exctab.ads ada/s-memory.ads ada/s-os_lib.ads ada/s-parame.ads \
-   ada/s-secsta.ads ada/s-stalib.ads ada/s-stoele.ads ada/s-stoele.adb \
-   ada/s-string.ads ada/s-traent.ads ada/s-unstyp.ads ada/s-wchcon.ads \
-   ada/table.ads ada/table.adb ada/tree_io.ads ada/types.ads \
-   ada/unchconv.ads ada/unchdeal.ads ada/widechar.ads 
-
-ada/spark_xrefs.o : ada/ada.ads ada/a-except.ads ada/a-unccon.ads \
-   ada/a-uncdea.ads ada/gnat.ads ada/g-table.ads ada/g-table.adb \
-   ada/hostparm.ads ada/output.ads ada/output.adb ada/put_spark_xrefs.ads \
-   ada/put_spark_xrefs.adb ada/spark_xrefs.ads ada/spark_xrefs.adb \
-   ada/system.ads ada/s-assert.ads ada/s-exctab.ads ada/s-memory.ads \
-   ada/s-os_lib.ads ada/s-parame.ads ada/s-soflin.ads ada/s-stache.ads \
-   ada/s-stalib.ads ada/s-stoele.ads ada/s-stoele.adb ada/s-string.ads \
-   ada/s-traent.ads ada/s-unstyp.ads ada/types.ads ada/unchconv.ads \
-   ada/unchdeal.ads 
-
-ada/sprint.o : ada/ada.ads ada/a-except.ads ada/a-unccon.ads \
-   ada/a-uncdea.ads ada/alloc.ads ada/aspects.ads ada/atree.ads \
-   ada/atree.adb ada/casing.ads ada/csets.ads ada/debug.ads ada/einfo.ads \
-   ada/einfo.adb ada/exp_tss.ads ada/fname.ads ada/gnat.ads \
-   ada/g-byorma.ads ada/g-hesorg.ads ada/g-htable.ads ada/hostparm.ads \
-   ada/interfac.ads ada/lib.ads ada/lib.adb ada/lib-list.adb \
-   ada/lib-sort.adb ada/namet.ads ada/namet.adb ada/nlists.ads \
-   ada/nlists.adb ada/opt.ads ada/opt_table.ads ada/output.ads ada/output.adb \
-   ada/rtsfind.ads ada/scans.ads ada/sem_eval.ads ada/sem_util.ads \
-   ada/sinfo.ads ada/sinfo.adb ada/sinput.ads ada/sinput.adb \
-   ada/sinput-d.ads ada/snames.ads ada/sprint.ads ada/sprint.adb \
-   ada/stand.ads ada/stringt.ads ada/stringt.adb ada/system.ads \
-   ada/s-assert.ads ada/s-exctab.ads ada/s-htable.ads ada/s-imenne.ads \
-   ada/s-memory.ads ada/s-os_lib.ads ada/s-parame.ads ada/s-secsta.ads \
-   ada/s-soflin.ads ada/s-stache.ads ada/s-stalib.ads ada/s-stoele.ads \
-   ada/s-stoele.adb ada/s-string.ads ada/s-traent.ads ada/s-unstyp.ads \
-   ada/s-wchcon.ads ada/table.ads ada/table.adb ada/tree_io.ads \
-   ada/types.ads ada/uintp.ads ada/uintp.adb ada/uname.ads \
-   ada/unchconv.ads ada/unchdeal.ads ada/urealp.ads ada/urealp.adb \
-   ada/widechar.ads 
-
-ada/stand.o : ada/ada.ads ada/a-unccon.ads ada/a-uncdea.ads ada/stand.ads \
-   ada/stand.adb ada/system.ads ada/s-exctab.ads ada/s-os_lib.ads \
-   ada/s-stalib.ads ada/s-string.ads ada/s-unstyp.ads ada/tree_io.ads \
-   ada/types.ads ada/unchconv.ads ada/unchdeal.ads 
-
-ada/stringt.o : ada/ada.ads ada/a-except.ads ada/a-unccon.ads \
-   ada/a-uncdea.ads ada/alloc.ads ada/debug.ads ada/hostparm.ads \
-   ada/namet.ads ada/opt.ads ada/output.ads ada/stringt.ads \
-   ada/stringt.adb ada/system.ads ada/s-assert.ads ada/s-carun8.ads \
-   ada/s-exctab.ads ada/s-memory.ads ada/s-os_lib.ads ada/s-parame.ads \
-   ada/s-stalib.ads ada/s-string.ads ada/s-traent.ads ada/s-unstyp.ads \
-   ada/s-wchcon.ads ada/table.ads ada/table.adb ada/tree_io.ads \
-   ada/types.ads ada/types.adb ada/unchconv.ads ada/unchdeal.ads 
-
-ada/style.o : ada/ada.ads ada/a-except.ads ada/a-unccon.ads \
-   ada/a-uncdea.ads ada/alloc.ads ada/aspects.ads ada/atree.ads \
-   ada/atree.adb ada/casing.ads ada/csets.ads ada/debug.ads ada/einfo.ads \
-   ada/einfo.adb ada/err_vars.ads ada/errout.ads ada/erroutc.ads \
-   ada/gnat.ads ada/g-byorma.ads ada/hostparm.ads ada/interfac.ads \
-   ada/namet.ads ada/namet.adb ada/nlists.ads ada/opt.ads ada/output.ads \
-   ada/scans.ads ada/sinfo.ads ada/sinfo.adb ada/sinput.ads ada/sinput.adb \
-   ada/snames.ads ada/stand.ads ada/style.ads ada/style.adb ada/styleg.ads \
-   ada/styleg.adb ada/stylesw.ads ada/system.ads ada/s-assert.ads \
-   ada/s-exctab.ads ada/s-imenne.ads ada/s-memory.ads ada/s-os_lib.ads \
-   ada/s-parame.ads ada/s-secsta.ads ada/s-soflin.ads ada/s-stache.ads \
-   ada/s-stalib.ads ada/s-stoele.ads ada/s-stoele.adb ada/s-string.ads \
-   ada/s-traent.ads ada/s-unstyp.ads ada/s-wchcon.ads ada/table.ads \
-   ada/table.adb ada/tree_io.ads ada/types.ads ada/uintp.ads \
-   ada/unchconv.ads ada/unchdeal.ads ada/urealp.ads ada/widechar.ads 
-
-ada/styleg.o : ada/ada.ads ada/a-except.ads ada/a-unccon.ads \
-   ada/a-uncdea.ads ada/alloc.ads ada/atree.ads ada/casing.ads \
-   ada/csets.ads ada/debug.ads ada/einfo.ads ada/err_vars.ads \
-   ada/hostparm.ads ada/namet.ads ada/opt.ads ada/output.ads ada/scans.ads \
-   ada/sinfo.ads ada/sinput.ads ada/snames.ads ada/styleg.ads \
-   ada/styleg.adb ada/stylesw.ads ada/system.ads ada/s-assert.ads \
-   ada/s-exctab.ads ada/s-memory.ads ada/s-os_lib.ads ada/s-parame.ads \
-   ada/s-stalib.ads ada/s-string.ads ada/s-traent.ads ada/s-unstyp.ads \
-   ada/s-wchcon.ads ada/table.ads ada/table.adb ada/tree_io.ads \
-   ada/types.ads ada/uintp.ads ada/unchconv.ads ada/unchdeal.ads \
-   ada/urealp.ads 
-
-ada/stylesw.o : ada/ada.ads ada/a-unccon.ads ada/a-uncdea.ads \
-   ada/hostparm.ads ada/opt.ads ada/opt_table.ads ada/stylesw.ads ada/stylesw.adb \
-   ada/system.ads ada/s-assert.ads ada/s-exctab.ads ada/s-stalib.ads \
-   ada/s-string.ads ada/s-unstyp.ads ada/s-wchcon.ads ada/types.ads \
-   ada/unchconv.ads ada/unchdeal.ads 
-
-ada/switch-b.o : ada/ada.ads ada/a-except.ads ada/a-unccon.ads \
-   ada/a-uncdea.ads ada/alloc.ads ada/debug.ads ada/gnatvsn.ads \
-   ada/hostparm.ads ada/namet.ads ada/opt.ads ada/osint.ads ada/output.ads \
-   ada/switch.ads ada/switch-b.ads ada/switch-b.adb ada/system.ads \
-   ada/s-assert.ads ada/s-exctab.ads ada/s-memory.ads ada/s-os_lib.ads \
-   ada/s-parame.ads ada/s-soflin.ads ada/s-stache.ads ada/s-stalib.ads \
-   ada/s-stoele.ads ada/s-stoele.adb ada/s-string.ads ada/s-traent.ads \
-   ada/s-unstyp.ads ada/s-wchcon.ads ada/table.ads ada/table.adb \
-   ada/tree_io.ads ada/types.ads ada/unchconv.ads ada/unchdeal.ads 
-
-ada/switch-c.o : ada/ada.ads ada/a-except.ads ada/a-unccon.ads \
-   ada/a-uncdea.ads ada/alloc.ads ada/debug.ads ada/einfo.ads \
-   ada/get_targ.ads ada/gnatvsn.ads ada/hostparm.ads ada/lib.ads \
-   ada/namet.ads ada/opt.ads ada/osint.ads ada/output.ads ada/set_targ.ads \
-   ada/snames.ads ada/stylesw.ads ada/switch.ads ada/switch-c.ads \
-   ada/switch-c.adb ada/system.ads ada/s-assert.ads ada/s-exctab.ads \
-   ada/s-memory.ads ada/s-os_lib.ads ada/s-parame.ads ada/s-soflin.ads \
-   ada/s-stache.ads ada/s-stalib.ads ada/s-stoele.ads ada/s-stoele.adb \
-   ada/s-string.ads ada/s-traent.ads ada/s-unstyp.ads ada/s-wchcon.ads \
-   ada/table.ads ada/table.adb ada/tree_io.ads ada/ttypes.ads \
-   ada/types.ads ada/uintp.ads ada/unchconv.ads ada/unchdeal.ads \
-   ada/urealp.ads ada/validsw.ads ada/warnsw.ads 
-
-ada/switch.o : ada/ada.ads ada/a-except.ads ada/a-unccon.ads \
-   ada/a-uncdea.ads ada/alloc.ads ada/debug.ads ada/gnatvsn.ads \
-   ada/hostparm.ads ada/namet.ads ada/opt.ads ada/osint.ads ada/output.ads \
-   ada/switch.ads ada/switch.adb ada/system.ads ada/s-assert.ads \
-   ada/s-exctab.ads ada/s-memory.ads ada/s-os_lib.ads ada/s-parame.ads \
-   ada/s-secsta.ads ada/s-soflin.ads ada/s-stache.ads ada/s-stalib.ads \
-   ada/s-stoele.ads ada/s-stoele.adb ada/s-string.ads ada/s-traent.ads \
-   ada/s-unstyp.ads ada/s-wchcon.ads ada/table.ads ada/table.adb \
-   ada/tree_io.ads ada/types.ads ada/unchconv.ads ada/unchdeal.ads 
-
-ada/system.o : ada/system.ads 
-
-ada/table.o : ada/ada.ads ada/a-unccon.ads ada/a-uncdea.ads ada/debug.ads \
-   ada/hostparm.ads ada/opt.ads ada/opt_table.ads ada/output.ads ada/system.ads \
-   ada/s-exctab.ads ada/s-memory.ads ada/s-os_lib.ads ada/s-stalib.ads \
-   ada/s-string.ads ada/s-unstyp.ads ada/s-wchcon.ads ada/table.ads \
-   ada/table.adb ada/tree_io.ads ada/types.ads ada/unchconv.ads \
-   ada/unchdeal.ads 
-
-ada/targparm.o : ada/ada.ads ada/a-except.ads ada/a-unccon.ads \
-   ada/a-uncdea.ads ada/alloc.ads ada/csets.ads ada/debug.ads \
-   ada/hostparm.ads ada/interfac.ads ada/namet.ads ada/namet.adb \
-   ada/opt.ads ada/opt_table.ads ada/osint.ads ada/output.ads ada/rident.ads ada/system.ads \
-   ada/s-assert.ads ada/s-exctab.ads ada/s-imenne.ads ada/s-memory.ads \
-   ada/s-os_lib.ads ada/s-parame.ads ada/s-rident.ads ada/s-secsta.ads \
-   ada/s-soflin.ads ada/s-stache.ads ada/s-stalib.ads ada/s-stoele.ads \
-   ada/s-stoele.adb ada/s-string.ads ada/s-traent.ads ada/s-unstyp.ads \
-   ada/s-wchcon.ads ada/table.ads ada/table.adb ada/targparm.ads \
-   ada/targparm.adb ada/tree_io.ads ada/types.ads ada/unchconv.ads \
-   ada/unchdeal.ads ada/widechar.ads 
-
-ada/tbuild.o : ada/ada.ads ada/a-except.ads ada/a-unccon.ads \
-   ada/a-uncdea.ads ada/alloc.ads ada/aspects.ads ada/atree.ads \
-   ada/atree.adb ada/casing.ads ada/csets.ads ada/debug.ads ada/einfo.ads \
-   ada/einfo.adb ada/elists.ads ada/elists.adb ada/fname.ads ada/gnat.ads \
-   ada/g-hesorg.ads ada/g-htable.ads ada/hostparm.ads ada/interfac.ads \
-   ada/lib.ads ada/lib.adb ada/lib-list.adb ada/lib-sort.adb ada/namet.ads \
-   ada/namet.adb ada/nlists.ads ada/nmake.ads ada/nmake.adb ada/opt.ads \
-   ada/output.ads ada/restrict.ads ada/rident.ads ada/sem_aux.ads \
-   ada/sinfo.ads ada/sinfo.adb ada/sinput.ads ada/snames.ads ada/stand.ads \
-   ada/stringt.ads ada/stringt.adb ada/system.ads ada/s-assert.ads \
-   ada/s-exctab.ads ada/s-htable.ads ada/s-imenne.ads ada/s-memory.ads \
-   ada/s-os_lib.ads ada/s-parame.ads ada/s-rident.ads ada/s-secsta.ads \
-   ada/s-stalib.ads ada/s-stoele.ads ada/s-stoele.adb ada/s-string.ads \
-   ada/s-traent.ads ada/s-unstyp.ads ada/s-wchcon.ads ada/table.ads \
-   ada/table.adb ada/tbuild.ads ada/tbuild.adb ada/tree_io.ads \
-   ada/types.ads ada/uintp.ads ada/uintp.adb ada/uname.ads \
-   ada/unchconv.ads ada/unchdeal.ads ada/urealp.ads ada/urealp.adb \
-   ada/widechar.ads 
-
-ada/tree_gen.o : ada/ada.ads ada/a-except.ads ada/a-unccon.ads \
-   ada/a-uncdea.ads ada/alloc.ads ada/aspects.ads ada/atree.ads \
-   ada/casing.ads ada/debug.ads ada/einfo.ads ada/elists.ads ada/fname.ads \
-   ada/hostparm.ads ada/lib.ads ada/namet.ads ada/nlists.ads ada/opt.ads \
-   ada/osint.ads ada/osint-c.ads ada/output.ads ada/repinfo.ads \
-   ada/sem_aux.ads ada/sinfo.ads ada/sinput.ads ada/snames.ads \
-   ada/stand.ads ada/stringt.ads ada/system.ads ada/s-assert.ads \
-   ada/s-exctab.ads ada/s-memory.ads ada/s-os_lib.ads ada/s-parame.ads \
-   ada/s-stalib.ads ada/s-stoele.ads ada/s-stoele.adb ada/s-string.ads \
-   ada/s-traent.ads ada/s-unstyp.ads ada/s-wchcon.ads ada/table.ads \
-   ada/table.adb ada/tree_gen.ads ada/tree_gen.adb ada/tree_in.ads \
-   ada/tree_io.ads ada/types.ads ada/uintp.ads ada/unchconv.ads \
-   ada/unchdeal.ads ada/urealp.ads 
-
-ada/tree_in.o : ada/ada.ads ada/a-except.ads ada/a-unccon.ads \
-   ada/a-uncdea.ads ada/alloc.ads ada/aspects.ads ada/atree.ads \
-   ada/casing.ads ada/csets.ads ada/debug.ads ada/einfo.ads ada/elists.ads \
-   ada/fname.ads ada/hostparm.ads ada/lib.ads ada/namet.ads ada/nlists.ads \
-   ada/opt.ads ada/output.ads ada/repinfo.ads ada/sem_aux.ads \
-   ada/sinfo.ads ada/sinput.ads ada/snames.ads ada/stand.ads \
-   ada/stringt.ads ada/system.ads ada/s-assert.ads ada/s-exctab.ads \
-   ada/s-memory.ads ada/s-os_lib.ads ada/s-parame.ads ada/s-stalib.ads \
-   ada/s-string.ads ada/s-traent.ads ada/s-unstyp.ads ada/s-wchcon.ads \
-   ada/table.ads ada/table.adb ada/tree_in.ads ada/tree_in.adb \
-   ada/tree_io.ads ada/types.ads ada/uintp.ads ada/unchconv.ads \
-   ada/unchdeal.ads ada/urealp.ads 
-
-ada/tree_io.o : ada/ada.ads ada/a-except.ads ada/a-unccon.ads \
-   ada/a-uncdea.ads ada/debug.ads ada/hostparm.ads ada/output.ads \
-   ada/system.ads ada/s-exctab.ads ada/s-exctab.adb ada/s-htable.ads \
-   ada/s-os_lib.ads ada/s-parame.ads ada/s-soflin.ads ada/s-stache.ads \
-   ada/s-stalib.ads ada/s-stoele.ads ada/s-stoele.adb ada/s-string.ads \
-   ada/s-traent.ads ada/s-unstyp.ads ada/tree_io.ads ada/tree_io.adb \
-   ada/types.ads ada/unchconv.ads ada/unchdeal.ads 
-
-ada/treepr.o : ada/ada.ads ada/a-except.ads ada/a-unccon.ads \
-   ada/a-uncdea.ads ada/alloc.ads ada/aspects.ads ada/atree.ads \
-   ada/atree.adb ada/casing.ads ada/csets.ads ada/debug.ads ada/einfo.ads \
-   ada/einfo.adb ada/elists.ads ada/elists.adb ada/fname.ads ada/gnat.ads \
-   ada/g-byorma.ads ada/g-hesorg.ads ada/g-htable.ads ada/hostparm.ads \
-   ada/lib.ads ada/lib.adb ada/lib-list.adb ada/lib-sort.adb ada/namet.ads \
-   ada/nlists.ads ada/nlists.adb ada/opt.ads ada/output.ads ada/output.adb \
-   ada/scans.ads ada/scil_ll.ads ada/sem_mech.ads ada/sinfo.ads \
-   ada/sinfo.adb ada/sinput.ads ada/sinput.adb ada/snames.ads \
-   ada/stand.ads ada/stringt.ads ada/system.ads ada/s-assert.ads \
-   ada/s-exctab.ads ada/s-htable.ads ada/s-imenne.ads ada/s-memory.ads \
-   ada/s-os_lib.ads ada/s-parame.ads ada/s-secsta.ads ada/s-soflin.ads \
-   ada/s-stache.ads ada/s-stalib.ads ada/s-stoele.ads ada/s-stoele.adb \
-   ada/s-string.ads ada/s-traent.ads ada/s-unstyp.ads ada/s-wchcon.ads \
-   ada/table.ads ada/table.adb ada/tree_io.ads ada/treepr.ads \
-   ada/treepr.adb ada/treeprs.ads ada/types.ads ada/uintp.ads \
-   ada/uintp.adb ada/uname.ads ada/unchconv.ads ada/unchdeal.ads \
-   ada/urealp.ads ada/widechar.ads 
-
-ada/treeprs.o : ada/ada.ads ada/a-except.ads ada/a-unccon.ads \
-   ada/a-uncdea.ads ada/alloc.ads ada/debug.ads ada/hostparm.ads \
-   ada/namet.ads ada/opt.ads ada/output.ads ada/sinfo.ads ada/system.ads \
-   ada/s-assert.ads ada/s-exctab.ads ada/s-memory.ads ada/s-os_lib.ads \
-   ada/s-parame.ads ada/s-stalib.ads ada/s-string.ads ada/s-traent.ads \
-   ada/s-unstyp.ads ada/s-wchcon.ads ada/table.ads ada/table.adb \
-   ada/tree_io.ads ada/treeprs.ads ada/types.ads ada/uintp.ads \
-   ada/unchconv.ads ada/unchdeal.ads ada/urealp.ads 
-
-ada/ttypes.o : ada/ada.ads ada/a-except.ads ada/a-unccon.ads \
-   ada/a-uncdea.ads ada/alloc.ads ada/debug.ads ada/einfo.ads \
-   ada/get_targ.ads ada/hostparm.ads ada/namet.ads ada/opt.ads \
-   ada/output.ads ada/set_targ.ads ada/snames.ads ada/system.ads \
-   ada/s-assert.ads ada/s-exctab.ads ada/s-memory.ads ada/s-os_lib.ads \
-   ada/s-parame.ads ada/s-stalib.ads ada/s-string.ads ada/s-traent.ads \
-   ada/s-unstyp.ads ada/s-wchcon.ads ada/table.ads ada/table.adb \
-   ada/tree_io.ads ada/ttypes.ads ada/types.ads ada/uintp.ads \
-   ada/unchconv.ads ada/unchdeal.ads ada/urealp.ads 
-
-ada/types.o : ada/ada.ads ada/a-except.ads ada/a-unccon.ads ada/system.ads \
-   ada/s-assert.ads ada/s-carun8.ads ada/s-exctab.ads ada/s-exctab.adb \
-   ada/s-htable.ads ada/s-parame.ads ada/s-soflin.ads ada/s-stache.ads \
-   ada/s-stalib.ads ada/s-stoele.ads ada/s-stoele.adb ada/s-traent.ads \
-   ada/s-unstyp.ads ada/types.ads ada/types.adb ada/unchconv.ads \
-   ada/unchdeal.ads 
-
-ada/uintp.o : ada/ada.ads ada/a-except.ads ada/a-unccon.ads \
-   ada/a-uncdea.ads ada/alloc.ads ada/debug.ads ada/gnat.ads \
-   ada/g-htable.ads ada/hostparm.ads ada/opt.ads ada/opt_table.ads ada/output.ads \
-   ada/system.ads ada/s-assert.ads ada/s-exctab.ads ada/s-htable.ads \
-   ada/s-htable.adb ada/s-memory.ads ada/s-os_lib.ads ada/s-parame.ads \
-   ada/s-stalib.ads ada/s-strhas.ads ada/s-string.ads ada/s-traent.ads \
-   ada/s-unstyp.ads ada/s-wchcon.ads ada/table.ads ada/table.adb \
-   ada/tree_io.ads ada/types.ads ada/uintp.ads ada/uintp.adb \
-   ada/unchconv.ads ada/unchdeal.ads 
-
-ada/uname.o : ada/ada.ads ada/a-except.ads ada/a-unccon.ads \
-   ada/a-uncdea.ads ada/alloc.ads ada/aspects.ads ada/atree.ads \
-   ada/atree.adb ada/casing.ads ada/csets.ads ada/debug.ads ada/einfo.ads \
-   ada/fname.ads ada/gnat.ads ada/g-byorma.ads ada/g-hesorg.ads \
-   ada/hostparm.ads ada/lib.ads ada/lib.adb ada/lib-list.adb \
-   ada/lib-sort.adb ada/namet.ads ada/nlists.ads ada/nlists.adb \
-   ada/opt.ads ada/output.ads ada/scans.ads ada/sinfo.ads ada/sinfo.adb \
-   ada/sinput.ads ada/sinput.adb ada/snames.ads ada/stand.ads \
-   ada/stringt.ads ada/system.ads ada/s-assert.ads ada/s-exctab.ads \
-   ada/s-imenne.ads ada/s-memory.ads ada/s-os_lib.ads ada/s-parame.ads \
-   ada/s-secsta.ads ada/s-stalib.ads ada/s-stoele.ads ada/s-stoele.adb \
-   ada/s-string.ads ada/s-traent.ads ada/s-unstyp.ads ada/s-wchcon.ads \
-   ada/table.ads ada/table.adb ada/tree_io.ads ada/types.ads ada/uintp.ads \
-   ada/uname.ads ada/uname.adb ada/unchconv.ads ada/unchdeal.ads \
-   ada/urealp.ads ada/widechar.ads 
-
-ada/urealp.o : ada/ada.ads ada/a-except.ads ada/a-unccon.ads \
-   ada/a-uncdea.ads ada/alloc.ads ada/debug.ads ada/gnat.ads \
-   ada/g-htable.ads ada/hostparm.ads ada/opt.ads ada/opt_table.ads ada/output.ads \
-   ada/system.ads ada/s-assert.ads ada/s-exctab.ads ada/s-htable.ads \
-   ada/s-memory.ads ada/s-os_lib.ads ada/s-parame.ads ada/s-stalib.ads \
-   ada/s-string.ads ada/s-traent.ads ada/s-unstyp.ads ada/s-wchcon.ads \
-   ada/table.ads ada/table.adb ada/tree_io.ads ada/types.ads ada/uintp.ads \
-   ada/uintp.adb ada/unchconv.ads ada/unchdeal.ads ada/urealp.ads \
-   ada/urealp.adb 
-
-ada/usage.o : ada/ada.ads ada/a-except.ads ada/a-unccon.ads \
-   ada/a-uncdea.ads ada/alloc.ads ada/debug.ads ada/hostparm.ads \
-   ada/namet.ads ada/opt.ads ada/osint.ads ada/output.ads ada/rident.ads \
-   ada/system.ads ada/s-assert.ads ada/s-exctab.ads ada/s-memory.ads \
-   ada/s-os_lib.ads ada/s-parame.ads ada/s-rident.ads ada/s-stalib.ads \
-   ada/s-stoele.ads ada/s-stoele.adb ada/s-string.ads ada/s-traent.ads \
-   ada/s-unstyp.ads ada/s-wchcon.ads ada/table.ads ada/table.adb \
-   ada/targparm.ads ada/tree_io.ads ada/types.ads ada/unchconv.ads \
-   ada/unchdeal.ads ada/usage.ads ada/usage.adb 
-
-ada/validsw.o : ada/ada.ads ada/a-unccon.ads ada/a-uncdea.ads \
-   ada/hostparm.ads ada/opt.ads ada/opt_table.ads ada/system.ads ada/s-exctab.ads \
-   ada/s-stalib.ads ada/s-string.ads ada/s-unstyp.ads ada/s-wchcon.ads \
-   ada/types.ads ada/unchconv.ads ada/unchdeal.ads ada/validsw.ads \
-   ada/validsw.adb 
-=======
 ada_generated_files = ada/sinfo.h ada/einfo.h ada/nmake.adb ada/nmake.ads \
 		      ada/treeprs.ads ada/snames.ads ada/snames.adb ada/snames.h
->>>>>>> 5a9bdbcd
 
 # When building from scratch we don't have dependency files, the only thing
 # we need to ensure is that the generated files are created first.
 $(GNAT1_ADA_OBJS) $(GNATBIND_OBJS): | $(ada_generated_files)
 
-<<<<<<< HEAD
-ada/widechar.o : ada/ada.ads ada/a-except.ads ada/a-unccon.ads \
-   ada/a-uncdea.ads ada/hostparm.ads ada/interfac.ads ada/opt.ads ada/opt_table.ads \
-   ada/system.ads ada/s-exctab.ads ada/s-parame.ads ada/s-soflin.ads \
-   ada/s-stache.ads ada/s-stalib.ads ada/s-stoele.ads ada/s-stoele.adb \
-   ada/s-string.ads ada/s-traent.ads ada/s-unstyp.ads ada/s-wchcnv.ads \
-   ada/s-wchcnv.adb ada/s-wchcon.ads ada/s-wchjis.ads ada/types.ads \
-   ada/unchconv.ads ada/unchdeal.ads ada/widechar.ads ada/widechar.adb 
-=======
 # Manually include the auto-generated dependencies for the Ada host objects.
 ADA_DEPFILES = $(foreach obj,(GNAT1_ADA_OBJS) $(GNATBIND_OBJS),\
 		 $(dir $(obj))/$(DEPDIR)/$(patsubst %.o,%.Po,$(notdir $(obj))))
 -include $(ADA_DEPFILES)
->>>>>>> 5a9bdbcd
 
 # Automatically include the auto-generated dependencies for the C host objects.
 ada_OBJS = $(GNAT1_C_OBJS)