------------------------------------------------------------------------------
--                                                                          --
--                         GNAT COMPILER COMPONENTS                         --
--                                                                          --
--                              E X P _ C H 6                               --
--                                                                          --
--                                 B o d y                                  --
--                                                                          --
--          Copyright (C) 1992-2016, Free Software Foundation, Inc.         --
--                                                                          --
-- GNAT is free software;  you can  redistribute it  and/or modify it under --
-- terms of the  GNU General Public License as published  by the Free Soft- --
-- ware  Foundation;  either version 3,  or (at your option) any later ver- --
-- sion.  GNAT is distributed in the hope that it will be useful, but WITH- --
-- OUT ANY WARRANTY;  without even the  implied warranty of MERCHANTABILITY --
-- or FITNESS FOR A PARTICULAR PURPOSE.  See the GNU General Public License --
-- for  more details.  You should have  received  a copy of the GNU General --
-- Public License  distributed with GNAT; see file COPYING3.  If not, go to --
-- http://www.gnu.org/licenses for a complete copy of the license.          --
--                                                                          --
-- GNAT was originally developed  by the GNAT team at  New York University. --
-- Extensive contributions were provided by Ada Core Technologies Inc.      --
--                                                                          --
------------------------------------------------------------------------------

with Atree;     use Atree;
with Checks;    use Checks;
with Contracts; use Contracts;
with Debug;     use Debug;
with Einfo;     use Einfo;
with Errout;    use Errout;
with Elists;    use Elists;
with Exp_Aggr;  use Exp_Aggr;
with Exp_Atag;  use Exp_Atag;
with Exp_Ch2;   use Exp_Ch2;
with Exp_Ch3;   use Exp_Ch3;
with Exp_Ch7;   use Exp_Ch7;
with Exp_Ch9;   use Exp_Ch9;
with Exp_Dbug;  use Exp_Dbug;
with Exp_Disp;  use Exp_Disp;
with Exp_Dist;  use Exp_Dist;
with Exp_Intr;  use Exp_Intr;
with Exp_Pakd;  use Exp_Pakd;
with Exp_Tss;   use Exp_Tss;
with Exp_Util;  use Exp_Util;
with Freeze;    use Freeze;
with Ghost;     use Ghost;
with Inline;    use Inline;
with Lib;       use Lib;
with Namet;     use Namet;
with Nlists;    use Nlists;
with Nmake;     use Nmake;
with Opt;       use Opt;
with Restrict;  use Restrict;
with Rident;    use Rident;
with Rtsfind;   use Rtsfind;
with Sem;       use Sem;
with Sem_Aux;   use Sem_Aux;
with Sem_Ch6;   use Sem_Ch6;
with Sem_Ch8;   use Sem_Ch8;
with Sem_Ch12;  use Sem_Ch12;
with Sem_Ch13;  use Sem_Ch13;
with Sem_Dim;   use Sem_Dim;
with Sem_Disp;  use Sem_Disp;
with Sem_Dist;  use Sem_Dist;
with Sem_Eval;  use Sem_Eval;
with Sem_Mech;  use Sem_Mech;
with Sem_Res;   use Sem_Res;
with Sem_SCIL;  use Sem_SCIL;
with Sem_Util;  use Sem_Util;
with Sinfo;     use Sinfo;
with Snames;    use Snames;
with Stand;     use Stand;
with Targparm;  use Targparm;
with Tbuild;    use Tbuild;
with Uintp;     use Uintp;
with Validsw;   use Validsw;

package body Exp_Ch6 is

   -----------------------
   -- Local Subprograms --
   -----------------------

   procedure Add_Access_Actual_To_Build_In_Place_Call
     (Function_Call : Node_Id;
      Function_Id   : Entity_Id;
      Return_Object : Node_Id;
      Is_Access     : Boolean := False);
   --  Ada 2005 (AI-318-02): Apply the Unrestricted_Access attribute to the
   --  object name given by Return_Object and add the attribute to the end of
   --  the actual parameter list associated with the build-in-place function
   --  call denoted by Function_Call. However, if Is_Access is True, then
   --  Return_Object is already an access expression, in which case it's passed
   --  along directly to the build-in-place function. Finally, if Return_Object
   --  is empty, then pass a null literal as the actual.

   procedure Add_Unconstrained_Actuals_To_Build_In_Place_Call
     (Function_Call  : Node_Id;
      Function_Id    : Entity_Id;
      Alloc_Form     : BIP_Allocation_Form := Unspecified;
      Alloc_Form_Exp : Node_Id             := Empty;
      Pool_Actual    : Node_Id             := Make_Null (No_Location));
   --  Ada 2005 (AI-318-02): Add the actuals needed for a build-in-place
   --  function call that returns a caller-unknown-size result (BIP_Alloc_Form
   --  and BIP_Storage_Pool). If Alloc_Form_Exp is present, then use it,
   --  otherwise pass a literal corresponding to the Alloc_Form parameter
   --  (which must not be Unspecified in that case). Pool_Actual is the
   --  parameter to pass to BIP_Storage_Pool.

   procedure Add_Finalization_Master_Actual_To_Build_In_Place_Call
     (Func_Call  : Node_Id;
      Func_Id    : Entity_Id;
      Ptr_Typ    : Entity_Id := Empty;
      Master_Exp : Node_Id   := Empty);
   --  Ada 2005 (AI-318-02): If the result type of a build-in-place call needs
   --  finalization actions, add an actual parameter which is a pointer to the
   --  finalization master of the caller. If Master_Exp is not Empty, then that
   --  will be passed as the actual. Otherwise, if Ptr_Typ is left Empty, this
   --  will result in an automatic "null" value for the actual.

   procedure Add_Task_Actuals_To_Build_In_Place_Call
     (Function_Call : Node_Id;
      Function_Id   : Entity_Id;
      Master_Actual : Node_Id;
      Chain         : Node_Id := Empty);
   --  Ada 2005 (AI-318-02): For a build-in-place call, if the result type
   --  contains tasks, add two actual parameters: the master, and a pointer to
   --  the caller's activation chain. Master_Actual is the actual parameter
   --  expression to pass for the master. In most cases, this is the current
   --  master (_master). The two exceptions are: If the function call is the
   --  initialization expression for an allocator, we pass the master of the
   --  access type. If the function call is the initialization expression for a
   --  return object, we pass along the master passed in by the caller. In most
   --  contexts, the activation chain to pass is the local one, which is
   --  indicated by No (Chain). However, in an allocator, the caller passes in
   --  the activation Chain. Note: Master_Actual can be Empty, but only if
   --  there are no tasks.

   procedure Check_Overriding_Operation (Subp : Entity_Id);
   --  Subp is a dispatching operation. Check whether it may override an
   --  inherited private operation, in which case its DT entry is that of
   --  the hidden operation, not the one it may have received earlier.
   --  This must be done before emitting the code to set the corresponding
   --  DT to the address of the subprogram. The actual placement of Subp in
   --  the proper place in the list of primitive operations is done in
   --  Declare_Inherited_Private_Subprograms, which also has to deal with
   --  implicit operations. This duplication is unavoidable for now???

   procedure Detect_Infinite_Recursion (N : Node_Id; Spec : Entity_Id);
   --  This procedure is called only if the subprogram body N, whose spec
   --  has the given entity Spec, contains a parameterless recursive call.
   --  It attempts to generate runtime code to detect if this a case of
   --  infinite recursion.
   --
   --  The body is scanned to determine dependencies. If the only external
   --  dependencies are on a small set of scalar variables, then the values
   --  of these variables are captured on entry to the subprogram, and if
   --  the values are not changed for the call, we know immediately that
   --  we have an infinite recursion.

   procedure Expand_Actuals (N : in out Node_Id; Subp : Entity_Id);
   --  For each actual of an in-out or out parameter which is a numeric
   --  (view) conversion of the form T (A), where A denotes a variable,
   --  we insert the declaration:
   --
   --    Temp : T[ := T (A)];
   --
   --  prior to the call. Then we replace the actual with a reference to Temp,
   --  and append the assignment:
   --
   --    A := TypeA (Temp);
   --
   --  after the call. Here TypeA is the actual type of variable A. For out
   --  parameters, the initial declaration has no expression. If A is not an
   --  entity name, we generate instead:
   --
   --    Var  : TypeA renames A;
   --    Temp : T := Var;       --  omitting expression for out parameter.
   --    ...
   --    Var := TypeA (Temp);
   --
   --  For other in-out parameters, we emit the required constraint checks
   --  before and/or after the call.
   --
   --  For all parameter modes, actuals that denote components and slices of
   --  packed arrays are expanded into suitable temporaries.
   --
   --  For non-scalar objects that are possibly unaligned, add call by copy
   --  code (copy in for IN and IN OUT, copy out for OUT and IN OUT).
   --
   --  For OUT and IN OUT parameters, add predicate checks after the call
   --  based on the predicates of the actual type.
   --
   --  The parameter N is IN OUT because in some cases, the expansion code
   --  rewrites the call as an expression actions with the call inside. In
   --  this case N is reset to point to the inside call so that the caller
   --  can continue processing of this call.

   procedure Expand_Ctrl_Function_Call (N : Node_Id);
   --  N is a function call which returns a controlled object. Transform the
   --  call into a temporary which retrieves the returned object from the
   --  secondary stack using 'reference.

   procedure Expand_Non_Function_Return (N : Node_Id);
   --  Expand a simple return statement found in a procedure body, entry body,
   --  accept statement, or an extended return statement. Note that all non-
   --  function returns are simple return statements.

   function Expand_Protected_Object_Reference
     (N    : Node_Id;
      Scop : Entity_Id) return Node_Id;

   procedure Expand_Protected_Subprogram_Call
     (N    : Node_Id;
      Subp : Entity_Id;
      Scop : Entity_Id);
   --  A call to a protected subprogram within the protected object may appear
   --  as a regular call. The list of actuals must be expanded to contain a
   --  reference to the object itself, and the call becomes a call to the
   --  corresponding protected subprogram.

   function Has_Unconstrained_Access_Discriminants
     (Subtyp : Entity_Id) return Boolean;
   --  Returns True if the given subtype is unconstrained and has one
   --  or more access discriminants.

   procedure Expand_Simple_Function_Return (N : Node_Id);
   --  Expand simple return from function. In the case where we are returning
   --  from a function body this is called by Expand_N_Simple_Return_Statement.

   procedure Rewrite_Function_Call_For_C (N : Node_Id);
   --  When generating C code, replace a call to a function that returns an
   --  array into the generated procedure with an additional out parameter.

   procedure Set_Enclosing_Sec_Stack_Return (N : Node_Id);
   --  N is a return statement for a function that returns its result on the
   --  secondary stack. This sets the Sec_Stack_Needed_For_Return flag on the
   --  function and all blocks and loops that the return statement is jumping
   --  out of. This ensures that the secondary stack is not released; otherwise
   --  the function result would be reclaimed before returning to the caller.

   ----------------------------------------------
   -- Add_Access_Actual_To_Build_In_Place_Call --
   ----------------------------------------------

   procedure Add_Access_Actual_To_Build_In_Place_Call
     (Function_Call : Node_Id;
      Function_Id   : Entity_Id;
      Return_Object : Node_Id;
      Is_Access     : Boolean := False)
   is
      Loc            : constant Source_Ptr := Sloc (Function_Call);
      Obj_Address    : Node_Id;
      Obj_Acc_Formal : Entity_Id;

   begin
      --  Locate the implicit access parameter in the called function

      Obj_Acc_Formal := Build_In_Place_Formal (Function_Id, BIP_Object_Access);

      --  If no return object is provided, then pass null

      if not Present (Return_Object) then
         Obj_Address := Make_Null (Loc);
         Set_Parent (Obj_Address, Function_Call);

      --  If Return_Object is already an expression of an access type, then use
      --  it directly, since it must be an access value denoting the return
      --  object, and couldn't possibly be the return object itself.

      elsif Is_Access then
         Obj_Address := Return_Object;
         Set_Parent (Obj_Address, Function_Call);

      --  Apply Unrestricted_Access to caller's return object

      else
         Obj_Address :=
            Make_Attribute_Reference (Loc,
              Prefix         => Return_Object,
              Attribute_Name => Name_Unrestricted_Access);

         Set_Parent (Return_Object, Obj_Address);
         Set_Parent (Obj_Address, Function_Call);
      end if;

      Analyze_And_Resolve (Obj_Address, Etype (Obj_Acc_Formal));

      --  Build the parameter association for the new actual and add it to the
      --  end of the function's actuals.

      Add_Extra_Actual_To_Call (Function_Call, Obj_Acc_Formal, Obj_Address);
   end Add_Access_Actual_To_Build_In_Place_Call;

   ------------------------------------------------------
   -- Add_Unconstrained_Actuals_To_Build_In_Place_Call --
   ------------------------------------------------------

   procedure Add_Unconstrained_Actuals_To_Build_In_Place_Call
     (Function_Call  : Node_Id;
      Function_Id    : Entity_Id;
      Alloc_Form     : BIP_Allocation_Form := Unspecified;
      Alloc_Form_Exp : Node_Id             := Empty;
      Pool_Actual    : Node_Id             := Make_Null (No_Location))
   is
      Loc               : constant Source_Ptr := Sloc (Function_Call);
      Alloc_Form_Actual : Node_Id;
      Alloc_Form_Formal : Node_Id;
      Pool_Formal       : Node_Id;

   begin
      --  The allocation form generally doesn't need to be passed in the case
      --  of a constrained result subtype, since normally the caller performs
      --  the allocation in that case. However this formal is still needed in
      --  the case where the function has a tagged result, because generally
      --  such functions can be called in a dispatching context and such calls
      --  must be handled like calls to class-wide functions.

      if Is_Constrained (Underlying_Type (Etype (Function_Id)))
        and then not Is_Tagged_Type (Underlying_Type (Etype (Function_Id)))
      then
         return;
      end if;

      --  Locate the implicit allocation form parameter in the called function.
      --  Maybe it would be better for each implicit formal of a build-in-place
      --  function to have a flag or a Uint attribute to identify it. ???

      Alloc_Form_Formal := Build_In_Place_Formal (Function_Id, BIP_Alloc_Form);

      if Present (Alloc_Form_Exp) then
         pragma Assert (Alloc_Form = Unspecified);

         Alloc_Form_Actual := Alloc_Form_Exp;

      else
         pragma Assert (Alloc_Form /= Unspecified);

         Alloc_Form_Actual :=
           Make_Integer_Literal (Loc,
             Intval => UI_From_Int (BIP_Allocation_Form'Pos (Alloc_Form)));
      end if;

      Analyze_And_Resolve (Alloc_Form_Actual, Etype (Alloc_Form_Formal));

      --  Build the parameter association for the new actual and add it to the
      --  end of the function's actuals.

      Add_Extra_Actual_To_Call
        (Function_Call, Alloc_Form_Formal, Alloc_Form_Actual);

      --  Pass the Storage_Pool parameter. This parameter is omitted on
      --  ZFP as those targets do not support pools.

      if RTE_Available (RE_Root_Storage_Pool_Ptr) then
         Pool_Formal := Build_In_Place_Formal (Function_Id, BIP_Storage_Pool);
         Analyze_And_Resolve (Pool_Actual, Etype (Pool_Formal));
         Add_Extra_Actual_To_Call
           (Function_Call, Pool_Formal, Pool_Actual);
      end if;
   end Add_Unconstrained_Actuals_To_Build_In_Place_Call;

   -----------------------------------------------------------
   -- Add_Finalization_Master_Actual_To_Build_In_Place_Call --
   -----------------------------------------------------------

   procedure Add_Finalization_Master_Actual_To_Build_In_Place_Call
     (Func_Call  : Node_Id;
      Func_Id    : Entity_Id;
      Ptr_Typ    : Entity_Id := Empty;
      Master_Exp : Node_Id   := Empty)
   is
   begin
      if not Needs_BIP_Finalization_Master (Func_Id) then
         return;
      end if;

      declare
         Formal : constant Entity_Id :=
                    Build_In_Place_Formal (Func_Id, BIP_Finalization_Master);
         Loc    : constant Source_Ptr := Sloc (Func_Call);

         Actual    : Node_Id;
         Desig_Typ : Entity_Id;

      begin
         --  If there is a finalization master actual, such as the implicit
         --  finalization master of an enclosing build-in-place function,
         --  then this must be added as an extra actual of the call.

         if Present (Master_Exp) then
            Actual := Master_Exp;

         --  Case where the context does not require an actual master

         elsif No (Ptr_Typ) then
            Actual := Make_Null (Loc);

         else
            Desig_Typ := Directly_Designated_Type (Ptr_Typ);

            --  Check for a library-level access type whose designated type has
            --  supressed finalization. Such an access types lack a master.
            --  Pass a null actual to the callee in order to signal a missing
            --  master.

            if Is_Library_Level_Entity (Ptr_Typ)
              and then Finalize_Storage_Only (Desig_Typ)
            then
               Actual := Make_Null (Loc);

            --  Types in need of finalization actions

            elsif Needs_Finalization (Desig_Typ) then

               --  The general mechanism of creating finalization masters for
               --  anonymous access types is disabled by default, otherwise
               --  finalization masters will pop all over the place. Such types
               --  use context-specific masters.

               if Ekind (Ptr_Typ) = E_Anonymous_Access_Type
                 and then No (Finalization_Master (Ptr_Typ))
               then
                  Build_Finalization_Master
                    (Typ            => Ptr_Typ,
                     For_Anonymous  => True,
                     Context_Scope  => Scope (Ptr_Typ),
                     Insertion_Node => Associated_Node_For_Itype (Ptr_Typ));
               end if;

               --  Access-to-controlled types should always have a master

               pragma Assert (Present (Finalization_Master (Ptr_Typ)));

               Actual :=
                 Make_Attribute_Reference (Loc,
                   Prefix =>
                     New_Occurrence_Of (Finalization_Master (Ptr_Typ), Loc),
                   Attribute_Name => Name_Unrestricted_Access);

            --  Tagged types

            else
               Actual := Make_Null (Loc);
            end if;
         end if;

         Analyze_And_Resolve (Actual, Etype (Formal));

         --  Build the parameter association for the new actual and add it to
         --  the end of the function's actuals.

         Add_Extra_Actual_To_Call (Func_Call, Formal, Actual);
      end;
   end Add_Finalization_Master_Actual_To_Build_In_Place_Call;

   ------------------------------
   -- Add_Extra_Actual_To_Call --
   ------------------------------

   procedure Add_Extra_Actual_To_Call
     (Subprogram_Call : Node_Id;
      Extra_Formal    : Entity_Id;
      Extra_Actual    : Node_Id)
   is
      Loc         : constant Source_Ptr := Sloc (Subprogram_Call);
      Param_Assoc : Node_Id;

   begin
      Param_Assoc :=
        Make_Parameter_Association (Loc,
          Selector_Name             => New_Occurrence_Of (Extra_Formal, Loc),
          Explicit_Actual_Parameter => Extra_Actual);

      Set_Parent (Param_Assoc, Subprogram_Call);
      Set_Parent (Extra_Actual, Param_Assoc);

      if Present (Parameter_Associations (Subprogram_Call)) then
         if Nkind (Last (Parameter_Associations (Subprogram_Call))) =
              N_Parameter_Association
         then

            --  Find last named actual, and append

            declare
               L : Node_Id;
            begin
               L := First_Actual (Subprogram_Call);
               while Present (L) loop
                  if No (Next_Actual (L)) then
                     Set_Next_Named_Actual (Parent (L), Extra_Actual);
                     exit;
                  end if;
                  Next_Actual (L);
               end loop;
            end;

         else
            Set_First_Named_Actual (Subprogram_Call, Extra_Actual);
         end if;

         Append (Param_Assoc, To => Parameter_Associations (Subprogram_Call));

      else
         Set_Parameter_Associations (Subprogram_Call, New_List (Param_Assoc));
         Set_First_Named_Actual (Subprogram_Call, Extra_Actual);
      end if;
   end Add_Extra_Actual_To_Call;

   ---------------------------------------------
   -- Add_Task_Actuals_To_Build_In_Place_Call --
   ---------------------------------------------

   procedure Add_Task_Actuals_To_Build_In_Place_Call
     (Function_Call : Node_Id;
      Function_Id   : Entity_Id;
      Master_Actual : Node_Id;
      Chain         : Node_Id := Empty)
   is
      Loc           : constant Source_Ptr := Sloc (Function_Call);
      Result_Subt   : constant Entity_Id :=
                        Available_View (Etype (Function_Id));
      Actual        : Node_Id;
      Chain_Actual  : Node_Id;
      Chain_Formal  : Node_Id;
      Master_Formal : Node_Id;

   begin
      --  No such extra parameters are needed if there are no tasks

      if not Has_Task (Result_Subt) then
         return;
      end if;

      Actual := Master_Actual;

      --  Use a dummy _master actual in case of No_Task_Hierarchy

      if Restriction_Active (No_Task_Hierarchy) then
         Actual := New_Occurrence_Of (RTE (RE_Library_Task_Level), Loc);

      --  In the case where we use the master associated with an access type,
      --  the actual is an entity and requires an explicit reference.

      elsif Nkind (Actual) = N_Defining_Identifier then
         Actual := New_Occurrence_Of (Actual, Loc);
      end if;

      --  Locate the implicit master parameter in the called function

      Master_Formal := Build_In_Place_Formal (Function_Id, BIP_Task_Master);
      Analyze_And_Resolve (Actual, Etype (Master_Formal));

      --  Build the parameter association for the new actual and add it to the
      --  end of the function's actuals.

      Add_Extra_Actual_To_Call (Function_Call, Master_Formal, Actual);

      --  Locate the implicit activation chain parameter in the called function

      Chain_Formal :=
        Build_In_Place_Formal (Function_Id, BIP_Activation_Chain);

      --  Create the actual which is a pointer to the current activation chain

      if No (Chain) then
         Chain_Actual :=
           Make_Attribute_Reference (Loc,
             Prefix         => Make_Identifier (Loc, Name_uChain),
             Attribute_Name => Name_Unrestricted_Access);

      --  Allocator case; make a reference to the Chain passed in by the caller

      else
         Chain_Actual :=
           Make_Attribute_Reference (Loc,
             Prefix         => New_Occurrence_Of (Chain, Loc),
             Attribute_Name => Name_Unrestricted_Access);
      end if;

      Analyze_And_Resolve (Chain_Actual, Etype (Chain_Formal));

      --  Build the parameter association for the new actual and add it to the
      --  end of the function's actuals.

      Add_Extra_Actual_To_Call (Function_Call, Chain_Formal, Chain_Actual);
   end Add_Task_Actuals_To_Build_In_Place_Call;

   -----------------------
   -- BIP_Formal_Suffix --
   -----------------------

   function BIP_Formal_Suffix (Kind : BIP_Formal_Kind) return String is
   begin
      case Kind is
         when BIP_Alloc_Form          =>
            return "BIPalloc";
         when BIP_Storage_Pool        =>
            return "BIPstoragepool";
         when BIP_Finalization_Master =>
            return "BIPfinalizationmaster";
         when BIP_Task_Master         =>
            return "BIPtaskmaster";
         when BIP_Activation_Chain    =>
            return "BIPactivationchain";
         when BIP_Object_Access       =>
            return "BIPaccess";
      end case;
   end BIP_Formal_Suffix;

   ---------------------------
   -- Build_In_Place_Formal --
   ---------------------------

   function Build_In_Place_Formal
     (Func : Entity_Id;
      Kind : BIP_Formal_Kind) return Entity_Id
   is
      Formal_Name  : constant Name_Id :=
                       New_External_Name
                         (Chars (Func), BIP_Formal_Suffix (Kind));
      Extra_Formal : Entity_Id := Extra_Formals (Func);

   begin
      --  Maybe it would be better for each implicit formal of a build-in-place
      --  function to have a flag or a Uint attribute to identify it. ???

      --  The return type in the function declaration may have been a limited
      --  view, and the extra formals for the function were not generated at
      --  that point. At the point of call the full view must be available and
      --  the extra formals can be created.

      if No (Extra_Formal) then
         Create_Extra_Formals (Func);
         Extra_Formal := Extra_Formals (Func);
      end if;

      loop
         pragma Assert (Present (Extra_Formal));
         exit when Chars (Extra_Formal) = Formal_Name;

         Next_Formal_With_Extras (Extra_Formal);
      end loop;

      return Extra_Formal;
   end Build_In_Place_Formal;

   -------------------------------
   -- Build_Procedure_Body_Form --
   -------------------------------

   function Build_Procedure_Body_Form
     (Func_Id   : Entity_Id;
      Func_Body : Node_Id) return Node_Id
   is
      Loc : constant Source_Ptr := Sloc (Func_Body);

      Proc_Decl : constant Node_Id   :=
                    Next (Unit_Declaration_Node (Func_Id));
      --  It is assumed that the next node following the declaration of the
      --  corresponding subprogram spec is the declaration of the procedure
      --  form.

      Proc_Id : constant Entity_Id := Defining_Entity (Proc_Decl);

      procedure Replace_Returns (Param_Id : Entity_Id; Stmts : List_Id);
      --  Replace each return statement found in the list Stmts with an
      --  assignment of the return expression to parameter Param_Id.

      ---------------------
      -- Replace_Returns --
      ---------------------

      procedure Replace_Returns (Param_Id : Entity_Id; Stmts : List_Id) is
         Stmt : Node_Id;

      begin
         Stmt := First (Stmts);
         while Present (Stmt) loop
            if Nkind (Stmt) = N_Block_Statement then
               Replace_Returns (Param_Id, Statements (Stmt));

            elsif Nkind (Stmt) = N_Case_Statement then
               declare
                  Alt : Node_Id;
               begin
                  Alt := First (Alternatives (Stmt));
                  while Present (Alt) loop
                     Replace_Returns (Param_Id, Statements (Alt));
                     Next (Alt);
                  end loop;
               end;

            elsif Nkind (Stmt) = N_Extended_Return_Statement then
               declare
                  Ret_Obj : constant Entity_Id :=
                              Defining_Entity
                                (First (Return_Object_Declarations (Stmt)));
                  Assign  : constant Node_Id :=
                              Make_Assignment_Statement (Sloc (Stmt),
                                Name       =>
                                  New_Occurrence_Of (Param_Id, Loc),
                                Expression =>
                                  New_Occurrence_Of (Ret_Obj, Sloc (Stmt)));
                  Stmts   : List_Id;

               begin
                  --  The extended return may just contain the declaration

                  if Present (Handled_Statement_Sequence (Stmt)) then
                     Stmts := Statements (Handled_Statement_Sequence (Stmt));
                  else
                     Stmts := New_List;
                  end if;

                  Set_Assignment_OK (Name (Assign));

                  Rewrite (Stmt,
                    Make_Block_Statement (Sloc (Stmt),
                      Declarations               =>
                        Return_Object_Declarations (Stmt),
                      Handled_Statement_Sequence =>
                        Make_Handled_Sequence_Of_Statements (Loc,
                          Statements => Stmts)));

                  Replace_Returns (Param_Id, Stmts);

                  Append_To (Stmts, Assign);
                  Append_To (Stmts, Make_Simple_Return_Statement (Loc));
               end;

            elsif Nkind (Stmt) = N_If_Statement then
               Replace_Returns (Param_Id, Then_Statements (Stmt));
               Replace_Returns (Param_Id, Else_Statements (Stmt));

               declare
                  Part : Node_Id;
               begin
                  Part := First (Elsif_Parts (Stmt));
                  while Present (Part) loop
                     Replace_Returns (Param_Id, Then_Statements (Part));
                     Next (Part);
                  end loop;
               end;

            elsif Nkind (Stmt) = N_Loop_Statement then
               Replace_Returns (Param_Id, Statements (Stmt));

            elsif Nkind (Stmt) = N_Simple_Return_Statement then

               --  Generate:
               --    Param := Expr;
               --    return;

               Rewrite (Stmt,
                 Make_Assignment_Statement (Sloc (Stmt),
                   Name       => New_Occurrence_Of (Param_Id, Loc),
                   Expression => Relocate_Node (Expression (Stmt))));

               Insert_After (Stmt, Make_Simple_Return_Statement (Loc));

               --  Skip the added return

               Next (Stmt);
            end if;

            Next (Stmt);
         end loop;
      end Replace_Returns;

      --  Local variables

      Stmts    : List_Id;
      New_Body : Node_Id;

   --  Start of processing for Build_Procedure_Body_Form

   begin
      --  This routine replaces the original function body:

      --    function F (...) return Array_Typ is
      --    begin
      --       ...
      --       return Something;
      --    end F;

      --    with the following:

      --    procedure P (..., Result : out Array_Typ) is
      --    begin
      --       ...
      --       Result := Something;
      --    end P;

      Stmts :=
        Statements (Handled_Statement_Sequence (Func_Body));
      Replace_Returns (Last_Entity (Proc_Id), Stmts);

      New_Body :=
        Make_Subprogram_Body (Loc,
          Specification              =>
            Copy_Subprogram_Spec (Specification (Proc_Decl)),
          Declarations               => Declarations (Func_Body),
          Handled_Statement_Sequence =>
            Make_Handled_Sequence_Of_Statements (Loc,
              Statements => Stmts));

      --  If the function is a generic instance, so is the new procedure.
      --  Set flag accordingly so that the proper renaming declarations are
      --  generated.

      Set_Is_Generic_Instance (Proc_Id, Is_Generic_Instance (Func_Id));
      return New_Body;
   end Build_Procedure_Body_Form;

   --------------------------------
   -- Check_Overriding_Operation --
   --------------------------------

   procedure Check_Overriding_Operation (Subp : Entity_Id) is
      Typ     : constant Entity_Id := Find_Dispatching_Type (Subp);
      Op_List : constant Elist_Id  := Primitive_Operations (Typ);
      Op_Elmt : Elmt_Id;
      Prim_Op : Entity_Id;
      Par_Op  : Entity_Id;

   begin
      if Is_Derived_Type (Typ)
        and then not Is_Private_Type (Typ)
        and then In_Open_Scopes (Scope (Etype (Typ)))
        and then Is_Base_Type (Typ)
      then
         --  Subp overrides an inherited private operation if there is an
         --  inherited operation with a different name than Subp (see
         --  Derive_Subprogram) whose Alias is a hidden subprogram with the
         --  same name as Subp.

         Op_Elmt := First_Elmt (Op_List);
         while Present (Op_Elmt) loop
            Prim_Op := Node (Op_Elmt);
            Par_Op  := Alias (Prim_Op);

            if Present (Par_Op)
              and then not Comes_From_Source (Prim_Op)
              and then Chars (Prim_Op) /= Chars (Par_Op)
              and then Chars (Par_Op) = Chars (Subp)
              and then Is_Hidden (Par_Op)
              and then Type_Conformant (Prim_Op, Subp)
            then
               Set_DT_Position_Value (Subp, DT_Position (Prim_Op));
            end if;

            Next_Elmt (Op_Elmt);
         end loop;
      end if;
   end Check_Overriding_Operation;

   -------------------------------
   -- Detect_Infinite_Recursion --
   -------------------------------

   procedure Detect_Infinite_Recursion (N : Node_Id; Spec : Entity_Id) is
      Loc : constant Source_Ptr := Sloc (N);

      Var_List : constant Elist_Id := New_Elmt_List;
      --  List of globals referenced by body of procedure

      Call_List : constant Elist_Id := New_Elmt_List;
      --  List of recursive calls in body of procedure

      Shad_List : constant Elist_Id := New_Elmt_List;
      --  List of entity id's for entities created to capture the value of
      --  referenced globals on entry to the procedure.

      Scop : constant Uint := Scope_Depth (Spec);
      --  This is used to record the scope depth of the current procedure, so
      --  that we can identify global references.

      Max_Vars : constant := 4;
      --  Do not test more than four global variables

      Count_Vars : Natural := 0;
      --  Count variables found so far

      Var  : Entity_Id;
      Elm  : Elmt_Id;
      Ent  : Entity_Id;
      Call : Elmt_Id;
      Decl : Node_Id;
      Test : Node_Id;
      Elm1 : Elmt_Id;
      Elm2 : Elmt_Id;
      Last : Node_Id;

      function Process (Nod : Node_Id) return Traverse_Result;
      --  Function to traverse the subprogram body (using Traverse_Func)

      -------------
      -- Process --
      -------------

      function Process (Nod : Node_Id) return Traverse_Result is
      begin
         --  Procedure call

         if Nkind (Nod) = N_Procedure_Call_Statement then

            --  Case of one of the detected recursive calls

            if Is_Entity_Name (Name (Nod))
              and then Has_Recursive_Call (Entity (Name (Nod)))
              and then Entity (Name (Nod)) = Spec
            then
               Append_Elmt (Nod, Call_List);
               return Skip;

            --  Any other procedure call may have side effects

            else
               return Abandon;
            end if;

         --  A call to a pure function can always be ignored

         elsif Nkind (Nod) = N_Function_Call
           and then Is_Entity_Name (Name (Nod))
           and then Is_Pure (Entity (Name (Nod)))
         then
            return Skip;

         --  Case of an identifier reference

         elsif Nkind (Nod) = N_Identifier then
            Ent := Entity (Nod);

            --  If no entity, then ignore the reference

            --  Not clear why this can happen. To investigate, remove this
            --  test and look at the crash that occurs here in 3401-004 ???

            if No (Ent) then
               return Skip;

            --  Ignore entities with no Scope, again not clear how this
            --  can happen, to investigate, look at 4108-008 ???

            elsif No (Scope (Ent)) then
               return Skip;

            --  Ignore the reference if not to a more global object

            elsif Scope_Depth (Scope (Ent)) >= Scop then
               return Skip;

            --  References to types, exceptions and constants are always OK

            elsif Is_Type (Ent)
              or else Ekind (Ent) = E_Exception
              or else Ekind (Ent) = E_Constant
            then
               return Skip;

            --  If other than a non-volatile scalar variable, we have some
            --  kind of global reference (e.g. to a function) that we cannot
            --  deal with so we forget the attempt.

            elsif Ekind (Ent) /= E_Variable
              or else not Is_Scalar_Type (Etype (Ent))
              or else Treat_As_Volatile (Ent)
            then
               return Abandon;

            --  Otherwise we have a reference to a global scalar

            else
               --  Loop through global entities already detected

               Elm := First_Elmt (Var_List);
               loop
                  --  If not detected before, record this new global reference

                  if No (Elm) then
                     Count_Vars := Count_Vars + 1;

                     if Count_Vars <= Max_Vars then
                        Append_Elmt (Entity (Nod), Var_List);
                     else
                        return Abandon;
                     end if;

                     exit;

                  --  If recorded before, ignore

                  elsif Node (Elm) = Entity (Nod) then
                     return Skip;

                  --  Otherwise keep looking

                  else
                     Next_Elmt (Elm);
                  end if;
               end loop;

               return Skip;
            end if;

         --  For all other node kinds, recursively visit syntactic children

         else
            return OK;
         end if;
      end Process;

      function Traverse_Body is new Traverse_Func (Process);

   --  Start of processing for Detect_Infinite_Recursion

   begin
      --  Do not attempt detection in No_Implicit_Conditional mode, since we
      --  won't be able to generate the code to handle the recursion in any
      --  case.

      if Restriction_Active (No_Implicit_Conditionals) then
         return;
      end if;

      --  Otherwise do traversal and quit if we get abandon signal

      if Traverse_Body (N) = Abandon then
         return;

      --  We must have a call, since Has_Recursive_Call was set. If not just
      --  ignore (this is only an error check, so if we have a funny situation,
      --  due to bugs or errors, we do not want to bomb).

      elsif Is_Empty_Elmt_List (Call_List) then
         return;
      end if;

      --  Here is the case where we detect recursion at compile time

      --  Push our current scope for analyzing the declarations and code that
      --  we will insert for the checking.

      Push_Scope (Spec);

      --  This loop builds temporary variables for each of the referenced
      --  globals, so that at the end of the loop the list Shad_List contains
      --  these temporaries in one-to-one correspondence with the elements in
      --  Var_List.

      Last := Empty;
      Elm := First_Elmt (Var_List);
      while Present (Elm) loop
         Var := Node (Elm);
         Ent := Make_Temporary (Loc, 'S');
         Append_Elmt (Ent, Shad_List);

         --  Insert a declaration for this temporary at the start of the
         --  declarations for the procedure. The temporaries are declared as
         --  constant objects initialized to the current values of the
         --  corresponding temporaries.

         Decl :=
           Make_Object_Declaration (Loc,
             Defining_Identifier => Ent,
             Object_Definition   => New_Occurrence_Of (Etype (Var), Loc),
             Constant_Present    => True,
             Expression          => New_Occurrence_Of (Var, Loc));

         if No (Last) then
            Prepend (Decl, Declarations (N));
         else
            Insert_After (Last, Decl);
         end if;

         Last := Decl;
         Analyze (Decl);
         Next_Elmt (Elm);
      end loop;

      --  Loop through calls

      Call := First_Elmt (Call_List);
      while Present (Call) loop

         --  Build a predicate expression of the form

         --    True
         --      and then global1 = temp1
         --      and then global2 = temp2
         --      ...

         --  This predicate determines if any of the global values
         --  referenced by the procedure have changed since the
         --  current call, if not an infinite recursion is assured.

         Test := New_Occurrence_Of (Standard_True, Loc);

         Elm1 := First_Elmt (Var_List);
         Elm2 := First_Elmt (Shad_List);
         while Present (Elm1) loop
            Test :=
              Make_And_Then (Loc,
                Left_Opnd  => Test,
                Right_Opnd =>
                  Make_Op_Eq (Loc,
                    Left_Opnd  => New_Occurrence_Of (Node (Elm1), Loc),
                    Right_Opnd => New_Occurrence_Of (Node (Elm2), Loc)));

            Next_Elmt (Elm1);
            Next_Elmt (Elm2);
         end loop;

         --  Now we replace the call with the sequence

         --    if no-changes (see above) then
         --       raise Storage_Error;
         --    else
         --       original-call
         --    end if;

         Rewrite (Node (Call),
           Make_If_Statement (Loc,
             Condition       => Test,
             Then_Statements => New_List (
               Make_Raise_Storage_Error (Loc,
                 Reason => SE_Infinite_Recursion)),

             Else_Statements => New_List (
               Relocate_Node (Node (Call)))));

         Analyze (Node (Call));

         Next_Elmt (Call);
      end loop;

      --  Remove temporary scope stack entry used for analysis

      Pop_Scope;
   end Detect_Infinite_Recursion;

   --------------------
   -- Expand_Actuals --
   --------------------

   procedure Expand_Actuals (N : in out Node_Id; Subp : Entity_Id) is
      Loc       : constant Source_Ptr := Sloc (N);
      Actual    : Node_Id;
      Formal    : Entity_Id;
      N_Node    : Node_Id;
      Post_Call : List_Id;
      E_Actual  : Entity_Id;
      E_Formal  : Entity_Id;

      procedure Add_Call_By_Copy_Code;
      --  For cases where the parameter must be passed by copy, this routine
      --  generates a temporary variable into which the actual is copied and
      --  then passes this as the parameter. For an OUT or IN OUT parameter,
      --  an assignment is also generated to copy the result back. The call
      --  also takes care of any constraint checks required for the type
      --  conversion case (on both the way in and the way out).

      procedure Add_Simple_Call_By_Copy_Code;
      --  This is similar to the above, but is used in cases where we know
      --  that all that is needed is to simply create a temporary and copy
      --  the value in and out of the temporary.

      procedure Check_Fortran_Logical;
      --  A value of type Logical that is passed through a formal parameter
      --  must be normalized because .TRUE. usually does not have the same
      --  representation as True. We assume that .FALSE. = False = 0.
      --  What about functions that return a logical type ???

      function Is_Legal_Copy return Boolean;
      --  Check that an actual can be copied before generating the temporary
      --  to be used in the call. If the actual is of a by_reference type then
      --  the program is illegal (this can only happen in the presence of
      --  rep. clauses that force an incorrect alignment). If the formal is
      --  a by_reference parameter imposed by a DEC pragma, emit a warning to
      --  the effect that this might lead to unaligned arguments.

      function Make_Var (Actual : Node_Id) return Entity_Id;
      --  Returns an entity that refers to the given actual parameter, Actual
      --  (not including any type conversion). If Actual is an entity name,
      --  then this entity is returned unchanged, otherwise a renaming is
      --  created to provide an entity for the actual.

      procedure Reset_Packed_Prefix;
      --  The expansion of a packed array component reference is delayed in
      --  the context of a call. Now we need to complete the expansion, so we
      --  unmark the analyzed bits in all prefixes.

      ---------------------------
      -- Add_Call_By_Copy_Code --
      ---------------------------

      procedure Add_Call_By_Copy_Code is
         Expr  : Node_Id;
         Init  : Node_Id;
         Temp  : Entity_Id;
         Indic : Node_Id;
         Var   : Entity_Id;
         F_Typ : constant Entity_Id := Etype (Formal);
         V_Typ : Entity_Id;
         Crep  : Boolean;

      begin
         if not Is_Legal_Copy then
            return;
         end if;

         Temp := Make_Temporary (Loc, 'T', Actual);

         --  Use formal type for temp, unless formal type is an unconstrained
         --  array, in which case we don't have to worry about bounds checks,
         --  and we use the actual type, since that has appropriate bounds.

         if Is_Array_Type (F_Typ) and then not Is_Constrained (F_Typ) then
            Indic := New_Occurrence_Of (Etype (Actual), Loc);
         else
            Indic := New_Occurrence_Of (Etype (Formal), Loc);
         end if;

         if Nkind (Actual) = N_Type_Conversion then
            V_Typ := Etype (Expression (Actual));

            --  If the formal is an (in-)out parameter, capture the name
            --  of the variable in order to build the post-call assignment.

            Var := Make_Var (Expression (Actual));

            Crep := not Same_Representation
                          (F_Typ, Etype (Expression (Actual)));

         else
            V_Typ := Etype (Actual);
            Var   := Make_Var (Actual);
            Crep  := False;
         end if;

         --  Setup initialization for case of in out parameter, or an out
         --  parameter where the formal is an unconstrained array (in the
         --  latter case, we have to pass in an object with bounds).

         --  If this is an out parameter, the initial copy is wasteful, so as
         --  an optimization for the one-dimensional case we extract the
         --  bounds of the actual and build an uninitialized temporary of the
         --  right size.

         if Ekind (Formal) = E_In_Out_Parameter
           or else (Is_Array_Type (F_Typ) and then not Is_Constrained (F_Typ))
         then
            if Nkind (Actual) = N_Type_Conversion then
               if Conversion_OK (Actual) then
                  Init := OK_Convert_To (F_Typ, New_Occurrence_Of (Var, Loc));
               else
                  Init := Convert_To (F_Typ, New_Occurrence_Of (Var, Loc));
               end if;

            elsif Ekind (Formal) = E_Out_Parameter
              and then Is_Array_Type (F_Typ)
              and then Number_Dimensions (F_Typ) = 1
              and then not Has_Non_Null_Base_Init_Proc (F_Typ)
            then
               --  Actual is a one-dimensional array or slice, and the type
               --  requires no initialization. Create a temporary of the
               --  right size, but do not copy actual into it (optimization).

               Init := Empty;
               Indic :=
                 Make_Subtype_Indication (Loc,
                   Subtype_Mark => New_Occurrence_Of (F_Typ, Loc),
                   Constraint   =>
                     Make_Index_Or_Discriminant_Constraint (Loc,
                       Constraints => New_List (
                         Make_Range (Loc,
                           Low_Bound  =>
                             Make_Attribute_Reference (Loc,
                               Prefix         => New_Occurrence_Of (Var, Loc),
                               Attribute_Name => Name_First),
                           High_Bound =>
                             Make_Attribute_Reference (Loc,
                               Prefix         => New_Occurrence_Of (Var, Loc),
                               Attribute_Name => Name_Last)))));

            else
               Init := New_Occurrence_Of (Var, Loc);
            end if;

         --  An initialization is created for packed conversions as
         --  actuals for out parameters to enable Make_Object_Declaration
         --  to determine the proper subtype for N_Node. Note that this
         --  is wasteful because the extra copying on the call side is
         --  not required for such out parameters. ???

         elsif Ekind (Formal) = E_Out_Parameter
           and then Nkind (Actual) = N_Type_Conversion
           and then (Is_Bit_Packed_Array (F_Typ)
                       or else
                     Is_Bit_Packed_Array (Etype (Expression (Actual))))
         then
            if Conversion_OK (Actual) then
               Init := OK_Convert_To (F_Typ, New_Occurrence_Of (Var, Loc));
            else
               Init := Convert_To (F_Typ, New_Occurrence_Of (Var, Loc));
            end if;

         elsif Ekind (Formal) = E_In_Parameter then

            --  Handle the case in which the actual is a type conversion

            if Nkind (Actual) = N_Type_Conversion then
               if Conversion_OK (Actual) then
                  Init := OK_Convert_To (F_Typ, New_Occurrence_Of (Var, Loc));
               else
                  Init := Convert_To (F_Typ, New_Occurrence_Of (Var, Loc));
               end if;
            else
               Init := New_Occurrence_Of (Var, Loc);
            end if;

         else
            Init := Empty;
         end if;

         N_Node :=
           Make_Object_Declaration (Loc,
             Defining_Identifier => Temp,
             Object_Definition   => Indic,
             Expression          => Init);
         Set_Assignment_OK (N_Node);
         Insert_Action (N, N_Node);

         --  Now, normally the deal here is that we use the defining
         --  identifier created by that object declaration. There is
         --  one exception to this. In the change of representation case
         --  the above declaration will end up looking like:

         --    temp : type := identifier;

         --  And in this case we might as well use the identifier directly
         --  and eliminate the temporary. Note that the analysis of the
         --  declaration was not a waste of time in that case, since it is
         --  what generated the necessary change of representation code. If
         --  the change of representation introduced additional code, as in
         --  a fixed-integer conversion, the expression is not an identifier
         --  and must be kept.

         if Crep
           and then Present (Expression (N_Node))
           and then Is_Entity_Name (Expression (N_Node))
         then
            Temp := Entity (Expression (N_Node));
            Rewrite (N_Node, Make_Null_Statement (Loc));
         end if;

         --  For IN parameter, all we do is to replace the actual

         if Ekind (Formal) = E_In_Parameter then
            Rewrite (Actual, New_Occurrence_Of (Temp, Loc));
            Analyze (Actual);

         --  Processing for OUT or IN OUT parameter

         else
            --  Kill current value indications for the temporary variable we
            --  created, since we just passed it as an OUT parameter.

            Kill_Current_Values (Temp);
            Set_Is_Known_Valid (Temp, False);

            --  If type conversion, use reverse conversion on exit

            if Nkind (Actual) = N_Type_Conversion then
               if Conversion_OK (Actual) then
                  Expr := OK_Convert_To (V_Typ, New_Occurrence_Of (Temp, Loc));
               else
                  Expr := Convert_To (V_Typ, New_Occurrence_Of (Temp, Loc));
               end if;
            else
               Expr := New_Occurrence_Of (Temp, Loc);
            end if;

            Rewrite (Actual, New_Occurrence_Of (Temp, Loc));
            Analyze (Actual);

            --  If the actual is a conversion of a packed reference, it may
            --  already have been expanded by Remove_Side_Effects, and the
            --  resulting variable is a temporary which does not designate
            --  the proper out-parameter, which may not be addressable. In
            --  that case, generate an assignment to the original expression
            --  (before expansion of the packed reference) so that the proper
            --  expansion of assignment to a packed component can take place.

            declare
               Obj : Node_Id;
               Lhs : Node_Id;

            begin
               if Is_Renaming_Of_Object (Var)
                 and then Nkind (Renamed_Object (Var)) = N_Selected_Component
                 and then Nkind (Original_Node (Prefix (Renamed_Object (Var))))
                   = N_Indexed_Component
                 and then
                   Has_Non_Standard_Rep (Etype (Prefix (Renamed_Object (Var))))
               then
                  Obj := Renamed_Object (Var);
                  Lhs :=
                    Make_Selected_Component (Loc,
                      Prefix        =>
                        New_Copy_Tree (Original_Node (Prefix (Obj))),
                      Selector_Name => New_Copy (Selector_Name (Obj)));
                  Reset_Analyzed_Flags (Lhs);

               else
                  Lhs := New_Occurrence_Of (Var, Loc);
               end if;

               Set_Assignment_OK (Lhs);

               if Is_Access_Type (E_Formal)
                 and then Is_Entity_Name (Lhs)
                 and then
                   Present (Effective_Extra_Accessibility (Entity (Lhs)))
               then
                  --  Copyback target is an Ada 2012 stand-alone object of an
                  --  anonymous access type.

                  pragma Assert (Ada_Version >= Ada_2012);

                  if Type_Access_Level (E_Formal) >
                     Object_Access_Level (Lhs)
                  then
                     Append_To (Post_Call,
                       Make_Raise_Program_Error (Loc,
                         Reason => PE_Accessibility_Check_Failed));
                  end if;

                  Append_To (Post_Call,
                    Make_Assignment_Statement (Loc,
                      Name       => Lhs,
                      Expression => Expr));

                  --  We would like to somehow suppress generation of the
                  --  extra_accessibility assignment generated by the expansion
                  --  of the above assignment statement. It's not a correctness
                  --  issue because the following assignment renders it dead,
                  --  but generating back-to-back assignments to the same
                  --  target is undesirable. ???

                  Append_To (Post_Call,
                    Make_Assignment_Statement (Loc,
                      Name       => New_Occurrence_Of (
                        Effective_Extra_Accessibility (Entity (Lhs)), Loc),
                      Expression => Make_Integer_Literal (Loc,
                        Type_Access_Level (E_Formal))));

               else
                  Append_To (Post_Call,
                    Make_Assignment_Statement (Loc,
                      Name       => Lhs,
                      Expression => Expr));
               end if;
            end;
         end if;
      end Add_Call_By_Copy_Code;

      ----------------------------------
      -- Add_Simple_Call_By_Copy_Code --
      ----------------------------------

      procedure Add_Simple_Call_By_Copy_Code is
         Temp   : Entity_Id;
         Decl   : Node_Id;
         Incod  : Node_Id;
         Outcod : Node_Id;
         Lhs    : Node_Id;
         Rhs    : Node_Id;
         Indic  : Node_Id;
         F_Typ  : constant Entity_Id := Etype (Formal);

      begin
         if not Is_Legal_Copy then
            return;
         end if;

         --  Use formal type for temp, unless formal type is an unconstrained
         --  array, in which case we don't have to worry about bounds checks,
         --  and we use the actual type, since that has appropriate bounds.

         if Is_Array_Type (F_Typ) and then not Is_Constrained (F_Typ) then
            Indic := New_Occurrence_Of (Etype (Actual), Loc);
         else
            Indic := New_Occurrence_Of (Etype (Formal), Loc);
         end if;

         --  Prepare to generate code

         Reset_Packed_Prefix;

         Temp := Make_Temporary (Loc, 'T', Actual);
         Incod  := Relocate_Node (Actual);
         Outcod := New_Copy_Tree (Incod);

         --  Generate declaration of temporary variable, initializing it
         --  with the input parameter unless we have an OUT formal or
         --  this is an initialization call.

         --  If the formal is an out parameter with discriminants, the
         --  discriminants must be captured even if the rest of the object
         --  is in principle uninitialized, because the discriminants may
         --  be read by the called subprogram.

         if Ekind (Formal) = E_Out_Parameter then
            Incod := Empty;

            if Has_Discriminants (Etype (Formal)) then
               Indic := New_Occurrence_Of (Etype (Actual), Loc);
            end if;

         elsif Inside_Init_Proc then

            --  Could use a comment here to match comment below ???

            if Nkind (Actual) /= N_Selected_Component
              or else
                not Has_Discriminant_Dependent_Constraint
                  (Entity (Selector_Name (Actual)))
            then
               Incod := Empty;

            --  Otherwise, keep the component in order to generate the proper
            --  actual subtype, that depends on enclosing discriminants.

            else
               null;
            end if;
         end if;

         Decl :=
           Make_Object_Declaration (Loc,
             Defining_Identifier => Temp,
             Object_Definition   => Indic,
             Expression          => Incod);

         if Inside_Init_Proc
           and then No (Incod)
         then
            --  If the call is to initialize a component of a composite type,
            --  and the component does not depend on discriminants, use the
            --  actual type of the component. This is required in case the
            --  component is constrained, because in general the formal of the
            --  initialization procedure will be unconstrained. Note that if
            --  the component being initialized is constrained by an enclosing
            --  discriminant, the presence of the initialization in the
            --  declaration will generate an expression for the actual subtype.

            Set_No_Initialization (Decl);
            Set_Object_Definition (Decl,
              New_Occurrence_Of (Etype (Actual), Loc));
         end if;

         Insert_Action (N, Decl);

         --  The actual is simply a reference to the temporary

         Rewrite (Actual, New_Occurrence_Of (Temp, Loc));

         --  Generate copy out if OUT or IN OUT parameter

         if Ekind (Formal) /= E_In_Parameter then
            Lhs := Outcod;
            Rhs := New_Occurrence_Of (Temp, Loc);

            --  Deal with conversion

            if Nkind (Lhs) = N_Type_Conversion then
               Lhs := Expression (Lhs);
               Rhs := Convert_To (Etype (Actual), Rhs);
            end if;

            Append_To (Post_Call,
              Make_Assignment_Statement (Loc,
                Name       => Lhs,
                Expression => Rhs));
            Set_Assignment_OK (Name (Last (Post_Call)));
         end if;
      end Add_Simple_Call_By_Copy_Code;

      ---------------------------
      -- Check_Fortran_Logical --
      ---------------------------

      procedure Check_Fortran_Logical is
         Logical : constant Entity_Id := Etype (Formal);
         Var     : Entity_Id;

      --  Note: this is very incomplete, e.g. it does not handle arrays
      --  of logical values. This is really not the right approach at all???)

      begin
         if Convention (Subp) = Convention_Fortran
           and then Root_Type (Etype (Formal)) = Standard_Boolean
           and then Ekind (Formal) /= E_In_Parameter
         then
            Var := Make_Var (Actual);
            Append_To (Post_Call,
              Make_Assignment_Statement (Loc,
                Name => New_Occurrence_Of (Var, Loc),
                Expression =>
                  Unchecked_Convert_To (
                    Logical,
                    Make_Op_Ne (Loc,
                      Left_Opnd  => New_Occurrence_Of (Var, Loc),
                      Right_Opnd =>
                        Unchecked_Convert_To (
                          Logical,
                          New_Occurrence_Of (Standard_False, Loc))))));
         end if;
      end Check_Fortran_Logical;

      -------------------
      -- Is_Legal_Copy --
      -------------------

      function Is_Legal_Copy return Boolean is
      begin
         --  An attempt to copy a value of such a type can only occur if
         --  representation clauses give the actual a misaligned address.

         if Is_By_Reference_Type (Etype (Formal)) then

            --  If the front-end does not perform full type layout, the actual
            --  may in fact be properly aligned but there is not enough front-
            --  end information to determine this. In that case gigi will emit
            --  an error if a copy is not legal, or generate the proper code.
            --  For other backends we report the error now.

            --  Seems wrong to be issuing an error in the expander, since it
            --  will be missed in -gnatc mode ???

            if Frontend_Layout_On_Target then
               Error_Msg_N
                 ("misaligned actual cannot be passed by reference", Actual);
            end if;

            return False;

         --  For users of Starlet, we assume that the specification of by-
         --  reference mechanism is mandatory. This may lead to unaligned
         --  objects but at least for DEC legacy code it is known to work.
         --  The warning will alert users of this code that a problem may
         --  be lurking.

         elsif Mechanism (Formal) = By_Reference
           and then Is_Valued_Procedure (Scope (Formal))
         then
            Error_Msg_N
              ("by_reference actual may be misaligned??", Actual);
            return False;

         else
            return True;
         end if;
      end Is_Legal_Copy;

      --------------
      -- Make_Var --
      --------------

      function Make_Var (Actual : Node_Id) return Entity_Id is
         Var : Entity_Id;

      begin
         if Is_Entity_Name (Actual) then
            return Entity (Actual);

         else
            Var := Make_Temporary (Loc, 'T', Actual);

            N_Node :=
              Make_Object_Renaming_Declaration (Loc,
                Defining_Identifier => Var,
                Subtype_Mark        =>
                  New_Occurrence_Of (Etype (Actual), Loc),
                Name                => Relocate_Node (Actual));

            Insert_Action (N, N_Node);
            return Var;
         end if;
      end Make_Var;

      -------------------------
      -- Reset_Packed_Prefix --
      -------------------------

      procedure Reset_Packed_Prefix is
         Pfx : Node_Id := Actual;
      begin
         loop
            Set_Analyzed (Pfx, False);
            exit when
              not Nkind_In (Pfx, N_Selected_Component, N_Indexed_Component);
            Pfx := Prefix (Pfx);
         end loop;
      end Reset_Packed_Prefix;

   --  Start of processing for Expand_Actuals

   begin
      Post_Call := New_List;

      Formal := First_Formal (Subp);
      Actual := First_Actual (N);
      while Present (Formal) loop
         E_Formal := Etype (Formal);
         E_Actual := Etype (Actual);

         if Is_Scalar_Type (E_Formal)
           or else Nkind (Actual) = N_Slice
         then
            Check_Fortran_Logical;

         --  RM 6.4.1 (11)

         elsif Ekind (Formal) /= E_Out_Parameter then

            --  The unusual case of the current instance of a protected type
            --  requires special handling. This can only occur in the context
            --  of a call within the body of a protected operation.

            if Is_Entity_Name (Actual)
              and then Ekind (Entity (Actual)) = E_Protected_Type
              and then In_Open_Scopes (Entity (Actual))
            then
               if Scope (Subp) /= Entity (Actual) then
                  Error_Msg_N
                    ("operation outside protected type may not "
                     & "call back its protected operations??", Actual);
               end if;

               Rewrite (Actual,
                 Expand_Protected_Object_Reference (N, Entity (Actual)));
            end if;

            --  Ada 2005 (AI-318-02): If the actual parameter is a call to a
            --  build-in-place function, then a temporary return object needs
            --  to be created and access to it must be passed to the function.
            --  Currently we limit such functions to those with inherently
            --  limited result subtypes, but eventually we plan to expand the
            --  functions that are treated as build-in-place to include other
            --  composite result types.

            if Is_Build_In_Place_Function_Call (Actual) then
               Make_Build_In_Place_Call_In_Anonymous_Context (Actual);
            end if;

            Apply_Constraint_Check (Actual, E_Formal);

         --  Out parameter case. No constraint checks on access type
         --  RM 6.4.1 (13)

         elsif Is_Access_Type (E_Formal) then
            null;

         --  RM 6.4.1 (14)

         elsif Has_Discriminants (Base_Type (E_Formal))
           or else Has_Non_Null_Base_Init_Proc (E_Formal)
         then
            Apply_Constraint_Check (Actual, E_Formal);

         --  RM 6.4.1 (15)

         else
            Apply_Constraint_Check (Actual, Base_Type (E_Formal));
         end if;

         --  Processing for IN-OUT and OUT parameters

         if Ekind (Formal) /= E_In_Parameter then

            --  For type conversions of arrays, apply length/range checks

            if Is_Array_Type (E_Formal)
              and then Nkind (Actual) = N_Type_Conversion
            then
               if Is_Constrained (E_Formal) then
                  Apply_Length_Check (Expression (Actual), E_Formal);
               else
                  Apply_Range_Check (Expression (Actual), E_Formal);
               end if;
            end if;

            --  If argument is a type conversion for a type that is passed
            --  by copy, then we must pass the parameter by copy.

            if Nkind (Actual) = N_Type_Conversion
              and then
                (Is_Numeric_Type (E_Formal)
                  or else Is_Access_Type (E_Formal)
                  or else Is_Enumeration_Type (E_Formal)
                  or else Is_Bit_Packed_Array (Etype (Formal))
                  or else Is_Bit_Packed_Array (Etype (Expression (Actual)))

                  --  Also pass by copy if change of representation

                  or else not Same_Representation
                                (Etype (Formal),
                                 Etype (Expression (Actual))))
            then
               Add_Call_By_Copy_Code;

            --  References to components of bit packed arrays are expanded
            --  at this point, rather than at the point of analysis of the
            --  actuals, to handle the expansion of the assignment to
            --  [in] out parameters.

            elsif Is_Ref_To_Bit_Packed_Array (Actual) then
               Add_Simple_Call_By_Copy_Code;

            --  If a non-scalar actual is possibly bit-aligned, we need a copy
            --  because the back-end cannot cope with such objects. In other
            --  cases where alignment forces a copy, the back-end generates
            --  it properly. It should not be generated unconditionally in the
            --  front-end because it does not know precisely the alignment
            --  requirements of the target, and makes too conservative an
            --  estimate, leading to superfluous copies or spurious errors
            --  on by-reference parameters.

            elsif Nkind (Actual) = N_Selected_Component
              and then
                Component_May_Be_Bit_Aligned (Entity (Selector_Name (Actual)))
              and then not Represented_As_Scalar (Etype (Formal))
            then
               Add_Simple_Call_By_Copy_Code;

            --  References to slices of bit packed arrays are expanded

            elsif Is_Ref_To_Bit_Packed_Slice (Actual) then
               Add_Call_By_Copy_Code;

            --  References to possibly unaligned slices of arrays are expanded

            elsif Is_Possibly_Unaligned_Slice (Actual) then
               Add_Call_By_Copy_Code;

            --  Deal with access types where the actual subtype and the
            --  formal subtype are not the same, requiring a check.

            --  It is necessary to exclude tagged types because of "downward
            --  conversion" errors.

            elsif Is_Access_Type (E_Formal)
              and then not Same_Type (E_Formal, E_Actual)
              and then not Is_Tagged_Type (Designated_Type (E_Formal))
            then
               Add_Call_By_Copy_Code;

            --  If the actual is not a scalar and is marked for volatile
            --  treatment, whereas the formal is not volatile, then pass
            --  by copy unless it is a by-reference type.

            --  Note: we use Is_Volatile here rather than Treat_As_Volatile,
            --  because this is the enforcement of a language rule that applies
            --  only to "real" volatile variables, not e.g. to the address
            --  clause overlay case.

            elsif Is_Entity_Name (Actual)
              and then Is_Volatile (Entity (Actual))
              and then not Is_By_Reference_Type (E_Actual)
              and then not Is_Scalar_Type (Etype (Entity (Actual)))
              and then not Is_Volatile (E_Formal)
            then
               Add_Call_By_Copy_Code;

            elsif Nkind (Actual) = N_Indexed_Component
              and then Is_Entity_Name (Prefix (Actual))
              and then Has_Volatile_Components (Entity (Prefix (Actual)))
            then
               Add_Call_By_Copy_Code;

            --  Add call-by-copy code for the case of scalar out parameters
            --  when it is not known at compile time that the subtype of the
            --  formal is a subrange of the subtype of the actual (or vice
            --  versa for in out parameters), in order to get range checks
            --  on such actuals. (Maybe this case should be handled earlier
            --  in the if statement???)

            elsif Is_Scalar_Type (E_Formal)
              and then
                (not In_Subrange_Of (E_Formal, E_Actual)
                  or else
                    (Ekind (Formal) = E_In_Out_Parameter
                      and then not In_Subrange_Of (E_Actual, E_Formal)))
            then
               --  Perhaps the setting back to False should be done within
               --  Add_Call_By_Copy_Code, since it could get set on other
               --  cases occurring above???

               if Do_Range_Check (Actual) then
                  Set_Do_Range_Check (Actual, False);
               end if;

               Add_Call_By_Copy_Code;
            end if;

            --  RM 3.2.4 (23/3): A predicate is checked on in-out and out
            --  by-reference parameters on exit from the call. If the actual
            --  is a derived type and the operation is inherited, the body
            --  of the operation will not contain a call to the predicate
            --  function, so it must be done explicitly after the call. Ditto
            --  if the actual is an entity of a predicated subtype.

            --  The rule refers to by-reference types, but a check is needed
            --  for by-copy types as well. That check is subsumed by the rule
            --  for subtype conversion on assignment, but we can generate the
            --  required check now.

            --  Note also that Subp may be either a subprogram entity for
            --  direct calls, or a type entity for indirect calls, which must
            --  be handled separately because the name does not denote an
            --  overloadable entity.

            By_Ref_Predicate_Check : declare
               Aund : constant Entity_Id := Underlying_Type (E_Actual);
               Atyp : Entity_Id;

               function Is_Public_Subp return Boolean;
               --  Check whether the subprogram being called is a visible
               --  operation of the type of the actual. Used to determine
               --  whether an invariant check must be generated on the
               --  caller side.

               ---------------------
               --  Is_Public_Subp --
               ---------------------

               function Is_Public_Subp return Boolean is
                  Pack      : constant Entity_Id := Scope (Subp);
                  Subp_Decl : Node_Id;

               begin
                  if not Is_Subprogram (Subp) then
                     return False;

                  --  The operation may be inherited, or a primitive of the
                  --  root type.

                  elsif
                    Nkind_In (Parent (Subp), N_Private_Extension_Declaration,
                                             N_Full_Type_Declaration)
                  then
                     Subp_Decl := Parent (Subp);

                  else
                     Subp_Decl := Unit_Declaration_Node (Subp);
                  end if;

                  return Ekind (Pack) = E_Package
                    and then
                      List_Containing (Subp_Decl) =
                        Visible_Declarations
                          (Specification (Unit_Declaration_Node (Pack)));
               end Is_Public_Subp;

            --  Start of processing for By_Ref_Predicate_Check

            begin
               if No (Aund) then
                  Atyp := E_Actual;
               else
                  Atyp := Aund;
               end if;

               if Has_Predicates (Atyp)
                 and then Present (Predicate_Function (Atyp))

                 --  Skip predicate checks for special cases

                 and then Predicate_Tests_On_Arguments (Subp)
               then
                  Append_To (Post_Call,
                    Make_Predicate_Check (Atyp, Actual));
               end if;

               --  We generated caller-side invariant checks in two cases:

               --  a) when calling an inherited operation, where there is an
               --  implicit view conversion of the actual to the parent type.

               --  b) When the conversion is explicit

               --  We treat these cases separately because the required
               --  conversion for a) is added later when expanding the call.

               if Has_Invariants (Etype (Actual))
                  and then
                    Nkind (Parent (Subp)) = N_Private_Extension_Declaration
               then
                  if Comes_From_Source (N) and then Is_Public_Subp then
                     Append_To (Post_Call, Make_Invariant_Call (Actual));
                  end if;

               elsif Nkind (Actual) = N_Type_Conversion
                 and then Has_Invariants (Etype (Expression (Actual)))
               then
                  if Comes_From_Source (N) and then Is_Public_Subp then
                     Append_To (Post_Call,
                       Make_Invariant_Call (Expression (Actual)));
                  end if;
               end if;
            end By_Ref_Predicate_Check;

         --  Processing for IN parameters

         else
            --  For IN parameters is in the packed array case, we expand an
            --  indexed component (the circuit in Exp_Ch4 deliberately left
            --  indexed components appearing as actuals untouched, so that
            --  the special processing above for the OUT and IN OUT cases
            --  could be performed. We could make the test in Exp_Ch4 more
            --  complex and have it detect the parameter mode, but it is
            --  easier simply to handle all cases here.)

            if Nkind (Actual) = N_Indexed_Component
              and then Is_Packed (Etype (Prefix (Actual)))
            then
               Reset_Packed_Prefix;
               Expand_Packed_Element_Reference (Actual);

            --  If we have a reference to a bit packed array, we copy it, since
            --  the actual must be byte aligned.

            --  Is this really necessary in all cases???

            elsif Is_Ref_To_Bit_Packed_Array (Actual) then
               Add_Simple_Call_By_Copy_Code;

            --  If a non-scalar actual is possibly unaligned, we need a copy

            elsif Is_Possibly_Unaligned_Object (Actual)
              and then not Represented_As_Scalar (Etype (Formal))
            then
               Add_Simple_Call_By_Copy_Code;

            --  Similarly, we have to expand slices of packed arrays here
            --  because the result must be byte aligned.

            elsif Is_Ref_To_Bit_Packed_Slice (Actual) then
               Add_Call_By_Copy_Code;

            --  Only processing remaining is to pass by copy if this is a
            --  reference to a possibly unaligned slice, since the caller
            --  expects an appropriately aligned argument.

            elsif Is_Possibly_Unaligned_Slice (Actual) then
               Add_Call_By_Copy_Code;

            --  An unusual case: a current instance of an enclosing task can be
            --  an actual, and must be replaced by a reference to self.

            elsif Is_Entity_Name (Actual)
              and then Is_Task_Type (Entity (Actual))
            then
               if In_Open_Scopes (Entity (Actual)) then
                  Rewrite (Actual,
                    (Make_Function_Call (Loc,
                       Name => New_Occurrence_Of (RTE (RE_Self), Loc))));
                  Analyze (Actual);

               --  A task type cannot otherwise appear as an actual

               else
                  raise Program_Error;
               end if;
            end if;
         end if;

         Next_Formal (Formal);
         Next_Actual (Actual);
      end loop;

      --  Find right place to put post call stuff if it is present

      if not Is_Empty_List (Post_Call) then

         --  Cases where the call is not a member of a statement list.
         --  This includes the case where the call is an actual in another
         --  function call or indexing, i.e. an expression context as well.

         if not Is_List_Member (N)
           or else Nkind_In (Parent (N), N_Function_Call, N_Indexed_Component)
         then
            --  In Ada 2012 the call may be a function call in an expression
            --  (since OUT and IN OUT parameters are now allowed for such
            --  calls). The write-back of (in)-out parameters is handled
            --  by the back-end, but the constraint checks generated when
            --  subtypes of formal and actual don't match must be inserted
            --  in the form of assignments.

            if Ada_Version >= Ada_2012
              and then Nkind (N) = N_Function_Call
            then
               --  We used to just do handle this by climbing up parents to
               --  a non-statement/declaration and then simply making a call
               --  to Insert_Actions_After (P, Post_Call), but that doesn't
               --  work. If we are in the middle of an expression, e.g. the
               --  condition of an IF, this call would insert after the IF
               --  statement, which is much too late to be doing the write
               --  back. For example:

               --     if Clobber (X) then
               --        Put_Line (X'Img);
               --     else
               --        goto Junk
               --     end if;

               --  Now assume Clobber changes X, if we put the write back
               --  after the IF, the Put_Line gets the wrong value and the
               --  goto causes the write back to be skipped completely.

               --  To deal with this, we replace the call by

               --    do
               --       Tnnn : constant function-result-type := function-call;
               --       Post_Call actions
               --    in
               --       Tnnn;
               --    end;

               declare
                  Tnnn  : constant Entity_Id := Make_Temporary (Loc, 'T');
                  FRTyp : constant Entity_Id := Etype (N);
                  Name  : constant Node_Id   := Relocate_Node (N);

               begin
                  Prepend_To (Post_Call,
                    Make_Object_Declaration (Loc,
                      Defining_Identifier => Tnnn,
                      Object_Definition   => New_Occurrence_Of (FRTyp, Loc),
                      Constant_Present    => True,
                      Expression          => Name));

                  Rewrite (N,
                    Make_Expression_With_Actions (Loc,
                      Actions    => Post_Call,
                      Expression => New_Occurrence_Of (Tnnn, Loc)));

                  --  We don't want to just blindly call Analyze_And_Resolve
                  --  because that would cause unwanted recursion on the call.
                  --  So for a moment set the call as analyzed to prevent that
                  --  recursion, and get the rest analyzed properly, then reset
                  --  the analyzed flag, so our caller can continue.

                  Set_Analyzed (Name, True);
                  Analyze_And_Resolve (N, FRTyp);
                  Set_Analyzed (Name, False);

                  --  Reset calling argument to point to function call inside
                  --  the expression with actions so the caller can continue
                  --  to process the call. In spite of the fact that it is
                  --  marked Analyzed above, it may be rewritten by Remove_
                  --  Side_Effects if validity checks are present, so go back
                  --  to original call.

                  N := Original_Node (Name);
               end;

            --  If not the special Ada 2012 case of a function call, then
            --  we must have the triggering statement of a triggering
            --  alternative or an entry call alternative, and we can add
            --  the post call stuff to the corresponding statement list.

            else
               declare
                  P : Node_Id;

               begin
                  P := Parent (N);
                  pragma Assert (Nkind_In (P, N_Triggering_Alternative,
                                              N_Entry_Call_Alternative));

                  if Is_Non_Empty_List (Statements (P)) then
                     Insert_List_Before_And_Analyze
                       (First (Statements (P)), Post_Call);
                  else
                     Set_Statements (P, Post_Call);
                  end if;

                  return;
               end;
            end if;

         --  Otherwise, normal case where N is in a statement sequence,
         --  just put the post-call stuff after the call statement.

         else
            Insert_Actions_After (N, Post_Call);
            return;
         end if;
      end if;

      --  The call node itself is re-analyzed in Expand_Call

   end Expand_Actuals;

   -----------------
   -- Expand_Call --
   -----------------

   --  This procedure handles expansion of function calls and procedure call
   --  statements (i.e. it serves as the body for Expand_N_Function_Call and
   --  Expand_N_Procedure_Call_Statement). Processing for calls includes:

   --    Replace call to Raise_Exception by Raise_Exception_Always if possible
   --    Provide values of actuals for all formals in Extra_Formals list
   --    Replace "call" to enumeration literal function by literal itself
   --    Rewrite call to predefined operator as operator
   --    Replace actuals to in-out parameters that are numeric conversions,
   --     with explicit assignment to temporaries before and after the call.

   --   Note that the list of actuals has been filled with default expressions
   --   during semantic analysis of the call. Only the extra actuals required
   --   for the 'Constrained attribute and for accessibility checks are added
   --   at this point.

   procedure Expand_Call (N : Node_Id) is
      Loc           : constant Source_Ptr := Sloc (N);
      Call_Node     : Node_Id := N;
      Extra_Actuals : List_Id := No_List;
      Prev          : Node_Id := Empty;

      procedure Add_Actual_Parameter (Insert_Param : Node_Id);
      --  Adds one entry to the end of the actual parameter list. Used for
      --  default parameters and for extra actuals (for Extra_Formals). The
      --  argument is an N_Parameter_Association node.

      procedure Add_Extra_Actual (Expr : Node_Id; EF : Entity_Id);
      --  Adds an extra actual to the list of extra actuals. Expr is the
      --  expression for the value of the actual, EF is the entity for the
      --  extra formal.

      function Inherited_From_Formal (S : Entity_Id) return Entity_Id;
      --  Within an instance, a type derived from an untagged formal derived
      --  type inherits from the original parent, not from the actual. The
      --  current derivation mechanism has the derived type inherit from the
      --  actual, which is only correct outside of the instance. If the
      --  subprogram is inherited, we test for this particular case through a
      --  convoluted tree traversal before setting the proper subprogram to be
      --  called.

      function In_Unfrozen_Instance (E : Entity_Id) return Boolean;
      --  Return true if E comes from an instance that is not yet frozen

      function Is_Direct_Deep_Call (Subp : Entity_Id) return Boolean;
      --  Determine if Subp denotes a non-dispatching call to a Deep routine

      function New_Value (From : Node_Id) return Node_Id;
      --  From is the original Expression. New_Value is equivalent to a call
      --  to Duplicate_Subexpr with an explicit dereference when From is an
      --  access parameter.

      --------------------------
      -- Add_Actual_Parameter --
      --------------------------

      procedure Add_Actual_Parameter (Insert_Param : Node_Id) is
         Actual_Expr : constant Node_Id :=
                         Explicit_Actual_Parameter (Insert_Param);

      begin
         --  Case of insertion is first named actual

         if No (Prev) or else
            Nkind (Parent (Prev)) /= N_Parameter_Association
         then
            Set_Next_Named_Actual
              (Insert_Param, First_Named_Actual (Call_Node));
            Set_First_Named_Actual (Call_Node, Actual_Expr);

            if No (Prev) then
               if No (Parameter_Associations (Call_Node)) then
                  Set_Parameter_Associations (Call_Node, New_List);
               end if;

               Append (Insert_Param, Parameter_Associations (Call_Node));

            else
               Insert_After (Prev, Insert_Param);
            end if;

         --  Case of insertion is not first named actual

         else
            Set_Next_Named_Actual
              (Insert_Param, Next_Named_Actual (Parent (Prev)));
            Set_Next_Named_Actual (Parent (Prev), Actual_Expr);
            Append (Insert_Param, Parameter_Associations (Call_Node));
         end if;

         Prev := Actual_Expr;
      end Add_Actual_Parameter;

      ----------------------
      -- Add_Extra_Actual --
      ----------------------

      procedure Add_Extra_Actual (Expr : Node_Id; EF : Entity_Id) is
         Loc : constant Source_Ptr := Sloc (Expr);

      begin
         if Extra_Actuals = No_List then
            Extra_Actuals := New_List;
            Set_Parent (Extra_Actuals, Call_Node);
         end if;

         Append_To (Extra_Actuals,
           Make_Parameter_Association (Loc,
             Selector_Name             => New_Occurrence_Of (EF, Loc),
             Explicit_Actual_Parameter => Expr));

         Analyze_And_Resolve (Expr, Etype (EF));

         if Nkind (Call_Node) = N_Function_Call then
            Set_Is_Accessibility_Actual (Parent (Expr));
         end if;
      end Add_Extra_Actual;

      ---------------------------
      -- Inherited_From_Formal --
      ---------------------------

      function Inherited_From_Formal (S : Entity_Id) return Entity_Id is
         Par      : Entity_Id;
         Gen_Par  : Entity_Id;
         Gen_Prim : Elist_Id;
         Elmt     : Elmt_Id;
         Indic    : Node_Id;

      begin
         --  If the operation is inherited, it is attached to the corresponding
         --  type derivation. If the parent in the derivation is a generic
         --  actual, it is a subtype of the actual, and we have to recover the
         --  original derived type declaration to find the proper parent.

         if Nkind (Parent (S)) /= N_Full_Type_Declaration
           or else not Is_Derived_Type (Defining_Identifier (Parent (S)))
           or else Nkind (Type_Definition (Original_Node (Parent (S)))) /=
                                                   N_Derived_Type_Definition
           or else not In_Instance
         then
            return Empty;

         else
            Indic :=
              Subtype_Indication
                (Type_Definition (Original_Node (Parent (S))));

            if Nkind (Indic) = N_Subtype_Indication then
               Par := Entity (Subtype_Mark (Indic));
            else
               Par := Entity (Indic);
            end if;
         end if;

         if not Is_Generic_Actual_Type (Par)
           or else Is_Tagged_Type (Par)
           or else Nkind (Parent (Par)) /= N_Subtype_Declaration
           or else not In_Open_Scopes (Scope (Par))
         then
            return Empty;
         else
            Gen_Par := Generic_Parent_Type (Parent (Par));
         end if;

         --  If the actual has no generic parent type, the formal is not
         --  a formal derived type, so nothing to inherit.

         if No (Gen_Par) then
            return Empty;
         end if;

         --  If the generic parent type is still the generic type, this is a
         --  private formal, not a derived formal, and there are no operations
         --  inherited from the formal.

         if Nkind (Parent (Gen_Par)) = N_Formal_Type_Declaration then
            return Empty;
         end if;

         Gen_Prim := Collect_Primitive_Operations (Gen_Par);

         Elmt := First_Elmt (Gen_Prim);
         while Present (Elmt) loop
            if Chars (Node (Elmt)) = Chars (S) then
               declare
                  F1 : Entity_Id;
                  F2 : Entity_Id;

               begin
                  F1 := First_Formal (S);
                  F2 := First_Formal (Node (Elmt));
                  while Present (F1)
                    and then Present (F2)
                  loop
                     if Etype (F1) = Etype (F2)
                       or else Etype (F2) = Gen_Par
                     then
                        Next_Formal (F1);
                        Next_Formal (F2);
                     else
                        Next_Elmt (Elmt);
                        exit;   --  not the right subprogram
                     end if;

                     return Node (Elmt);
                  end loop;
               end;

            else
               Next_Elmt (Elmt);
            end if;
         end loop;

         raise Program_Error;
      end Inherited_From_Formal;

      --------------------------
      -- In_Unfrozen_Instance --
      --------------------------

      function In_Unfrozen_Instance (E : Entity_Id) return Boolean is
         S : Entity_Id;

      begin
         S := E;
         while Present (S) and then S /= Standard_Standard loop
            if Is_Generic_Instance (S)
              and then Present (Freeze_Node (S))
              and then not Analyzed (Freeze_Node (S))
            then
               return True;
            end if;

            S := Scope (S);
         end loop;

         return False;
      end In_Unfrozen_Instance;

      -------------------------
      -- Is_Direct_Deep_Call --
      -------------------------

      function Is_Direct_Deep_Call (Subp : Entity_Id) return Boolean is
      begin
         if Is_TSS (Subp, TSS_Deep_Adjust)
           or else Is_TSS (Subp, TSS_Deep_Finalize)
           or else Is_TSS (Subp, TSS_Deep_Initialize)
         then
            declare
               Actual : Node_Id;
               Formal : Node_Id;

            begin
               Actual := First (Parameter_Associations (N));
               Formal := First_Formal (Subp);
               while Present (Actual)
                 and then Present (Formal)
               loop
                  if Nkind (Actual) = N_Identifier
                    and then Is_Controlling_Actual (Actual)
                    and then Etype (Actual) = Etype (Formal)
                  then
                     return True;
                  end if;

                  Next (Actual);
                  Next_Formal (Formal);
               end loop;
            end;
         end if;

         return False;
      end Is_Direct_Deep_Call;

      ---------------
      -- New_Value --
      ---------------

      function New_Value (From : Node_Id) return Node_Id is
         Res : constant Node_Id := Duplicate_Subexpr (From);
      begin
         if Is_Access_Type (Etype (From)) then
            return Make_Explicit_Dereference (Sloc (From), Prefix => Res);
         else
            return Res;
         end if;
      end New_Value;

      function Rewritten_For_C_Func_Id (Proc_Id : Entity_Id) return Entity_Id;
      --  Given the Id of the procedure with an extra out parameter internally
      --  built to handle functions that return a constrained array type return
      --  the Id of the corresponding function.

      -----------------------------
      -- Rewritten_For_C_Func_Id --
      -----------------------------

      function Rewritten_For_C_Func_Id (Proc_Id : Entity_Id) return Entity_Id
      is
         Decl      : constant Node_Id := Unit_Declaration_Node (Proc_Id);
         Func_Decl : Node_Id;
         Func_Id   : Entity_Id;

      begin
         pragma Assert (Rewritten_For_C (Proc_Id));
         pragma Assert (Nkind (Decl) = N_Subprogram_Body);

         Func_Decl := Nlists.Prev (Decl);

         while Present (Func_Decl)
           and then
             (Nkind (Func_Decl) = N_Freeze_Entity
                or else
              Nkind (Func_Decl) /= N_Subprogram_Declaration
                or else
              Nkind (Specification (Func_Decl)) /= N_Function_Specification)
         loop
            Func_Decl := Nlists.Prev (Func_Decl);
         end loop;

         pragma Assert (Present (Func_Decl));
         Func_Id := Defining_Entity (Specification (Func_Decl));
         pragma Assert (Chars (Proc_Id) = Chars (Func_Id));
         return Func_Id;
      end Rewritten_For_C_Func_Id;

      --  Local variables

      Remote        : constant Boolean   := Is_Remote_Call (Call_Node);
      Actual        : Node_Id;
      Formal        : Entity_Id;
      Orig_Subp     : Entity_Id := Empty;
      Param_Count   : Natural := 0;
      Parent_Formal : Entity_Id;
      Parent_Subp   : Entity_Id;
      Scop          : Entity_Id;
      Subp          : Entity_Id;

      Prev_Orig : Node_Id;
      --  Original node for an actual, which may have been rewritten. If the
      --  actual is a function call that has been transformed from a selected
      --  component, the original node is unanalyzed. Otherwise, it carries
      --  semantic information used to generate additional actuals.

      CW_Interface_Formals_Present : Boolean := False;

   --  Start of processing for Expand_Call

   begin
      --  Expand the function or procedure call if the first actual has a
      --  declared dimension aspect, and the subprogram is declared in one
      --  of the dimension I/O packages.

      if Ada_Version >= Ada_2012
        and then
           Nkind_In (Call_Node, N_Procedure_Call_Statement, N_Function_Call)
        and then Present (Parameter_Associations (Call_Node))
      then
         Expand_Put_Call_With_Symbol (Call_Node);
      end if;

      --  Ignore if previous error

      if Nkind (Call_Node) in N_Has_Etype
        and then Etype (Call_Node) = Any_Type
      then
         return;
      end if;

      --  Call using access to subprogram with explicit dereference

      if Nkind (Name (Call_Node)) = N_Explicit_Dereference then
         Subp        := Etype (Name (Call_Node));
         Parent_Subp := Empty;

      --  Case of call to simple entry, where the Name is a selected component
      --  whose prefix is the task, and whose selector name is the entry name

      elsif Nkind (Name (Call_Node)) = N_Selected_Component then
         Subp        := Entity (Selector_Name (Name (Call_Node)));
         Parent_Subp := Empty;

      --  Case of call to member of entry family, where Name is an indexed
      --  component, with the prefix being a selected component giving the
      --  task and entry family name, and the index being the entry index.

      elsif Nkind (Name (Call_Node)) = N_Indexed_Component then
         Subp        := Entity (Selector_Name (Prefix (Name (Call_Node))));
         Parent_Subp := Empty;

      --  Normal case

      else
         Subp        := Entity (Name (Call_Node));
         Parent_Subp := Alias (Subp);

         --  Replace call to Raise_Exception by call to Raise_Exception_Always
         --  if we can tell that the first parameter cannot possibly be null.
         --  This improves efficiency by avoiding a run-time test.

         --  We do not do this if Raise_Exception_Always does not exist, which
         --  can happen in configurable run time profiles which provide only a
         --  Raise_Exception.

         if Is_RTE (Subp, RE_Raise_Exception)
           and then RTE_Available (RE_Raise_Exception_Always)
         then
            declare
               FA : constant Node_Id :=
                      Original_Node (First_Actual (Call_Node));

            begin
               --  The case we catch is where the first argument is obtained
               --  using the Identity attribute (which must always be
               --  non-null).

               if Nkind (FA) = N_Attribute_Reference
                 and then Attribute_Name (FA) = Name_Identity
               then
                  Subp := RTE (RE_Raise_Exception_Always);
                  Set_Name (Call_Node, New_Occurrence_Of (Subp, Loc));
               end if;
            end;
         end if;

         if Ekind (Subp) = E_Entry then
            Parent_Subp := Empty;
         end if;
      end if;

      --  Ada 2005 (AI-345): We have a procedure call as a triggering
      --  alternative in an asynchronous select or as an entry call in
      --  a conditional or timed select. Check whether the procedure call
      --  is a renaming of an entry and rewrite it as an entry call.

      if Ada_Version >= Ada_2005
        and then Nkind (Call_Node) = N_Procedure_Call_Statement
        and then
           ((Nkind (Parent (Call_Node)) = N_Triggering_Alternative
              and then Triggering_Statement (Parent (Call_Node)) = Call_Node)
          or else
            (Nkind (Parent (Call_Node)) = N_Entry_Call_Alternative
              and then Entry_Call_Statement (Parent (Call_Node)) = Call_Node))
      then
         declare
            Ren_Decl : Node_Id;
            Ren_Root : Entity_Id := Subp;

         begin
            --  This may be a chain of renamings, find the root

            if Present (Alias (Ren_Root)) then
               Ren_Root := Alias (Ren_Root);
            end if;

            if Present (Original_Node (Parent (Parent (Ren_Root)))) then
               Ren_Decl := Original_Node (Parent (Parent (Ren_Root)));

               if Nkind (Ren_Decl) = N_Subprogram_Renaming_Declaration then
                  Rewrite (Call_Node,
                    Make_Entry_Call_Statement (Loc,
                      Name =>
                        New_Copy_Tree (Name (Ren_Decl)),
                      Parameter_Associations =>
                        New_Copy_List_Tree
                          (Parameter_Associations (Call_Node))));

                  return;
               end if;
            end if;
         end;
      end if;

      --  When generating C code, transform a function call that returns a
      --  constrained array type into procedure form.

      if Modify_Tree_For_C
        and then Nkind (Call_Node) = N_Function_Call
        and then Is_Entity_Name (Name (Call_Node))
        and then Rewritten_For_C (Ultimate_Alias (Entity (Name (Call_Node))))
      then
         --  For internally generated calls ensure that they reference the
         --  entity of the spec of the called function (needed since the
         --  expander may generate calls using the entity of their body).
         --  See for example Expand_Boolean_Operator().

         if not (Comes_From_Source (Call_Node))
           and then Nkind (Unit_Declaration_Node
                            (Ultimate_Alias (Entity (Name (Call_Node))))) =
                              N_Subprogram_Body
         then
            Set_Entity (Name (Call_Node),
              Rewritten_For_C_Func_Id
                (Ultimate_Alias (Entity (Name (Call_Node)))));
         end if;

         Rewrite_Function_Call_For_C (Call_Node);
         return;
      end if;

      --  First step, compute extra actuals, corresponding to any Extra_Formals
      --  present. Note that we do not access Extra_Formals directly, instead
      --  we simply note the presence of the extra formals as we process the
      --  regular formals collecting corresponding actuals in Extra_Actuals.

      --  We also generate any required range checks for actuals for in formals
      --  as we go through the loop, since this is a convenient place to do it.
      --  (Though it seems that this would be better done in Expand_Actuals???)

      --  Special case: Thunks must not compute the extra actuals; they must
      --  just propagate to the target primitive their extra actuals.

      if Is_Thunk (Current_Scope)
        and then Thunk_Entity (Current_Scope) = Subp
        and then Present (Extra_Formals (Subp))
      then
         pragma Assert (Present (Extra_Formals (Current_Scope)));

         declare
            Target_Formal : Entity_Id;
            Thunk_Formal  : Entity_Id;

         begin
            Target_Formal := Extra_Formals (Subp);
            Thunk_Formal  := Extra_Formals (Current_Scope);
            while Present (Target_Formal) loop
               Add_Extra_Actual
                 (New_Occurrence_Of (Thunk_Formal, Loc), Thunk_Formal);

               Target_Formal := Extra_Formal (Target_Formal);
               Thunk_Formal  := Extra_Formal (Thunk_Formal);
            end loop;

            while Is_Non_Empty_List (Extra_Actuals) loop
               Add_Actual_Parameter (Remove_Head (Extra_Actuals));
            end loop;

            Expand_Actuals (Call_Node, Subp);
            return;
         end;
      end if;

      Formal := First_Formal (Subp);
      Actual := First_Actual (Call_Node);
      Param_Count := 1;
      while Present (Formal) loop

         --  Generate range check if required

         if Do_Range_Check (Actual)
           and then Ekind (Formal) = E_In_Parameter
         then
            Generate_Range_Check
              (Actual, Etype (Formal), CE_Range_Check_Failed);
         end if;

         --  Prepare to examine current entry

         Prev := Actual;
         Prev_Orig := Original_Node (Prev);

         --  Ada 2005 (AI-251): Check if any formal is a class-wide interface
         --  to expand it in a further round.

         CW_Interface_Formals_Present :=
           CW_Interface_Formals_Present
             or else
               (Ekind (Etype (Formal)) = E_Class_Wide_Type
                 and then Is_Interface (Etype (Etype (Formal))))
             or else
               (Ekind (Etype (Formal)) = E_Anonymous_Access_Type
                 and then Is_Interface (Directly_Designated_Type
                                         (Etype (Etype (Formal)))));

         --  Create possible extra actual for constrained case. Usually, the
         --  extra actual is of the form actual'constrained, but since this
         --  attribute is only available for unconstrained records, TRUE is
         --  expanded if the type of the formal happens to be constrained (for
         --  instance when this procedure is inherited from an unconstrained
         --  record to a constrained one) or if the actual has no discriminant
         --  (its type is constrained). An exception to this is the case of a
         --  private type without discriminants. In this case we pass FALSE
         --  because the object has underlying discriminants with defaults.

         if Present (Extra_Constrained (Formal)) then
            if Ekind (Etype (Prev)) in Private_Kind
              and then not Has_Discriminants (Base_Type (Etype (Prev)))
            then
               Add_Extra_Actual
                 (New_Occurrence_Of (Standard_False, Loc),
                  Extra_Constrained (Formal));

            elsif Is_Constrained (Etype (Formal))
              or else not Has_Discriminants (Etype (Prev))
            then
               Add_Extra_Actual
                 (New_Occurrence_Of (Standard_True, Loc),
                  Extra_Constrained (Formal));

            --  Do not produce extra actuals for Unchecked_Union parameters.
            --  Jump directly to the end of the loop.

            elsif Is_Unchecked_Union (Base_Type (Etype (Actual))) then
               goto Skip_Extra_Actual_Generation;

            else
               --  If the actual is a type conversion, then the constrained
               --  test applies to the actual, not the target type.

               declare
                  Act_Prev : Node_Id;

               begin
                  --  Test for unchecked conversions as well, which can occur
                  --  as out parameter actuals on calls to stream procedures.

                  Act_Prev := Prev;
                  while Nkind_In (Act_Prev, N_Type_Conversion,
                                            N_Unchecked_Type_Conversion)
                  loop
                     Act_Prev := Expression (Act_Prev);
                  end loop;

                  --  If the expression is a conversion of a dereference, this
                  --  is internally generated code that manipulates addresses,
                  --  e.g. when building interface tables. No check should
                  --  occur in this case, and the discriminated object is not
                  --  directly a hand.

                  if not Comes_From_Source (Actual)
                    and then Nkind (Actual) = N_Unchecked_Type_Conversion
                    and then Nkind (Act_Prev) = N_Explicit_Dereference
                  then
                     Add_Extra_Actual
                       (New_Occurrence_Of (Standard_False, Loc),
                        Extra_Constrained (Formal));

                  else
                     Add_Extra_Actual
                       (Make_Attribute_Reference (Sloc (Prev),
                        Prefix =>
                          Duplicate_Subexpr_No_Checks
                            (Act_Prev, Name_Req => True),
                        Attribute_Name => Name_Constrained),
                        Extra_Constrained (Formal));
                  end if;
               end;
            end if;
         end if;

         --  Create possible extra actual for accessibility level

         if Present (Extra_Accessibility (Formal)) then

            --  Ada 2005 (AI-252): If the actual was rewritten as an Access
            --  attribute, then the original actual may be an aliased object
            --  occurring as the prefix in a call using "Object.Operation"
            --  notation. In that case we must pass the level of the object,
            --  so Prev_Orig is reset to Prev and the attribute will be
            --  processed by the code for Access attributes further below.

            if Prev_Orig /= Prev
              and then Nkind (Prev) = N_Attribute_Reference
              and then
                Get_Attribute_Id (Attribute_Name (Prev)) = Attribute_Access
              and then Is_Aliased_View (Prev_Orig)
            then
               Prev_Orig := Prev;
            end if;

            --  Ada 2005 (AI-251): Thunks must propagate the extra actuals of
            --  accessibility levels.

            if Is_Thunk (Current_Scope) then
               declare
                  Parm_Ent : Entity_Id;

               begin
                  if Is_Controlling_Actual (Actual) then

                     --  Find the corresponding actual of the thunk

                     Parm_Ent := First_Entity (Current_Scope);
                     for J in 2 .. Param_Count loop
                        Next_Entity (Parm_Ent);
                     end loop;

                  --  Handle unchecked conversion of access types generated
                  --  in thunks (cf. Expand_Interface_Thunk).

                  elsif Is_Access_Type (Etype (Actual))
                    and then Nkind (Actual) = N_Unchecked_Type_Conversion
                  then
                     Parm_Ent := Entity (Expression (Actual));

                  else pragma Assert (Is_Entity_Name (Actual));
                     Parm_Ent := Entity (Actual);
                  end if;

                  Add_Extra_Actual
                    (New_Occurrence_Of (Extra_Accessibility (Parm_Ent), Loc),
                     Extra_Accessibility (Formal));
               end;

            elsif Is_Entity_Name (Prev_Orig) then

               --  When passing an access parameter, or a renaming of an access
               --  parameter, as the actual to another access parameter we need
               --  to pass along the actual's own access level parameter. This
               --  is done if we are within the scope of the formal access
               --  parameter (if this is an inlined body the extra formal is
               --  irrelevant).

               if (Is_Formal (Entity (Prev_Orig))
                    or else
                      (Present (Renamed_Object (Entity (Prev_Orig)))
                        and then
                          Is_Entity_Name (Renamed_Object (Entity (Prev_Orig)))
                        and then
                          Is_Formal
                            (Entity (Renamed_Object (Entity (Prev_Orig))))))
                 and then Ekind (Etype (Prev_Orig)) = E_Anonymous_Access_Type
                 and then In_Open_Scopes (Scope (Entity (Prev_Orig)))
               then
                  declare
                     Parm_Ent : constant Entity_Id := Param_Entity (Prev_Orig);

                  begin
                     pragma Assert (Present (Parm_Ent));

                     if Present (Extra_Accessibility (Parm_Ent)) then
                        Add_Extra_Actual
                          (New_Occurrence_Of
                             (Extra_Accessibility (Parm_Ent), Loc),
                           Extra_Accessibility (Formal));

                     --  If the actual access parameter does not have an
                     --  associated extra formal providing its scope level,
                     --  then treat the actual as having library-level
                     --  accessibility.

                     else
                        Add_Extra_Actual
                          (Make_Integer_Literal (Loc,
                             Intval => Scope_Depth (Standard_Standard)),
                           Extra_Accessibility (Formal));
                     end if;
                  end;

               --  The actual is a normal access value, so just pass the level
               --  of the actual's access type.

               else
                  Add_Extra_Actual
                    (Dynamic_Accessibility_Level (Prev_Orig),
                     Extra_Accessibility (Formal));
               end if;

            --  If the actual is an access discriminant, then pass the level
            --  of the enclosing object (RM05-3.10.2(12.4/2)).

            elsif Nkind (Prev_Orig) = N_Selected_Component
              and then Ekind (Entity (Selector_Name (Prev_Orig))) =
                                                       E_Discriminant
              and then Ekind (Etype (Entity (Selector_Name (Prev_Orig)))) =
                                                       E_Anonymous_Access_Type
            then
               Add_Extra_Actual
                 (Make_Integer_Literal (Loc,
                    Intval => Object_Access_Level (Prefix (Prev_Orig))),
                  Extra_Accessibility (Formal));

            --  All other cases

            else
               case Nkind (Prev_Orig) is

                  when N_Attribute_Reference =>
                     case Get_Attribute_Id (Attribute_Name (Prev_Orig)) is

                        --  For X'Access, pass on the level of the prefix X

                        when Attribute_Access =>

                           --  If this is an Access attribute applied to the
                           --  the current instance object passed to a type
                           --  initialization procedure, then use the level
                           --  of the type itself. This is not really correct,
                           --  as there should be an extra level parameter
                           --  passed in with _init formals (only in the case
                           --  where the type is immutably limited), but we
                           --  don't have an easy way currently to create such
                           --  an extra formal (init procs aren't ever frozen).
                           --  For now we just use the level of the type,
                           --  which may be too shallow, but that works better
                           --  than passing Object_Access_Level of the type,
                           --  which can be one level too deep in some cases.
                           --  ???

                           if Is_Entity_Name (Prefix (Prev_Orig))
                             and then Is_Type (Entity (Prefix (Prev_Orig)))
                           then
                              Add_Extra_Actual
                                (Make_Integer_Literal (Loc,
                                   Intval =>
                                     Type_Access_Level
                                       (Entity (Prefix (Prev_Orig)))),
                                 Extra_Accessibility (Formal));

                           else
                              Add_Extra_Actual
                                (Make_Integer_Literal (Loc,
                                   Intval =>
                                     Object_Access_Level
                                       (Prefix (Prev_Orig))),
                                 Extra_Accessibility (Formal));
                           end if;

                        --  Treat the unchecked attributes as library-level

                        when Attribute_Unchecked_Access |
                           Attribute_Unrestricted_Access =>
                           Add_Extra_Actual
                             (Make_Integer_Literal (Loc,
                                Intval => Scope_Depth (Standard_Standard)),
                              Extra_Accessibility (Formal));

                        --  No other cases of attributes returning access
                        --  values that can be passed to access parameters.

                        when others =>
                           raise Program_Error;

                     end case;

                  --  For allocators we pass the level of the execution of the
                  --  called subprogram, which is one greater than the current
                  --  scope level.

                  when N_Allocator =>
                     Add_Extra_Actual
                       (Make_Integer_Literal (Loc,
                          Intval => Scope_Depth (Current_Scope) + 1),
                        Extra_Accessibility (Formal));

                  --  For most other cases we simply pass the level of the
                  --  actual's access type. The type is retrieved from
                  --  Prev rather than Prev_Orig, because in some cases
                  --  Prev_Orig denotes an original expression that has
                  --  not been analyzed.

                  when others =>
                     Add_Extra_Actual
                       (Dynamic_Accessibility_Level (Prev),
                        Extra_Accessibility (Formal));
               end case;
            end if;
         end if;

         --  Perform the check of 4.6(49) that prevents a null value from being
         --  passed as an actual to an access parameter. Note that the check
         --  is elided in the common cases of passing an access attribute or
         --  access parameter as an actual. Also, we currently don't enforce
         --  this check for expander-generated actuals and when -gnatdj is set.

         if Ada_Version >= Ada_2005 then

            --  Ada 2005 (AI-231): Check null-excluding access types. Note that
            --  the intent of 6.4.1(13) is that null-exclusion checks should
            --  not be done for 'out' parameters, even though it refers only
            --  to constraint checks, and a null_exclusion is not a constraint.
            --  Note that AI05-0196-1 corrects this mistake in the RM.

            if Is_Access_Type (Etype (Formal))
              and then Can_Never_Be_Null (Etype (Formal))
              and then Ekind (Formal) /= E_Out_Parameter
              and then Nkind (Prev) /= N_Raise_Constraint_Error
              and then (Known_Null (Prev)
                         or else not Can_Never_Be_Null (Etype (Prev)))
            then
               Install_Null_Excluding_Check (Prev);
            end if;

         --  Ada_Version < Ada_2005

         else
            if Ekind (Etype (Formal)) /= E_Anonymous_Access_Type
              or else Access_Checks_Suppressed (Subp)
            then
               null;

            elsif Debug_Flag_J then
               null;

            elsif not Comes_From_Source (Prev) then
               null;

            elsif Is_Entity_Name (Prev)
              and then Ekind (Etype (Prev)) = E_Anonymous_Access_Type
            then
               null;

            elsif Nkind_In (Prev, N_Allocator, N_Attribute_Reference) then
               null;

            else
               Install_Null_Excluding_Check (Prev);
            end if;
         end if;

         --  Perform appropriate validity checks on parameters that
         --  are entities.

         if Validity_Checks_On then
            if  (Ekind (Formal) = E_In_Parameter
                  and then Validity_Check_In_Params)
              or else
                (Ekind (Formal) = E_In_Out_Parameter
                  and then Validity_Check_In_Out_Params)
            then
               --  If the actual is an indexed component of a packed type (or
               --  is an indexed or selected component whose prefix recursively
               --  meets this condition), it has not been expanded yet. It will
               --  be copied in the validity code that follows, and has to be
               --  expanded appropriately, so reanalyze it.

               --  What we do is just to unset analyzed bits on prefixes till
               --  we reach something that does not have a prefix.

               declare
                  Nod : Node_Id;

               begin
                  Nod := Actual;
                  while Nkind_In (Nod, N_Indexed_Component,
                                       N_Selected_Component)
                  loop
                     Set_Analyzed (Nod, False);
                     Nod := Prefix (Nod);
                  end loop;
               end;

               Ensure_Valid (Actual);
            end if;
         end if;

         --  For IN OUT and OUT parameters, ensure that subscripts are valid
         --  since this is a left side reference. We only do this for calls
         --  from the source program since we assume that compiler generated
         --  calls explicitly generate any required checks. We also need it
         --  only if we are doing standard validity checks, since clearly it is
         --  not needed if validity checks are off, and in subscript validity
         --  checking mode, all indexed components are checked with a call
         --  directly from Expand_N_Indexed_Component.

         if Comes_From_Source (Call_Node)
           and then Ekind (Formal) /= E_In_Parameter
           and then Validity_Checks_On
           and then Validity_Check_Default
           and then not Validity_Check_Subscripts
         then
            Check_Valid_Lvalue_Subscripts (Actual);
         end if;

         --  Mark any scalar OUT parameter that is a simple variable as no
         --  longer known to be valid (unless the type is always valid). This
         --  reflects the fact that if an OUT parameter is never set in a
         --  procedure, then it can become invalid on the procedure return.

         if Ekind (Formal) = E_Out_Parameter
           and then Is_Entity_Name (Actual)
           and then Ekind (Entity (Actual)) = E_Variable
           and then not Is_Known_Valid (Etype (Actual))
         then
            Set_Is_Known_Valid (Entity (Actual), False);
         end if;

         --  For an OUT or IN OUT parameter, if the actual is an entity, then
         --  clear current values, since they can be clobbered. We are probably
         --  doing this in more places than we need to, but better safe than
         --  sorry when it comes to retaining bad current values.

         if Ekind (Formal) /= E_In_Parameter
           and then Is_Entity_Name (Actual)
           and then Present (Entity (Actual))
         then
            declare
               Ent : constant Entity_Id := Entity (Actual);
               Sav : Node_Id;

            begin
               --  For an OUT or IN OUT parameter that is an assignable entity,
               --  we do not want to clobber the Last_Assignment field, since
               --  if it is set, it was precisely because it is indeed an OUT
               --  or IN OUT parameter. We do reset the Is_Known_Valid flag
               --  since the subprogram could have returned in invalid value.

               if Ekind_In (Formal, E_Out_Parameter, E_In_Out_Parameter)
                 and then Is_Assignable (Ent)
               then
                  Sav := Last_Assignment (Ent);
                  Kill_Current_Values (Ent);
                  Set_Last_Assignment (Ent, Sav);
                  Set_Is_Known_Valid (Ent, False);

               --  For all other cases, just kill the current values

               else
                  Kill_Current_Values (Ent);
               end if;
            end;
         end if;

         --  If the formal is class wide and the actual is an aggregate, force
         --  evaluation so that the back end who does not know about class-wide
         --  type, does not generate a temporary of the wrong size.

         if not Is_Class_Wide_Type (Etype (Formal)) then
            null;

         elsif Nkind (Actual) = N_Aggregate
           or else (Nkind (Actual) = N_Qualified_Expression
                     and then Nkind (Expression (Actual)) = N_Aggregate)
         then
            Force_Evaluation (Actual);
         end if;

         --  In a remote call, if the formal is of a class-wide type, check
         --  that the actual meets the requirements described in E.4(18).

         if Remote and then Is_Class_Wide_Type (Etype (Formal)) then
            Insert_Action (Actual,
              Make_Transportable_Check (Loc,
                Duplicate_Subexpr_Move_Checks (Actual)));
         end if;

         --  This label is required when skipping extra actual generation for
         --  Unchecked_Union parameters.

         <<Skip_Extra_Actual_Generation>>

         Param_Count := Param_Count + 1;
         Next_Actual (Actual);
         Next_Formal (Formal);
      end loop;

      --  If we are calling an Ada 2012 function which needs to have the
      --  "accessibility level determined by the point of call" (AI05-0234)
      --  passed in to it, then pass it in.

      if Ekind_In (Subp, E_Function, E_Operator, E_Subprogram_Type)
        and then
          Present (Extra_Accessibility_Of_Result (Ultimate_Alias (Subp)))
      then
         declare
            Ancestor : Node_Id := Parent (Call_Node);
            Level    : Node_Id := Empty;
            Defer    : Boolean := False;

         begin
            --  Unimplemented: if Subp returns an anonymous access type, then

            --    a) if the call is the operand of an explict conversion, then
            --       the target type of the conversion (a named access type)
            --       determines the accessibility level pass in;

            --    b) if the call defines an access discriminant of an object
            --       (e.g., the discriminant of an object being created by an
            --       allocator, or the discriminant of a function result),
            --       then the accessibility level to pass in is that of the
            --       discriminated object being initialized).

            --  ???

            while Nkind (Ancestor) = N_Qualified_Expression
            loop
               Ancestor := Parent (Ancestor);
            end loop;

            case Nkind (Ancestor) is
               when N_Allocator =>

                  --  At this point, we'd like to assign

                  --    Level := Dynamic_Accessibility_Level (Ancestor);

                  --  but Etype of Ancestor may not have been set yet,
                  --  so that doesn't work.

                  --  Handle this later in Expand_Allocator_Expression.

                  Defer := True;

               when N_Object_Declaration | N_Object_Renaming_Declaration =>
                  declare
                     Def_Id : constant Entity_Id :=
                                Defining_Identifier (Ancestor);

                  begin
                     if Is_Return_Object (Def_Id) then
                        if Present (Extra_Accessibility_Of_Result
                                     (Return_Applies_To (Scope (Def_Id))))
                        then
                           --  Pass along value that was passed in if the
                           --  routine we are returning from also has an
                           --  Accessibility_Of_Result formal.

                           Level :=
                             New_Occurrence_Of
                              (Extra_Accessibility_Of_Result
                                (Return_Applies_To (Scope (Def_Id))), Loc);
                        end if;
                     else
                        Level :=
                          Make_Integer_Literal (Loc,
                            Intval => Object_Access_Level (Def_Id));
                     end if;
                  end;

               when N_Simple_Return_Statement =>
                  if Present (Extra_Accessibility_Of_Result
                               (Return_Applies_To
                                 (Return_Statement_Entity (Ancestor))))
                  then
                     --  Pass along value that was passed in if the returned
                     --  routine also has an Accessibility_Of_Result formal.

                     Level :=
                       New_Occurrence_Of
                         (Extra_Accessibility_Of_Result
                            (Return_Applies_To
                               (Return_Statement_Entity (Ancestor))), Loc);
                  end if;

               when others =>
                  null;
            end case;

            if not Defer then
               if not Present (Level) then

                  --  The "innermost master that evaluates the function call".

                  --  ??? - Should we use Integer'Last here instead in order
                  --  to deal with (some of) the problems associated with
                  --  calls to subps whose enclosing scope is unknown (e.g.,
                  --  Anon_Access_To_Subp_Param.all)?

                  Level := Make_Integer_Literal (Loc,
                             Scope_Depth (Current_Scope) + 1);
               end if;

               Add_Extra_Actual
                 (Level,
                  Extra_Accessibility_Of_Result (Ultimate_Alias (Subp)));
            end if;
         end;
      end if;

      --  If we are expanding the RHS of an assignment we need to check if tag
      --  propagation is needed. You might expect this processing to be in
      --  Analyze_Assignment but has to be done earlier (bottom-up) because the
      --  assignment might be transformed to a declaration for an unconstrained
      --  value if the expression is classwide.

      if Nkind (Call_Node) = N_Function_Call
        and then Is_Tag_Indeterminate (Call_Node)
        and then Is_Entity_Name (Name (Call_Node))
      then
         declare
            Ass : Node_Id := Empty;

         begin
            if Nkind (Parent (Call_Node)) = N_Assignment_Statement then
               Ass := Parent (Call_Node);

            elsif Nkind (Parent (Call_Node)) = N_Qualified_Expression
              and then Nkind (Parent (Parent (Call_Node))) =
                                                  N_Assignment_Statement
            then
               Ass := Parent (Parent (Call_Node));

            elsif Nkind (Parent (Call_Node)) = N_Explicit_Dereference
              and then Nkind (Parent (Parent (Call_Node))) =
                                                  N_Assignment_Statement
            then
               Ass := Parent (Parent (Call_Node));
            end if;

            if Present (Ass)
              and then Is_Class_Wide_Type (Etype (Name (Ass)))
            then
               if Is_Access_Type (Etype (Call_Node)) then
                  if Designated_Type (Etype (Call_Node)) /=
                    Root_Type (Etype (Name (Ass)))
                  then
                     Error_Msg_NE
                       ("tag-indeterminate expression "
                         & " must have designated type& (RM 5.2 (6))",
                         Call_Node, Root_Type (Etype (Name (Ass))));
                  else
                     Propagate_Tag (Name (Ass), Call_Node);
                  end if;

               elsif Etype (Call_Node) /= Root_Type (Etype (Name (Ass))) then
                  Error_Msg_NE
                    ("tag-indeterminate expression must have type&"
                     & "(RM 5.2 (6))",
                     Call_Node, Root_Type (Etype (Name (Ass))));

               else
                  Propagate_Tag (Name (Ass), Call_Node);
               end if;

               --  The call will be rewritten as a dispatching call, and
               --  expanded as such.

               return;
            end if;
         end;
      end if;

      --  Ada 2005 (AI-251): If some formal is a class-wide interface, expand
      --  it to point to the correct secondary virtual table

      if Nkind (Call_Node) in N_Subprogram_Call
        and then CW_Interface_Formals_Present
      then
         Expand_Interface_Actuals (Call_Node);
      end if;

      --  Deals with Dispatch_Call if we still have a call, before expanding
      --  extra actuals since this will be done on the re-analysis of the
      --  dispatching call. Note that we do not try to shorten the actual list
      --  for a dispatching call, it would not make sense to do so. Expansion
      --  of dispatching calls is suppressed for VM targets, because the VM
      --  back-ends directly handle the generation of dispatching calls and
      --  would have to undo any expansion to an indirect call.

      if Nkind (Call_Node) in N_Subprogram_Call
        and then Present (Controlling_Argument (Call_Node))
      then
         declare
            Call_Typ   : constant Entity_Id := Etype (Call_Node);
            Typ        : constant Entity_Id := Find_Dispatching_Type (Subp);
            Eq_Prim_Op : Entity_Id := Empty;
            New_Call   : Node_Id;
            Param      : Node_Id;
            Prev_Call  : Node_Id;

         begin
            if not Is_Limited_Type (Typ) then
               Eq_Prim_Op := Find_Prim_Op (Typ, Name_Op_Eq);
            end if;

            if Tagged_Type_Expansion then
               Expand_Dispatching_Call (Call_Node);

               --  The following return is worrisome. Is it really OK to skip
               --  all remaining processing in this procedure ???

               return;

            --  VM targets

            else
               Apply_Tag_Checks (Call_Node);

               --  If this is a dispatching "=", we must first compare the
               --  tags so we generate: x.tag = y.tag and then x = y

               if Subp = Eq_Prim_Op then

                  --  Mark the node as analyzed to avoid reanalyzing this
                  --  dispatching call (which would cause a never-ending loop)

                  Prev_Call := Relocate_Node (Call_Node);
                  Set_Analyzed (Prev_Call);

                  Param := First_Actual (Call_Node);
                  New_Call :=
                    Make_And_Then (Loc,
                      Left_Opnd =>
                           Make_Op_Eq (Loc,
                             Left_Opnd =>
                               Make_Selected_Component (Loc,
                                 Prefix        => New_Value (Param),
                                 Selector_Name =>
                                   New_Occurrence_Of
                                     (First_Tag_Component (Typ), Loc)),

                             Right_Opnd =>
                               Make_Selected_Component (Loc,
                                 Prefix        =>
                                   Unchecked_Convert_To (Typ,
                                     New_Value (Next_Actual (Param))),
                                 Selector_Name =>
                                   New_Occurrence_Of
                                     (First_Tag_Component (Typ), Loc))),
                      Right_Opnd => Prev_Call);

                  Rewrite (Call_Node, New_Call);

                  Analyze_And_Resolve
                    (Call_Node, Call_Typ, Suppress => All_Checks);
               end if;

               --  Expansion of a dispatching call results in an indirect call,
               --  which in turn causes current values to be killed (see
               --  Resolve_Call), so on VM targets we do the call here to
               --  ensure consistent warnings between VM and non-VM targets.

               Kill_Current_Values;
            end if;

            --  If this is a dispatching "=" then we must update the reference
            --  to the call node because we generated:
            --     x.tag = y.tag and then x = y

            if Subp = Eq_Prim_Op then
               Call_Node := Right_Opnd (Call_Node);
            end if;
         end;
      end if;

      --  Similarly, expand calls to RCI subprograms on which pragma
      --  All_Calls_Remote applies. The rewriting will be reanalyzed
      --  later. Do this only when the call comes from source since we
      --  do not want such a rewriting to occur in expanded code.

      if Is_All_Remote_Call (Call_Node) then
         Expand_All_Calls_Remote_Subprogram_Call (Call_Node);

      --  Similarly, do not add extra actuals for an entry call whose entity
      --  is a protected procedure, or for an internal protected subprogram
      --  call, because it will be rewritten as a protected subprogram call
      --  and reanalyzed (see Expand_Protected_Subprogram_Call).

      elsif Is_Protected_Type (Scope (Subp))
         and then (Ekind (Subp) = E_Procedure
                    or else Ekind (Subp) = E_Function)
      then
         null;

      --  During that loop we gathered the extra actuals (the ones that
      --  correspond to Extra_Formals), so now they can be appended.

      else
         while Is_Non_Empty_List (Extra_Actuals) loop
            Add_Actual_Parameter (Remove_Head (Extra_Actuals));
         end loop;
      end if;

      --  At this point we have all the actuals, so this is the point at which
      --  the various expansion activities for actuals is carried out.

      Expand_Actuals (Call_Node, Subp);

      --  Verify that the actuals do not share storage. This check must be done
      --  on the caller side rather that inside the subprogram to avoid issues
      --  of parameter passing.

      if Check_Aliasing_Of_Parameters then
         Apply_Parameter_Aliasing_Checks (Call_Node, Subp);
      end if;

      --  If the subprogram is a renaming, or if it is inherited, replace it in
      --  the call with the name of the actual subprogram being called. If this
      --  is a dispatching call, the run-time decides what to call. The Alias
      --  attribute does not apply to entries.

      if Nkind (Call_Node) /= N_Entry_Call_Statement
        and then No (Controlling_Argument (Call_Node))
        and then Present (Parent_Subp)
        and then not Is_Direct_Deep_Call (Subp)
      then
         if Present (Inherited_From_Formal (Subp)) then
            Parent_Subp := Inherited_From_Formal (Subp);
         else
            Parent_Subp := Ultimate_Alias (Parent_Subp);
         end if;

         --  The below setting of Entity is suspect, see F109-018 discussion???

         Set_Entity (Name (Call_Node), Parent_Subp);

         if Is_Abstract_Subprogram (Parent_Subp)
           and then not In_Instance
         then
            Error_Msg_NE
              ("cannot call abstract subprogram &!",
               Name (Call_Node), Parent_Subp);
         end if;

         --  Inspect all formals of derived subprogram Subp. Compare parameter
         --  types with the parent subprogram and check whether an actual may
         --  need a type conversion to the corresponding formal of the parent
         --  subprogram.

         --  Not clear whether intrinsic subprograms need such conversions. ???

         if not Is_Intrinsic_Subprogram (Parent_Subp)
           or else Is_Generic_Instance (Parent_Subp)
         then
            declare
               procedure Convert (Act : Node_Id; Typ : Entity_Id);
               --  Rewrite node Act as a type conversion of Act to Typ. Analyze
               --  and resolve the newly generated construct.

               -------------
               -- Convert --
               -------------

               procedure Convert (Act : Node_Id; Typ : Entity_Id) is
               begin
                  Rewrite (Act, OK_Convert_To (Typ, Relocate_Node (Act)));
                  Analyze (Act);
                  Resolve (Act, Typ);
               end Convert;

               --  Local variables

               Actual_Typ : Entity_Id;
               Formal_Typ : Entity_Id;
               Parent_Typ : Entity_Id;

            begin
               Actual := First_Actual (Call_Node);
               Formal := First_Formal (Subp);
               Parent_Formal := First_Formal (Parent_Subp);
               while Present (Formal) loop
                  Actual_Typ := Etype (Actual);
                  Formal_Typ := Etype (Formal);
                  Parent_Typ := Etype (Parent_Formal);

                  --  For an IN parameter of a scalar type, the parent formal
                  --  type and derived formal type differ or the parent formal
                  --  type and actual type do not match statically.

                  if Is_Scalar_Type (Formal_Typ)
                    and then Ekind (Formal) = E_In_Parameter
                    and then Formal_Typ /= Parent_Typ
                    and then
                      not Subtypes_Statically_Match (Parent_Typ, Actual_Typ)
                    and then not Raises_Constraint_Error (Actual)
                  then
                     Convert (Actual, Parent_Typ);
                     Enable_Range_Check (Actual);

                     --  If the actual has been marked as requiring a range
                     --  check, then generate it here.

                     if Do_Range_Check (Actual) then
                        Generate_Range_Check
                          (Actual, Etype (Formal), CE_Range_Check_Failed);
                     end if;

                  --  For access types, the parent formal type and actual type
                  --  differ.

                  elsif Is_Access_Type (Formal_Typ)
                    and then Base_Type (Parent_Typ) /= Base_Type (Actual_Typ)
                  then
                     if Ekind (Formal) /= E_In_Parameter then
                        Convert (Actual, Parent_Typ);

                     elsif Ekind (Parent_Typ) = E_Anonymous_Access_Type
                       and then Designated_Type (Parent_Typ) /=
                                Designated_Type (Actual_Typ)
                       and then not Is_Controlling_Formal (Formal)
                     then
                        --  This unchecked conversion is not necessary unless
                        --  inlining is enabled, because in that case the type
                        --  mismatch may become visible in the body about to be
                        --  inlined.

                        Rewrite (Actual,
                          Unchecked_Convert_To (Parent_Typ,
                            Relocate_Node (Actual)));
                        Analyze (Actual);
                        Resolve (Actual, Parent_Typ);
                     end if;

                  --  If there is a change of representation, then generate a
                  --  warning, and do the change of representation.

                  elsif not Same_Representation (Formal_Typ, Parent_Typ) then
                     Error_Msg_N
                       ("??change of representation required", Actual);
                     Convert (Actual, Parent_Typ);

                  --  For array and record types, the parent formal type and
                  --  derived formal type have different sizes or pragma Pack
                  --  status.

                  elsif ((Is_Array_Type (Formal_Typ)
                           and then Is_Array_Type (Parent_Typ))
                       or else
                         (Is_Record_Type (Formal_Typ)
                           and then Is_Record_Type (Parent_Typ)))
                    and then
                      (Esize (Formal_Typ) /= Esize (Parent_Typ)
                        or else Has_Pragma_Pack (Formal_Typ) /=
                                Has_Pragma_Pack (Parent_Typ))
                  then
                     Convert (Actual, Parent_Typ);
                  end if;

                  Next_Actual (Actual);
                  Next_Formal (Formal);
                  Next_Formal (Parent_Formal);
               end loop;
            end;
         end if;

         Orig_Subp := Subp;
         Subp := Parent_Subp;
      end if;

      --  Deal with case where call is an explicit dereference

      if Nkind (Name (Call_Node)) = N_Explicit_Dereference then

      --  Handle case of access to protected subprogram type

         if Is_Access_Protected_Subprogram_Type
              (Base_Type (Etype (Prefix (Name (Call_Node)))))
         then
            --  If this is a call through an access to protected operation, the
            --  prefix has the form (object'address, operation'access). Rewrite
            --  as a for other protected calls: the object is the 1st parameter
            --  of the list of actuals.

            declare
               Call : Node_Id;
               Parm : List_Id;
               Nam  : Node_Id;
               Obj  : Node_Id;
               Ptr  : constant Node_Id := Prefix (Name (Call_Node));

               T : constant Entity_Id :=
                     Equivalent_Type (Base_Type (Etype (Ptr)));

               D_T : constant Entity_Id :=
                       Designated_Type (Base_Type (Etype (Ptr)));

            begin
               Obj :=
                 Make_Selected_Component (Loc,
                   Prefix        => Unchecked_Convert_To (T, Ptr),
                   Selector_Name =>
                     New_Occurrence_Of (First_Entity (T), Loc));

               Nam :=
                 Make_Selected_Component (Loc,
                   Prefix        => Unchecked_Convert_To (T, Ptr),
                   Selector_Name =>
                     New_Occurrence_Of (Next_Entity (First_Entity (T)), Loc));

               Nam :=
                 Make_Explicit_Dereference (Loc,
                   Prefix => Nam);

               if Present (Parameter_Associations (Call_Node)) then
                  Parm := Parameter_Associations (Call_Node);
               else
                  Parm := New_List;
               end if;

               Prepend (Obj, Parm);

               if Etype (D_T) = Standard_Void_Type then
                  Call :=
                    Make_Procedure_Call_Statement (Loc,
                      Name                   => Nam,
                      Parameter_Associations => Parm);
               else
                  Call :=
                    Make_Function_Call (Loc,
                      Name                   => Nam,
                      Parameter_Associations => Parm);
               end if;

               Set_First_Named_Actual (Call, First_Named_Actual (Call_Node));
               Set_Etype (Call, Etype (D_T));

               --  We do not re-analyze the call to avoid infinite recursion.
               --  We analyze separately the prefix and the object, and set
               --  the checks on the prefix that would otherwise be emitted
               --  when resolving a call.

               Rewrite (Call_Node, Call);
               Analyze (Nam);
               Apply_Access_Check (Nam);
               Analyze (Obj);
               return;
            end;
         end if;
      end if;

      --  If this is a call to an intrinsic subprogram, then perform the
      --  appropriate expansion to the corresponding tree node and we
      --  are all done (since after that the call is gone).

      --  In the case where the intrinsic is to be processed by the back end,
      --  the call to Expand_Intrinsic_Call will do nothing, which is fine,
      --  since the idea in this case is to pass the call unchanged. If the
      --  intrinsic is an inherited unchecked conversion, and the derived type
      --  is the target type of the conversion, we must retain it as the return
      --  type of the expression. Otherwise the expansion below, which uses the
      --  parent operation, will yield the wrong type.

      if Is_Intrinsic_Subprogram (Subp) then
         Expand_Intrinsic_Call (Call_Node, Subp);

         if Nkind (Call_Node) = N_Unchecked_Type_Conversion
           and then Parent_Subp /= Orig_Subp
           and then Etype (Parent_Subp) /= Etype (Orig_Subp)
         then
            Set_Etype (Call_Node, Etype (Orig_Subp));
         end if;

         return;
      end if;

      if Ekind_In (Subp, E_Function, E_Procedure) then

         --  We perform two simple optimization on calls:

         --  a) replace calls to null procedures unconditionally;

         --  b) for To_Address, just do an unchecked conversion. Not only is
         --  this efficient, but it also avoids order of elaboration problems
         --  when address clauses are inlined (address expression elaborated
         --  at the wrong point).

         --  We perform these optimization regardless of whether we are in the
         --  main unit or in a unit in the context of the main unit, to ensure
         --  that tree generated is the same in both cases, for CodePeer use.

         if Is_RTE (Subp, RE_To_Address) then
            Rewrite (Call_Node,
              Unchecked_Convert_To
                (RTE (RE_Address), Relocate_Node (First_Actual (Call_Node))));
            return;

         elsif Is_Null_Procedure (Subp) then
            Rewrite (Call_Node, Make_Null_Statement (Loc));
            return;
         end if;

         --  Handle inlining. No action needed if the subprogram is not inlined

         if not Is_Inlined (Subp) then
            null;

         --  Handle frontend inlining

         elsif not Back_End_Inlining then
            Inlined_Subprogram : declare
               Bod         : Node_Id;
               Must_Inline : Boolean := False;
               Spec        : constant Node_Id := Unit_Declaration_Node (Subp);

            begin
               --  Verify that the body to inline has already been seen, and
               --  that if the body is in the current unit the inlining does
               --  not occur earlier. This avoids order-of-elaboration problems
               --  in the back end.

               --  This should be documented in sinfo/einfo ???

               if No (Spec)
                 or else Nkind (Spec) /= N_Subprogram_Declaration
                 or else No (Body_To_Inline (Spec))
               then
                  Must_Inline := False;

               --  If this an inherited function that returns a private type,
               --  do not inline if the full view is an unconstrained array,
               --  because such calls cannot be inlined.

               elsif Present (Orig_Subp)
                 and then Is_Array_Type (Etype (Orig_Subp))
                 and then not Is_Constrained (Etype (Orig_Subp))
               then
                  Must_Inline := False;

               elsif In_Unfrozen_Instance (Scope (Subp)) then
                  Must_Inline := False;

               else
                  Bod := Body_To_Inline (Spec);

                  if (In_Extended_Main_Code_Unit (Call_Node)
                        or else In_Extended_Main_Code_Unit (Parent (Call_Node))
                        or else Has_Pragma_Inline_Always (Subp))
                    and then (not In_Same_Extended_Unit (Sloc (Bod), Loc)
                               or else
                                 Earlier_In_Extended_Unit (Sloc (Bod), Loc))
                  then
                     Must_Inline := True;

                  --  If we are compiling a package body that is not the main
                  --  unit, it must be for inlining/instantiation purposes,
                  --  in which case we inline the call to insure that the same
                  --  temporaries are generated when compiling the body by
                  --  itself. Otherwise link errors can occur.

                  --  If the function being called is itself in the main unit,
                  --  we cannot inline, because there is a risk of double
                  --  elaboration and/or circularity: the inlining can make
                  --  visible a private entity in the body of the main unit,
                  --  that gigi will see before its sees its proper definition.

                  elsif not (In_Extended_Main_Code_Unit (Call_Node))
                    and then In_Package_Body
                  then
                     Must_Inline := not In_Extended_Main_Source_Unit (Subp);

                  --  Inline calls to _postconditions when generating C code

                  elsif Generate_C_Code
                    and then In_Same_Extended_Unit (Sloc (Bod), Loc)
                    and then Chars (Name (N)) = Name_uPostconditions
                  then
                     Must_Inline := True;
                  end if;
               end if;

               if Must_Inline then
                  Expand_Inlined_Call (Call_Node, Subp, Orig_Subp);

               else
                  --  Let the back end handle it

                  Add_Inlined_Body (Subp, Call_Node);

                  if Front_End_Inlining
                    and then Nkind (Spec) = N_Subprogram_Declaration
                    and then (In_Extended_Main_Code_Unit (Call_Node))
                    and then No (Body_To_Inline (Spec))
                    and then not Has_Completion (Subp)
                    and then In_Same_Extended_Unit (Sloc (Spec), Loc)
                  then
                     Cannot_Inline
                       ("cannot inline& (body not seen yet)?",
                        Call_Node, Subp);
                  end if;
               end if;
            end Inlined_Subprogram;

         --  Back end inlining: let the back end handle it

         elsif No (Unit_Declaration_Node (Subp))
           or else Nkind (Unit_Declaration_Node (Subp)) /=
                                                 N_Subprogram_Declaration
           or else No (Body_To_Inline (Unit_Declaration_Node (Subp)))
           or else Nkind (Body_To_Inline (Unit_Declaration_Node (Subp))) in
                                                                      N_Entity
         then
            Add_Inlined_Body (Subp, Call_Node);

            --  If the inlined call appears within an instantiation and some
            --  level of optimization is required, ensure that the enclosing
            --  instance body is available so that the back-end can actually
            --  perform the inlining.

            if In_Instance
              and then Comes_From_Source (Subp)
              and then Optimization_Level > 0
            then
               declare
                  Inst : Entity_Id;
                  Decl : Node_Id;

               begin
                  Inst := Scope (Subp);

                  --  Find enclosing instance.

                  while Present (Inst) and then Inst /= Standard_Standard loop
                     exit when Is_Generic_Instance (Inst);
                     Inst := Scope (Inst);
                  end loop;

                  if Present (Inst)
                    and then Is_Generic_Instance (Inst)
                    and then not Is_Inlined (Inst)
                  then
                     Set_Is_Inlined (Inst);
                     Decl := Unit_Declaration_Node (Inst);

                     --  Do not add a pending instantiation if the body exits
                     --  already, or if the instance is a compilation unit, or
                     --  the instance node is missing.

                     if Present (Corresponding_Body (Decl))
                       or else Nkind (Parent (Decl)) = N_Compilation_Unit
                       or else No (Next (Decl))
                     then
                        null;

                     else
                        Add_Pending_Instantiation (Next (Decl), Decl);
                     end if;
                  end if;
               end;
            end if;

         --  Front end expansion of simple functions returning unconstrained
         --  types (see Check_And_Split_Unconstrained_Function). Note that the
         --  case of a simple renaming (Body_To_Inline in N_Entity above, see
         --  also Build_Renamed_Body) cannot be expanded here because this may
         --  give rise to order-of-elaboration issues for the types of the
         --  parameters of the subprogram, if any.

         else
            Expand_Inlined_Call (Call_Node, Subp, Orig_Subp);
         end if;
      end if;

      --  Check for protected subprogram. This is either an intra-object call,
      --  or a protected function call. Protected procedure calls are rewritten
      --  as entry calls and handled accordingly.

      --  In Ada 2005, this may be an indirect call to an access parameter that
      --  is an access_to_subprogram. In that case the anonymous type has a
      --  scope that is a protected operation, but the call is a regular one.
      --  In either case do not expand call if subprogram is eliminated.

      Scop := Scope (Subp);

      if Nkind (Call_Node) /= N_Entry_Call_Statement
        and then Is_Protected_Type (Scop)
        and then Ekind (Subp) /= E_Subprogram_Type
        and then not Is_Eliminated (Subp)
      then
         --  If the call is an internal one, it is rewritten as a call to the
         --  corresponding unprotected subprogram.

         Expand_Protected_Subprogram_Call (Call_Node, Subp, Scop);
      end if;

      --  Functions returning controlled objects need special attention. If
      --  the return type is limited, then the context is initialization and
      --  different processing applies. If the call is to a protected function,
      --  the expansion above will call Expand_Call recursively. Otherwise the
      --  function call is transformed into a temporary which obtains the
      --  result from the secondary stack.

      if Needs_Finalization (Etype (Subp)) then
         if not Is_Limited_View (Etype (Subp))
           and then
             (No (First_Formal (Subp))
                or else
                  not Is_Concurrent_Record_Type (Etype (First_Formal (Subp))))
         then
            Expand_Ctrl_Function_Call (Call_Node);

         --  Build-in-place function calls which appear in anonymous contexts
         --  need a transient scope to ensure the proper finalization of the
         --  intermediate result after its use.

         elsif Is_Build_In_Place_Function_Call (Call_Node)
           and then
             Nkind_In (Parent (Call_Node), N_Attribute_Reference,
                                           N_Function_Call,
                                           N_Indexed_Component,
                                           N_Object_Renaming_Declaration,
                                           N_Procedure_Call_Statement,
                                           N_Selected_Component,
                                           N_Slice)
         then
            Establish_Transient_Scope (Call_Node, Sec_Stack => True);
         end if;
      end if;
   end Expand_Call;

   -------------------------------
   -- Expand_Ctrl_Function_Call --
   -------------------------------

   procedure Expand_Ctrl_Function_Call (N : Node_Id) is
      function Is_Element_Reference (N : Node_Id) return Boolean;
      --  Determine whether node N denotes a reference to an Ada 2012 container
      --  element.

      --------------------------
      -- Is_Element_Reference --
      --------------------------

      function Is_Element_Reference (N : Node_Id) return Boolean is
         Ref : constant Node_Id := Original_Node (N);

      begin
         --  Analysis marks an element reference by setting the generalized
         --  indexing attribute of an indexed component before the component
         --  is rewritten into a function call.

         return
           Nkind (Ref) = N_Indexed_Component
             and then Present (Generalized_Indexing (Ref));
      end Is_Element_Reference;

      --  Local variables

      Is_Elem_Ref : constant Boolean := Is_Element_Reference (N);

   --  Start of processing for Expand_Ctrl_Function_Call

   begin
      --  Optimization, if the returned value (which is on the sec-stack) is
      --  returned again, no need to copy/readjust/finalize, we can just pass
      --  the value thru (see Expand_N_Simple_Return_Statement), and thus no
      --  attachment is needed

      if Nkind (Parent (N)) = N_Simple_Return_Statement then
         return;
      end if;

      --  Resolution is now finished, make sure we don't start analysis again
      --  because of the duplication.

      Set_Analyzed (N);

      --  A function which returns a controlled object uses the secondary
      --  stack. Rewrite the call into a temporary which obtains the result of
      --  the function using 'reference.

      Remove_Side_Effects (N);

      --  When the temporary function result appears inside a case expression
      --  or an if expression, its lifetime must be extended to match that of
      --  the context. If not, the function result will be finalized too early
      --  and the evaluation of the expression could yield incorrect result. An
      --  exception to this rule are references to Ada 2012 container elements.
      --  Such references must be finalized at the end of each iteration of the
      --  related quantified expression, otherwise the container will remain
      --  busy.

      if not Is_Elem_Ref
        and then Within_Case_Or_If_Expression (N)
        and then Nkind (N) = N_Explicit_Dereference
      then
         Set_Is_Processed_Transient (Entity (Prefix (N)));
      end if;
   end Expand_Ctrl_Function_Call;

   ----------------------------------------
   -- Expand_N_Extended_Return_Statement --
   ----------------------------------------

   --  If there is a Handled_Statement_Sequence, we rewrite this:

   --     return Result : T := <expression> do
   --        <handled_seq_of_stms>
   --     end return;

   --  to be:

   --     declare
   --        Result : T := <expression>;
   --     begin
   --        <handled_seq_of_stms>
   --        return Result;
   --     end;

   --  Otherwise (no Handled_Statement_Sequence), we rewrite this:

   --     return Result : T := <expression>;

   --  to be:

   --     return <expression>;

   --  unless it's build-in-place or there's no <expression>, in which case
   --  we generate:

   --     declare
   --        Result : T := <expression>;
   --     begin
   --        return Result;
   --     end;

   --  Note that this case could have been written by the user as an extended
   --  return statement, or could have been transformed to this from a simple
   --  return statement.

   --  That is, we need to have a reified return object if there are statements
   --  (which might refer to it) or if we're doing build-in-place (so we can
   --  set its address to the final resting place or if there is no expression
   --  (in which case default initial values might need to be set).

   procedure Expand_N_Extended_Return_Statement (N : Node_Id) is
      Loc : constant Source_Ptr := Sloc (N);

      function Build_Heap_Allocator
        (Temp_Id    : Entity_Id;
         Temp_Typ   : Entity_Id;
         Func_Id    : Entity_Id;
         Ret_Typ    : Entity_Id;
         Alloc_Expr : Node_Id) return Node_Id;
      --  Create the statements necessary to allocate a return object on the
      --  caller's master. The master is available through implicit parameter
      --  BIPfinalizationmaster.
      --
      --    if BIPfinalizationmaster /= null then
      --       declare
      --          type Ptr_Typ is access Ret_Typ;
      --          for Ptr_Typ'Storage_Pool use
      --                Base_Pool (BIPfinalizationmaster.all).all;
      --          Local : Ptr_Typ;
      --
      --       begin
      --          procedure Allocate (...) is
      --          begin
      --             System.Storage_Pools.Subpools.Allocate_Any (...);
      --          end Allocate;
      --
      --          Local := <Alloc_Expr>;
      --          Temp_Id := Temp_Typ (Local);
      --       end;
      --    end if;
      --
      --  Temp_Id is the temporary which is used to reference the internally
      --  created object in all allocation forms. Temp_Typ is the type of the
      --  temporary. Func_Id is the enclosing function. Ret_Typ is the return
      --  type of Func_Id. Alloc_Expr is the actual allocator.

      function Move_Activation_Chain (Func_Id : Entity_Id) return Node_Id;
      --  Construct a call to System.Tasking.Stages.Move_Activation_Chain
      --  with parameters:
      --    From         current activation chain
      --    To           activation chain passed in by the caller
      --    New_Master   master passed in by the caller
      --
      --  Func_Id is the entity of the function where the extended return
      --  statement appears.

      --------------------------
      -- Build_Heap_Allocator --
      --------------------------

      function Build_Heap_Allocator
        (Temp_Id    : Entity_Id;
         Temp_Typ   : Entity_Id;
         Func_Id    : Entity_Id;
         Ret_Typ    : Entity_Id;
         Alloc_Expr : Node_Id) return Node_Id
      is
      begin
         pragma Assert (Is_Build_In_Place_Function (Func_Id));

         --  Processing for build-in-place object allocation.

         if Needs_Finalization (Ret_Typ) then
            declare
               Decls      : constant List_Id := New_List;
               Fin_Mas_Id : constant Entity_Id :=
                              Build_In_Place_Formal
                                (Func_Id, BIP_Finalization_Master);
               Stmts      : constant List_Id := New_List;
               Desig_Typ  : Entity_Id;
               Local_Id   : Entity_Id;
               Pool_Id    : Entity_Id;
               Ptr_Typ    : Entity_Id;

            begin
               --  Generate:
               --    Pool_Id renames Base_Pool (BIPfinalizationmaster.all).all;

               Pool_Id := Make_Temporary (Loc, 'P');

               Append_To (Decls,
                 Make_Object_Renaming_Declaration (Loc,
                   Defining_Identifier => Pool_Id,
                   Subtype_Mark        =>
                     New_Occurrence_Of (RTE (RE_Root_Storage_Pool), Loc),
                   Name                =>
                     Make_Explicit_Dereference (Loc,
                       Prefix =>
                         Make_Function_Call (Loc,
                           Name                   =>
                             New_Occurrence_Of (RTE (RE_Base_Pool), Loc),
                           Parameter_Associations => New_List (
                             Make_Explicit_Dereference (Loc,
                               Prefix =>
                                 New_Occurrence_Of (Fin_Mas_Id, Loc)))))));

               --  Create an access type which uses the storage pool of the
               --  caller's master. This additional type is necessary because
               --  the finalization master cannot be associated with the type
               --  of the temporary. Otherwise the secondary stack allocation
               --  will fail.

               Desig_Typ := Ret_Typ;

               --  Ensure that the build-in-place machinery uses a fat pointer
               --  when allocating an unconstrained array on the heap. In this
               --  case the result object type is a constrained array type even
               --  though the function type is unconstrained.

               if Ekind (Desig_Typ) = E_Array_Subtype then
                  Desig_Typ := Base_Type (Desig_Typ);
               end if;

               --  Generate:
               --    type Ptr_Typ is access Desig_Typ;

               Ptr_Typ := Make_Temporary (Loc, 'P');

               Append_To (Decls,
                 Make_Full_Type_Declaration (Loc,
                   Defining_Identifier => Ptr_Typ,
                   Type_Definition     =>
                     Make_Access_To_Object_Definition (Loc,
                       Subtype_Indication =>
                         New_Occurrence_Of (Desig_Typ, Loc))));

               --  Perform minor decoration in order to set the master and the
               --  storage pool attributes.

               Set_Ekind (Ptr_Typ, E_Access_Type);
               Set_Finalization_Master     (Ptr_Typ, Fin_Mas_Id);
               Set_Associated_Storage_Pool (Ptr_Typ, Pool_Id);

               --  Create the temporary, generate:
               --    Local_Id : Ptr_Typ;

               Local_Id := Make_Temporary (Loc, 'T');

               Append_To (Decls,
                 Make_Object_Declaration (Loc,
                   Defining_Identifier => Local_Id,
                   Object_Definition   =>
                     New_Occurrence_Of (Ptr_Typ, Loc)));

               --  Allocate the object, generate:
               --    Local_Id := <Alloc_Expr>;

               Append_To (Stmts,
                 Make_Assignment_Statement (Loc,
                   Name       => New_Occurrence_Of (Local_Id, Loc),
                   Expression => Alloc_Expr));

               --  Generate:
               --    Temp_Id := Temp_Typ (Local_Id);

               Append_To (Stmts,
                 Make_Assignment_Statement (Loc,
                   Name       => New_Occurrence_Of (Temp_Id, Loc),
                   Expression =>
                     Unchecked_Convert_To (Temp_Typ,
                       New_Occurrence_Of (Local_Id, Loc))));

               --  Wrap the allocation in a block. This is further conditioned
               --  by checking the caller finalization master at runtime. A
               --  null value indicates a non-existent master, most likely due
               --  to a Finalize_Storage_Only allocation.

               --  Generate:
               --    if BIPfinalizationmaster /= null then
               --       declare
               --          <Decls>
               --       begin
               --          <Stmts>
               --       end;
               --    end if;

               return
                 Make_If_Statement (Loc,
                   Condition       =>
                     Make_Op_Ne (Loc,
                       Left_Opnd  => New_Occurrence_Of (Fin_Mas_Id, Loc),
                       Right_Opnd => Make_Null (Loc)),

                   Then_Statements => New_List (
                     Make_Block_Statement (Loc,
                       Declarations               => Decls,
                       Handled_Statement_Sequence =>
                         Make_Handled_Sequence_Of_Statements (Loc,
                           Statements => Stmts))));
            end;

         --  For all other cases, generate:
         --    Temp_Id := <Alloc_Expr>;

         else
            return
              Make_Assignment_Statement (Loc,
                Name       => New_Occurrence_Of (Temp_Id, Loc),
                Expression => Alloc_Expr);
         end if;
      end Build_Heap_Allocator;

      ---------------------------
      -- Move_Activation_Chain --
      ---------------------------

      function Move_Activation_Chain (Func_Id : Entity_Id) return Node_Id is
      begin
         return
           Make_Procedure_Call_Statement (Loc,
             Name                   =>
               New_Occurrence_Of (RTE (RE_Move_Activation_Chain), Loc),

             Parameter_Associations => New_List (

               --  Source chain

               Make_Attribute_Reference (Loc,
                 Prefix         => Make_Identifier (Loc, Name_uChain),
                 Attribute_Name => Name_Unrestricted_Access),

               --  Destination chain

               New_Occurrence_Of
                 (Build_In_Place_Formal (Func_Id, BIP_Activation_Chain), Loc),

               --  New master

               New_Occurrence_Of
                 (Build_In_Place_Formal (Func_Id, BIP_Task_Master), Loc)));
      end Move_Activation_Chain;

      --  Local variables

      Func_Id      : constant Entity_Id :=
                       Return_Applies_To (Return_Statement_Entity (N));
      Is_BIP_Func  : constant Boolean   :=
                       Is_Build_In_Place_Function (Func_Id);
      Ret_Obj_Id   : constant Entity_Id :=
                       First_Entity (Return_Statement_Entity (N));
      Ret_Obj_Decl : constant Node_Id   := Parent (Ret_Obj_Id);
      Ret_Typ      : constant Entity_Id := Etype (Func_Id);

      Exp         : Node_Id;
      HSS         : Node_Id;
      Result      : Node_Id;
      Return_Stmt : Node_Id;
      Stmts       : List_Id;

   --  Start of processing for Expand_N_Extended_Return_Statement

   begin
      --  Given that functionality of interface thunks is simple (just displace
      --  the pointer to the object) they are always handled by means of
      --  simple return statements.

      pragma Assert (not Is_Thunk (Current_Scope));

      if Nkind (Ret_Obj_Decl) = N_Object_Declaration then
         Exp := Expression (Ret_Obj_Decl);
      else
         Exp := Empty;
      end if;

      HSS := Handled_Statement_Sequence (N);

      --  If the returned object needs finalization actions, the function must
      --  perform the appropriate cleanup should it fail to return. The state
      --  of the function itself is tracked through a flag which is coupled
      --  with the scope finalizer. There is one flag per each return object
      --  in case of multiple returns.

      if Is_BIP_Func and then Needs_Finalization (Etype (Ret_Obj_Id)) then
         declare
            Flag_Decl : Node_Id;
            Flag_Id   : Entity_Id;
            Func_Bod  : Node_Id;

         begin
            --  Recover the function body

            Func_Bod := Unit_Declaration_Node (Func_Id);

            if Nkind (Func_Bod) = N_Subprogram_Declaration then
               Func_Bod := Parent (Parent (Corresponding_Body (Func_Bod)));
            end if;

            --  Create a flag to track the function state

            Flag_Id := Make_Temporary (Loc, 'F');
            Set_Status_Flag_Or_Transient_Decl (Ret_Obj_Id, Flag_Id);

            --  Insert the flag at the beginning of the function declarations,
            --  generate:
            --    Fnn : Boolean := False;

            Flag_Decl :=
              Make_Object_Declaration (Loc,
                Defining_Identifier => Flag_Id,
                  Object_Definition =>
                    New_Occurrence_Of (Standard_Boolean, Loc),
                  Expression        =>
                    New_Occurrence_Of (Standard_False, Loc));

            Prepend_To (Declarations (Func_Bod), Flag_Decl);
            Analyze (Flag_Decl);
         end;
      end if;

      --  Build a simple_return_statement that returns the return object when
      --  there is a statement sequence, or no expression, or the result will
      --  be built in place. Note however that we currently do this for all
      --  composite cases, even though nonlimited composite results are not yet
      --  built in place (though we plan to do so eventually).

      if Present (HSS)
        or else Is_Composite_Type (Ret_Typ)
        or else No (Exp)
      then
         if No (HSS) then
            Stmts := New_List;

         --  If the extended return has a handled statement sequence, then wrap
         --  it in a block and use the block as the first statement.

         else
            Stmts := New_List (
              Make_Block_Statement (Loc,
                Declarations               => New_List,
                Handled_Statement_Sequence => HSS));
         end if;

         --  If the result type contains tasks, we call Move_Activation_Chain.
         --  Later, the cleanup code will call Complete_Master, which will
         --  terminate any unactivated tasks belonging to the return statement
         --  master. But Move_Activation_Chain updates their master to be that
         --  of the caller, so they will not be terminated unless the return
         --  statement completes unsuccessfully due to exception, abort, goto,
         --  or exit. As a formality, we test whether the function requires the
         --  result to be built in place, though that's necessarily true for
         --  the case of result types with task parts.

         if Is_BIP_Func and then Has_Task (Ret_Typ) then

            --  The return expression is an aggregate for a complex type which
            --  contains tasks. This particular case is left unexpanded since
            --  the regular expansion would insert all temporaries and
            --  initialization code in the wrong block.

            if Nkind (Exp) = N_Aggregate then
               Expand_N_Aggregate (Exp);
            end if;

            --  Do not move the activation chain if the return object does not
            --  contain tasks.

            if Has_Task (Etype (Ret_Obj_Id)) then
               Append_To (Stmts, Move_Activation_Chain (Func_Id));
            end if;
         end if;

         --  Update the state of the function right before the object is
         --  returned.

         if Is_BIP_Func and then Needs_Finalization (Etype (Ret_Obj_Id)) then
            declare
               Flag_Id : constant Entity_Id :=
                           Status_Flag_Or_Transient_Decl (Ret_Obj_Id);

            begin
               --  Generate:
               --    Fnn := True;

               Append_To (Stmts,
                 Make_Assignment_Statement (Loc,
                   Name       => New_Occurrence_Of (Flag_Id, Loc),
                   Expression => New_Occurrence_Of (Standard_True, Loc)));
            end;
         end if;

         --  Build a simple_return_statement that returns the return object

         Return_Stmt :=
           Make_Simple_Return_Statement (Loc,
             Expression => New_Occurrence_Of (Ret_Obj_Id, Loc));
         Append_To (Stmts, Return_Stmt);

         HSS := Make_Handled_Sequence_Of_Statements (Loc, Stmts);
      end if;

      --  Case where we build a return statement block

      if Present (HSS) then
         Result :=
           Make_Block_Statement (Loc,
             Declarations               => Return_Object_Declarations (N),
             Handled_Statement_Sequence => HSS);

         --  We set the entity of the new block statement to be that of the
         --  return statement. This is necessary so that various fields, such
         --  as Finalization_Chain_Entity carry over from the return statement
         --  to the block. Note that this block is unusual, in that its entity
         --  is an E_Return_Statement rather than an E_Block.

         Set_Identifier
           (Result, New_Occurrence_Of (Return_Statement_Entity (N), Loc));

         --  If the object decl was already rewritten as a renaming, then we
         --  don't want to do the object allocation and transformation of
         --  the return object declaration to a renaming. This case occurs
         --  when the return object is initialized by a call to another
         --  build-in-place function, and that function is responsible for
         --  the allocation of the return object.

         if Is_BIP_Func
           and then Nkind (Ret_Obj_Decl) = N_Object_Renaming_Declaration
         then
            pragma Assert
              (Nkind (Original_Node (Ret_Obj_Decl)) = N_Object_Declaration
                and then Is_Build_In_Place_Function_Call
                           (Expression (Original_Node (Ret_Obj_Decl))));

            --  Return the build-in-place result by reference

            Set_By_Ref (Return_Stmt);

         elsif Is_BIP_Func then

            --  Locate the implicit access parameter associated with the
            --  caller-supplied return object and convert the return
            --  statement's return object declaration to a renaming of a
            --  dereference of the access parameter. If the return object's
            --  declaration includes an expression that has not already been
            --  expanded as separate assignments, then add an assignment
            --  statement to ensure the return object gets initialized.

            --    declare
            --       Result : T [:= <expression>];
            --    begin
            --       ...

            --  is converted to

            --    declare
            --       Result : T renames FuncRA.all;
            --       [Result := <expression;]
            --    begin
            --       ...

            declare
               Ret_Obj_Expr : constant Node_Id   := Expression (Ret_Obj_Decl);
               Ret_Obj_Typ  : constant Entity_Id := Etype (Ret_Obj_Id);

               Init_Assignment  : Node_Id := Empty;
               Obj_Acc_Formal   : Entity_Id;
               Obj_Acc_Deref    : Node_Id;
               Obj_Alloc_Formal : Entity_Id;

            begin
               --  Build-in-place results must be returned by reference

               Set_By_Ref (Return_Stmt);

               --  Retrieve the implicit access parameter passed by the caller

               Obj_Acc_Formal :=
                 Build_In_Place_Formal (Func_Id, BIP_Object_Access);

               --  If the return object's declaration includes an expression
               --  and the declaration isn't marked as No_Initialization, then
               --  we need to generate an assignment to the object and insert
               --  it after the declaration before rewriting it as a renaming
               --  (otherwise we'll lose the initialization). The case where
               --  the result type is an interface (or class-wide interface)
               --  is also excluded because the context of the function call
               --  must be unconstrained, so the initialization will always
               --  be done as part of an allocator evaluation (storage pool
               --  or secondary stack), never to a constrained target object
               --  passed in by the caller. Besides the assignment being
               --  unneeded in this case, it avoids problems with trying to
               --  generate a dispatching assignment when the return expression
               --  is a nonlimited descendant of a limited interface (the
               --  interface has no assignment operation).

               if Present (Ret_Obj_Expr)
                 and then not No_Initialization (Ret_Obj_Decl)
                 and then not Is_Interface (Ret_Obj_Typ)
               then
                  Init_Assignment :=
                    Make_Assignment_Statement (Loc,
                      Name       => New_Occurrence_Of (Ret_Obj_Id, Loc),
                      Expression => Relocate_Node (Ret_Obj_Expr));

                  Set_Etype (Name (Init_Assignment), Etype (Ret_Obj_Id));
                  Set_Assignment_OK (Name (Init_Assignment));
                  Set_No_Ctrl_Actions (Init_Assignment);

                  Set_Parent (Name (Init_Assignment), Init_Assignment);
                  Set_Parent (Expression (Init_Assignment), Init_Assignment);

                  Set_Expression (Ret_Obj_Decl, Empty);

                  if Is_Class_Wide_Type (Etype (Ret_Obj_Id))
                    and then not Is_Class_Wide_Type
                                   (Etype (Expression (Init_Assignment)))
                  then
                     Rewrite (Expression (Init_Assignment),
                       Make_Type_Conversion (Loc,
                         Subtype_Mark =>
                           New_Occurrence_Of (Etype (Ret_Obj_Id), Loc),
                         Expression   =>
                           Relocate_Node (Expression (Init_Assignment))));
                  end if;

                  --  In the case of functions where the calling context can
                  --  determine the form of allocation needed, initialization
                  --  is done with each part of the if statement that handles
                  --  the different forms of allocation (this is true for
                  --  unconstrained and tagged result subtypes).

                  if Is_Constrained (Ret_Typ)
                    and then not Is_Tagged_Type (Underlying_Type (Ret_Typ))
                  then
                     Insert_After (Ret_Obj_Decl, Init_Assignment);
                  end if;
               end if;

               --  When the function's subtype is unconstrained, a run-time
               --  test is needed to determine the form of allocation to use
               --  for the return object. The function has an implicit formal
               --  parameter indicating this. If the BIP_Alloc_Form formal has
               --  the value one, then the caller has passed access to an
               --  existing object for use as the return object. If the value
               --  is two, then the return object must be allocated on the
               --  secondary stack. Otherwise, the object must be allocated in
               --  a storage pool (currently only supported for the global
               --  heap, user-defined storage pools TBD ???). We generate an
               --  if statement to test the implicit allocation formal and
               --  initialize a local access value appropriately, creating
               --  allocators in the secondary stack and global heap cases.
               --  The special formal also exists and must be tested when the
               --  function has a tagged result, even when the result subtype
               --  is constrained, because in general such functions can be
               --  called in dispatching contexts and must be handled similarly
               --  to functions with a class-wide result.

               if not Is_Constrained (Ret_Typ)
                 or else Is_Tagged_Type (Underlying_Type (Ret_Typ))
               then
                  Obj_Alloc_Formal :=
                    Build_In_Place_Formal (Func_Id, BIP_Alloc_Form);

                  declare
                     Pool_Id        : constant Entity_Id :=
                                        Make_Temporary (Loc, 'P');
                     Alloc_Obj_Id   : Entity_Id;
                     Alloc_Obj_Decl : Node_Id;
                     Alloc_If_Stmt  : Node_Id;
                     Heap_Allocator : Node_Id;
                     Pool_Decl      : Node_Id;
                     Pool_Allocator : Node_Id;
                     Ptr_Type_Decl  : Node_Id;
                     Ref_Type       : Entity_Id;
                     SS_Allocator   : Node_Id;

                  begin
                     --  Reuse the itype created for the function's implicit
                     --  access formal. This avoids the need to create a new
                     --  access type here, plus it allows assigning the access
                     --  formal directly without applying a conversion.

                     --    Ref_Type := Etype (Object_Access);

                     --  Create an access type designating the function's
                     --  result subtype.

                     Ref_Type := Make_Temporary (Loc, 'A');

                     Ptr_Type_Decl :=
                       Make_Full_Type_Declaration (Loc,
                         Defining_Identifier => Ref_Type,
                         Type_Definition     =>
                           Make_Access_To_Object_Definition (Loc,
                             All_Present        => True,
                             Subtype_Indication =>
                               New_Occurrence_Of (Ret_Obj_Typ, Loc)));

                     Insert_Before (Ret_Obj_Decl, Ptr_Type_Decl);

                     --  Create an access object that will be initialized to an
                     --  access value denoting the return object, either coming
                     --  from an implicit access value passed in by the caller
                     --  or from the result of an allocator.

                     Alloc_Obj_Id := Make_Temporary (Loc, 'R');
                     Set_Etype (Alloc_Obj_Id, Ref_Type);

                     Alloc_Obj_Decl :=
                       Make_Object_Declaration (Loc,
                         Defining_Identifier => Alloc_Obj_Id,
                         Object_Definition   =>
                           New_Occurrence_Of (Ref_Type, Loc));

                     Insert_Before (Ret_Obj_Decl, Alloc_Obj_Decl);

                     --  Create allocators for both the secondary stack and
                     --  global heap. If there's an initialization expression,
                     --  then create these as initialized allocators.

                     if Present (Ret_Obj_Expr)
                       and then not No_Initialization (Ret_Obj_Decl)
                     then
                        --  Always use the type of the expression for the
                        --  qualified expression, rather than the result type.
                        --  In general we cannot always use the result type
                        --  for the allocator, because the expression might be
                        --  of a specific type, such as in the case of an
                        --  aggregate or even a nonlimited object when the
                        --  result type is a limited class-wide interface type.

                        Heap_Allocator :=
                          Make_Allocator (Loc,
                            Expression =>
                              Make_Qualified_Expression (Loc,
                                Subtype_Mark =>
                                  New_Occurrence_Of
                                    (Etype (Ret_Obj_Expr), Loc),
                                Expression   => New_Copy_Tree (Ret_Obj_Expr)));

                     else
                        --  If the function returns a class-wide type we cannot
                        --  use the return type for the allocator. Instead we
                        --  use the type of the expression, which must be an
                        --  aggregate of a definite type.

                        if Is_Class_Wide_Type (Ret_Obj_Typ) then
                           Heap_Allocator :=
                             Make_Allocator (Loc,
                               Expression =>
                                 New_Occurrence_Of
                                   (Etype (Ret_Obj_Expr), Loc));
                        else
                           Heap_Allocator :=
                             Make_Allocator (Loc,
                               Expression =>
                                 New_Occurrence_Of (Ret_Obj_Typ, Loc));
                        end if;

                        --  If the object requires default initialization then
                        --  that will happen later following the elaboration of
                        --  the object renaming. If we don't turn it off here
                        --  then the object will be default initialized twice.

                        Set_No_Initialization (Heap_Allocator);
                     end if;

                     --  The Pool_Allocator is just like the Heap_Allocator,
                     --  except we set Storage_Pool and Procedure_To_Call so
                     --  it will use the user-defined storage pool.

                     Pool_Allocator := New_Copy_Tree (Heap_Allocator);

                     --  Do not generate the renaming of the build-in-place
                     --  pool parameter on ZFP because the parameter is not
                     --  created in the first place.

                     if RTE_Available (RE_Root_Storage_Pool_Ptr) then
                        Pool_Decl :=
                          Make_Object_Renaming_Declaration (Loc,
                            Defining_Identifier => Pool_Id,
                            Subtype_Mark        =>
                              New_Occurrence_Of
                                (RTE (RE_Root_Storage_Pool), Loc),
                            Name                =>
                              Make_Explicit_Dereference (Loc,
                                New_Occurrence_Of
                                  (Build_In_Place_Formal
                                     (Func_Id, BIP_Storage_Pool), Loc)));
                        Set_Storage_Pool (Pool_Allocator, Pool_Id);
                        Set_Procedure_To_Call
                          (Pool_Allocator, RTE (RE_Allocate_Any));
                     else
                        Pool_Decl := Make_Null_Statement (Loc);
                     end if;

                     --  If the No_Allocators restriction is active, then only
                     --  an allocator for secondary stack allocation is needed.
                     --  It's OK for such allocators to have Comes_From_Source
                     --  set to False, because gigi knows not to flag them as
                     --  being a violation of No_Implicit_Heap_Allocations.

                     if Restriction_Active (No_Allocators) then
                        SS_Allocator   := Heap_Allocator;
                        Heap_Allocator := Make_Null (Loc);
                        Pool_Allocator := Make_Null (Loc);

                     --  Otherwise the heap and pool allocators may be needed,
                     --  so we make another allocator for secondary stack
                     --  allocation.

                     else
                        SS_Allocator := New_Copy_Tree (Heap_Allocator);

                        --  The heap and pool allocators are marked as
                        --  Comes_From_Source since they correspond to an
                        --  explicit user-written allocator (that is, it will
                        --  only be executed on behalf of callers that call the
                        --  function as initialization for such an allocator).
                        --  Prevents errors when No_Implicit_Heap_Allocations
                        --  is in force.

                        Set_Comes_From_Source (Heap_Allocator, True);
                        Set_Comes_From_Source (Pool_Allocator, True);
                     end if;

                     --  The allocator is returned on the secondary stack.

                     Set_Storage_Pool (SS_Allocator, RTE (RE_SS_Pool));
                     Set_Procedure_To_Call
                       (SS_Allocator, RTE (RE_SS_Allocate));

                     --  The allocator is returned on the secondary stack,
                     --  so indicate that the function return, as well as
                     --  all blocks that encloses the allocator, must not
                     --  release it. The flags must be set now because
                     --  the decision to use the secondary stack is done
                     --  very late in the course of expanding the return
                     --  statement, past the point where these flags are
                     --  normally set.

                     Set_Uses_Sec_Stack (Func_Id);
                     Set_Uses_Sec_Stack (Return_Statement_Entity (N));
                     Set_Sec_Stack_Needed_For_Return
                       (Return_Statement_Entity (N));
                     Set_Enclosing_Sec_Stack_Return (N);

                     --  Create an if statement to test the BIP_Alloc_Form
                     --  formal and initialize the access object to either the
                     --  BIP_Object_Access formal (BIP_Alloc_Form =
                     --  Caller_Allocation), the result of allocating the
                     --  object in the secondary stack (BIP_Alloc_Form =
                     --  Secondary_Stack), or else an allocator to create the
                     --  return object in the heap or user-defined pool
                     --  (BIP_Alloc_Form = Global_Heap or User_Storage_Pool).

                     --  ??? An unchecked type conversion must be made in the
                     --  case of assigning the access object formal to the
                     --  local access object, because a normal conversion would
                     --  be illegal in some cases (such as converting access-
                     --  to-unconstrained to access-to-constrained), but the
                     --  the unchecked conversion will presumably fail to work
                     --  right in just such cases. It's not clear at all how to
                     --  handle this. ???

                     Alloc_If_Stmt :=
                       Make_If_Statement (Loc,
                         Condition =>
                           Make_Op_Eq (Loc,
                             Left_Opnd  =>
                               New_Occurrence_Of (Obj_Alloc_Formal, Loc),
                             Right_Opnd =>
                               Make_Integer_Literal (Loc,
                                 UI_From_Int (BIP_Allocation_Form'Pos
                                                (Caller_Allocation)))),

                         Then_Statements => New_List (
                           Make_Assignment_Statement (Loc,
                             Name       =>
                               New_Occurrence_Of (Alloc_Obj_Id, Loc),
                             Expression =>
                               Make_Unchecked_Type_Conversion (Loc,
                                 Subtype_Mark =>
                                   New_Occurrence_Of (Ref_Type, Loc),
                                 Expression   =>
                                   New_Occurrence_Of (Obj_Acc_Formal, Loc)))),

                         Elsif_Parts => New_List (
                           Make_Elsif_Part (Loc,
                             Condition =>
                               Make_Op_Eq (Loc,
                                 Left_Opnd  =>
                                   New_Occurrence_Of (Obj_Alloc_Formal, Loc),
                                 Right_Opnd =>
                                   Make_Integer_Literal (Loc,
                                     UI_From_Int (BIP_Allocation_Form'Pos
                                                    (Secondary_Stack)))),

                             Then_Statements => New_List (
                               Make_Assignment_Statement (Loc,
                                 Name       =>
                                   New_Occurrence_Of (Alloc_Obj_Id, Loc),
                                 Expression => SS_Allocator))),

                           Make_Elsif_Part (Loc,
                             Condition =>
                               Make_Op_Eq (Loc,
                                 Left_Opnd  =>
                                   New_Occurrence_Of (Obj_Alloc_Formal, Loc),
                                 Right_Opnd =>
                                   Make_Integer_Literal (Loc,
                                     UI_From_Int (BIP_Allocation_Form'Pos
                                                    (Global_Heap)))),

                             Then_Statements => New_List (
                               Build_Heap_Allocator
                                 (Temp_Id    => Alloc_Obj_Id,
                                  Temp_Typ   => Ref_Type,
                                  Func_Id    => Func_Id,
                                  Ret_Typ    => Ret_Obj_Typ,
                                  Alloc_Expr => Heap_Allocator)))),

                         Else_Statements => New_List (
                           Pool_Decl,
                           Build_Heap_Allocator
                             (Temp_Id    => Alloc_Obj_Id,
                              Temp_Typ   => Ref_Type,
                              Func_Id    => Func_Id,
                              Ret_Typ    => Ret_Obj_Typ,
                              Alloc_Expr => Pool_Allocator)));

                     --  If a separate initialization assignment was created
                     --  earlier, append that following the assignment of the
                     --  implicit access formal to the access object, to ensure
                     --  that the return object is initialized in that case. In
                     --  this situation, the target of the assignment must be
                     --  rewritten to denote a dereference of the access to the
                     --  return object passed in by the caller.

                     if Present (Init_Assignment) then
                        Rewrite (Name (Init_Assignment),
                          Make_Explicit_Dereference (Loc,
                            Prefix => New_Occurrence_Of (Alloc_Obj_Id, Loc)));

                        Set_Etype (Name (Init_Assignment), Etype (Ret_Obj_Id));

                        Append_To
                          (Then_Statements (Alloc_If_Stmt), Init_Assignment);
                     end if;

                     Insert_Before (Ret_Obj_Decl, Alloc_If_Stmt);

                     --  Remember the local access object for use in the
                     --  dereference of the renaming created below.

                     Obj_Acc_Formal := Alloc_Obj_Id;
                  end;
               end if;

               --  Replace the return object declaration with a renaming of a
               --  dereference of the access value designating the return
               --  object.

               Obj_Acc_Deref :=
                 Make_Explicit_Dereference (Loc,
                   Prefix => New_Occurrence_Of (Obj_Acc_Formal, Loc));

               Rewrite (Ret_Obj_Decl,
                 Make_Object_Renaming_Declaration (Loc,
                   Defining_Identifier => Ret_Obj_Id,
                   Access_Definition   => Empty,
                   Subtype_Mark        => New_Occurrence_Of (Ret_Obj_Typ, Loc),
                   Name                => Obj_Acc_Deref));

               Set_Renamed_Object (Ret_Obj_Id, Obj_Acc_Deref);
            end;
         end if;

      --  Case where we do not build a block

      else
         --  We're about to drop Return_Object_Declarations on the floor, so
         --  we need to insert it, in case it got expanded into useful code.
         --  Remove side effects from expression, which may be duplicated in
         --  subsequent checks (see Expand_Simple_Function_Return).

         Insert_List_Before (N, Return_Object_Declarations (N));
         Remove_Side_Effects (Exp);

         --  Build simple_return_statement that returns the expression directly

         Return_Stmt := Make_Simple_Return_Statement (Loc, Expression => Exp);
         Result := Return_Stmt;
      end if;

      --  Set the flag to prevent infinite recursion

      Set_Comes_From_Extended_Return_Statement (Return_Stmt);

      Rewrite (N, Result);
      Analyze (N);
   end Expand_N_Extended_Return_Statement;

   ----------------------------
   -- Expand_N_Function_Call --
   ----------------------------

   procedure Expand_N_Function_Call (N : Node_Id) is
   begin
      Expand_Call (N);
   end Expand_N_Function_Call;

   ---------------------------------------
   -- Expand_N_Procedure_Call_Statement --
   ---------------------------------------

   procedure Expand_N_Procedure_Call_Statement (N : Node_Id) is
      Save_Ghost_Mode : constant Ghost_Mode_Type := Ghost_Mode;

   begin
      --  The procedure call is Ghost when the name is Ghost. Set the mode now
      --  to ensure that any nodes generated during expansion are properly set
      --  as Ghost.

      Set_Ghost_Mode (N);

      Expand_Call (N);
      Ghost_Mode := Save_Ghost_Mode;
   end Expand_N_Procedure_Call_Statement;

   --------------------------------------
   -- Expand_N_Simple_Return_Statement --
   --------------------------------------

   procedure Expand_N_Simple_Return_Statement (N : Node_Id) is
   begin
      --  Defend against previous errors (i.e. the return statement calls a
      --  function that is not available in configurable runtime).

      if Present (Expression (N))
        and then Nkind (Expression (N)) = N_Empty
      then
         Check_Error_Detected;
         return;
      end if;

      --  Distinguish the function and non-function cases:

      case Ekind (Return_Applies_To (Return_Statement_Entity (N))) is

         when E_Function          |
              E_Generic_Function  =>
            Expand_Simple_Function_Return (N);

         when E_Procedure         |
              E_Generic_Procedure |
              E_Entry             |
              E_Entry_Family      |
              E_Return_Statement =>
            Expand_Non_Function_Return (N);

         when others =>
            raise Program_Error;
      end case;

   exception
      when RE_Not_Available =>
         return;
   end Expand_N_Simple_Return_Statement;

   ------------------------------
   -- Expand_N_Subprogram_Body --
   ------------------------------

   --  Add poll call if ATC polling is enabled, unless the body will be inlined
   --  by the back-end.

   --  Add dummy push/pop label nodes at start and end to clear any local
   --  exception indications if local-exception-to-goto optimization is active.

   --  Add return statement if last statement in body is not a return statement
   --  (this makes things easier on Gigi which does not want to have to handle
   --  a missing return).

   --  Add call to Activate_Tasks if body is a task activator

   --  Deal with possible detection of infinite recursion

   --  Eliminate body completely if convention stubbed

   --  Encode entity names within body, since we will not need to reference
   --  these entities any longer in the front end.

   --  Initialize scalar out parameters if Initialize/Normalize_Scalars

   --  Reset Pure indication if any parameter has root type System.Address
   --  or has any parameters of limited types, where limited means that the
   --  run-time view is limited (i.e. the full type is limited).

   --  Wrap thread body

   procedure Expand_N_Subprogram_Body (N : Node_Id) is
      Body_Id  : constant Entity_Id  := Defining_Entity (N);
      HSS      : constant Node_Id    := Handled_Statement_Sequence (N);
      Loc      : constant Source_Ptr := Sloc (N);

      procedure Add_Return (Spec_Id : Entity_Id; Stmts : List_Id);
      --  Append a return statement to the statement sequence Stmts if the last
      --  statement is not already a return or a goto statement. Note that the
      --  latter test is not critical, it does not matter if we add a few extra
      --  returns, since they get eliminated anyway later on. Spec_Id denotes
      --  the corresponding spec of the subprogram body.

      ----------------
      -- Add_Return --
      ----------------

      procedure Add_Return (Spec_Id : Entity_Id; Stmts : List_Id) is
         Last_Stmt : Node_Id;
         Loc       : Source_Ptr;
         Stmt      : Node_Id;

      begin
         --  Get last statement, ignoring any Pop_xxx_Label nodes, which are
         --  not relevant in this context since they are not executable.

         Last_Stmt := Last (Stmts);
         while Nkind (Last_Stmt) in N_Pop_xxx_Label loop
            Prev (Last_Stmt);
         end loop;

         --  Now insert return unless last statement is a transfer

         if not Is_Transfer (Last_Stmt) then

            --  The source location for the return is the end label of the
            --  procedure if present. Otherwise use the sloc of the last
            --  statement in the list. If the list comes from a generated
            --  exception handler and we are not debugging generated code,
            --  all the statements within the handler are made invisible
            --  to the debugger.

            if Nkind (Parent (Stmts)) = N_Exception_Handler
              and then not Comes_From_Source (Parent (Stmts))
            then
               Loc := Sloc (Last_Stmt);
            elsif Present (End_Label (HSS)) then
               Loc := Sloc (End_Label (HSS));
            else
               Loc := Sloc (Last_Stmt);
            end if;

            --  Append return statement, and set analyzed manually. We can't
            --  call Analyze on this return since the scope is wrong.

            --  Note: it almost works to push the scope and then do the Analyze
            --  call, but something goes wrong in some weird cases and it is
            --  not worth worrying about ???

            Stmt := Make_Simple_Return_Statement (Loc);

            --  The return statement is handled properly, and the call to the
            --  postcondition, inserted below, does not require information
            --  from the body either. However, that call is analyzed in the
            --  enclosing scope, and an elaboration check might improperly be
            --  added to it. A guard in Sem_Elab is needed to prevent that
            --  spurious check, see Check_Elab_Call.

            Append_To (Stmts, Stmt);
            Set_Analyzed (Stmt);

            --  Call the _Postconditions procedure if the related subprogram
            --  has contract assertions that need to be verified on exit.

            if Ekind (Spec_Id) = E_Procedure
              and then Present (Postconditions_Proc (Spec_Id))
            then
               Insert_Action (Stmt,
                 Make_Procedure_Call_Statement (Loc,
                   Name =>
                     New_Occurrence_Of (Postconditions_Proc (Spec_Id), Loc)));
            end if;
         end if;
      end Add_Return;

      --  Local variables

      Save_Ghost_Mode : constant Ghost_Mode_Type := Ghost_Mode;

      Except_H : Node_Id;
      L        : List_Id;
      Spec_Id  : Entity_Id;

   --  Start of processing for Expand_N_Subprogram_Body

   begin
      if Present (Corresponding_Spec (N)) then
         Spec_Id := Corresponding_Spec (N);
      else
         Spec_Id := Body_Id;
      end if;

      --  If this is a Pure function which has any parameters whose root type
      --  is System.Address, reset the Pure indication.
      --  This check is also performed when the subprogram is frozen, but we
      --  repeat it on the body so that the indication is consistent, and so
      --  it applies as well to bodies without separate specifications.

      if Is_Pure (Spec_Id)
        and then Is_Subprogram (Spec_Id)
        and then not Has_Pragma_Pure_Function (Spec_Id)
      then
         Check_Function_With_Address_Parameter (Spec_Id);

         if Spec_Id /= Body_Id then
            Set_Is_Pure (Body_Id, Is_Pure (Spec_Id));
         end if;
      end if;

      --  The subprogram body is Ghost when it is stand alone and subject to
      --  pragma Ghost or the corresponding spec is Ghost. To accomodate both
      --  cases, set the mode now to ensure that any nodes generated during
      --  expansion are marked as Ghost.

      Set_Ghost_Mode (N, Spec_Id);

      --  Set L to either the list of declarations if present, or to the list
      --  of statements if no declarations are present. This is used to insert
      --  new stuff at the start.

      if Is_Non_Empty_List (Declarations (N)) then
         L := Declarations (N);
      else
         L := Statements (HSS);
      end if;

      --  If local-exception-to-goto optimization active, insert dummy push
      --  statements at start, and dummy pop statements at end, but inhibit
      --  this if we have No_Exception_Handlers, since they are useless and
      --  intefere with analysis, e.g. by codepeer.

      if (Debug_Flag_Dot_G
           or else Restriction_Active (No_Exception_Propagation))
        and then not Restriction_Active (No_Exception_Handlers)
        and then not CodePeer_Mode
        and then Is_Non_Empty_List (L)
      then
         declare
            FS  : constant Node_Id    := First (L);
            FL  : constant Source_Ptr := Sloc (FS);
            LS  : Node_Id;
            LL  : Source_Ptr;

         begin
            --  LS points to either last statement, if statements are present
            --  or to the last declaration if there are no statements present.
            --  It is the node after which the pop's are generated.

            if Is_Non_Empty_List (Statements (HSS)) then
               LS := Last (Statements (HSS));
            else
               LS := Last (L);
            end if;

            LL := Sloc (LS);

            Insert_List_Before_And_Analyze (FS, New_List (
              Make_Push_Constraint_Error_Label (FL),
              Make_Push_Program_Error_Label    (FL),
              Make_Push_Storage_Error_Label    (FL)));

            Insert_List_After_And_Analyze (LS, New_List (
              Make_Pop_Constraint_Error_Label  (LL),
              Make_Pop_Program_Error_Label     (LL),
              Make_Pop_Storage_Error_Label     (LL)));
         end;
      end if;

      --  Need poll on entry to subprogram if polling enabled. We only do this
      --  for non-empty subprograms, since it does not seem necessary to poll
      --  for a dummy null subprogram.

      if Is_Non_Empty_List (L) then

         --  Do not add a polling call if the subprogram is to be inlined by
         --  the back-end, to avoid repeated calls with multiple inlinings.

         if Is_Inlined (Spec_Id)
           and then Front_End_Inlining
           and then Optimization_Level > 1
         then
            null;
         else
            Generate_Poll_Call (First (L));
         end if;
      end if;

      --  Initialize any scalar OUT args if Initialize/Normalize_Scalars

      if Init_Or_Norm_Scalars and then Is_Subprogram (Spec_Id) then
         declare
            F : Entity_Id;
            A : Node_Id;

         begin
            --  Loop through formals

            F := First_Formal (Spec_Id);
            while Present (F) loop
               if Is_Scalar_Type (Etype (F))
                 and then Ekind (F) = E_Out_Parameter
               then
                  Check_Restriction (No_Default_Initialization, F);

                  --  Insert the initialization. We turn off validity checks
                  --  for this assignment, since we do not want any check on
                  --  the initial value itself (which may well be invalid).
                  --  Predicate checks are disabled as well (RM 6.4.1 (13/3))

                  A :=
                    Make_Assignment_Statement (Loc,
                      Name       => New_Occurrence_Of (F, Loc),
                      Expression => Get_Simple_Init_Val (Etype (F), N));
                  Set_Suppress_Assignment_Checks (A);

                  Insert_Before_And_Analyze (First (L),
                    A, Suppress => Validity_Check);
               end if;

               Next_Formal (F);
            end loop;
         end;
      end if;

      --  Clear out statement list for stubbed procedure

      if Present (Corresponding_Spec (N)) then
         Set_Elaboration_Flag (N, Spec_Id);

         if Convention (Spec_Id) = Convention_Stubbed
           or else Is_Eliminated (Spec_Id)
         then
            Set_Declarations (N, Empty_List);
            Set_Handled_Statement_Sequence (N,
              Make_Handled_Sequence_Of_Statements (Loc,
                Statements => New_List (Make_Null_Statement (Loc))));

            Ghost_Mode := Save_Ghost_Mode;
            return;
         end if;
      end if;

      --  Create a set of discriminals for the next protected subprogram body

      if Is_List_Member (N)
        and then Present (Parent (List_Containing (N)))
        and then Nkind (Parent (List_Containing (N))) = N_Protected_Body
        and then Present (Next_Protected_Operation (N))
      then
         Set_Discriminals (Parent (Base_Type (Scope (Spec_Id))));
      end if;

      --  Returns_By_Ref flag is normally set when the subprogram is frozen but
      --  subprograms with no specs are not frozen.

      declare
         Typ  : constant Entity_Id := Etype (Spec_Id);
         Utyp : constant Entity_Id := Underlying_Type (Typ);

      begin
         if not Acts_As_Spec (N)
           and then Nkind (Parent (Parent (Spec_Id))) /=
             N_Subprogram_Body_Stub
         then
            null;

         elsif Is_Limited_View (Typ) then
            Set_Returns_By_Ref (Spec_Id);

         elsif Present (Utyp) and then CW_Or_Has_Controlled_Part (Utyp) then
            Set_Returns_By_Ref (Spec_Id);
         end if;
      end;

      --  For a procedure, we add a return for all possible syntactic ends of
      --  the subprogram.

      if Ekind_In (Spec_Id, E_Procedure, E_Generic_Procedure) then
         Add_Return (Spec_Id, Statements (HSS));

         if Present (Exception_Handlers (HSS)) then
            Except_H := First_Non_Pragma (Exception_Handlers (HSS));
            while Present (Except_H) loop
               Add_Return (Spec_Id, Statements (Except_H));
               Next_Non_Pragma (Except_H);
            end loop;
         end if;

      --  For a function, we must deal with the case where there is at least
      --  one missing return. What we do is to wrap the entire body of the
      --  function in a block:

      --    begin
      --      ...
      --    end;

      --  becomes

      --    begin
      --       begin
      --          ...
      --       end;

      --       raise Program_Error;
      --    end;

      --  This approach is necessary because the raise must be signalled to the
      --  caller, not handled by any local handler (RM 6.4(11)).

      --  Note: we do not need to analyze the constructed sequence here, since
      --  it has no handler, and an attempt to analyze the handled statement
      --  sequence twice is risky in various ways (e.g. the issue of expanding
      --  cleanup actions twice).

      elsif Has_Missing_Return (Spec_Id) then
         declare
            Hloc : constant Source_Ptr := Sloc (HSS);
            Blok : constant Node_Id    :=
                     Make_Block_Statement (Hloc,
                       Handled_Statement_Sequence => HSS);
            Rais : constant Node_Id    :=
                     Make_Raise_Program_Error (Hloc,
                       Reason => PE_Missing_Return);

         begin
            Set_Handled_Statement_Sequence (N,
              Make_Handled_Sequence_Of_Statements (Hloc,
                Statements => New_List (Blok, Rais)));

            Push_Scope (Spec_Id);
            Analyze (Blok);
            Analyze (Rais);
            Pop_Scope;
         end;
      end if;

      --  If subprogram contains a parameterless recursive call, then we may
      --  have an infinite recursion, so see if we can generate code to check
      --  for this possibility if storage checks are not suppressed.

      if Ekind (Spec_Id) = E_Procedure
        and then Has_Recursive_Call (Spec_Id)
        and then not Storage_Checks_Suppressed (Spec_Id)
      then
         Detect_Infinite_Recursion (N, Spec_Id);
      end if;

      --  Set to encode entity names in package body before gigi is called

      Qualify_Entity_Names (N);

      Ghost_Mode := Save_Ghost_Mode;
   end Expand_N_Subprogram_Body;

   -----------------------------------
   -- Expand_N_Subprogram_Body_Stub --
   -----------------------------------

   procedure Expand_N_Subprogram_Body_Stub (N : Node_Id) is
      Bod : Node_Id;

   begin
      if Present (Corresponding_Body (N)) then
         Bod := Unit_Declaration_Node (Corresponding_Body (N));

         --  The body may have been expanded already when it is analyzed
         --  through the subunit node. Do no expand again: it interferes
         --  with the construction of unnesting tables when generating C.

         if not Analyzed (Bod) then
            Expand_N_Subprogram_Body (Bod);
         end if;

         --  Add full qualification to entities that may be created late
         --  during unnesting.

         Qualify_Entity_Names (N);
      end if;
   end Expand_N_Subprogram_Body_Stub;

   -------------------------------------
   -- Expand_N_Subprogram_Declaration --
   -------------------------------------

   --  If the declaration appears within a protected body, it is a private
   --  operation of the protected type. We must create the corresponding
   --  protected subprogram an associated formals. For a normal protected
   --  operation, this is done when expanding the protected type declaration.

   --  If the declaration is for a null procedure, emit null body

   procedure Expand_N_Subprogram_Declaration (N : Node_Id) is
      Loc  : constant Source_Ptr := Sloc (N);
      Subp : constant Entity_Id  := Defining_Entity (N);

      --  Local variables

      Scop      : constant Entity_Id  := Scope (Subp);
      Prot_Bod  : Node_Id;
      Prot_Decl : Node_Id;
      Prot_Id   : Entity_Id;

   --  Start of processing for Expand_N_Subprogram_Declaration

   begin
      --  In SPARK, subprogram declarations are only allowed in package
      --  specifications.

      if Nkind (Parent (N)) /= N_Package_Specification then
         if Nkind (Parent (N)) = N_Compilation_Unit then
            Check_SPARK_05_Restriction
              ("subprogram declaration is not a library item", N);

         elsif Present (Next (N))
           and then Nkind (Next (N)) = N_Pragma
           and then Get_Pragma_Id (Pragma_Name (Next (N))) = Pragma_Import
         then
            --  In SPARK, subprogram declarations are also permitted in
            --  declarative parts when immediately followed by a corresponding
            --  pragma Import. We only check here that there is some pragma
            --  Import.

            null;
         else
            Check_SPARK_05_Restriction
              ("subprogram declaration is not allowed here", N);
         end if;
      end if;

      --  Deal with case of protected subprogram. Do not generate protected
      --  operation if operation is flagged as eliminated.

      if Is_List_Member (N)
        and then Present (Parent (List_Containing (N)))
        and then Nkind (Parent (List_Containing (N))) = N_Protected_Body
        and then Is_Protected_Type (Scop)
      then
         if No (Protected_Body_Subprogram (Subp))
           and then not Is_Eliminated (Subp)
         then
            Prot_Decl :=
              Make_Subprogram_Declaration (Loc,
                Specification =>
                  Build_Protected_Sub_Specification
                    (N, Scop, Unprotected_Mode));

            --  The protected subprogram is declared outside of the protected
            --  body. Given that the body has frozen all entities so far, we
            --  analyze the subprogram and perform freezing actions explicitly.
            --  including the generation of an explicit freeze node, to ensure
            --  that gigi has the proper order of elaboration.
            --  If the body is a subunit, the insertion point is before the
            --  stub in the parent.

            Prot_Bod := Parent (List_Containing (N));

            if Nkind (Parent (Prot_Bod)) = N_Subunit then
               Prot_Bod := Corresponding_Stub (Parent (Prot_Bod));
            end if;

            Insert_Before (Prot_Bod, Prot_Decl);
            Prot_Id := Defining_Unit_Name (Specification (Prot_Decl));
            Set_Has_Delayed_Freeze (Prot_Id);

            Push_Scope (Scope (Scop));
            Analyze (Prot_Decl);
            Freeze_Before (N, Prot_Id);
            Set_Protected_Body_Subprogram (Subp, Prot_Id);

            --  Create protected operation as well. Even though the operation
            --  is only accessible within the body, it is possible to make it
            --  available outside of the protected object by using 'Access to
            --  provide a callback, so build protected version in all cases.

            Prot_Decl :=
              Make_Subprogram_Declaration (Loc,
                Specification =>
                  Build_Protected_Sub_Specification (N, Scop, Protected_Mode));
            Insert_Before (Prot_Bod, Prot_Decl);
            Analyze (Prot_Decl);

            Pop_Scope;
         end if;

      --  Ada 2005 (AI-348): Generate body for a null procedure. In most
      --  cases this is superfluous because calls to it will be automatically
      --  inlined, but we definitely need the body if preconditions for the
      --  procedure are present.

      elsif Nkind (Specification (N)) = N_Procedure_Specification
        and then Null_Present (Specification (N))
      then
         declare
            Bod : constant Node_Id := Body_To_Inline (N);

         begin
            Set_Has_Completion (Subp, False);
            Append_Freeze_Action (Subp, Bod);

            --  The body now contains raise statements, so calls to it will
            --  not be inlined.

            Set_Is_Inlined (Subp, False);
         end;
      end if;

      --  When generating C code, transform a function that returns a
      --  constrained array type into a procedure with an out parameter
      --  that carries the return value.

      --  We skip this transformation for unchecked conversions, since they
      --  are not needed by the C generator (and this also produces cleaner
      --  output).

      if Modify_Tree_For_C
        and then Nkind (Specification (N)) = N_Function_Specification
        and then Is_Array_Type (Etype (Subp))
        and then Is_Constrained (Etype (Subp))
        and then not Is_Unchecked_Conversion_Instance (Subp)
      then
         Build_Procedure_Form (N);
      end if;
   end Expand_N_Subprogram_Declaration;

   --------------------------------
   -- Expand_Non_Function_Return --
   --------------------------------

   procedure Expand_Non_Function_Return (N : Node_Id) is
      pragma Assert (No (Expression (N)));

<<<<<<< HEAD
      Loc         : constant Source_Ptr := Sloc (N);
      Scope_Id    : Entity_Id :=
                      Return_Applies_To (Return_Statement_Entity (N));
      Kind        : constant Entity_Kind := Ekind (Scope_Id);
      Call        : Node_Id;
      Acc_Stat    : Node_Id;
      Act_Body    : Node_Id;
      Goto_Stat   : Node_Id;
      Lab_Node    : Node_Id;
=======
      Loc       : constant Source_Ptr := Sloc (N);
      Scope_Id  : Entity_Id := Return_Applies_To (Return_Statement_Entity (N));
      Kind      : constant Entity_Kind := Ekind (Scope_Id);
      Call      : Node_Id;
      Acc_Stat  : Node_Id;
      Goto_Stat : Node_Id;
      Lab_Node  : Node_Id;
>>>>>>> 7529f4d0

   begin
      --  Call the _Postconditions procedure if the related subprogram has
      --  contract assertions that need to be verified on exit.

      if Ekind_In (Scope_Id, E_Entry, E_Entry_Family, E_Procedure)
        and then Present (Postconditions_Proc (Scope_Id))
      then
         Insert_Action (N,
           Make_Procedure_Call_Statement (Loc,
             Name => New_Occurrence_Of (Postconditions_Proc (Scope_Id), Loc)));
      end if;

      --  If it is a return from a procedure do no extra steps

      if Kind = E_Procedure or else Kind = E_Generic_Procedure then
         return;

      --  If it is a nested return within an extended one, replace it with a
      --  return of the previously declared return object.

      elsif Kind = E_Return_Statement then
         Rewrite (N,
           Make_Simple_Return_Statement (Loc,
             Expression =>
               New_Occurrence_Of (First_Entity (Scope_Id), Loc)));
         Set_Comes_From_Extended_Return_Statement (N);
         Set_Return_Statement_Entity (N, Scope_Id);
         Expand_Simple_Function_Return (N);
         return;
      end if;

      pragma Assert (Is_Entry (Scope_Id));

      --  Look at the enclosing block to see whether the return is from an
      --  accept statement or an action body.

      for J in reverse 0 .. Scope_Stack.Last loop
         Scope_Id := Scope_Stack.Table (J).Entity;
         exit when Is_Concurrent_Type (Scope_Id);
      end loop;

      --  If it is a return from accept statement it is expanded as call to
      --  RTS Complete_Rendezvous and a goto to the end of the accept body.

      --  (cf : Expand_N_Accept_Statement, Expand_N_Selective_Accept,
      --  Expand_N_Accept_Alternative in exp_ch9.adb)

      if Is_Task_Type (Scope_Id) then

         Call :=
           Make_Procedure_Call_Statement (Loc,
             Name => New_Occurrence_Of (RTE (RE_Complete_Rendezvous), Loc));
         Insert_Before (N, Call);
         --  why not insert actions here???
         Analyze (Call);

         Acc_Stat := Parent (N);
         while Nkind (Acc_Stat) /= N_Accept_Statement loop
            Acc_Stat := Parent (Acc_Stat);
         end loop;

         Lab_Node := Last (Statements
           (Handled_Statement_Sequence (Acc_Stat)));

         Goto_Stat := Make_Goto_Statement (Loc,
           Name => New_Occurrence_Of
             (Entity (Identifier (Lab_Node)), Loc));

         Set_Analyzed (Goto_Stat);

         Rewrite (N, Goto_Stat);
         Analyze (N);
      end if;
   end Expand_Non_Function_Return;

   ---------------------------------------
   -- Expand_Protected_Object_Reference --
   ---------------------------------------

   function Expand_Protected_Object_Reference
     (N    : Node_Id;
      Scop : Entity_Id) return Node_Id
   is
      Loc   : constant Source_Ptr := Sloc (N);
      Corr  : Entity_Id;
      Rec   : Node_Id;
      Param : Entity_Id;
      Proc  : Entity_Id;

   begin
      Rec := Make_Identifier (Loc, Name_uObject);
      Set_Etype (Rec, Corresponding_Record_Type (Scop));

      --  Find enclosing protected operation, and retrieve its first parameter,
      --  which denotes the enclosing protected object. If the enclosing
      --  operation is an entry, we are immediately within the protected body,
      --  and we can retrieve the object from the service entries procedure. A
      --  barrier function has the same signature as an entry. A barrier
      --  function is compiled within the protected object, but unlike
      --  protected operations its never needs locks, so that its protected
      --  body subprogram points to itself.

      Proc := Current_Scope;
      while Present (Proc)
        and then Scope (Proc) /= Scop
      loop
         Proc := Scope (Proc);
      end loop;

      Corr := Protected_Body_Subprogram (Proc);

      if No (Corr) then

         --  Previous error left expansion incomplete.
         --  Nothing to do on this call.

         return Empty;
      end if;

      Param :=
        Defining_Identifier
          (First (Parameter_Specifications (Parent (Corr))));

      if Is_Subprogram (Proc) and then Proc /= Corr then

         --  Protected function or procedure

         Set_Entity (Rec, Param);

         --  Rec is a reference to an entity which will not be in scope when
         --  the call is reanalyzed, and needs no further analysis.

         Set_Analyzed (Rec);

      else
         --  Entry or barrier function for entry body. The first parameter of
         --  the entry body procedure is pointer to the object. We create a
         --  local variable of the proper type, duplicating what is done to
         --  define _object later on.

         declare
            Decls   : List_Id;
            Obj_Ptr : constant Entity_Id := Make_Temporary (Loc, 'T');

         begin
            Decls := New_List (
              Make_Full_Type_Declaration (Loc,
                Defining_Identifier => Obj_Ptr,
                  Type_Definition   =>
                     Make_Access_To_Object_Definition (Loc,
                       Subtype_Indication =>
                         New_Occurrence_Of
                           (Corresponding_Record_Type (Scop), Loc))));

            Insert_Actions (N, Decls);
            Freeze_Before (N, Obj_Ptr);

            Rec :=
              Make_Explicit_Dereference (Loc,
                Prefix =>
                  Unchecked_Convert_To (Obj_Ptr,
                    New_Occurrence_Of (Param, Loc)));

            --  Analyze new actual. Other actuals in calls are already analyzed
            --  and the list of actuals is not reanalyzed after rewriting.

            Set_Parent (Rec, N);
            Analyze (Rec);
         end;
      end if;

      return Rec;
   end Expand_Protected_Object_Reference;

   --------------------------------------
   -- Expand_Protected_Subprogram_Call --
   --------------------------------------

   procedure Expand_Protected_Subprogram_Call
     (N    : Node_Id;
      Subp : Entity_Id;
      Scop : Entity_Id)
   is
      Rec   : Node_Id;

      procedure Freeze_Called_Function;
      --  If it is a function call it can appear in elaboration code and
      --  the called entity must be frozen before the call. This must be
      --  done before the call is expanded, as the expansion may rewrite it
      --  to something other than a call (e.g. a temporary initialized in a
      --  transient block).

      ----------------------------
      -- Freeze_Called_Function --
      ----------------------------

      procedure Freeze_Called_Function is
      begin
         if Ekind (Subp) = E_Function then
            Freeze_Expression (Name (N));
         end if;
      end Freeze_Called_Function;

   --  Start of processing for Expand_Protected_Subprogram_Call

   begin
      --  If the protected object is not an enclosing scope, this is an inter-
      --  object function call. Inter-object procedure calls are expanded by
      --  Exp_Ch9.Build_Simple_Entry_Call. The call is intra-object only if the
      --  subprogram being called is in the protected body being compiled, and
      --  if the protected object in the call is statically the enclosing type.
      --  The object may be an component of some other data structure, in which
      --  case this must be handled as an inter-object call.

      if not In_Open_Scopes (Scop)
        or else not Is_Entity_Name (Name (N))
      then
         if Nkind (Name (N)) = N_Selected_Component then
            Rec := Prefix (Name (N));

         else
            pragma Assert (Nkind (Name (N)) = N_Indexed_Component);
            Rec := Prefix (Prefix (Name (N)));
         end if;

         Freeze_Called_Function;
         Build_Protected_Subprogram_Call (N,
           Name     => New_Occurrence_Of (Subp, Sloc (N)),
           Rec      => Convert_Concurrent (Rec, Etype (Rec)),
           External => True);

      else
         Rec := Expand_Protected_Object_Reference (N, Scop);

         if No (Rec) then
            return;
         end if;

         Freeze_Called_Function;
         Build_Protected_Subprogram_Call (N,
           Name     => Name (N),
           Rec      => Rec,
           External => False);

      end if;

      --  Analyze and resolve the new call. The actuals have already been
      --  resolved, but expansion of a function call will add extra actuals
      --  if needed. Analysis of a procedure call already includes resolution.

      Analyze (N);

      if Ekind (Subp) = E_Function then
         Resolve (N, Etype (Subp));
      end if;
   end Expand_Protected_Subprogram_Call;

   -----------------------------------
   -- Expand_Simple_Function_Return --
   -----------------------------------

   --  The "simple" comes from the syntax rule simple_return_statement. The
   --  semantics are not at all simple.

   procedure Expand_Simple_Function_Return (N : Node_Id) is
      Loc : constant Source_Ptr := Sloc (N);

      Scope_Id : constant Entity_Id :=
                   Return_Applies_To (Return_Statement_Entity (N));
      --  The function we are returning from

      R_Type : constant Entity_Id := Etype (Scope_Id);
      --  The result type of the function

      Utyp : constant Entity_Id := Underlying_Type (R_Type);

      Exp : Node_Id := Expression (N);
      pragma Assert (Present (Exp));

      Exptyp : constant Entity_Id := Etype (Exp);
      --  The type of the expression (not necessarily the same as R_Type)

      Subtype_Ind : Node_Id;
      --  If the result type of the function is class-wide and the expression
      --  has a specific type, then we use the expression's type as the type of
      --  the return object. In cases where the expression is an aggregate that
      --  is built in place, this avoids the need for an expensive conversion
      --  of the return object to the specific type on assignments to the
      --  individual components.

   begin
      if Is_Class_Wide_Type (R_Type)
        and then not Is_Class_Wide_Type (Exptyp)
        and then Nkind (Exp) /= N_Type_Conversion
      then
         Subtype_Ind := New_Occurrence_Of (Exptyp, Loc);
      else
         Subtype_Ind := New_Occurrence_Of (R_Type, Loc);

         --  If the result type is class-wide and the expression is a view
         --  conversion, the conversion plays no role in the expansion because
         --  it does not modify the tag of the object. Remove the conversion
         --  altogether to prevent tag overwriting.

         if Is_Class_Wide_Type (R_Type)
           and then not Is_Class_Wide_Type (Exptyp)
           and then Nkind (Exp) = N_Type_Conversion
         then
            Exp := Expression (Exp);
         end if;
      end if;

      --  For the case of a simple return that does not come from an extended
      --  return, in the case of Ada 2005 where we are returning a limited
      --  type, we rewrite "return <expression>;" to be:

      --    return _anon_ : <return_subtype> := <expression>

      --  The expansion produced by Expand_N_Extended_Return_Statement will
      --  contain simple return statements (for example, a block containing
      --  simple return of the return object), which brings us back here with
      --  Comes_From_Extended_Return_Statement set. The reason for the barrier
      --  checking for a simple return that does not come from an extended
      --  return is to avoid this infinite recursion.

      --  The reason for this design is that for Ada 2005 limited returns, we
      --  need to reify the return object, so we can build it "in place", and
      --  we need a block statement to hang finalization and tasking stuff.

      --  ??? In order to avoid disruption, we avoid translating to extended
      --  return except in the cases where we really need to (Ada 2005 for
      --  inherently limited). We might prefer to do this translation in all
      --  cases (except perhaps for the case of Ada 95 inherently limited),
      --  in order to fully exercise the Expand_N_Extended_Return_Statement
      --  code. This would also allow us to do the build-in-place optimization
      --  for efficiency even in cases where it is semantically not required.

      --  As before, we check the type of the return expression rather than the
      --  return type of the function, because the latter may be a limited
      --  class-wide interface type, which is not a limited type, even though
      --  the type of the expression may be.

      if not Comes_From_Extended_Return_Statement (N)
        and then Is_Limited_View (Etype (Expression (N)))
        and then Ada_Version >= Ada_2005
        and then not Debug_Flag_Dot_L

         --  The functionality of interface thunks is simple and it is always
         --  handled by means of simple return statements. This leaves their
         --  expansion simple and clean.

        and then not Is_Thunk (Current_Scope)
      then
         declare
            Return_Object_Entity : constant Entity_Id :=
                                     Make_Temporary (Loc, 'R', Exp);

            Obj_Decl : constant Node_Id :=
                         Make_Object_Declaration (Loc,
                           Defining_Identifier => Return_Object_Entity,
                           Object_Definition   => Subtype_Ind,
                           Expression          => Exp);

            Ext : constant Node_Id :=
                    Make_Extended_Return_Statement (Loc,
                      Return_Object_Declarations => New_List (Obj_Decl));
            --  Do not perform this high-level optimization if the result type
            --  is an interface because the "this" pointer must be displaced.

         begin
            Rewrite (N, Ext);
            Analyze (N);
            return;
         end;
      end if;

      --  Here we have a simple return statement that is part of the expansion
      --  of an extended return statement (either written by the user, or
      --  generated by the above code).

      --  Always normalize C/Fortran boolean result. This is not always needed,
      --  but it seems a good idea to minimize the passing around of non-
      --  normalized values, and in any case this handles the processing of
      --  barrier functions for protected types, which turn the condition into
      --  a return statement.

      if Is_Boolean_Type (Exptyp)
        and then Nonzero_Is_True (Exptyp)
      then
         Adjust_Condition (Exp);
         Adjust_Result_Type (Exp, Exptyp);
      end if;

      --  Do validity check if enabled for returns

      if Validity_Checks_On
        and then Validity_Check_Returns
      then
         Ensure_Valid (Exp);
      end if;

      --  Check the result expression of a scalar function against the subtype
      --  of the function by inserting a conversion. This conversion must
      --  eventually be performed for other classes of types, but for now it's
      --  only done for scalars.
      --  ???

      if Is_Scalar_Type (Exptyp) then
         Rewrite (Exp, Convert_To (R_Type, Exp));

         --  The expression is resolved to ensure that the conversion gets
         --  expanded to generate a possible constraint check.

         Analyze_And_Resolve (Exp, R_Type);
      end if;

      --  Deal with returning variable length objects and controlled types

      --  Nothing to do if we are returning by reference, or this is not a
      --  type that requires special processing (indicated by the fact that
      --  it requires a cleanup scope for the secondary stack case).

      if Is_Limited_View (Exptyp)
        or else Is_Limited_Interface (Exptyp)
      then
         null;

      --  No copy needed for thunks returning interface type objects since
      --  the object is returned by reference and the maximum functionality
      --  required is just to displace the pointer.

      elsif Is_Thunk (Current_Scope) and then Is_Interface (Exptyp) then
         null;

      --  If the call is within a thunk and the type is a limited view, the
      --  backend will eventually see the non-limited view of the type.

      elsif Is_Thunk (Current_Scope) and then Is_Incomplete_Type (Exptyp) then
         return;

      elsif not Requires_Transient_Scope (R_Type) then

         --  Mutable records with variable-length components are not returned
         --  on the sec-stack, so we need to make sure that the back end will
         --  only copy back the size of the actual value, and not the maximum
         --  size. We create an actual subtype for this purpose. However we
         --  need not do it if the expression is a function call since this
         --  will be done in the called function and doing it here too would
         --  cause a temporary with maximum size to be created.

         declare
            Ubt  : constant Entity_Id := Underlying_Type (Base_Type (Exptyp));
            Decl : Node_Id;
            Ent  : Entity_Id;
         begin
            if Nkind (Exp) /= N_Function_Call
              and then Has_Discriminants (Ubt)
              and then not Is_Constrained (Ubt)
              and then not Has_Unchecked_Union (Ubt)
            then
               Decl := Build_Actual_Subtype (Ubt, Exp);
               Ent := Defining_Identifier (Decl);
               Insert_Action (Exp, Decl);
               Rewrite (Exp, Unchecked_Convert_To (Ent, Exp));
               Analyze_And_Resolve (Exp);
            end if;
         end;

      --  Here if secondary stack is used

      else
         --  Prevent the reclamation of the secondary stack by all enclosing
         --  blocks and loops as well as the related function; otherwise the
         --  result would be reclaimed too early.

         Set_Enclosing_Sec_Stack_Return (N);

         --  Optimize the case where the result is a function call. In this
         --  case either the result is already on the secondary stack, or is
         --  already being returned with the stack pointer depressed and no
         --  further processing is required except to set the By_Ref flag
         --  to ensure that gigi does not attempt an extra unnecessary copy.
         --  (actually not just unnecessary but harmfully wrong in the case
         --  of a controlled type, where gigi does not know how to do a copy).
         --  To make up for a gcc 2.8.1 deficiency (???), we perform the copy
         --  for array types if the constrained status of the target type is
         --  different from that of the expression.

         if Requires_Transient_Scope (Exptyp)
           and then
              (not Is_Array_Type (Exptyp)
                or else Is_Constrained (Exptyp) = Is_Constrained (R_Type)
                or else CW_Or_Has_Controlled_Part (Utyp))
           and then Nkind (Exp) = N_Function_Call
         then
            Set_By_Ref (N);

            --  Remove side effects from the expression now so that other parts
            --  of the expander do not have to reanalyze this node without this
            --  optimization

            Rewrite (Exp, Duplicate_Subexpr_No_Checks (Exp));

         --  For controlled types, do the allocation on the secondary stack
         --  manually in order to call adjust at the right time:

         --    type Anon1 is access R_Type;
         --    for Anon1'Storage_pool use ss_pool;
         --    Anon2 : anon1 := new R_Type'(expr);
         --    return Anon2.all;

         --  We do the same for classwide types that are not potentially
         --  controlled (by the virtue of restriction No_Finalization) because
         --  gigi is not able to properly allocate class-wide types.

         elsif CW_Or_Has_Controlled_Part (Utyp) then
            declare
               Loc        : constant Source_Ptr := Sloc (N);
               Acc_Typ    : constant Entity_Id := Make_Temporary (Loc, 'A');
               Alloc_Node : Node_Id;
               Temp       : Entity_Id;

            begin
               Set_Ekind (Acc_Typ, E_Access_Type);

               Set_Associated_Storage_Pool (Acc_Typ, RTE (RE_SS_Pool));

               --  This is an allocator for the secondary stack, and it's fine
               --  to have Comes_From_Source set False on it, as gigi knows not
               --  to flag it as a violation of No_Implicit_Heap_Allocations.

               Alloc_Node :=
                 Make_Allocator (Loc,
                   Expression =>
                     Make_Qualified_Expression (Loc,
                       Subtype_Mark => New_Occurrence_Of (Etype (Exp), Loc),
                       Expression   => Relocate_Node (Exp)));

               --  We do not want discriminant checks on the declaration,
               --  given that it gets its value from the allocator.

               Set_No_Initialization (Alloc_Node);

               Temp := Make_Temporary (Loc, 'R', Alloc_Node);

               Insert_List_Before_And_Analyze (N, New_List (
                 Make_Full_Type_Declaration (Loc,
                   Defining_Identifier => Acc_Typ,
                   Type_Definition     =>
                     Make_Access_To_Object_Definition (Loc,
                       Subtype_Indication => Subtype_Ind)),

                 Make_Object_Declaration (Loc,
                   Defining_Identifier => Temp,
                   Object_Definition   => New_Occurrence_Of (Acc_Typ, Loc),
                   Expression          => Alloc_Node)));

               Rewrite (Exp,
                 Make_Explicit_Dereference (Loc,
                 Prefix => New_Occurrence_Of (Temp, Loc)));

               --  Ada 2005 (AI-251): If the type of the returned object is
               --  an interface then add an implicit type conversion to force
               --  displacement of the "this" pointer.

               if Is_Interface (R_Type) then
                  Rewrite (Exp, Convert_To (R_Type, Relocate_Node (Exp)));
               end if;

               Analyze_And_Resolve (Exp, R_Type);
            end;

         --  Otherwise use the gigi mechanism to allocate result on the
         --  secondary stack.

         else
            Check_Restriction (No_Secondary_Stack, N);
            Set_Storage_Pool (N, RTE (RE_SS_Pool));
            Set_Procedure_To_Call (N, RTE (RE_SS_Allocate));
         end if;
      end if;

      --  Implement the rules of 6.5(8-10), which require a tag check in
      --  the case of a limited tagged return type, and tag reassignment for
      --  nonlimited tagged results. These actions are needed when the return
      --  type is a specific tagged type and the result expression is a
      --  conversion or a formal parameter, because in that case the tag of
      --  the expression might differ from the tag of the specific result type.

      if Is_Tagged_Type (Utyp)
        and then not Is_Class_Wide_Type (Utyp)
        and then (Nkind_In (Exp, N_Type_Conversion,
                                 N_Unchecked_Type_Conversion)
                    or else (Is_Entity_Name (Exp)
                               and then Ekind (Entity (Exp)) in Formal_Kind))
      then
         --  When the return type is limited, perform a check that the tag of
         --  the result is the same as the tag of the return type.

         if Is_Limited_Type (R_Type) then
            Insert_Action (Exp,
              Make_Raise_Constraint_Error (Loc,
                Condition =>
                  Make_Op_Ne (Loc,
                    Left_Opnd  =>
                      Make_Selected_Component (Loc,
                        Prefix        => Duplicate_Subexpr (Exp),
                        Selector_Name => Make_Identifier (Loc, Name_uTag)),
                    Right_Opnd =>
                      Make_Attribute_Reference (Loc,
                        Prefix         =>
                          New_Occurrence_Of (Base_Type (Utyp), Loc),
                        Attribute_Name => Name_Tag)),
                Reason    => CE_Tag_Check_Failed));

         --  If the result type is a specific nonlimited tagged type, then we
         --  have to ensure that the tag of the result is that of the result
         --  type. This is handled by making a copy of the expression in
         --  the case where it might have a different tag, namely when the
         --  expression is a conversion or a formal parameter. We create a new
         --  object of the result type and initialize it from the expression,
         --  which will implicitly force the tag to be set appropriately.

         else
            declare
               ExpR       : constant Node_Id   := Relocate_Node (Exp);
               Result_Id  : constant Entity_Id :=
                              Make_Temporary (Loc, 'R', ExpR);
               Result_Exp : constant Node_Id   :=
                              New_Occurrence_Of (Result_Id, Loc);
               Result_Obj : constant Node_Id   :=
                              Make_Object_Declaration (Loc,
                                Defining_Identifier => Result_Id,
                                Object_Definition   =>
                                  New_Occurrence_Of (R_Type, Loc),
                                Constant_Present    => True,
                                Expression          => ExpR);

            begin
               Set_Assignment_OK (Result_Obj);
               Insert_Action (Exp, Result_Obj);

               Rewrite (Exp, Result_Exp);
               Analyze_And_Resolve (Exp, R_Type);
            end;
         end if;

      --  Ada 2005 (AI-344): If the result type is class-wide, then insert
      --  a check that the level of the return expression's underlying type
      --  is not deeper than the level of the master enclosing the function.
      --  Always generate the check when the type of the return expression
      --  is class-wide, when it's a type conversion, or when it's a formal
      --  parameter. Otherwise, suppress the check in the case where the
      --  return expression has a specific type whose level is known not to
      --  be statically deeper than the function's result type.

      --  No runtime check needed in interface thunks since it is performed
      --  by the target primitive associated with the thunk.

      --  Note: accessibility check is skipped in the VM case, since there
      --  does not seem to be any practical way to implement this check.

      elsif Ada_Version >= Ada_2005
        and then Tagged_Type_Expansion
        and then Is_Class_Wide_Type (R_Type)
        and then not Is_Thunk (Current_Scope)
        and then not Scope_Suppress.Suppress (Accessibility_Check)
        and then
          (Is_Class_Wide_Type (Etype (Exp))
            or else Nkind_In (Exp, N_Type_Conversion,
                                   N_Unchecked_Type_Conversion)
            or else (Is_Entity_Name (Exp)
                      and then Ekind (Entity (Exp)) in Formal_Kind)
            or else Scope_Depth (Enclosing_Dynamic_Scope (Etype (Exp))) >
                      Scope_Depth (Enclosing_Dynamic_Scope (Scope_Id)))
      then
         declare
            Tag_Node : Node_Id;

         begin
            --  Ada 2005 (AI-251): In class-wide interface objects we displace
            --  "this" to reference the base of the object. This is required to
            --  get access to the TSD of the object.

            if Is_Class_Wide_Type (Etype (Exp))
              and then Is_Interface (Etype (Exp))
            then
               --  If the expression is an explicit dereference then we can
               --  directly displace the pointer to reference the base of
               --  the object.

               if Nkind (Exp) = N_Explicit_Dereference then
                  Tag_Node :=
                    Make_Explicit_Dereference (Loc,
                      Prefix =>
                        Unchecked_Convert_To (RTE (RE_Tag_Ptr),
                          Make_Function_Call (Loc,
                            Name                   =>
                              New_Occurrence_Of (RTE (RE_Base_Address), Loc),
                            Parameter_Associations => New_List (
                              Unchecked_Convert_To (RTE (RE_Address),
                                Duplicate_Subexpr (Prefix (Exp)))))));

               --  Similar case to the previous one but the expression is a
               --  renaming of an explicit dereference.

               elsif Nkind (Exp) = N_Identifier
                 and then Present (Renamed_Object (Entity (Exp)))
                 and then Nkind (Renamed_Object (Entity (Exp)))
                            = N_Explicit_Dereference
               then
                  Tag_Node :=
                    Make_Explicit_Dereference (Loc,
                      Prefix =>
                        Unchecked_Convert_To (RTE (RE_Tag_Ptr),
                          Make_Function_Call (Loc,
                            Name                   =>
                              New_Occurrence_Of (RTE (RE_Base_Address), Loc),
                            Parameter_Associations => New_List (
                              Unchecked_Convert_To (RTE (RE_Address),
                                Duplicate_Subexpr
                                  (Prefix
                                    (Renamed_Object (Entity (Exp)))))))));

               --  Common case: obtain the address of the actual object and
               --  displace the pointer to reference the base of the object.

               else
                  Tag_Node :=
                    Make_Explicit_Dereference (Loc,
                      Prefix =>
                        Unchecked_Convert_To (RTE (RE_Tag_Ptr),
                          Make_Function_Call (Loc,
                            Name               =>
                              New_Occurrence_Of (RTE (RE_Base_Address), Loc),
                            Parameter_Associations => New_List (
                              Make_Attribute_Reference (Loc,
                                Prefix         => Duplicate_Subexpr (Exp),
                                Attribute_Name => Name_Address)))));
               end if;
            else
               Tag_Node :=
                 Make_Attribute_Reference (Loc,
                   Prefix         => Duplicate_Subexpr (Exp),
                   Attribute_Name => Name_Tag);
            end if;

            Insert_Action (Exp,
              Make_Raise_Program_Error (Loc,
                Condition =>
                  Make_Op_Gt (Loc,
                    Left_Opnd  => Build_Get_Access_Level (Loc, Tag_Node),
                    Right_Opnd =>
                      Make_Integer_Literal (Loc,
                        Scope_Depth (Enclosing_Dynamic_Scope (Scope_Id)))),
                Reason => PE_Accessibility_Check_Failed));
         end;

      --  AI05-0073: If function has a controlling access result, check that
      --  the tag of the return value, if it is not null, matches designated
      --  type of return type.

      --  The return expression is referenced twice in the code below, so it
      --  must be made free of side effects. Given that different compilers
      --  may evaluate these parameters in different order, both occurrences
      --  perform a copy.

      elsif Ekind (R_Type) = E_Anonymous_Access_Type
        and then Has_Controlling_Result (Scope_Id)
      then
         Insert_Action (N,
           Make_Raise_Constraint_Error (Loc,
             Condition =>
               Make_And_Then (Loc,
                 Left_Opnd  =>
                   Make_Op_Ne (Loc,
                     Left_Opnd  => Duplicate_Subexpr (Exp),
                     Right_Opnd => Make_Null (Loc)),

                 Right_Opnd => Make_Op_Ne (Loc,
                   Left_Opnd  =>
                     Make_Selected_Component (Loc,
                       Prefix        => Duplicate_Subexpr (Exp),
                       Selector_Name => Make_Identifier (Loc, Name_uTag)),

                   Right_Opnd =>
                     Make_Attribute_Reference (Loc,
                       Prefix         =>
                         New_Occurrence_Of (Designated_Type (R_Type), Loc),
                       Attribute_Name => Name_Tag))),

             Reason    => CE_Tag_Check_Failed),
             Suppress  => All_Checks);
      end if;

      --  AI05-0234: RM 6.5(21/3). Check access discriminants to
      --  ensure that the function result does not outlive an
      --  object designated by one of it discriminants.

      if Present (Extra_Accessibility_Of_Result (Scope_Id))
        and then Has_Unconstrained_Access_Discriminants (R_Type)
      then
         declare
            Discrim_Source : Node_Id;

            procedure Check_Against_Result_Level (Level : Node_Id);
            --  Check the given accessibility level against the level
            --  determined by the point of call. (AI05-0234).

            --------------------------------
            -- Check_Against_Result_Level --
            --------------------------------

            procedure Check_Against_Result_Level (Level : Node_Id) is
            begin
               Insert_Action (N,
                 Make_Raise_Program_Error (Loc,
                   Condition =>
                     Make_Op_Gt (Loc,
                       Left_Opnd  => Level,
                       Right_Opnd =>
                         New_Occurrence_Of
                           (Extra_Accessibility_Of_Result (Scope_Id), Loc)),
                       Reason => PE_Accessibility_Check_Failed));
            end Check_Against_Result_Level;

         begin
            Discrim_Source := Exp;
            while Nkind (Discrim_Source) = N_Qualified_Expression loop
               Discrim_Source := Expression (Discrim_Source);
            end loop;

            if Nkind (Discrim_Source) = N_Identifier
              and then Is_Return_Object (Entity (Discrim_Source))
            then
               Discrim_Source := Entity (Discrim_Source);

               if Is_Constrained (Etype (Discrim_Source)) then
                  Discrim_Source := Etype (Discrim_Source);
               else
                  Discrim_Source := Expression (Parent (Discrim_Source));
               end if;

            elsif Nkind (Discrim_Source) = N_Identifier
              and then Nkind_In (Original_Node (Discrim_Source),
                                 N_Aggregate, N_Extension_Aggregate)
            then
               Discrim_Source := Original_Node (Discrim_Source);

            elsif Nkind (Discrim_Source) = N_Explicit_Dereference and then
              Nkind (Original_Node (Discrim_Source)) = N_Function_Call
            then
               Discrim_Source := Original_Node (Discrim_Source);
            end if;

            while Nkind_In (Discrim_Source, N_Qualified_Expression,
                                            N_Type_Conversion,
                                            N_Unchecked_Type_Conversion)
            loop
               Discrim_Source := Expression (Discrim_Source);
            end loop;

            case Nkind (Discrim_Source) is
               when N_Defining_Identifier =>

                  pragma Assert (Is_Composite_Type (Discrim_Source)
                                  and then Has_Discriminants (Discrim_Source)
                                  and then Is_Constrained (Discrim_Source));

                  declare
                     Discrim   : Entity_Id :=
                                   First_Discriminant (Base_Type (R_Type));
                     Disc_Elmt : Elmt_Id   :=
                                   First_Elmt (Discriminant_Constraint
                                                 (Discrim_Source));
                  begin
                     loop
                        if Ekind (Etype (Discrim)) =
                             E_Anonymous_Access_Type
                        then
                           Check_Against_Result_Level
                             (Dynamic_Accessibility_Level (Node (Disc_Elmt)));
                        end if;

                        Next_Elmt (Disc_Elmt);
                        Next_Discriminant (Discrim);
                        exit when not Present (Discrim);
                     end loop;
                  end;

               when N_Aggregate | N_Extension_Aggregate =>

                  --  Unimplemented: extension aggregate case where discrims
                  --  come from ancestor part, not extension part.

                  declare
                     Discrim  : Entity_Id :=
                                  First_Discriminant (Base_Type (R_Type));

                     Disc_Exp : Node_Id   := Empty;

                     Positionals_Exhausted
                              : Boolean   := not Present (Expressions
                                                            (Discrim_Source));

                     function Associated_Expr
                       (Comp_Id : Entity_Id;
                        Associations : List_Id) return Node_Id;

                     --  Given a component and a component associations list,
                     --  locate the expression for that component; returns
                     --  Empty if no such expression is found.

                     ---------------------
                     -- Associated_Expr --
                     ---------------------

                     function Associated_Expr
                       (Comp_Id : Entity_Id;
                        Associations : List_Id) return Node_Id
                     is
                        Assoc  : Node_Id;
                        Choice : Node_Id;

                     begin
                        --  Simple linear search seems ok here

                        Assoc := First (Associations);
                        while Present (Assoc) loop
                           Choice := First (Choices (Assoc));
                           while Present (Choice) loop
                              if (Nkind (Choice) = N_Identifier
                                   and then Chars (Choice) = Chars (Comp_Id))
                                or else (Nkind (Choice) = N_Others_Choice)
                              then
                                 return Expression (Assoc);
                              end if;

                              Next (Choice);
                           end loop;

                           Next (Assoc);
                        end loop;

                        return Empty;
                     end Associated_Expr;

                  --  Start of processing for Expand_Simple_Function_Return

                  begin
                     if not Positionals_Exhausted then
                        Disc_Exp := First (Expressions (Discrim_Source));
                     end if;

                     loop
                        if Positionals_Exhausted then
                           Disc_Exp :=
                             Associated_Expr
                               (Discrim,
                                Component_Associations (Discrim_Source));
                        end if;

                        if Ekind (Etype (Discrim)) =
                             E_Anonymous_Access_Type
                        then
                           Check_Against_Result_Level
                             (Dynamic_Accessibility_Level (Disc_Exp));
                        end if;

                        Next_Discriminant (Discrim);
                        exit when not Present (Discrim);

                        if not Positionals_Exhausted then
                           Next (Disc_Exp);
                           Positionals_Exhausted := not Present (Disc_Exp);
                        end if;
                     end loop;
                  end;

               when N_Function_Call =>

                  --  No check needed (check performed by callee)

                  null;

               when others =>

                  declare
                     Level : constant Node_Id :=
                               Make_Integer_Literal (Loc,
                                 Object_Access_Level (Discrim_Source));

                  begin
                     --  Unimplemented: check for name prefix that includes
                     --  a dereference of an access value with a dynamic
                     --  accessibility level (e.g., an access param or a
                     --  saooaaat) and use dynamic level in that case. For
                     --  example:
                     --    return Access_Param.all(Some_Index).Some_Component;
                     --  ???

                     Set_Etype (Level, Standard_Natural);
                     Check_Against_Result_Level (Level);
                  end;

            end case;
         end;
      end if;

      --  If we are returning an object that may not be bit-aligned, then copy
      --  the value into a temporary first. This copy may need to expand to a
      --  loop of component operations.

      if Is_Possibly_Unaligned_Slice (Exp)
        or else Is_Possibly_Unaligned_Object (Exp)
      then
         declare
            ExpR : constant Node_Id   := Relocate_Node (Exp);
            Tnn  : constant Entity_Id := Make_Temporary (Loc, 'T', ExpR);
         begin
            Insert_Action (Exp,
              Make_Object_Declaration (Loc,
                Defining_Identifier => Tnn,
                Constant_Present    => True,
                Object_Definition   => New_Occurrence_Of (R_Type, Loc),
                Expression          => ExpR),
              Suppress => All_Checks);
            Rewrite (Exp, New_Occurrence_Of (Tnn, Loc));
         end;
      end if;

      --  Call the _Postconditions procedure if the related function has
      --  contract assertions that need to be verified on exit.

      if Ekind (Scope_Id) = E_Function
        and then Present (Postconditions_Proc (Scope_Id))
      then
         --  In the case of discriminated objects, we have created a
         --  constrained subtype above, and used the underlying type. This
         --  transformation is post-analysis and harmless, except that now the
         --  call to the post-condition will be analyzed and the type kinds
         --  have to match.

         if Nkind (Exp) = N_Unchecked_Type_Conversion
           and then Is_Private_Type (R_Type) /= Is_Private_Type (Etype (Exp))
         then
            Rewrite (Exp, Expression (Relocate_Node (Exp)));
         end if;

         --  We are going to reference the returned value twice in this case,
         --  once in the call to _Postconditions, and once in the actual return
         --  statement, but we can't have side effects happening twice.

         Remove_Side_Effects (Exp);

         --  Generate call to _Postconditions

         Insert_Action (Exp,
           Make_Procedure_Call_Statement (Loc,
             Name                   =>
               New_Occurrence_Of (Postconditions_Proc (Scope_Id), Loc),
             Parameter_Associations => New_List (New_Copy_Tree (Exp))));
      end if;

      --  Ada 2005 (AI-251): If this return statement corresponds with an
      --  simple return statement associated with an extended return statement
      --  and the type of the returned object is an interface then generate an
      --  implicit conversion to force displacement of the "this" pointer.

      if Ada_Version >= Ada_2005
        and then Comes_From_Extended_Return_Statement (N)
        and then Nkind (Expression (N)) = N_Identifier
        and then Is_Interface (Utyp)
        and then Utyp /= Underlying_Type (Exptyp)
      then
         Rewrite (Exp, Convert_To (Utyp, Relocate_Node (Exp)));
         Analyze_And_Resolve (Exp);
      end if;
   end Expand_Simple_Function_Return;

   --------------------------------------------
   -- Has_Unconstrained_Access_Discriminants --
   --------------------------------------------

   function Has_Unconstrained_Access_Discriminants
     (Subtyp : Entity_Id) return Boolean
   is
      Discr : Entity_Id;

   begin
      if Has_Discriminants (Subtyp)
        and then not Is_Constrained (Subtyp)
      then
         Discr := First_Discriminant (Subtyp);
         while Present (Discr) loop
            if Ekind (Etype (Discr)) = E_Anonymous_Access_Type then
               return True;
            end if;

            Next_Discriminant (Discr);
         end loop;
      end if;

      return False;
   end Has_Unconstrained_Access_Discriminants;

   --------------------------------
   -- Is_Build_In_Place_Function --
   --------------------------------

   function Is_Build_In_Place_Function (E : Entity_Id) return Boolean is
   begin
      --  This function is called from Expand_Subtype_From_Expr during
      --  semantic analysis, even when expansion is off. In those cases
      --  the build_in_place expansion will not take place.

      if not Expander_Active then
         return False;
      end if;

      --  For now we test whether E denotes a function or access-to-function
      --  type whose result subtype is inherently limited. Later this test
      --  may be revised to allow composite nonlimited types. Functions with
      --  a foreign convention or whose result type has a foreign convention
      --  never qualify.

      if Ekind_In (E, E_Function, E_Generic_Function)
        or else (Ekind (E) = E_Subprogram_Type
                  and then Etype (E) /= Standard_Void_Type)
      then
         --  Note: If the function has a foreign convention, it cannot build
         --  its result in place, so you're on your own. On the other hand,
         --  if only the return type has a foreign convention, its layout is
         --  intended to be compatible with the other language, but the build-
         --  in place machinery can ensure that the object is not copied.

         if Has_Foreign_Convention (E) then
            return False;

         --  In Ada 2005 all functions with an inherently limited return type
         --  must be handled using a build-in-place profile, including the case
         --  of a function with a limited interface result, where the function
         --  may return objects of nonlimited descendants.

         else
            return Is_Limited_View (Etype (E))
              and then Ada_Version >= Ada_2005
              and then not Debug_Flag_Dot_L;
         end if;

      else
         return False;
      end if;
   end Is_Build_In_Place_Function;

   -------------------------------------
   -- Is_Build_In_Place_Function_Call --
   -------------------------------------

   function Is_Build_In_Place_Function_Call (N : Node_Id) return Boolean is
      Exp_Node    : Node_Id := N;
      Function_Id : Entity_Id;

   begin
      --  Return False if the expander is currently inactive, since awareness
      --  of build-in-place treatment is only relevant during expansion. Note
      --  that Is_Build_In_Place_Function, which is called as part of this
      --  function, is also conditioned this way, but we need to check here as
      --  well to avoid blowing up on processing protected calls when expansion
      --  is disabled (such as with -gnatc) since those would trip over the
      --  raise of Program_Error below.

      --  In SPARK mode, build-in-place calls are not expanded, so that we
      --  may end up with a call that is neither resolved to an entity, nor
      --  an indirect call.

      if not Expander_Active then
         return False;
      end if;

      --  Step past qualification, type conversion (which can occur in actual
      --  parameter contexts), and unchecked conversion (which can occur in
      --  cases of calls to 'Input).

      if Nkind_In (Exp_Node, N_Qualified_Expression,
                             N_Type_Conversion,
                             N_Unchecked_Type_Conversion)
      then
         Exp_Node := Expression (N);
      end if;

      if Nkind (Exp_Node) /= N_Function_Call then
         return False;

      else
         if Is_Entity_Name (Name (Exp_Node)) then
            Function_Id := Entity (Name (Exp_Node));

         --  In the case of an explicitly dereferenced call, use the subprogram
         --  type generated for the dereference.

         elsif Nkind (Name (Exp_Node)) = N_Explicit_Dereference then
            Function_Id := Etype (Name (Exp_Node));

         --  This may be a call to a protected function.

         elsif Nkind (Name (Exp_Node)) = N_Selected_Component then
            Function_Id := Etype (Entity (Selector_Name (Name (Exp_Node))));

         else
            raise Program_Error;
         end if;

         return Is_Build_In_Place_Function (Function_Id);
      end if;
   end Is_Build_In_Place_Function_Call;

   -----------------------
   -- Freeze_Subprogram --
   -----------------------

   procedure Freeze_Subprogram (N : Node_Id) is
      Loc : constant Source_Ptr := Sloc (N);

      procedure Register_Predefined_DT_Entry (Prim : Entity_Id);
      --  (Ada 2005): Register a predefined primitive in all the secondary
      --  dispatch tables of its primitive type.

      ----------------------------------
      -- Register_Predefined_DT_Entry --
      ----------------------------------

      procedure Register_Predefined_DT_Entry (Prim : Entity_Id) is
         Iface_DT_Ptr : Elmt_Id;
         Tagged_Typ   : Entity_Id;
         Thunk_Id     : Entity_Id;
         Thunk_Code   : Node_Id;

      begin
         Tagged_Typ := Find_Dispatching_Type (Prim);

         if No (Access_Disp_Table (Tagged_Typ))
           or else not Has_Interfaces (Tagged_Typ)
           or else not RTE_Available (RE_Interface_Tag)
           or else Restriction_Active (No_Dispatching_Calls)
         then
            return;
         end if;

         --  Skip the first two access-to-dispatch-table pointers since they
         --  leads to the primary dispatch table (predefined DT and user
         --  defined DT). We are only concerned with the secondary dispatch
         --  table pointers. Note that the access-to- dispatch-table pointer
         --  corresponds to the first implemented interface retrieved below.

         Iface_DT_Ptr :=
           Next_Elmt (Next_Elmt (First_Elmt (Access_Disp_Table (Tagged_Typ))));

         while Present (Iface_DT_Ptr)
           and then Ekind (Node (Iface_DT_Ptr)) = E_Constant
         loop
            pragma Assert (Has_Thunks (Node (Iface_DT_Ptr)));
            Expand_Interface_Thunk (Prim, Thunk_Id, Thunk_Code);

            if Present (Thunk_Code) then
               Insert_Actions_After (N, New_List (
                 Thunk_Code,

                 Build_Set_Predefined_Prim_Op_Address (Loc,
                   Tag_Node     =>
                     New_Occurrence_Of (Node (Next_Elmt (Iface_DT_Ptr)), Loc),
                   Position     => DT_Position (Prim),
                   Address_Node =>
                     Unchecked_Convert_To (RTE (RE_Prim_Ptr),
                       Make_Attribute_Reference (Loc,
                         Prefix         => New_Occurrence_Of (Thunk_Id, Loc),
                         Attribute_Name => Name_Unrestricted_Access))),

                 Build_Set_Predefined_Prim_Op_Address (Loc,
                   Tag_Node     =>
                     New_Occurrence_Of
                      (Node (Next_Elmt (Next_Elmt (Next_Elmt (Iface_DT_Ptr)))),
                       Loc),
                   Position     => DT_Position (Prim),
                   Address_Node =>
                     Unchecked_Convert_To (RTE (RE_Prim_Ptr),
                       Make_Attribute_Reference (Loc,
                         Prefix         => New_Occurrence_Of (Prim, Loc),
                         Attribute_Name => Name_Unrestricted_Access)))));
            end if;

            --  Skip the tag of the predefined primitives dispatch table

            Next_Elmt (Iface_DT_Ptr);
            pragma Assert (Has_Thunks (Node (Iface_DT_Ptr)));

            --  Skip tag of the no-thunks dispatch table

            Next_Elmt (Iface_DT_Ptr);
            pragma Assert (not Has_Thunks (Node (Iface_DT_Ptr)));

            --  Skip tag of predefined primitives no-thunks dispatch table

            Next_Elmt (Iface_DT_Ptr);
            pragma Assert (not Has_Thunks (Node (Iface_DT_Ptr)));

            Next_Elmt (Iface_DT_Ptr);
         end loop;
      end Register_Predefined_DT_Entry;

      --  Local variables

      Subp : constant Entity_Id  := Entity (N);

   --  Start of processing for Freeze_Subprogram

   begin
      --  We suppress the initialization of the dispatch table entry when
      --  not Tagged_Type_Expansion because the dispatching mechanism is
      --  handled internally by the target.

      if Is_Dispatching_Operation (Subp)
        and then not Is_Abstract_Subprogram (Subp)
        and then Present (DTC_Entity (Subp))
        and then Present (Scope (DTC_Entity (Subp)))
        and then Tagged_Type_Expansion
        and then not Restriction_Active (No_Dispatching_Calls)
        and then RTE_Available (RE_Tag)
      then
         declare
            Typ : constant Entity_Id := Scope (DTC_Entity (Subp));

         begin
            --  Handle private overridden primitives

            if not Is_CPP_Class (Typ) then
               Check_Overriding_Operation (Subp);
            end if;

            --  We assume that imported CPP primitives correspond with objects
            --  whose constructor is in the CPP side; therefore we don't need
            --  to generate code to register them in the dispatch table.

            if Is_CPP_Class (Typ) then
               null;

            --  Handle CPP primitives found in derivations of CPP_Class types.
            --  These primitives must have been inherited from some parent, and
            --  there is no need to register them in the dispatch table because
            --  Build_Inherit_Prims takes care of initializing these slots.

            elsif Is_Imported (Subp)
               and then (Convention (Subp) = Convention_CPP
                           or else Convention (Subp) = Convention_C)
            then
               null;

            --  Generate code to register the primitive in non statically
            --  allocated dispatch tables

            elsif not Building_Static_DT (Scope (DTC_Entity (Subp))) then

               --  When a primitive is frozen, enter its name in its dispatch
               --  table slot.

               if not Is_Interface (Typ)
                 or else Present (Interface_Alias (Subp))
               then
                  if Is_Predefined_Dispatching_Operation (Subp) then
                     Register_Predefined_DT_Entry (Subp);
                  end if;

                  Insert_Actions_After (N,
                    Register_Primitive (Loc, Prim => Subp));
               end if;
            end if;
         end;
      end if;

      --  Mark functions that return by reference. Note that it cannot be part
      --  of the normal semantic analysis of the spec since the underlying
      --  returned type may not be known yet (for private types).

      declare
         Typ  : constant Entity_Id := Etype (Subp);
         Utyp : constant Entity_Id := Underlying_Type (Typ);
      begin
         if Is_Limited_View (Typ) then
            Set_Returns_By_Ref (Subp);
         elsif Present (Utyp) and then CW_Or_Has_Controlled_Part (Utyp) then
            Set_Returns_By_Ref (Subp);
         end if;
      end;

      --  Wnen freezing a null procedure, analyze its delayed aspects now
      --  because we may not have reached the end of the declarative list when
      --  delayed aspects are normally analyzed. This ensures that dispatching
      --  calls are properly rewritten when the generated _Postcondition
      --  procedure is analyzed in the null procedure body.

      if Nkind (Parent (Subp)) = N_Procedure_Specification
        and then Null_Present (Parent (Subp))
      then
         Analyze_Entry_Or_Subprogram_Contract (Subp);
      end if;
   end Freeze_Subprogram;

   -----------------------
   -- Is_Null_Procedure --
   -----------------------

   function Is_Null_Procedure (Subp : Entity_Id) return Boolean is
      Decl : constant Node_Id := Unit_Declaration_Node (Subp);

   begin
      if Ekind (Subp) /= E_Procedure then
         return False;

      --  Check if this is a declared null procedure

      elsif Nkind (Decl) = N_Subprogram_Declaration then
         if not Null_Present (Specification (Decl)) then
            return False;

         elsif No (Body_To_Inline (Decl)) then
            return False;

         --  Check if the body contains only a null statement, followed by
         --  the return statement added during expansion.

         else
            declare
               Orig_Bod : constant Node_Id := Body_To_Inline (Decl);

               Stat  : Node_Id;
               Stat2 : Node_Id;

            begin
               if Nkind (Orig_Bod) /= N_Subprogram_Body then
                  return False;
               else
                  --  We must skip SCIL nodes because they are currently
                  --  implemented as special N_Null_Statement nodes.

                  Stat :=
                     First_Non_SCIL_Node
                       (Statements (Handled_Statement_Sequence (Orig_Bod)));
                  Stat2 := Next_Non_SCIL_Node (Stat);

                  return
                     Is_Empty_List (Declarations (Orig_Bod))
                       and then Nkind (Stat) = N_Null_Statement
                       and then
                        (No (Stat2)
                          or else
                            (Nkind (Stat2) = N_Simple_Return_Statement
                              and then No (Next (Stat2))));
               end if;
            end;
         end if;

      else
         return False;
      end if;
   end Is_Null_Procedure;

   -------------------------------------------
   -- Make_Build_In_Place_Call_In_Allocator --
   -------------------------------------------

   procedure Make_Build_In_Place_Call_In_Allocator
     (Allocator     : Node_Id;
      Function_Call : Node_Id)
   is
      Acc_Type          : constant Entity_Id := Etype (Allocator);
      Loc               : Source_Ptr;
      Func_Call         : Node_Id := Function_Call;
      Ref_Func_Call     : Node_Id;
      Function_Id       : Entity_Id;
      Result_Subt       : Entity_Id;
      New_Allocator     : Node_Id;
      Return_Obj_Access : Entity_Id; -- temp for function result
      Temp_Init         : Node_Id; -- initial value of Return_Obj_Access
      Alloc_Form        : BIP_Allocation_Form;
      Pool              : Node_Id; -- nonnull if Alloc_Form = User_Storage_Pool
      Return_Obj_Actual : Node_Id; -- the temp.all, in caller-allocates case
      Chain             : Entity_Id; -- activation chain, in case of tasks

   begin
      --  Step past qualification or unchecked conversion (the latter can occur
      --  in cases of calls to 'Input).

      if Nkind_In (Func_Call,
                   N_Qualified_Expression,
                   N_Unchecked_Type_Conversion)
      then
         Func_Call := Expression (Func_Call);
      end if;

      --  If the call has already been processed to add build-in-place actuals
      --  then return. This should not normally occur in an allocator context,
      --  but we add the protection as a defensive measure.

      if Is_Expanded_Build_In_Place_Call (Func_Call) then
         return;
      end if;

      --  Mark the call as processed as a build-in-place call

      Set_Is_Expanded_Build_In_Place_Call (Func_Call);

      Loc := Sloc (Function_Call);

      if Is_Entity_Name (Name (Func_Call)) then
         Function_Id := Entity (Name (Func_Call));

      elsif Nkind (Name (Func_Call)) = N_Explicit_Dereference then
         Function_Id := Etype (Name (Func_Call));

      else
         raise Program_Error;
      end if;

      Result_Subt := Available_View (Etype (Function_Id));

      --  Create a temp for the function result. In the caller-allocates case,
      --  this will be initialized to the result of a new uninitialized
      --  allocator. Note: we do not use Allocator as the Related_Node of
      --  Return_Obj_Access in call to Make_Temporary below as this would
      --  create a sort of infinite "recursion".

      Return_Obj_Access := Make_Temporary (Loc, 'R');
      Set_Etype (Return_Obj_Access, Acc_Type);

      --  When the result subtype is constrained, the return object is
      --  allocated on the caller side, and access to it is passed to the
      --  function.

      --  Here and in related routines, we must examine the full view of the
      --  type, because the view at the point of call may differ from that
      --  that in the function body, and the expansion mechanism depends on
      --  the characteristics of the full view.

      if Is_Constrained (Underlying_Type (Result_Subt)) then

         --  Replace the initialized allocator of form "new T'(Func (...))"
         --  with an uninitialized allocator of form "new T", where T is the
         --  result subtype of the called function. The call to the function
         --  is handled separately further below.

         New_Allocator :=
           Make_Allocator (Loc,
             Expression => New_Occurrence_Of (Result_Subt, Loc));
         Set_No_Initialization (New_Allocator);

         --  Copy attributes to new allocator. Note that the new allocator
         --  logically comes from source if the original one did, so copy the
         --  relevant flag. This ensures proper treatment of the restriction
         --  No_Implicit_Heap_Allocations in this case.

         Set_Storage_Pool      (New_Allocator, Storage_Pool      (Allocator));
         Set_Procedure_To_Call (New_Allocator, Procedure_To_Call (Allocator));
         Set_Comes_From_Source (New_Allocator, Comes_From_Source (Allocator));

         Rewrite (Allocator, New_Allocator);

         --  Initial value of the temp is the result of the uninitialized
         --  allocator

         Temp_Init := Relocate_Node (Allocator);

         --  Indicate that caller allocates, and pass in the return object

         Alloc_Form := Caller_Allocation;
         Pool := Make_Null (No_Location);
         Return_Obj_Actual :=
           Make_Unchecked_Type_Conversion (Loc,
             Subtype_Mark => New_Occurrence_Of (Result_Subt, Loc),
             Expression   =>
               Make_Explicit_Dereference (Loc,
                 Prefix => New_Occurrence_Of (Return_Obj_Access, Loc)));

      --  When the result subtype is unconstrained, the function itself must
      --  perform the allocation of the return object, so we pass parameters
      --  indicating that.

      else
         Temp_Init := Empty;

         --  Case of a user-defined storage pool. Pass an allocation parameter
         --  indicating that the function should allocate its result in the
         --  pool, and pass the pool. Use 'Unrestricted_Access because the
         --  pool may not be aliased.

         if Present (Associated_Storage_Pool (Acc_Type)) then
            Alloc_Form := User_Storage_Pool;
            Pool :=
              Make_Attribute_Reference (Loc,
                Prefix         =>
                  New_Occurrence_Of
                    (Associated_Storage_Pool (Acc_Type), Loc),
                Attribute_Name => Name_Unrestricted_Access);

         --  No user-defined pool; pass an allocation parameter indicating that
         --  the function should allocate its result on the heap.

         else
            Alloc_Form := Global_Heap;
            Pool := Make_Null (No_Location);
         end if;

         --  The caller does not provide the return object in this case, so we
         --  have to pass null for the object access actual.

         Return_Obj_Actual := Empty;
      end if;

      --  Declare the temp object

      Insert_Action (Allocator,
        Make_Object_Declaration (Loc,
          Defining_Identifier => Return_Obj_Access,
          Object_Definition   => New_Occurrence_Of (Acc_Type, Loc),
          Expression          => Temp_Init));

      Ref_Func_Call := Make_Reference (Loc, Func_Call);

      --  Ada 2005 (AI-251): If the type of the allocator is an interface
      --  then generate an implicit conversion to force displacement of the
      --  "this" pointer.

      if Is_Interface (Designated_Type (Acc_Type)) then
         Rewrite
           (Ref_Func_Call,
            OK_Convert_To (Acc_Type, Ref_Func_Call));
      end if;

      declare
         Assign : constant Node_Id :=
           Make_Assignment_Statement (Loc,
             Name       => New_Occurrence_Of (Return_Obj_Access, Loc),
             Expression => Ref_Func_Call);
         --  Assign the result of the function call into the temp. In the
         --  caller-allocates case, this is overwriting the temp with its
         --  initial value, which has no effect. In the callee-allocates case,
         --  this is setting the temp to point to the object allocated by the
         --  callee.

         Actions : List_Id;
         --  Actions to be inserted. If there are no tasks, this is just the
         --  assignment statement. If the allocated object has tasks, we need
         --  to wrap the assignment in a block that activates them. The
         --  activation chain of that block must be passed to the function,
         --  rather than some outer chain.
      begin
         if Has_Task (Result_Subt) then
            Actions := New_List;
            Build_Task_Allocate_Block_With_Init_Stmts
              (Actions, Allocator, Init_Stmts => New_List (Assign));
            Chain := Activation_Chain_Entity (Last (Actions));
         else
            Actions := New_List (Assign);
            Chain   := Empty;
         end if;

         Insert_Actions (Allocator, Actions);
      end;

      --  When the function has a controlling result, an allocation-form
      --  parameter must be passed indicating that the caller is allocating
      --  the result object. This is needed because such a function can be
      --  called as a dispatching operation and must be treated similarly
      --  to functions with unconstrained result subtypes.

      Add_Unconstrained_Actuals_To_Build_In_Place_Call
        (Func_Call, Function_Id, Alloc_Form, Pool_Actual => Pool);

      Add_Finalization_Master_Actual_To_Build_In_Place_Call
        (Func_Call, Function_Id, Acc_Type);

      Add_Task_Actuals_To_Build_In_Place_Call
        (Func_Call, Function_Id, Master_Actual => Master_Id (Acc_Type),
         Chain => Chain);

      --  Add an implicit actual to the function call that provides access
      --  to the allocated object. An unchecked conversion to the (specific)
      --  result subtype of the function is inserted to handle cases where
      --  the access type of the allocator has a class-wide designated type.

      Add_Access_Actual_To_Build_In_Place_Call
        (Func_Call, Function_Id, Return_Obj_Actual);

      --  Finally, replace the allocator node with a reference to the temp

      Rewrite (Allocator, New_Occurrence_Of (Return_Obj_Access, Loc));

      Analyze_And_Resolve (Allocator, Acc_Type);
   end Make_Build_In_Place_Call_In_Allocator;

   ---------------------------------------------------
   -- Make_Build_In_Place_Call_In_Anonymous_Context --
   ---------------------------------------------------

   procedure Make_Build_In_Place_Call_In_Anonymous_Context
     (Function_Call : Node_Id)
   is
      Loc             : Source_Ptr;
      Func_Call       : Node_Id := Function_Call;
      Function_Id     : Entity_Id;
      Result_Subt     : Entity_Id;
      Return_Obj_Id   : Entity_Id;
      Return_Obj_Decl : Entity_Id;

   begin
      --  Step past qualification, type conversion (which can occur in actual
      --  parameter contexts), and unchecked conversion (which can occur in
      --  cases of calls to 'Input).

      if Nkind_In (Func_Call, N_Qualified_Expression,
                              N_Type_Conversion,
                              N_Unchecked_Type_Conversion)
      then
         Func_Call := Expression (Func_Call);
      end if;

      --  If the call has already been processed to add build-in-place actuals
      --  then return. One place this can occur is for calls to build-in-place
      --  functions that occur within a call to a protected operation, where
      --  due to rewriting and expansion of the protected call there can be
      --  more than one call to Expand_Actuals for the same set of actuals.

      if Is_Expanded_Build_In_Place_Call (Func_Call) then
         return;
      end if;

      --  Mark the call as processed as a build-in-place call

      Set_Is_Expanded_Build_In_Place_Call (Func_Call);

      Loc := Sloc (Function_Call);

      if Is_Entity_Name (Name (Func_Call)) then
         Function_Id := Entity (Name (Func_Call));

      elsif Nkind (Name (Func_Call)) = N_Explicit_Dereference then
         Function_Id := Etype (Name (Func_Call));

      else
         raise Program_Error;
      end if;

      Result_Subt := Etype (Function_Id);

      --  If the build-in-place function returns a controlled object, then the
      --  object needs to be finalized immediately after the context. Since
      --  this case produces a transient scope, the servicing finalizer needs
      --  to name the returned object. Create a temporary which is initialized
      --  with the function call:
      --
      --    Temp_Id : Func_Type := BIP_Func_Call;
      --
      --  The initialization expression of the temporary will be rewritten by
      --  the expander using the appropriate mechanism in Make_Build_In_Place_
      --  Call_In_Object_Declaration.

      if Needs_Finalization (Result_Subt) then
         declare
            Temp_Id   : constant Entity_Id := Make_Temporary (Loc, 'R');
            Temp_Decl : Node_Id;

         begin
            --  Reset the guard on the function call since the following does
            --  not perform actual call expansion.

            Set_Is_Expanded_Build_In_Place_Call (Func_Call, False);

            Temp_Decl :=
              Make_Object_Declaration (Loc,
                Defining_Identifier => Temp_Id,
                Object_Definition =>
                  New_Occurrence_Of (Result_Subt, Loc),
                Expression =>
                  New_Copy_Tree (Function_Call));

            Insert_Action (Function_Call, Temp_Decl);

            Rewrite (Function_Call, New_Occurrence_Of (Temp_Id, Loc));
            Analyze (Function_Call);
         end;

      --  When the result subtype is constrained, an object of the subtype is
      --  declared and an access value designating it is passed as an actual.

      elsif Is_Constrained (Underlying_Type (Result_Subt)) then

         --  Create a temporary object to hold the function result

         Return_Obj_Id := Make_Temporary (Loc, 'R');
         Set_Etype (Return_Obj_Id, Result_Subt);

         Return_Obj_Decl :=
           Make_Object_Declaration (Loc,
             Defining_Identifier => Return_Obj_Id,
             Aliased_Present     => True,
             Object_Definition   => New_Occurrence_Of (Result_Subt, Loc));

         Set_No_Initialization (Return_Obj_Decl);

         Insert_Action (Func_Call, Return_Obj_Decl);

         --  When the function has a controlling result, an allocation-form
         --  parameter must be passed indicating that the caller is allocating
         --  the result object. This is needed because such a function can be
         --  called as a dispatching operation and must be treated similarly
         --  to functions with unconstrained result subtypes.

         Add_Unconstrained_Actuals_To_Build_In_Place_Call
           (Func_Call, Function_Id, Alloc_Form => Caller_Allocation);

         Add_Finalization_Master_Actual_To_Build_In_Place_Call
           (Func_Call, Function_Id);

         Add_Task_Actuals_To_Build_In_Place_Call
           (Func_Call, Function_Id, Make_Identifier (Loc, Name_uMaster));

         --  Add an implicit actual to the function call that provides access
         --  to the caller's return object.

         Add_Access_Actual_To_Build_In_Place_Call
           (Func_Call, Function_Id, New_Occurrence_Of (Return_Obj_Id, Loc));

      --  When the result subtype is unconstrained, the function must allocate
      --  the return object in the secondary stack, so appropriate implicit
      --  parameters are added to the call to indicate that. A transient
      --  scope is established to ensure eventual cleanup of the result.

      else
         --  Pass an allocation parameter indicating that the function should
         --  allocate its result on the secondary stack.

         Add_Unconstrained_Actuals_To_Build_In_Place_Call
           (Func_Call, Function_Id, Alloc_Form => Secondary_Stack);

         Add_Finalization_Master_Actual_To_Build_In_Place_Call
           (Func_Call, Function_Id);

         Add_Task_Actuals_To_Build_In_Place_Call
           (Func_Call, Function_Id, Make_Identifier (Loc, Name_uMaster));

         --  Pass a null value to the function since no return object is
         --  available on the caller side.

         Add_Access_Actual_To_Build_In_Place_Call
           (Func_Call, Function_Id, Empty);
      end if;
   end Make_Build_In_Place_Call_In_Anonymous_Context;

   --------------------------------------------
   -- Make_Build_In_Place_Call_In_Assignment --
   --------------------------------------------

   procedure Make_Build_In_Place_Call_In_Assignment
     (Assign        : Node_Id;
      Function_Call : Node_Id)
   is
      Lhs          : constant Node_Id := Name (Assign);
      Func_Call    : Node_Id := Function_Call;
      Func_Id      : Entity_Id;
      Loc          : Source_Ptr;
      Obj_Decl     : Node_Id;
      Obj_Id       : Entity_Id;
      Ptr_Typ      : Entity_Id;
      Ptr_Typ_Decl : Node_Id;
      New_Expr     : Node_Id;
      Result_Subt  : Entity_Id;
      Target       : Node_Id;

   begin
      --  Step past qualification or unchecked conversion (the latter can occur
      --  in cases of calls to 'Input).

      if Nkind_In (Func_Call, N_Qualified_Expression,
                              N_Unchecked_Type_Conversion)
      then
         Func_Call := Expression (Func_Call);
      end if;

      --  If the call has already been processed to add build-in-place actuals
      --  then return. This should not normally occur in an assignment context,
      --  but we add the protection as a defensive measure.

      if Is_Expanded_Build_In_Place_Call (Func_Call) then
         return;
      end if;

      --  Mark the call as processed as a build-in-place call

      Set_Is_Expanded_Build_In_Place_Call (Func_Call);

      Loc := Sloc (Function_Call);

      if Is_Entity_Name (Name (Func_Call)) then
         Func_Id := Entity (Name (Func_Call));

      elsif Nkind (Name (Func_Call)) = N_Explicit_Dereference then
         Func_Id := Etype (Name (Func_Call));

      else
         raise Program_Error;
      end if;

      Result_Subt := Etype (Func_Id);

      --  When the result subtype is unconstrained, an additional actual must
      --  be passed to indicate that the caller is providing the return object.
      --  This parameter must also be passed when the called function has a
      --  controlling result, because dispatching calls to the function needs
      --  to be treated effectively the same as calls to class-wide functions.

      Add_Unconstrained_Actuals_To_Build_In_Place_Call
        (Func_Call, Func_Id, Alloc_Form => Caller_Allocation);

      Add_Finalization_Master_Actual_To_Build_In_Place_Call
        (Func_Call, Func_Id);

      Add_Task_Actuals_To_Build_In_Place_Call
        (Func_Call, Func_Id, Make_Identifier (Loc, Name_uMaster));

      --  Add an implicit actual to the function call that provides access to
      --  the caller's return object.

      Add_Access_Actual_To_Build_In_Place_Call
        (Func_Call,
         Func_Id,
         Make_Unchecked_Type_Conversion (Loc,
           Subtype_Mark => New_Occurrence_Of (Result_Subt, Loc),
           Expression   => Relocate_Node (Lhs)));

      --  Create an access type designating the function's result subtype

      Ptr_Typ := Make_Temporary (Loc, 'A');

      Ptr_Typ_Decl :=
        Make_Full_Type_Declaration (Loc,
          Defining_Identifier => Ptr_Typ,
          Type_Definition     =>
            Make_Access_To_Object_Definition (Loc,
              All_Present        => True,
              Subtype_Indication =>
                New_Occurrence_Of (Result_Subt, Loc)));
      Insert_After_And_Analyze (Assign, Ptr_Typ_Decl);

      --  Finally, create an access object initialized to a reference to the
      --  function call. We know this access value is non-null, so mark the
      --  entity accordingly to suppress junk access checks.

      New_Expr := Make_Reference (Loc, Relocate_Node (Func_Call));

      Obj_Id := Make_Temporary (Loc, 'R', New_Expr);
      Set_Etype (Obj_Id, Ptr_Typ);
      Set_Is_Known_Non_Null (Obj_Id);

      Obj_Decl :=
        Make_Object_Declaration (Loc,
          Defining_Identifier => Obj_Id,
          Object_Definition   => New_Occurrence_Of (Ptr_Typ, Loc),
          Expression          => New_Expr);
      Insert_After_And_Analyze (Ptr_Typ_Decl, Obj_Decl);

      Rewrite (Assign, Make_Null_Statement (Loc));

      --  Retrieve the target of the assignment

      if Nkind (Lhs) = N_Selected_Component then
         Target := Selector_Name (Lhs);
      elsif Nkind (Lhs) = N_Type_Conversion then
         Target := Expression (Lhs);
      else
         Target := Lhs;
      end if;

      --  If we are assigning to a return object or this is an expression of
      --  an extension aggregate, the target should either be an identifier
      --  or a simple expression. All other cases imply a different scenario.

      if Nkind (Target) in N_Has_Entity then
         Target := Entity (Target);
      else
         return;
      end if;
   end Make_Build_In_Place_Call_In_Assignment;

   ----------------------------------------------------
   -- Make_Build_In_Place_Call_In_Object_Declaration --
   ----------------------------------------------------

   procedure Make_Build_In_Place_Call_In_Object_Declaration
     (Obj_Decl      : Node_Id;
      Function_Call : Node_Id)
   is
      Obj_Def_Id : constant Entity_Id  := Defining_Identifier (Obj_Decl);
      Encl_Func  : constant Entity_Id  := Enclosing_Subprogram (Obj_Def_Id);
      Loc        : constant Source_Ptr := Sloc (Function_Call);
      Obj_Loc    : constant Source_Ptr := Sloc (Obj_Decl);

      Call_Deref      : Node_Id;
      Caller_Object   : Node_Id;
      Def_Id          : Entity_Id;
      Fmaster_Actual  : Node_Id := Empty;
      Func_Call       : Node_Id := Function_Call;
      Function_Id     : Entity_Id;
      Pool_Actual     : Node_Id;
      Ptr_Typ         : Entity_Id;
      Ptr_Typ_Decl    : Node_Id;
      Pass_Caller_Acc : Boolean := False;
      Res_Decl        : Node_Id;
      Result_Subt     : Entity_Id;

      Definite : Boolean;
      --  True for definite function result subtype

   begin
      --  Step past qualification or unchecked conversion (the latter can occur
      --  in cases of calls to 'Input).

      if Nkind_In (Func_Call, N_Qualified_Expression,
                              N_Unchecked_Type_Conversion)
      then
         Func_Call := Expression (Func_Call);
      end if;

      --  If the call has already been processed to add build-in-place actuals
      --  then return. This should not normally occur in an object declaration,
      --  but we add the protection as a defensive measure.

      if Is_Expanded_Build_In_Place_Call (Func_Call) then
         return;
      end if;

      --  Mark the call as processed as a build-in-place call

      Set_Is_Expanded_Build_In_Place_Call (Func_Call);

      if Is_Entity_Name (Name (Func_Call)) then
         Function_Id := Entity (Name (Func_Call));

      elsif Nkind (Name (Func_Call)) = N_Explicit_Dereference then
         Function_Id := Etype (Name (Func_Call));

      else
         raise Program_Error;
      end if;

      Result_Subt := Etype (Function_Id);
      Definite    := Is_Definite_Subtype (Underlying_Type (Result_Subt));

      --  Create an access type designating the function's result subtype. We
      --  use the type of the original call because it may be a call to an
      --  inherited operation, which the expansion has replaced with the parent
      --  operation that yields the parent type. Note that this access type
      --  must be declared before we establish a transient scope, so that it
      --  receives the proper accessibility level.

      Ptr_Typ := Make_Temporary (Loc, 'A');
      Ptr_Typ_Decl :=
        Make_Full_Type_Declaration (Loc,
          Defining_Identifier => Ptr_Typ,
          Type_Definition     =>
            Make_Access_To_Object_Definition (Loc,
              All_Present        => True,
              Subtype_Indication =>
                New_Occurrence_Of (Etype (Function_Call), Loc)));

      --  The access type and its accompanying object must be inserted after
      --  the object declaration in the constrained case, so that the function
      --  call can be passed access to the object. In the indefinite case,
      --  or if the object declaration is for a return object, the access type
      --  and object must be inserted before the object, since the object
      --  declaration is rewritten to be a renaming of a dereference of the
      --  access object. Note: we need to freeze Ptr_Typ explicitly, because
      --  the result object is in a different (transient) scope, so won't
      --  cause freezing.

      if Definite
        and then not Is_Return_Object (Defining_Identifier (Obj_Decl))
      then
         Insert_After_And_Analyze (Obj_Decl, Ptr_Typ_Decl);
      else
         Insert_Action (Obj_Decl, Ptr_Typ_Decl);
      end if;

      --  Force immediate freezing of Ptr_Typ because Res_Decl will be
      --  elaborated in an inner (transient) scope and thus won't cause
      --  freezing by itself.

      declare
         Ptr_Typ_Freeze_Ref : constant Node_Id :=
                                New_Occurrence_Of (Ptr_Typ, Loc);
      begin
         Set_Parent (Ptr_Typ_Freeze_Ref, Ptr_Typ_Decl);
         Freeze_Expression (Ptr_Typ_Freeze_Ref);
      end;

      --  If the object is a return object of an enclosing build-in-place
      --  function, then the implicit build-in-place parameters of the
      --  enclosing function are simply passed along to the called function.
      --  (Unfortunately, this won't cover the case of extension aggregates
      --  where the ancestor part is a build-in-place indefinite function
      --  call that should be passed along the caller's parameters. Currently
      --  those get mishandled by reassigning the result of the call to the
      --  aggregate return object, when the call result should really be
      --  directly built in place in the aggregate and not in a temporary. ???)

      if Is_Return_Object (Defining_Identifier (Obj_Decl)) then
         Pass_Caller_Acc := True;

         --  When the enclosing function has a BIP_Alloc_Form formal then we
         --  pass it along to the callee (such as when the enclosing function
         --  has an unconstrained or tagged result type).

         if Needs_BIP_Alloc_Form (Encl_Func) then
            if RTE_Available (RE_Root_Storage_Pool_Ptr) then
               Pool_Actual :=
                 New_Occurrence_Of
                   (Build_In_Place_Formal (Encl_Func, BIP_Storage_Pool), Loc);

            --  The build-in-place pool formal is not built on e.g. ZFP

            else
               Pool_Actual := Empty;
            end if;

            Add_Unconstrained_Actuals_To_Build_In_Place_Call
              (Function_Call  => Func_Call,
               Function_Id    => Function_Id,
               Alloc_Form_Exp =>
                 New_Occurrence_Of
                   (Build_In_Place_Formal (Encl_Func, BIP_Alloc_Form), Loc),
               Pool_Actual    => Pool_Actual);

         --  Otherwise, if enclosing function has a definite result subtype,
         --  then caller allocation will be used.

         else
            Add_Unconstrained_Actuals_To_Build_In_Place_Call
              (Func_Call, Function_Id, Alloc_Form => Caller_Allocation);
         end if;

         if Needs_BIP_Finalization_Master (Encl_Func) then
            Fmaster_Actual :=
              New_Occurrence_Of
                (Build_In_Place_Formal
                   (Encl_Func, BIP_Finalization_Master), Loc);
         end if;

         --  Retrieve the BIPacc formal from the enclosing function and convert
         --  it to the access type of the callee's BIP_Object_Access formal.

         Caller_Object :=
           Make_Unchecked_Type_Conversion (Loc,
             Subtype_Mark =>
               New_Occurrence_Of
                 (Etype
                    (Build_In_Place_Formal (Function_Id, BIP_Object_Access)),
                  Loc),
             Expression   =>
               New_Occurrence_Of
                 (Build_In_Place_Formal (Encl_Func, BIP_Object_Access),
                  Loc));

      --  In the definite case, add an implicit actual to the function call
      --  that provides access to the declared object. An unchecked conversion
      --  to the (specific) result type of the function is inserted to handle
      --  the case where the object is declared with a class-wide type.

      elsif Definite then
         Caller_Object :=
            Make_Unchecked_Type_Conversion (Loc,
              Subtype_Mark => New_Occurrence_Of (Result_Subt, Loc),
              Expression   => New_Occurrence_Of (Obj_Def_Id, Loc));

         --  When the function has a controlling result, an allocation-form
         --  parameter must be passed indicating that the caller is allocating
         --  the result object. This is needed because such a function can be
         --  called as a dispatching operation and must be treated similarly
         --  to functions with indefinite result subtypes.

         Add_Unconstrained_Actuals_To_Build_In_Place_Call
           (Func_Call, Function_Id, Alloc_Form => Caller_Allocation);

      --  The allocation for indefinite library-level objects occurs on the
      --  heap as opposed to the secondary stack. This accommodates DLLs where
      --  the secondary stack is destroyed after each library unload. This is
      --  a hybrid mechanism where a stack-allocated object lives on the heap.

      elsif Is_Library_Level_Entity (Defining_Identifier (Obj_Decl))
        and then not Restriction_Active (No_Implicit_Heap_Allocations)
      then
         Add_Unconstrained_Actuals_To_Build_In_Place_Call
           (Func_Call, Function_Id, Alloc_Form => Global_Heap);
         Caller_Object := Empty;

         --  Create a finalization master for the access result type to ensure
         --  that the heap allocation can properly chain the object and later
         --  finalize it when the library unit goes out of scope.

         if Needs_Finalization (Etype (Func_Call)) then
            Build_Finalization_Master
              (Typ            => Ptr_Typ,
               For_Lib_Level  => True,
               Insertion_Node => Ptr_Typ_Decl);

            Fmaster_Actual :=
              Make_Attribute_Reference (Loc,
                Prefix         =>
                  New_Occurrence_Of (Finalization_Master (Ptr_Typ), Loc),
                Attribute_Name => Name_Unrestricted_Access);
         end if;

      --  In other indefinite cases, pass an indication to do the allocation
      --  on the secondary stack and set Caller_Object to Empty so that a null
      --  value will be passed for the caller's object address. A transient
      --  scope is established to ensure eventual cleanup of the result.

      else
         Add_Unconstrained_Actuals_To_Build_In_Place_Call
           (Func_Call, Function_Id, Alloc_Form => Secondary_Stack);
         Caller_Object := Empty;

         Establish_Transient_Scope (Obj_Decl, Sec_Stack => True);
      end if;

      --  Pass along any finalization master actual, which is needed in the
      --  case where the called function initializes a return object of an
      --  enclosing build-in-place function.

      Add_Finalization_Master_Actual_To_Build_In_Place_Call
        (Func_Call  => Func_Call,
         Func_Id    => Function_Id,
         Master_Exp => Fmaster_Actual);

      if Nkind (Parent (Obj_Decl)) = N_Extended_Return_Statement
        and then Has_Task (Result_Subt)
      then
         --  Here we're passing along the master that was passed in to this
         --  function.

         Add_Task_Actuals_To_Build_In_Place_Call
           (Func_Call, Function_Id,
            Master_Actual =>
              New_Occurrence_Of
                (Build_In_Place_Formal (Encl_Func, BIP_Task_Master), Loc));

      else
         Add_Task_Actuals_To_Build_In_Place_Call
           (Func_Call, Function_Id, Make_Identifier (Loc, Name_uMaster));
      end if;

      Add_Access_Actual_To_Build_In_Place_Call
        (Func_Call, Function_Id, Caller_Object, Is_Access => Pass_Caller_Acc);

      --  Finally, create an access object initialized to a reference to the
      --  function call. We know this access value cannot be null, so mark the
      --  entity accordingly to suppress the access check.

      Def_Id := Make_Temporary (Loc, 'R', Func_Call);
      Set_Etype (Def_Id, Ptr_Typ);
      Set_Is_Known_Non_Null (Def_Id);

      Res_Decl :=
        Make_Object_Declaration (Loc,
          Defining_Identifier => Def_Id,
          Constant_Present    => True,
          Object_Definition   => New_Occurrence_Of (Ptr_Typ, Loc),
          Expression          =>
            Make_Reference (Loc, Relocate_Node (Func_Call)));

      Insert_After_And_Analyze (Ptr_Typ_Decl, Res_Decl);

      --  If the result subtype of the called function is definite and is not
      --  itself the return expression of an enclosing BIP function, then mark
      --  the object as having no initialization.

      if Definite
        and then not Is_Return_Object (Defining_Identifier (Obj_Decl))
      then
         --  The related object declaration is encased in a transient block
         --  because the build-in-place function call contains at least one
         --  nested function call that produces a controlled transient
         --  temporary:

         --    Obj : ... := BIP_Func_Call (Ctrl_Func_Call);

         --  Since the build-in-place expansion decouples the call from the
         --  object declaration, the finalization machinery lacks the context
         --  which prompted the generation of the transient block. To resolve
         --  this scenario, store the build-in-place call.

         if Scope_Is_Transient and then Node_To_Be_Wrapped = Obj_Decl then
            Set_BIP_Initialization_Call (Obj_Def_Id, Res_Decl);
         end if;

         Set_Expression (Obj_Decl, Empty);
         Set_No_Initialization (Obj_Decl);

      --  In case of an indefinite result subtype, or if the call is the
      --  return expression of an enclosing BIP function, rewrite the object
      --  declaration as an object renaming where the renamed object is a
      --  dereference of <function_Call>'reference:
      --
      --      Obj : Subt renames <function_call>'Ref.all;

      else
         Call_Deref :=
           Make_Explicit_Dereference (Obj_Loc,
             Prefix => New_Occurrence_Of (Def_Id, Obj_Loc));

         Rewrite (Obj_Decl,
           Make_Object_Renaming_Declaration (Obj_Loc,
             Defining_Identifier => Make_Temporary (Obj_Loc, 'D'),
             Subtype_Mark        => New_Occurrence_Of (Result_Subt, Obj_Loc),
             Name                => Call_Deref));

         Set_Renamed_Object (Defining_Identifier (Obj_Decl), Call_Deref);

         --  If the original entity comes from source, then mark the new
         --  entity as needing debug information, even though it's defined
         --  by a generated renaming that does not come from source, so that
         --  the Materialize_Entity flag will be set on the entity when
         --  Debug_Renaming_Declaration is called during analysis.

         if Comes_From_Source (Obj_Def_Id) then
            Set_Debug_Info_Needed (Defining_Identifier (Obj_Decl));
         end if;

         Analyze (Obj_Decl);

         --  Replace the internal identifier of the renaming declaration's
         --  entity with identifier of the original object entity. We also have
         --  to exchange the entities containing their defining identifiers to
         --  ensure the correct replacement of the object declaration by the
         --  object renaming declaration to avoid homograph conflicts (since
         --  the object declaration's defining identifier was already entered
         --  in current scope). The Next_Entity links of the two entities also
         --  have to be swapped since the entities are part of the return
         --  scope's entity list and the list structure would otherwise be
         --  corrupted. Finally, the homonym chain must be preserved as well.

         declare
            Ren_Id  : constant Entity_Id := Defining_Entity (Obj_Decl);
            Next_Id : constant Entity_Id := Next_Entity (Ren_Id);

         begin
            Set_Chars (Ren_Id, Chars (Obj_Def_Id));

            --  Swap next entity links in preparation for exchanging entities

            Set_Next_Entity (Ren_Id, Next_Entity (Obj_Def_Id));
            Set_Next_Entity (Obj_Def_Id, Next_Id);
            Set_Homonym     (Ren_Id, Homonym (Obj_Def_Id));

            Exchange_Entities (Ren_Id, Obj_Def_Id);

            --  Preserve source indication of original declaration, so that
            --  xref information is properly generated for the right entity.

            Preserve_Comes_From_Source (Obj_Decl, Original_Node (Obj_Decl));
            Preserve_Comes_From_Source (Obj_Def_Id, Original_Node (Obj_Decl));

            Set_Comes_From_Source (Ren_Id, False);
         end;
      end if;

      --  If the object entity has a class-wide Etype, then we need to change
      --  it to the result subtype of the function call, because otherwise the
      --  object will be class-wide without an explicit initialization and
      --  won't be allocated properly by the back end. It seems unclean to make
      --  such a revision to the type at this point, and we should try to
      --  improve this treatment when build-in-place functions with class-wide
      --  results are implemented. ???

      if Is_Class_Wide_Type (Etype (Defining_Identifier (Obj_Decl))) then
         Set_Etype (Defining_Identifier (Obj_Decl), Result_Subt);
      end if;
   end Make_Build_In_Place_Call_In_Object_Declaration;

   --------------------------------------------
   -- Make_CPP_Constructor_Call_In_Allocator --
   --------------------------------------------

   procedure Make_CPP_Constructor_Call_In_Allocator
     (Allocator     : Node_Id;
      Function_Call : Node_Id)
   is
      Loc         : constant Source_Ptr := Sloc (Function_Call);
      Acc_Type    : constant Entity_Id := Etype (Allocator);
      Function_Id : constant Entity_Id := Entity (Name (Function_Call));
      Result_Subt : constant Entity_Id := Available_View (Etype (Function_Id));

      New_Allocator     : Node_Id;
      Return_Obj_Access : Entity_Id;
      Tmp_Obj           : Node_Id;

   begin
      pragma Assert (Nkind (Allocator) = N_Allocator
                      and then Nkind (Function_Call) = N_Function_Call);
      pragma Assert (Convention (Function_Id) = Convention_CPP
                      and then Is_Constructor (Function_Id));
      pragma Assert (Is_Constrained (Underlying_Type (Result_Subt)));

      --  Replace the initialized allocator of form "new T'(Func (...))" with
      --  an uninitialized allocator of form "new T", where T is the result
      --  subtype of the called function. The call to the function is handled
      --  separately further below.

      New_Allocator :=
        Make_Allocator (Loc,
          Expression => New_Occurrence_Of (Result_Subt, Loc));
      Set_No_Initialization (New_Allocator);

      --  Copy attributes to new allocator. Note that the new allocator
      --  logically comes from source if the original one did, so copy the
      --  relevant flag. This ensures proper treatment of the restriction
      --  No_Implicit_Heap_Allocations in this case.

      Set_Storage_Pool      (New_Allocator, Storage_Pool      (Allocator));
      Set_Procedure_To_Call (New_Allocator, Procedure_To_Call (Allocator));
      Set_Comes_From_Source (New_Allocator, Comes_From_Source (Allocator));

      Rewrite (Allocator, New_Allocator);

      --  Create a new access object and initialize it to the result of the
      --  new uninitialized allocator. Note: we do not use Allocator as the
      --  Related_Node of Return_Obj_Access in call to Make_Temporary below
      --  as this would create a sort of infinite "recursion".

      Return_Obj_Access := Make_Temporary (Loc, 'R');
      Set_Etype (Return_Obj_Access, Acc_Type);

      --  Generate:
      --    Rnnn : constant ptr_T := new (T);
      --    Init (Rnn.all,...);

      Tmp_Obj :=
        Make_Object_Declaration (Loc,
          Defining_Identifier => Return_Obj_Access,
          Constant_Present    => True,
          Object_Definition   => New_Occurrence_Of (Acc_Type, Loc),
          Expression          => Relocate_Node (Allocator));
      Insert_Action (Allocator, Tmp_Obj);

      Insert_List_After_And_Analyze (Tmp_Obj,
        Build_Initialization_Call (Loc,
          Id_Ref =>
            Make_Explicit_Dereference (Loc,
              Prefix => New_Occurrence_Of (Return_Obj_Access, Loc)),
          Typ => Etype (Function_Id),
          Constructor_Ref => Function_Call));

      --  Finally, replace the allocator node with a reference to the result of
      --  the function call itself (which will effectively be an access to the
      --  object created by the allocator).

      Rewrite (Allocator, New_Occurrence_Of (Return_Obj_Access, Loc));

      --  Ada 2005 (AI-251): If the type of the allocator is an interface then
      --  generate an implicit conversion to force displacement of the "this"
      --  pointer.

      if Is_Interface (Designated_Type (Acc_Type)) then
         Rewrite (Allocator, Convert_To (Acc_Type, Relocate_Node (Allocator)));
      end if;

      Analyze_And_Resolve (Allocator, Acc_Type);
   end Make_CPP_Constructor_Call_In_Allocator;

   -----------------------------------
   -- Needs_BIP_Finalization_Master --
   -----------------------------------

   function Needs_BIP_Finalization_Master
     (Func_Id : Entity_Id) return Boolean
   is
      pragma Assert (Is_Build_In_Place_Function (Func_Id));
      Func_Typ : constant Entity_Id := Underlying_Type (Etype (Func_Id));
   begin
      return
        not Restriction_Active (No_Finalization)
          and then Needs_Finalization (Func_Typ);
   end Needs_BIP_Finalization_Master;

   --------------------------
   -- Needs_BIP_Alloc_Form --
   --------------------------

   function Needs_BIP_Alloc_Form (Func_Id : Entity_Id) return Boolean is
      pragma Assert (Is_Build_In_Place_Function (Func_Id));
      Func_Typ : constant Entity_Id := Underlying_Type (Etype (Func_Id));
   begin
      return not Is_Constrained (Func_Typ) or else Is_Tagged_Type (Func_Typ);
   end Needs_BIP_Alloc_Form;

   --------------------------------------
   -- Needs_Result_Accessibility_Level --
   --------------------------------------

   function Needs_Result_Accessibility_Level
     (Func_Id : Entity_Id) return Boolean
   is
      Func_Typ : constant Entity_Id := Underlying_Type (Etype (Func_Id));

      function Has_Unconstrained_Access_Discriminant_Component
        (Comp_Typ : Entity_Id) return Boolean;
      --  Returns True if any component of the type has an unconstrained access
      --  discriminant.

      -----------------------------------------------------
      -- Has_Unconstrained_Access_Discriminant_Component --
      -----------------------------------------------------

      function Has_Unconstrained_Access_Discriminant_Component
        (Comp_Typ :  Entity_Id) return Boolean
      is
      begin
         if not Is_Limited_Type (Comp_Typ) then
            return False;

            --  Only limited types can have access discriminants with
            --  defaults.

         elsif Has_Unconstrained_Access_Discriminants (Comp_Typ) then
            return True;

         elsif Is_Array_Type (Comp_Typ) then
            return Has_Unconstrained_Access_Discriminant_Component
                     (Underlying_Type (Component_Type (Comp_Typ)));

         elsif Is_Record_Type (Comp_Typ) then
            declare
               Comp : Entity_Id;

            begin
               Comp := First_Component (Comp_Typ);
               while Present (Comp) loop
                  if Has_Unconstrained_Access_Discriminant_Component
                       (Underlying_Type (Etype (Comp)))
                  then
                     return True;
                  end if;

                  Next_Component (Comp);
               end loop;
            end;
         end if;

         return False;
      end Has_Unconstrained_Access_Discriminant_Component;

      Feature_Disabled : constant Boolean := True;
      --  Temporary

   --  Start of processing for Needs_Result_Accessibility_Level

   begin
      --  False if completion unavailable (how does this happen???)

      if not Present (Func_Typ) then
         return False;

      elsif Feature_Disabled then
         return False;

      --  False if not a function, also handle enum-lit renames case

      elsif Func_Typ = Standard_Void_Type
        or else Is_Scalar_Type (Func_Typ)
      then
         return False;

      --  Handle a corner case, a cross-dialect subp renaming. For example,
      --  an Ada 2012 renaming of an Ada 2005 subprogram. This can occur when
      --  an Ada 2005 (or earlier) unit references predefined run-time units.

      elsif Present (Alias (Func_Id)) then

         --  Unimplemented: a cross-dialect subp renaming which does not set
         --  the Alias attribute (e.g., a rename of a dereference of an access
         --  to subprogram value). ???

         return Present (Extra_Accessibility_Of_Result (Alias (Func_Id)));

      --  Remaining cases require Ada 2012 mode

      elsif Ada_Version < Ada_2012 then
         return False;

      elsif Ekind (Func_Typ) = E_Anonymous_Access_Type
        or else Is_Tagged_Type (Func_Typ)
      then
         --  In the case of, say, a null tagged record result type, the need
         --  for this extra parameter might not be obvious. This function
         --  returns True for all tagged types for compatibility reasons.
         --  A function with, say, a tagged null controlling result type might
         --  be overridden by a primitive of an extension having an access
         --  discriminant and the overrider and overridden must have compatible
         --  calling conventions (including implicitly declared parameters).
         --  Similarly, values of one access-to-subprogram type might designate
         --  both a primitive subprogram of a given type and a function
         --  which is, for example, not a primitive subprogram of any type.
         --  Again, this requires calling convention compatibility.
         --  It might be possible to solve these issues by introducing
         --  wrappers, but that is not the approach that was chosen.

         return True;

      elsif Has_Unconstrained_Access_Discriminants (Func_Typ) then
         return True;

      elsif Has_Unconstrained_Access_Discriminant_Component (Func_Typ) then
         return True;

      --  False for all other cases

      else
         return False;
      end if;
   end Needs_Result_Accessibility_Level;

   ---------------------------------
   -- Rewrite_Function_Call_For_C --
   ---------------------------------

   procedure Rewrite_Function_Call_For_C (N : Node_Id) is
      function Rewritten_For_C_Proc_Id (Func_Id : Entity_Id) return Entity_Id;
      --  Given the Id of the function that returns a constrained array type
      --  return the Id of its internally built procedure with an extra out
      --  parameter.

      -----------------------------
      -- Rewritten_For_C_Proc_Id --
      -----------------------------

      function Rewritten_For_C_Proc_Id (Func_Id : Entity_Id) return Entity_Id
      is
         Func_Decl : constant Node_Id := Unit_Declaration_Node (Func_Id);
         Proc_Decl : Node_Id;
         Proc_Id   : Entity_Id;

      begin
         Proc_Decl := Next (Func_Decl);

         while Present (Proc_Decl)
           and then
             (Nkind (Proc_Decl) = N_Freeze_Entity
                or else
              Nkind (Proc_Decl) /= N_Subprogram_Declaration)
         loop
            Proc_Decl := Next (Proc_Decl);
         end loop;

         pragma Assert (Present (Proc_Decl));
         Proc_Id := Defining_Entity (Proc_Decl);
         pragma Assert (Chars (Proc_Id) = Chars (Func_Id));
         return Proc_Id;
      end Rewritten_For_C_Proc_Id;

      --  Local variables

      Orig_Func   : constant Entity_Id  := Entity (Name (N));
      Func_Id     : constant Entity_Id  := Ultimate_Alias (Orig_Func);
      Par         : constant Node_Id    := Parent (N);
      Proc_Id     : constant Entity_Id  := Rewritten_For_C_Proc_Id (Func_Id);
      Loc         : constant Source_Ptr := Sloc (Par);
      Actuals     : List_Id;
      Last_Actual : Node_Id;
      Last_Formal : Entity_Id;

   --  Start of processing for Rewrite_Function_Call_For_C

   begin
      --  The actuals may be given by named associations, so the added actual
      --  that is the target of the return value of the call must be a named
      --  association as well, so we retrieve the name of the generated
      --  out_formal.

      Last_Formal := First_Formal (Proc_Id);
      while Present (Next_Formal (Last_Formal)) loop
         Last_Formal := Next_Formal (Last_Formal);
      end loop;

      Actuals := Parameter_Associations (N);

      --  The original function may lack parameters

      if No (Actuals) then
         Actuals := New_List;
      end if;

      --  If the function call is the expression of an assignment statement,
      --  transform the assignment into a procedure call. Generate:

      --    LHS := Func_Call (...);

      --    Proc_Call (..., LHS);

      --  If function is inherited, a conversion may be necessary.

      if Nkind (Par) = N_Assignment_Statement then
         Last_Actual :=  Name (Par);

         if not Comes_From_Source (Orig_Func)
           and then Etype (Orig_Func) /= Etype (Func_Id)
         then
            Last_Actual := Unchecked_Convert_To (Etype (Func_Id), Last_Actual);
         end if;

         Append_To (Actuals,
           Make_Parameter_Association (Loc,
             Selector_Name             =>
               Make_Identifier (Loc, Chars (Last_Formal)),
             Explicit_Actual_Parameter => Last_Actual));

         Rewrite (Par,
           Make_Procedure_Call_Statement (Loc,
             Name                   => New_Occurrence_Of (Proc_Id, Loc),
             Parameter_Associations => Actuals));
         Analyze (Par);

      --  Otherwise the context is an expression. Generate a temporary and a
      --  procedure call to obtain the function result. Generate:

      --    ... Func_Call (...) ...

      --    Temp : ...;
      --    Proc_Call (..., Temp);
      --    ... Temp ...

      else
         declare
            Temp_Id : constant Entity_Id := Make_Temporary (Loc, 'T');
            Call    : Node_Id;
            Decl    : Node_Id;

         begin
            --  Generate:
            --    Temp : ...;

            Decl :=
              Make_Object_Declaration (Loc,
                Defining_Identifier => Temp_Id,
                Object_Definition   =>
                  New_Occurrence_Of (Etype (Func_Id), Loc));

            --  Generate:
            --    Proc_Call (..., Temp);

            Append_To (Actuals,
              Make_Parameter_Association (Loc,
                Selector_Name             =>
                  Make_Identifier (Loc, Chars (Last_Formal)),
                Explicit_Actual_Parameter =>
                  New_Occurrence_Of (Temp_Id, Loc)));

            Call :=
              Make_Procedure_Call_Statement (Loc,
                Name                   => New_Occurrence_Of (Proc_Id, Loc),
                Parameter_Associations => Actuals);

            Insert_Actions (Par, New_List (Decl, Call));
            Rewrite (N, New_Occurrence_Of (Temp_Id, Loc));
         end;
      end if;
   end Rewrite_Function_Call_For_C;

   ------------------------------------
   -- Set_Enclosing_Sec_Stack_Return --
   ------------------------------------

   procedure Set_Enclosing_Sec_Stack_Return (N : Node_Id) is
      P : Node_Id := N;

   begin
      --  Due to a possible mix of internally generated blocks, source blocks
      --  and loops, the scope stack may not be contiguous as all labels are
      --  inserted at the top level within the related function. Instead,
      --  perform a parent-based traversal and mark all appropriate constructs.

      while Present (P) loop

         --  Mark the label of a source or internally generated block or
         --  loop.

         if Nkind_In (P, N_Block_Statement, N_Loop_Statement) then
            Set_Sec_Stack_Needed_For_Return (Entity (Identifier (P)));

         --  Mark the enclosing function

         elsif Nkind (P) = N_Subprogram_Body then
            if Present (Corresponding_Spec (P)) then
               Set_Sec_Stack_Needed_For_Return (Corresponding_Spec (P));
            else
               Set_Sec_Stack_Needed_For_Return (Defining_Entity (P));
            end if;

            --  Do not go beyond the enclosing function

            exit;
         end if;

         P := Parent (P);
      end loop;
   end Set_Enclosing_Sec_Stack_Return;

end Exp_Ch6;<|MERGE_RESOLUTION|>--- conflicted
+++ resolved
@@ -5738,17 +5738,6 @@
    procedure Expand_Non_Function_Return (N : Node_Id) is
       pragma Assert (No (Expression (N)));
 
-<<<<<<< HEAD
-      Loc         : constant Source_Ptr := Sloc (N);
-      Scope_Id    : Entity_Id :=
-                      Return_Applies_To (Return_Statement_Entity (N));
-      Kind        : constant Entity_Kind := Ekind (Scope_Id);
-      Call        : Node_Id;
-      Acc_Stat    : Node_Id;
-      Act_Body    : Node_Id;
-      Goto_Stat   : Node_Id;
-      Lab_Node    : Node_Id;
-=======
       Loc       : constant Source_Ptr := Sloc (N);
       Scope_Id  : Entity_Id := Return_Applies_To (Return_Statement_Entity (N));
       Kind      : constant Entity_Kind := Ekind (Scope_Id);
@@ -5756,7 +5745,6 @@
       Acc_Stat  : Node_Id;
       Goto_Stat : Node_Id;
       Lab_Node  : Node_Id;
->>>>>>> 7529f4d0
 
    begin
       --  Call the _Postconditions procedure if the related subprogram has
