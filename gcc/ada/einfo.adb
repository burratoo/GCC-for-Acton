------------------------------------------------------------------------------
--                                                                          --
--                         GNAT COMPILER COMPONENTS                         --
--                                                                          --
--                                E I N F O                                 --
--                                                                          --
--                                 B o d y                                  --
--                                                                          --
--          Copyright (C) 1992-2013, Free Software Foundation, Inc.         --
--                                                                          --
-- GNAT is free software;  you can  redistribute it  and/or modify it under --
-- terms of the  GNU General Public License as published  by the Free Soft- --
-- ware  Foundation;  either version 3,  or (at your option) any later ver- --
-- sion.  GNAT is distributed in the hope that it will be useful, but WITH- --
-- OUT ANY WARRANTY;  without even the  implied warranty of MERCHANTABILITY --
-- or FITNESS FOR A PARTICULAR PURPOSE.                                     --
--                                                                          --
-- As a special exception under Section 7 of GPL version 3, you are granted --
-- additional permissions described in the GCC Runtime Library Exception,   --
-- version 3.1, as published by the Free Software Foundation.               --
--                                                                          --
-- You should have received a copy of the GNU General Public License and    --
-- a copy of the GCC Runtime Library Exception along with this program;     --
-- see the files COPYING3 and COPYING.RUNTIME respectively.  If not, see    --
-- <http://www.gnu.org/licenses/>.                                          --
--                                                                          --
-- GNAT was originally developed  by the GNAT team at  New York University. --
-- Extensive contributions were provided by Ada Core Technologies Inc.      --
--                                                                          --
------------------------------------------------------------------------------

pragma Style_Checks (All_Checks);
--  Turn off subprogram ordering, not used for this unit

with Atree;   use Atree;
with Namet;   use Namet;
with Nlists;  use Nlists;
with Output;  use Output;
with Sinfo;   use Sinfo;
with Stand;   use Stand;

package body Einfo is

   use Atree.Unchecked_Access;
   --  This is one of the packages that is allowed direct untyped access to
   --  the fields in a node, since it provides the next level abstraction
   --  which incorporates appropriate checks.

   ----------------------------------------------
   -- Usage of Fields in Defining Entity Nodes --
   ----------------------------------------------

   --  Four of these fields are defined in Sinfo, since they in are the base
   --  part of the node. The access routines for these four fields and the
   --  corresponding set procedures are defined in Sinfo. These fields are
   --  present in all entities. Note that Homonym is also in the base part of
   --  the node, but has access routines that are more properly part of Einfo,
   --  which is why they are defined here.

   --    Chars                           Name1
   --    Next_Entity                     Node2
   --    Scope                           Node3
   --    Etype                           Node5

   --   Remaining fields are present only in extended nodes (i.e. entities)

   --  The following fields are present in all entities

   --    Homonym                         Node4
   --    First_Rep_Item                  Node6
   --    Freeze_Node                     Node7

   --  The usage of other fields (and the entity kinds to which it applies)
   --  depends on the particular field (see Einfo spec for details).

   --    Associated_Node_For_Itype       Node8
   --    Dependent_Instances             Elist8
   --    Hiding_Loop_Variable            Node8
   --    Integrity_Level                 Uint8
   --    Mechanism                       Uint8 (but returns Mechanism_Type)
   --    Normalized_First_Bit            Uint8
   --    Postcondition_Proc              Node8
   --    Return_Applies_To               Node8
   --    First_Exit_Statement            Node8

   --    Class_Wide_Type                 Node9
   --    Current_Value                   Node9
   --    Refined_State                   Node9
   --    Renaming_Map                    Uint9

   --    Direct_Primitive_Operations     Elist10
   --    Discriminal_Link                Node10
   --    Float_Rep                       Uint10 (but returns Float_Rep_Kind)
   --    Handler_Records                 List10
   --    Normalized_Position_Max         Uint10

   --    Action_Body_Subprogram          Node11
   --    Component_Bit_Offset            Uint11
   --    Full_View                       Node11
   --    Entry_Component                 Node11
   --    Enumeration_Pos                 Uint11
   --    Generic_Homonym                 Node11
   --    Protected_Body_Subprogram       Node11
   --    Block_Node                      Node11

   --    Barrier_Function                Node12
   --    Enumeration_Rep                 Uint12
   --    Esize                           Uint12
   --    Next_Inlined_Subprogram         Node12

   --    Component_Clause                Node13
   --    Elaboration_Entity              Node13
   --    Extra_Accessibility             Node13
   --    RM_Size                         Uint13

   --    Alignment                       Uint14
   --    First_Optional_Parameter        Node14
   --    Normalized_Position             Uint14
   --    Shadow_Entities                 List14

   --    Discriminant_Number             Uint15
   --    DT_Position                     Uint15
   --    DT_Entry_Count                  Uint15
   --    Entry_Parameters_Type           Node15
   --    Extra_Formal                    Node15
   --    Lit_Indexes                     Node15
   --    Related_Instance                Node15
   --    Status_Flag_Or_Transient_Decl   Node15
   --    Scale_Value                     Uint15
   --    Storage_Size_Variable           Node15
   --    String_Literal_Low_Bound        Node15

   --    Access_Disp_Table               Elist16
   --    Cloned_Subtype                  Node16
   --    DTC_Entity                      Node16
   --    Entry_Formal                    Node16
   --    First_Private_Entity            Node16
   --    Lit_Strings                     Node16
   --    String_Literal_Length           Uint16
   --    Unset_Reference                 Node16

   --    Actual_Subtype                  Node17
   --    Digits_Value                    Uint17
   --    Discriminal                     Node17
   --    First_Entity                    Node17
   --    First_Index                     Node17
   --    First_Literal                   Node17
   --    Master_Id                       Node17
   --    Modulus                         Uint17
   --    Non_Limited_View                Node17
   --    Prival                          Node17

   --    Alias                           Node18
   --    Corresponding_Concurrent_Type   Node18
   --    Corresponding_Protected_Entry   Node18
   --    Corresponding_Record_Type       Node18
   --    Delta_Value                     Ureal18
   --    Enclosing_Scope                 Node18
   --    Equivalent_Type                 Node18
   --    Private_Dependents              Elist18
   --    Renamed_Entity                  Node18
   --    Renamed_Object                  Node18

   --    Body_Entity                     Node19
   --    Corresponding_Action            Node19
   --    Corresponding_Discriminant      Node19
   --    Default_Aspect_Component_Value  Node19
   --    Default_Aspect_Value            Node19
   --    Extra_Accessibility_Of_Result   Node19
   --    Parent_Subtype                  Node19
   --    Size_Check_Code                 Node19
   --    Spec_Entity                     Node19
   --    Underlying_Full_View            Node19

   --    Component_Type                  Node20
   --    Default_Value                   Node20
   --    Directly_Designated_Type        Node20
   --    Discriminant_Checking_Func      Node20
   --    Discriminant_Default_Value      Node20
   --    Last_Entity                     Node20
   --    Prival_Link                     Node20
   --    Register_Exception_Call         Node20
   --    Scalar_Range                    Node20

   --    Accept_Address                  Elist21
   --    Default_Expr_Function           Node21
   --    Discriminant_Constraint         Elist21
   --    Interface_Name                  Node21
   --    Original_Array_Type             Node21
   --    Small_Value                     Ureal21

   --    Associated_Storage_Pool         Node22
   --    Component_Size                  Uint22
   --    Corresponding_Remote_Type       Node22
   --    Enumeration_Rep_Expr            Node22
   --    Exception_Code                  Uint22
   --    Original_Record_Component       Node22
   --    Private_View                    Node22
   --    Protected_Formal                Node22
   --    Scope_Depth_Value               Uint22
   --    Shared_Var_Procs_Instance       Node22

   --    Atomic_Object                   Node23
   --    CR_Discriminant                 Node23
   --    Entry_Cancel_Parameter          Node23
   --    Enum_Pos_To_Rep                 Node23
   --    Extra_Constrained               Node23
   --    Finalization_Master             Node23
   --    Generic_Renamings               Elist23
   --    Inner_Instances                 Elist23
   --    Limited_View                    Node23
   --    Packed_Array_Type               Node23
   --    Protection_Object               Node23
   --    Stored_Constraint               Elist23

   --    Finalizer                       Node24
   --    Related_Expression              Node24
   --    Contract                        Node24
   --    Atomic_Formal                   Node24

   --    Ensure                          Node25
   --    Interface_Alias                 Node25
   --    Interfaces                      Elist25
   --    Debug_Renaming_Link             Node25
   --    DT_Offset_To_Top_Func           Node25
   --    PPC_Wrapper                     Node25
   --    Related_Array_Object            Node25
   --    Static_Predicate                List25
   --    Task_Body_Procedure             Node25

   --    Dispatch_Table_Wrappers         Elist26
   --    Last_Assignment                 Node26
   --    Original_Access_Type            Node26
   --    Overridden_Operation            Node26
   --    Package_Instantiation           Node26
   --    Relative_Deadline_Variable      Node26
<<<<<<< HEAD
   --    Barrier_Service_Function        Node26
   --    Static_Initialization           Node26
=======
>>>>>>> 158179a6

   --    Current_Use_Clause              Node27
   --    Related_Type                    Node27
   --    Wrapped_Entity                  Node27

   --    Extra_Formals                   Node28
   --    Initialization_Statements       Node28
   --    Underlying_Record_View          Node28

   --    Subprograms_For_Type            Node29

   --    Corresponding_Equality          Node30
   --    Static_Initialization           Node30

   --    Thunk_Entity                    Node31

   --    (unused)                        Node32

   --    (unused)                        Node33

   --    (unused)                        Node34

   --    (unused)                        Node35

   ---------------------------------------------
   -- Usage of Flags in Defining Entity Nodes --
   ---------------------------------------------

   --  All flags are unique, there is no overlaying, so each flag is physically
   --  present in every entity. However, for many of the flags, it only makes
   --  sense for them to be set true for certain subsets of entity kinds. See
   --  the spec of Einfo for further details.

   --  Note: Flag1-Flag3 are not used, for historical reasons

   --    Is_Frozen                       Flag4
   --    Has_Discriminants               Flag5
   --    Is_Dispatching_Operation        Flag6
   --    Is_Immediately_Visible          Flag7
   --    In_Use                          Flag8
   --    Is_Potentially_Use_Visible      Flag9
   --    Is_Public                       Flag10

   --    Is_Inlined                      Flag11
   --    Is_Constrained                  Flag12
   --    Is_Generic_Type                 Flag13
   --    Depends_On_Private              Flag14
   --    Is_Aliased                      Flag15
   --    Is_Volatile                     Flag16
   --    Is_Internal                     Flag17
   --    Has_Delayed_Freeze              Flag18
   --    Is_Abstract_Subprogram          Flag19
   --    Is_Concurrent_Record_Type       Flag20

   --    Has_Master_Entity               Flag21
   --    Needs_No_Actuals                Flag22
   --    Has_Storage_Size_Clause         Flag23
   --    Is_Imported                     Flag24
   --    Is_Limited_Record               Flag25
   --    Has_Completion                  Flag26
   --    Has_Pragma_Controlled           Flag27
   --    Is_Statically_Allocated         Flag28
   --    Has_Size_Clause                 Flag29
   --    Has_Task                        Flag30

   --    Checks_May_Be_Suppressed        Flag31
   --    Kill_Elaboration_Checks         Flag32
   --    Kill_Range_Checks               Flag33
   --    Has_Independent_Components      Flag34
   --    Is_Class_Wide_Equivalent_Type   Flag35
   --    Referenced_As_LHS               Flag36
   --    Is_Known_Non_Null               Flag37
   --    Can_Never_Be_Null               Flag38
   --    Has_Default_Aspect              Flag39
   --    Body_Needed_For_SAL             Flag40

   --    Treat_As_Volatile               Flag41
   --    Is_Controlled                   Flag42
   --    Has_Controlled_Component        Flag43
   --    Is_Pure                         Flag44
   --    In_Private_Part                 Flag45
   --    Has_Alignment_Clause            Flag46
   --    Has_Exit                        Flag47
   --    In_Package_Body                 Flag48
   --    Reachable                       Flag49
   --    Delay_Subprogram_Descriptors    Flag50

   --    Is_Packed                       Flag51
   --    Is_Entry_Formal                 Flag52
   --    Is_Private_Descendant           Flag53
   --    Return_Present                  Flag54
   --    Is_Tagged_Type                  Flag55
   --    Has_Homonym                     Flag56
   --    Is_Hidden                       Flag57
   --    Non_Binary_Modulus              Flag58
   --    Is_Preelaborated                Flag59
   --    Is_Shared_Passive               Flag60

   --    Is_Remote_Types                 Flag61
   --    Is_Remote_Call_Interface        Flag62
   --    Is_Character_Type               Flag63
   --    Is_Intrinsic_Subprogram         Flag64
   --    Has_Record_Rep_Clause           Flag65
   --    Has_Enumeration_Rep_Clause      Flag66
   --    Has_Small_Clause                Flag67
   --    Has_Component_Size_Clause       Flag68
   --    Is_Access_Constant              Flag69
   --    Is_First_Subtype                Flag70

   --    Has_Completion_In_Body          Flag71
   --    Has_Unknown_Discriminants       Flag72
   --    Is_Child_Unit                   Flag73
   --    Is_CPP_Class                    Flag74
   --    Has_Non_Standard_Rep            Flag75
   --    Is_Constructor                  Flag76
   --    Static_Elaboration_Desired      Flag77
   --    Is_Tag                          Flag78
   --    Has_All_Calls_Remote            Flag79
   --    Is_Constr_Subt_For_U_Nominal    Flag80

   --    Is_Asynchronous                 Flag81
   --    Has_Gigi_Rep_Item               Flag82
   --    Has_Machine_Radix_Clause        Flag83
   --    Machine_Radix_10                Flag84
   --    Is_Atomic                       Flag85
   --    Has_Atomic_Components           Flag86
   --    Has_Volatile_Components         Flag87
   --    Discard_Names                   Flag88
   --    Is_Interrupt_Handler            Flag89
   --    Returns_By_Ref                  Flag90

   --    Is_Itype                        Flag91
   --    Size_Known_At_Compile_Time      Flag92
   --    Reverse_Storage_Order           Flag93
   --    Is_Generic_Actual_Type          Flag94
   --    Uses_Sec_Stack                  Flag95
   --    Warnings_Off                    Flag96
   --    Is_Controlling_Formal           Flag97
   --    Has_Controlling_Result          Flag98
   --    Is_Exported                     Flag99
   --    Has_Specified_Layout            Flag100

   --    Has_Nested_Block_With_Handler   Flag101
   --    Is_Called                       Flag102
   --    Is_Completely_Hidden            Flag103
   --    Address_Taken                   Flag104
   --    Suppress_Initialization         Flag105
   --    Is_Limited_Composite            Flag106
   --    Is_Private_Composite            Flag107
   --    Default_Expressions_Processed   Flag108
   --    Is_Non_Static_Subtype           Flag109
   --    Has_External_Tag_Rep_Clause     Flag110

   --    Is_Formal_Subprogram            Flag111
   --    Is_Renaming_Of_Object           Flag112
   --    No_Return                       Flag113
   --    Delay_Cleanups                  Flag114
   --    Never_Set_In_Source             Flag115
   --    Is_Visible_Lib_Unit             Flag116
   --    Is_Unchecked_Union              Flag117
   --    Is_For_Access_Subtype           Flag118
   --    Has_Convention_Pragma           Flag119
   --    Has_Primitive_Operations        Flag120

   --    Has_Pragma_Pack                 Flag121
   --    Is_Bit_Packed_Array             Flag122
   --    Has_Unchecked_Union             Flag123
   --    Is_Eliminated                   Flag124
   --    C_Pass_By_Copy                  Flag125
   --    Is_Instantiated                 Flag126
   --    Is_Valued_Procedure             Flag127
   --    (used for Component_Alignment)  Flag128
   --    (used for Component_Alignment)  Flag129
   --    Is_Generic_Instance             Flag130

   --    No_Pool_Assigned                Flag131
   --    Is_AST_Entry                    Flag132
   --    Is_VMS_Exception                Flag133
   --    Is_Optional_Parameter           Flag134
   --    Has_Aliased_Components          Flag135
   --    No_Strict_Aliasing              Flag136
   --    Is_Machine_Code_Subprogram      Flag137
   --    Is_Packed_Array_Type            Flag138
   --    Has_Biased_Representation       Flag139
   --    Has_Complex_Representation      Flag140

   --    Is_Constr_Subt_For_UN_Aliased   Flag141
   --    Has_Missing_Return              Flag142
   --    Has_Recursive_Call              Flag143
   --    Is_Unsigned_Type                Flag144
   --    Strict_Alignment                Flag145
   --    Is_Abstract_Type                Flag146
   --    Needs_Debug_Info                Flag147
   --    Suppress_Elaboration_Warnings   Flag148
   --    Is_Compilation_Unit             Flag149
   --    Has_Pragma_Elaborate_Body       Flag150

   --    Has_Private_Ancestor            Flag151
   --    Entry_Accepted                  Flag152
   --    Is_Obsolescent                  Flag153
   --    Has_Per_Object_Constraint       Flag154
   --    Has_Private_Declaration         Flag155
   --    Referenced                      Flag156
   --    Has_Pragma_Inline               Flag157
   --    Finalize_Storage_Only           Flag158
   --    From_With_Type                  Flag159
   --    Is_Package_Body_Entity          Flag160

   --    Has_Qualified_Name              Flag161
   --    Nonzero_Is_True                 Flag162
   --    Is_True_Constant                Flag163
   --    Reverse_Bit_Order               Flag164
   --    Suppress_Style_Checks           Flag165
   --    Debug_Info_Off                  Flag166
   --    Sec_Stack_Needed_For_Return     Flag167
   --    Materialize_Entity              Flag168
   --    Has_Pragma_Thread_Local_Storage Flag169
   --    Is_Known_Valid                  Flag170

   --    Is_Hidden_Open_Scope            Flag171
   --    Has_Object_Size_Clause          Flag172
   --    Has_Fully_Qualified_Name        Flag173
   --    Elaboration_Entity_Required     Flag174
   --    Has_Forward_Instantiation       Flag175
   --    Is_Discrim_SO_Function          Flag176
   --    Size_Depends_On_Discriminant    Flag177
   --    Is_Null_Init_Proc               Flag178
   --    Has_Pragma_Pure_Function        Flag179
   --    Has_Pragma_Unreferenced         Flag180

   --    Has_Contiguous_Rep              Flag181
   --    Has_Xref_Entry                  Flag182
   --    Must_Be_On_Byte_Boundary        Flag183
   --    Has_Stream_Size_Clause          Flag184
   --    Is_Ada_2005_Only                Flag185
   --    Is_Interface                    Flag186
   --    Has_Constrained_Partial_View    Flag187
   --    Uses_Lock_Free                  Flag188
   --    Is_Pure_Unit_Access_Type        Flag189
   --    Has_Specified_Stream_Input      Flag190

   --    Has_Specified_Stream_Output     Flag191
   --    Has_Specified_Stream_Read       Flag192
   --    Has_Specified_Stream_Write      Flag193
   --    Is_Local_Anonymous_Access       Flag194
   --    Is_Primitive_Wrapper            Flag195
   --    Was_Hidden                      Flag196
   --    Is_Limited_Interface            Flag197
   --    Has_Pragma_Ordered              Flag198
   --    Is_Ada_2012_Only                Flag199

   --    Has_Delayed_Aspects             Flag200
   --    Has_Pragma_No_Inline            Flag201
   --    Itype_Printed                   Flag202
   --    Has_Pragma_Pure                 Flag203
   --    Is_Known_Null                   Flag204
   --    Low_Bound_Tested                Flag205
   --    Is_Visible_Formal               Flag206
   --    Known_To_Have_Preelab_Init      Flag207
   --    Must_Have_Preelab_Init          Flag208
   --    Is_Return_Object                Flag209
   --    Elaborate_Body_Desirable        Flag210

   --    Has_Static_Discriminants        Flag211
   --    Has_Pragma_Unreferenced_Objects Flag212
   --    Requires_Overriding             Flag213
   --    Has_RACW                        Flag214
   --    Has_Up_Level_Access             Flag215
   --    Universal_Aliasing              Flag216
   --    Suppress_Value_Tracking_On_Call Flag217
   --    Is_Primitive                    Flag218
   --    Has_Initial_Value               Flag219
   --    Has_Dispatch_Table              Flag220

   --    Has_Pragma_Preelab_Init         Flag221
   --    Used_As_Generic_Actual          Flag222
   --    Is_Descendent_Of_Address        Flag223
   --    Is_Raised                       Flag224
   --    Is_Thunk                        Flag225
   --    Is_Only_Out_Parameter           Flag226
   --    Referenced_As_Out_Parameter     Flag227
   --    Has_Thunks                      Flag228
   --    Can_Use_Internal_Rep            Flag229
   --    Has_Pragma_Inline_Always        Flag230

   --    Renamed_In_Spec                 Flag231
   --    Has_Invariants                  Flag232
   --    Has_Pragma_Unmodified           Flag233
   --    Is_Dispatch_Table_Entity        Flag234
   --    Is_Trivial_Subprogram           Flag235
   --    Warnings_Off_Used               Flag236
   --    Warnings_Off_Used_Unmodified    Flag237
   --    Warnings_Off_Used_Unreferenced  Flag238
   --    OK_To_Reorder_Components        Flag239
   --    Has_Postconditions              Flag240

   --    Optimize_Alignment_Space        Flag241
   --    Optimize_Alignment_Time         Flag242
   --    Overlays_Constant               Flag243
   --    Is_RACW_Stub_Type               Flag244
   --    Is_Private_Primitive            Flag245
   --    Is_Underlying_Record_View       Flag246
   --    OK_To_Rename                    Flag247
   --    Has_Inheritable_Invariants      Flag248
   --    Is_Safe_To_Reevaluate           Flag249
   --    Has_Predicates                  Flag250

   --    Has_Implicit_Dereference        Flag251
   --    Is_Processed_Transient          Flag252
   --    Has_Anonymous_Master            Flag253
   --    Is_Implementation_Defined       Flag254
   --    Is_Predicate_Function           Flag255
   --    Is_Predicate_Function_M         Flag256
   --    Is_Invariant_Procedure          Flag257
   --    Has_Dynamic_Predicate_Aspect    Flag258
   --    Has_Static_Predicate_Aspect     Flag259
   --    Has_Loop_Entry_Attributes       Flag260

   --    (unused)                        Flag261
   --    (unused)                        Flag262
   --    (unused)                        Flag263
   --    (unused)                        Flag264
   --    (unused)                        Flag265
   --    (unused)                        Flag266
   --    (unused)                        Flag267
   --    (unused)                        Flag268
   --    (unused)                        Flag269
   --    (unused)                        Flag270

   --    (unused)                        Flag271
   --    (unused)                        Flag272
   --    (unused)                        Flag273
   --    (unused)                        Flag274
   --    (unused)                        Flag275
   --    (unused)                        Flag276
   --    (unused)                        Flag277
   --    (unused)                        Flag278
   --    (unused)                        Flag279
   --    (unused)                        Flag280

   --    (unused)                        Flag281
   --    (unused)                        Flag282
   --    (unused)                        Flag283
   --    (unused)                        Flag284
   --    (unused)                        Flag285
   --    (unused)                        Flag286

   --  Note: Flag287-317 are defined in atree.ads/adb, but not yet in atree.h

   -----------------------
   -- Local subprograms --
   -----------------------

   function Has_Property
     (State    : Entity_Id;
      Prop_Nam : Name_Id) return Boolean;
   --  Determine whether abstract state State has a particular property denoted
   --  by the name Prop_Nam.

   function Rep_Clause (Id : E; Rep_Name : Name_Id) return N;
   --  Returns the attribute definition clause for Id whose name is Rep_Name.
   --  Returns Empty if no matching attribute definition clause found for Id.

   ---------------
   -- Float_Rep --
   ---------------

   function Float_Rep (Id : E) return F is
      pragma Assert (Is_Floating_Point_Type (Id));
   begin
      return F'Val (UI_To_Int (Uint10 (Base_Type (Id))));
   end Float_Rep;

   ------------------
   -- Has_Property --
   ------------------

   function Has_Property
     (State    : Entity_Id;
      Prop_Nam : Name_Id) return Boolean
   is
      Par  : constant Node_Id := Parent (State);
      Prop : Node_Id;

   begin
      pragma Assert (Ekind (State) = E_Abstract_State);

      --  States with properties appear as extension aggregates in the tree

      if Nkind (Par) = N_Extension_Aggregate then
         if Prop_Nam = Name_Integrity then
            return Present (Component_Associations (Par));

         else
            Prop := First (Expressions (Par));
            while Present (Prop) loop
               if Chars (Prop) = Prop_Nam then
                  return True;
               end if;

               Next (Prop);
            end loop;
         end if;
      end if;

      return False;
   end Has_Property;

   ----------------
   -- Rep_Clause --
   ----------------

   function Rep_Clause (Id : E; Rep_Name : Name_Id) return N is
      Ritem : Node_Id;

   begin
      Ritem := First_Rep_Item (Id);
      while Present (Ritem) loop
         if Nkind (Ritem) = N_Attribute_Definition_Clause
           and then Chars (Ritem) = Rep_Name
         then
            return Ritem;
         else
            Next_Rep_Item (Ritem);
         end if;
      end loop;

      return Empty;
   end Rep_Clause;

   --------------------------------
   -- Attribute Access Functions --
   --------------------------------

   function Abstract_States (Id : E) return L is
   begin
      pragma Assert (Ekind_In (Id, E_Generic_Package, E_Package));
      return Elist25 (Id);
   end Abstract_States;

   function Accept_Address (Id : E) return L is
   begin
      return Elist21 (Id);
   end Accept_Address;

   function Access_Disp_Table (Id : E) return L is
   begin
      pragma Assert (Ekind_In (Id, E_Record_Type,
                                   E_Record_Subtype));
      return Elist16 (Implementation_Base_Type (Id));
   end Access_Disp_Table;

   function Action_Body_Subprogram (Id : E) return E is
   begin
      pragma Assert (Is_Action (Id));
      return Node11 (Id);
   end Action_Body_Subprogram;

   function Actual_Subtype (Id : E) return E is
   begin
      pragma Assert
        (Ekind_In (Id, E_Constant, E_Variable, E_Generic_In_Out_Parameter)
           or else Is_Formal (Id));
      return Node17 (Id);
   end Actual_Subtype;

   function Address_Taken (Id : E) return B is
   begin
      return Flag104 (Id);
   end Address_Taken;

   function Alias (Id : E) return E is
   begin
      pragma Assert
        (Is_Overloadable (Id) or else Ekind (Id) = E_Subprogram_Type);
      return Node18 (Id);
   end Alias;

   function Alignment (Id : E) return U is
   begin
      pragma Assert (Is_Type (Id)
                       or else Is_Formal (Id)
                       or else Ekind_In (Id, E_Loop_Parameter,
                                             E_Constant,
                                             E_Exception,
                                             E_Variable));
      return Uint14 (Id);
   end Alignment;

   function Associated_Formal_Package (Id : E) return E is
   begin
      pragma Assert (Ekind (Id) = E_Package);
      return Node12 (Id);
   end Associated_Formal_Package;

   function Associated_Node_For_Itype (Id : E) return N is
   begin
      return Node8 (Id);
   end Associated_Node_For_Itype;

   function Associated_Storage_Pool (Id : E) return E is
   begin
      pragma Assert (Is_Access_Type (Id));
      return Node22 (Root_Type (Id));
   end Associated_Storage_Pool;

   function Atomic_Formal (Id : E) return E is
   begin
      pragma Assert (Is_Formal (Id));
      return Node24 (Id);
   end Atomic_Formal;

   function Atomic_Object (Id : E) return E is
   begin
      pragma Assert (Ekind (Id) = E_Action);
      return Node23 (Id);
   end Atomic_Object;

   function Barrier_Function (Id : E) return N is
   begin
      pragma Assert (Is_Entry (Id));
      return Node12 (Id);
   end Barrier_Function;

   function Block_Node (Id : E) return N is
   begin
      pragma Assert (Ekind (Id) = E_Block);
      return Node11 (Id);
   end Block_Node;

   function Body_Entity (Id : E) return E is
   begin
      pragma Assert (Ekind_In (Id, E_Package, E_Generic_Package));
      return Node19 (Id);
   end Body_Entity;

   function Body_Needed_For_SAL (Id : E) return B is
   begin
      pragma Assert
        (Ekind (Id) = E_Package
           or else Is_Subprogram (Id)
           or else Is_Generic_Unit (Id));
      return Flag40 (Id);
   end Body_Needed_For_SAL;

   function C_Pass_By_Copy (Id : E) return B is
   begin
      pragma Assert (Is_Record_Type (Id));
      return Flag125 (Implementation_Base_Type (Id));
   end C_Pass_By_Copy;

   function Can_Never_Be_Null (Id : E) return B is
   begin
      return Flag38 (Id);
   end Can_Never_Be_Null;

   function Checks_May_Be_Suppressed (Id : E) return B is
   begin
      return Flag31 (Id);
   end Checks_May_Be_Suppressed;

   function Class_Wide_Type (Id : E) return E is
   begin
      pragma Assert (Is_Type (Id));
      return Node9 (Id);
   end Class_Wide_Type;

   function Cloned_Subtype (Id : E) return E is
   begin
      pragma Assert (Ekind_In (Id, E_Record_Subtype, E_Class_Wide_Subtype));
      return Node16 (Id);
   end Cloned_Subtype;

   function Component_Bit_Offset (Id : E) return U is
   begin
      pragma Assert (Ekind_In (Id, E_Component, E_Discriminant));
      return Uint11 (Id);
   end Component_Bit_Offset;

   function Component_Clause (Id : E) return N is
   begin
      pragma Assert (Ekind_In (Id, E_Component, E_Discriminant));
      return Node13 (Id);
   end Component_Clause;

   function Component_Size (Id : E) return U is
   begin
      pragma Assert (Is_Array_Type (Id));
      return Uint22 (Implementation_Base_Type (Id));
   end Component_Size;

   function Component_Type (Id : E) return E is
   begin
      pragma Assert (Is_Array_Type (Id) or else Is_String_Type (Id));
      return Node20 (Implementation_Base_Type (Id));
   end Component_Type;

   function Corresponding_Action (Id : E) return E is
   begin
      pragma Assert (Ekind (Id) = E_Subprogram_Body);
      return Node19 (Id);
   end Corresponding_Action;

   function Corresponding_Concurrent_Type (Id : E) return E is
   begin
      pragma Assert (Ekind (Id) = E_Record_Type);
      return Node18 (Id);
   end Corresponding_Concurrent_Type;

   function Corresponding_Discriminant (Id : E) return E is
   begin
      pragma Assert (Ekind (Id) = E_Discriminant);
      return Node19 (Id);
   end Corresponding_Discriminant;

   function Corresponding_Equality (Id : E) return E is
   begin
      pragma Assert
        (Ekind (Id) = E_Function
          and then not Comes_From_Source (Id)
          and then Chars (Id) = Name_Op_Ne);
      return Node30 (Id);
   end Corresponding_Equality;

   function Corresponding_Protected_Entry (Id : E) return E is
   begin
      pragma Assert (Ekind (Id) = E_Subprogram_Body);
      return Node18 (Id);
   end Corresponding_Protected_Entry;

   function Corresponding_Record_Type (Id : E) return E is
   begin
      pragma Assert (Is_Concurrent_Type (Id));
      return Node18 (Id);
   end Corresponding_Record_Type;

   function Corresponding_Remote_Type (Id : E) return E is
   begin
      return Node22 (Id);
   end Corresponding_Remote_Type;

   function Current_Use_Clause (Id : E) return E is
   begin
      pragma Assert (Ekind (Id) = E_Package or else Is_Type (Id));
      return Node27 (Id);
   end Current_Use_Clause;

   function Current_Value (Id : E) return N is
   begin
      pragma Assert (Ekind (Id) in Object_Kind);
      return Node9 (Id);
   end Current_Value;

   function CR_Discriminant (Id : E) return E is
   begin
      return Node23 (Id);
   end CR_Discriminant;

   function Debug_Info_Off (Id : E) return B is
   begin
      return Flag166 (Id);
   end Debug_Info_Off;

   function Debug_Renaming_Link (Id : E) return E is
   begin
      return Node25 (Id);
   end Debug_Renaming_Link;

   function Default_Aspect_Component_Value (Id : E) return N is
   begin
      pragma Assert (Is_Array_Type (Id));
      return Node19 (Id);
   end Default_Aspect_Component_Value;

   function Default_Aspect_Value (Id : E) return N is
   begin
      pragma Assert (Is_Scalar_Type (Id));
      return Node19 (Id);
   end Default_Aspect_Value;

   function Default_Expr_Function (Id : E) return E is
   begin
      pragma Assert (Is_Formal (Id));
      return Node21 (Id);
   end Default_Expr_Function;

   function Default_Expressions_Processed (Id : E) return B is
   begin
      return Flag108 (Id);
   end Default_Expressions_Processed;

   function Default_Value (Id : E) return N is
   begin
      pragma Assert (Is_Formal (Id));
      return Node20 (Id);
   end Default_Value;

   function Delay_Cleanups (Id : E) return B is
   begin
      return Flag114 (Id);
   end Delay_Cleanups;

   function Delay_Subprogram_Descriptors (Id : E) return B is
   begin
      return Flag50 (Id);
   end Delay_Subprogram_Descriptors;

   function Delta_Value (Id : E) return R is
   begin
      pragma Assert (Is_Fixed_Point_Type (Id));
      return Ureal18 (Id);
   end Delta_Value;

   function Dependent_Instances (Id : E) return L is
   begin
      pragma Assert (Is_Generic_Instance (Id));
      return Elist8 (Id);
   end Dependent_Instances;

   function Depends_On_Private (Id : E) return B is
   begin
      pragma Assert (Nkind (Id) in N_Entity);
      return Flag14 (Id);
   end Depends_On_Private;

   function Digits_Value (Id : E) return U is
   begin
      pragma Assert
        (Is_Floating_Point_Type (Id)
          or else Is_Decimal_Fixed_Point_Type (Id));
      return Uint17 (Id);
   end Digits_Value;

   function Direct_Primitive_Operations (Id : E) return L is
   begin
      pragma Assert (Is_Tagged_Type (Id));
      return Elist10 (Id);
   end Direct_Primitive_Operations;

   function Directly_Designated_Type (Id : E) return E is
   begin
      pragma Assert (Is_Access_Type (Id));
      return Node20 (Id);
   end Directly_Designated_Type;

   function Discard_Names (Id : E) return B is
   begin
      return Flag88 (Id);
   end Discard_Names;

   function Discriminal (Id : E) return E is
   begin
      pragma Assert (Ekind (Id) = E_Discriminant);
      return Node17 (Id);
   end Discriminal;

   function Discriminal_Link (Id : E) return N is
   begin
      return Node10 (Id);
   end Discriminal_Link;

   function Discriminant_Checking_Func (Id : E) return E is
   begin
      pragma Assert (Ekind (Id) = E_Component);
      return Node20 (Id);
   end Discriminant_Checking_Func;

   function Discriminant_Constraint (Id : E) return L is
   begin
      pragma Assert (Is_Composite_Type (Id) and then Has_Discriminants (Id));
      return Elist21 (Id);
   end Discriminant_Constraint;

   function Discriminant_Default_Value (Id : E) return N is
   begin
      pragma Assert (Ekind (Id) = E_Discriminant);
      return Node20 (Id);
   end Discriminant_Default_Value;

   function Discriminant_Number (Id : E) return U is
   begin
      pragma Assert (Ekind (Id) = E_Discriminant);
      return Uint15 (Id);
   end Discriminant_Number;

   function Dispatch_Table_Wrappers (Id : E) return L is
   begin
      pragma Assert (Ekind_In (Id, E_Record_Type,
                                   E_Record_Subtype));
      return Elist26 (Implementation_Base_Type (Id));
   end Dispatch_Table_Wrappers;

   function DT_Entry_Count (Id : E) return U is
   begin
      pragma Assert (Ekind (Id) = E_Component and then Is_Tag (Id));
      return Uint15 (Id);
   end DT_Entry_Count;

   function DT_Offset_To_Top_Func (Id : E) return E is
   begin
      pragma Assert (Ekind (Id) = E_Component and then Is_Tag (Id));
      return Node25 (Id);
   end DT_Offset_To_Top_Func;

   function DT_Position (Id : E) return U is
   begin
      pragma Assert (Ekind_In (Id, E_Function, E_Procedure)
                       and then Present (DTC_Entity (Id)));
      return Uint15 (Id);
   end DT_Position;

   function DTC_Entity (Id : E) return E is
   begin
      pragma Assert (Ekind_In (Id, E_Function, E_Procedure));
      return Node16 (Id);
   end DTC_Entity;

   function Elaborate_Body_Desirable (Id : E) return B is
   begin
      pragma Assert (Ekind (Id) = E_Package);
      return Flag210 (Id);
   end Elaborate_Body_Desirable;

   function Elaboration_Entity (Id : E) return E is
   begin
      pragma Assert
        (Is_Subprogram (Id)
           or else
         Ekind (Id) = E_Package
           or else
         Is_Generic_Unit (Id));
      return Node13 (Id);
   end Elaboration_Entity;

   function Elaboration_Entity_Required (Id : E) return B is
   begin
      pragma Assert
        (Is_Subprogram (Id)
           or else
         Ekind (Id) = E_Package
           or else
         Is_Generic_Unit (Id));
      return Flag174 (Id);
   end Elaboration_Entity_Required;

   function Enclosing_Scope (Id : E) return E is
   begin
      return Node18 (Id);
   end Enclosing_Scope;

   function Entry_Accepted (Id : E) return B is
   begin
      pragma Assert (Is_Entry (Id));
      return Flag152 (Id);
   end Entry_Accepted;

   function Entry_Cancel_Parameter (Id : E) return E is
   begin
      return Node23 (Id);
   end Entry_Cancel_Parameter;

   function Entry_Component (Id : E) return E is
   begin
      return Node11 (Id);
   end Entry_Component;

   function Entry_Formal (Id : E) return E is
   begin
      return Node16 (Id);
   end Entry_Formal;

   function Entry_Index_Constant (Id : E) return N is
   begin
      pragma Assert (Ekind (Id) = E_Entry_Index_Parameter);
      return Node18 (Id);
   end Entry_Index_Constant;

   function Contract (Id : E) return N is
   begin
      pragma Assert
        (Ekind_In (Id, E_Action, E_Entry, E_Entry_Family)
          or else Is_Subprogram (Id)
          or else Is_Generic_Subprogram (Id));
      return Node24 (Id);
   end Contract;

   function Ensure (Id : E) return N is
   begin
      pragma Assert (Ekind (Id) = E_Action);
      return Node25 (Id);
   end Ensure;

   function Entry_Parameters_Type (Id : E) return E is
   begin
      return Node15 (Id);
   end Entry_Parameters_Type;

   function Enum_Pos_To_Rep (Id : E) return E is
   begin
      pragma Assert (Ekind (Id) = E_Enumeration_Type);
      return Node23 (Id);
   end Enum_Pos_To_Rep;

   function Enumeration_Pos (Id : E) return Uint is
   begin
      pragma Assert (Ekind (Id) = E_Enumeration_Literal);
      return Uint11 (Id);
   end Enumeration_Pos;

   function Enumeration_Rep (Id : E) return U is
   begin
      pragma Assert (Ekind (Id) = E_Enumeration_Literal);
      return Uint12 (Id);
   end Enumeration_Rep;

   function Enumeration_Rep_Expr (Id : E) return N is
   begin
      pragma Assert (Ekind (Id) = E_Enumeration_Literal);
      return Node22 (Id);
   end Enumeration_Rep_Expr;

   function Equivalent_Type (Id : E) return E is
   begin
      pragma Assert
        (Ekind_In (Id, E_Class_Wide_Type,
                       E_Class_Wide_Subtype,
                       E_Access_Protected_Subprogram_Type,
                       E_Anonymous_Access_Protected_Subprogram_Type,
                       E_Access_Subprogram_Type,
                       E_Exception_Type));
      return Node18 (Id);
   end Equivalent_Type;

   function Esize (Id : E) return Uint is
   begin
      return Uint12 (Id);
   end Esize;

   function Exception_Code (Id : E) return Uint is
   begin
      pragma Assert (Ekind (Id) = E_Exception);
      return Uint22 (Id);
   end Exception_Code;

   function Extra_Accessibility (Id : E) return E is
   begin
      pragma Assert
        (Is_Formal (Id) or else Ekind_In (Id, E_Variable, E_Constant));
      return Node13 (Id);
   end Extra_Accessibility;

   function Extra_Accessibility_Of_Result (Id : E) return E is
   begin
      pragma Assert (Ekind_In (Id, E_Function, E_Operator, E_Subprogram_Type));
      return Node19 (Id);
   end Extra_Accessibility_Of_Result;

   function Extra_Constrained (Id : E) return E is
   begin
      pragma Assert (Is_Formal (Id) or else Ekind (Id) = E_Variable);
      return Node23 (Id);
   end Extra_Constrained;

   function Extra_Formal (Id : E) return E is
   begin
      return Node15 (Id);
   end Extra_Formal;

   function Extra_Formals (Id : E) return E is
   begin
      pragma Assert
        (Is_Overloadable (Id)
           or else Ekind_In (Id, E_Entry_Family,
                                 E_Subprogram_Body,
                                 E_Subprogram_Type));
      return Node28 (Id);
   end Extra_Formals;

   function Can_Use_Internal_Rep (Id : E) return B is
   begin
      pragma Assert (Is_Access_Subprogram_Type (Base_Type (Id)));
      return Flag229 (Base_Type (Id));
   end Can_Use_Internal_Rep;

   function Finalization_Master (Id : E) return E is
   begin
      pragma Assert (Is_Access_Type (Id));
      return Node23 (Root_Type (Id));
   end Finalization_Master;

   function Finalize_Storage_Only (Id : E) return B is
   begin
      pragma Assert (Is_Type (Id));
      return Flag158 (Base_Type (Id));
   end Finalize_Storage_Only;

   function Finalizer (Id : E) return E is
   begin
      pragma Assert
        (Ekind (Id) = E_Package
          or else Ekind (Id) = E_Package_Body);
      return Node24 (Id);
   end Finalizer;

   function First_Entity (Id : E) return E is
   begin
      return Node17 (Id);
   end First_Entity;

   function First_Exit_Statement (Id : E) return N is
   begin
      pragma Assert (Ekind (Id) = E_Loop);
      return Node8 (Id);
   end First_Exit_Statement;

   function First_Index (Id : E) return N is
   begin
      pragma Assert (Is_Array_Type (Id) or else Is_String_Type (Id));
      return Node17 (Id);
   end First_Index;

   function First_Literal (Id : E) return E is
   begin
      pragma Assert (Is_Enumeration_Type (Id));
      return Node17 (Id);
   end First_Literal;

   function First_Optional_Parameter (Id : E) return E is
   begin
      pragma Assert (Ekind_In (Id, E_Function, E_Procedure));
      return Node14 (Id);
   end First_Optional_Parameter;

   function First_Private_Entity (Id : E) return E is
   begin
      pragma Assert (Ekind_In (Id, E_Package, E_Generic_Package)
                       or else Ekind (Id) in Concurrent_Kind);
      return Node16 (Id);
   end First_Private_Entity;

   function First_Rep_Item (Id : E) return E is
   begin
      return Node6 (Id);
   end First_Rep_Item;

   function Freeze_Node (Id : E) return N is
   begin
      return Node7 (Id);
   end Freeze_Node;

   function From_With_Type (Id : E) return B is
   begin
      return Flag159 (Id);
   end From_With_Type;

   function Full_View (Id : E) return E is
   begin
      pragma Assert (Is_Type (Id) or else Ekind (Id) = E_Constant);
      return Node11 (Id);
   end Full_View;

   function Generic_Homonym (Id : E) return E is
   begin
      pragma Assert (Ekind (Id) = E_Generic_Package);
      return Node11 (Id);
   end Generic_Homonym;

   function Generic_Renamings (Id : E) return L is
   begin
      return Elist23 (Id);
   end Generic_Renamings;

   function Handler_Records (Id : E) return S is
   begin
      return List10 (Id);
   end Handler_Records;

   function Has_Aliased_Components (Id : E) return B is
   begin
      return Flag135 (Implementation_Base_Type (Id));
   end Has_Aliased_Components;

   function Has_Alignment_Clause (Id : E) return B is
   begin
      return Flag46 (Id);
   end Has_Alignment_Clause;

   function Has_All_Calls_Remote (Id : E) return B is
   begin
      return Flag79 (Id);
   end Has_All_Calls_Remote;

   function Has_Anonymous_Master (Id : E) return B is
   begin
      pragma Assert
        (Ekind_In (Id, E_Function, E_Package, E_Package_Body, E_Procedure));
      return Flag253 (Id);
   end Has_Anonymous_Master;

   function Has_Atomic_Components (Id : E) return B is
   begin
      return Flag86 (Implementation_Base_Type (Id));
   end Has_Atomic_Components;

   function Has_Biased_Representation (Id : E) return B is
   begin
      return Flag139 (Id);
   end Has_Biased_Representation;

   function Has_Completion (Id : E) return B is
   begin
      return Flag26 (Id);
   end Has_Completion;

   function Has_Completion_In_Body (Id : E) return B is
   begin
      pragma Assert (Is_Type (Id));
      return Flag71 (Id);
   end Has_Completion_In_Body;

   function Has_Complex_Representation (Id : E) return B is
   begin
      pragma Assert (Is_Type (Id));
      return Flag140 (Implementation_Base_Type (Id));
   end Has_Complex_Representation;

   function Has_Component_Size_Clause (Id : E) return B is
   begin
      pragma Assert (Is_Array_Type (Id));
      return Flag68 (Implementation_Base_Type (Id));
   end Has_Component_Size_Clause;

   function Has_Constrained_Partial_View (Id : E) return B is
   begin
      pragma Assert (Is_Type (Id));
      return Flag187 (Id);
   end Has_Constrained_Partial_View;

   function Has_Controlled_Component (Id : E) return B is
   begin
      return Flag43 (Base_Type (Id));
   end Has_Controlled_Component;

   function Has_Contiguous_Rep (Id : E) return B is
   begin
      return Flag181 (Id);
   end Has_Contiguous_Rep;

   function Has_Controlling_Result (Id : E) return B is
   begin
      return Flag98 (Id);
   end Has_Controlling_Result;

   function Has_Convention_Pragma (Id : E) return B is
   begin
      return Flag119 (Id);
   end Has_Convention_Pragma;

   function Has_Default_Aspect (Id : E) return B is
   begin
      return Flag39 (Base_Type (Id));
   end Has_Default_Aspect;

   function Has_Delayed_Aspects (Id : E) return B is
   begin
      pragma Assert (Nkind (Id) in N_Entity);
      return Flag200 (Id);
   end Has_Delayed_Aspects;

   function Has_Delayed_Freeze (Id : E) return B is
   begin
      pragma Assert (Nkind (Id) in N_Entity);
      return Flag18 (Id);
   end Has_Delayed_Freeze;

   function Has_Discriminants (Id : E) return B is
   begin
      pragma Assert (Nkind (Id) in N_Entity);
      return Flag5 (Id);
   end Has_Discriminants;

   function Has_Dispatch_Table (Id : E) return B is
   begin
      pragma Assert (Is_Tagged_Type (Id));
      return Flag220 (Id);
   end Has_Dispatch_Table;

   function Has_Dynamic_Predicate_Aspect (Id : E) return B is
   begin
      pragma Assert (Is_Type (Id));
      return Flag258 (Id);
   end Has_Dynamic_Predicate_Aspect;

   function Has_Enumeration_Rep_Clause (Id : E) return B is
   begin
      pragma Assert (Is_Enumeration_Type (Id));
      return Flag66 (Id);
   end Has_Enumeration_Rep_Clause;

   function Has_Exit (Id : E) return B is
   begin
      return Flag47 (Id);
   end Has_Exit;

   function Has_External_Tag_Rep_Clause (Id : E) return B is
   begin
      pragma Assert (Is_Tagged_Type (Id));
      return Flag110 (Id);
   end Has_External_Tag_Rep_Clause;

   function Has_Forward_Instantiation (Id : E) return B is
   begin
      return Flag175 (Id);
   end Has_Forward_Instantiation;

   function Has_Fully_Qualified_Name (Id : E) return B is
   begin
      return Flag173 (Id);
   end Has_Fully_Qualified_Name;

   function Has_Gigi_Rep_Item (Id : E) return B is
   begin
      return Flag82 (Id);
   end Has_Gigi_Rep_Item;

   function Has_Homonym (Id : E) return B is
   begin
      return Flag56 (Id);
   end Has_Homonym;

   function Has_Implicit_Dereference (Id : E) return B is
   begin
      return Flag251 (Id);
   end Has_Implicit_Dereference;

   function Has_Independent_Components (Id : E) return B is
   begin
      pragma Assert (Is_Object (Id) or else Is_Type (Id));
      return Flag34 (Id);
   end Has_Independent_Components;

   function Has_Inheritable_Invariants (Id : E) return B is
   begin
      pragma Assert (Is_Type (Id));
      return Flag248 (Id);
   end Has_Inheritable_Invariants;

   function Has_Initial_Value (Id : E) return B is
   begin
      pragma Assert (Ekind (Id) = E_Variable or else Is_Formal (Id));
      return Flag219 (Id);
   end Has_Initial_Value;

   function Has_Invariants (Id : E) return B is
   begin
      pragma Assert (Is_Type (Id));
      return Flag232 (Id);
   end Has_Invariants;

   function Has_Loop_Entry_Attributes (Id : E) return B is
   begin
      pragma Assert (Ekind (Id) = E_Loop);
      return Flag260 (Id);
   end Has_Loop_Entry_Attributes;

   function Has_Machine_Radix_Clause (Id : E) return B is
   begin
      pragma Assert (Is_Decimal_Fixed_Point_Type (Id));
      return Flag83 (Id);
   end Has_Machine_Radix_Clause;

   function Has_Master_Entity (Id : E) return B is
   begin
      return Flag21 (Id);
   end Has_Master_Entity;

   function Has_Missing_Return (Id : E) return B is
   begin
      pragma Assert (Ekind_In (Id, E_Function, E_Generic_Function));
      return Flag142 (Id);
   end Has_Missing_Return;

   function Has_Nested_Block_With_Handler (Id : E) return B is
   begin
      return Flag101 (Id);
   end Has_Nested_Block_With_Handler;

   function Has_Non_Standard_Rep (Id : E) return B is
   begin
      return Flag75 (Implementation_Base_Type (Id));
   end Has_Non_Standard_Rep;

   function Has_Object_Size_Clause (Id : E) return B is
   begin
      pragma Assert (Is_Type (Id));
      return Flag172 (Id);
   end Has_Object_Size_Clause;

   function Has_Per_Object_Constraint (Id : E) return B is
   begin
      return Flag154 (Id);
   end Has_Per_Object_Constraint;

   function Has_Postconditions (Id : E) return B is
   begin
      pragma Assert (Is_Subprogram (Id));
      return Flag240 (Id);
   end Has_Postconditions;

   function Has_Pragma_Controlled (Id : E) return B is
   begin
      pragma Assert (Is_Access_Type (Id));
      return Flag27 (Implementation_Base_Type (Id));
   end Has_Pragma_Controlled;

   function Has_Pragma_Elaborate_Body (Id : E) return B is
   begin
      return Flag150 (Id);
   end Has_Pragma_Elaborate_Body;

   function Has_Pragma_Inline (Id : E) return B is
   begin
      return Flag157 (Id);
   end Has_Pragma_Inline;

   function Has_Pragma_Inline_Always (Id : E) return B is
   begin
      return Flag230 (Id);
   end Has_Pragma_Inline_Always;

   function Has_Pragma_No_Inline (Id : E) return B is
   begin
      return Flag201 (Id);
   end Has_Pragma_No_Inline;

   function Has_Pragma_Ordered (Id : E) return B is
   begin
      pragma Assert (Is_Enumeration_Type (Id));
      return Flag198 (Implementation_Base_Type (Id));
   end Has_Pragma_Ordered;

   function Has_Pragma_Pack (Id : E) return B is
   begin
      pragma Assert (Is_Record_Type (Id) or else Is_Array_Type (Id));
      return Flag121 (Implementation_Base_Type (Id));
   end Has_Pragma_Pack;

   function Has_Pragma_Preelab_Init (Id : E) return B is
   begin
      return Flag221 (Id);
   end Has_Pragma_Preelab_Init;

   function Has_Pragma_Pure (Id : E) return B is
   begin
      return Flag203 (Id);
   end Has_Pragma_Pure;

   function Has_Pragma_Pure_Function (Id : E) return B is
   begin
      return Flag179 (Id);
   end Has_Pragma_Pure_Function;

   function Has_Pragma_Thread_Local_Storage (Id : E) return B is
   begin
      return Flag169 (Id);
   end Has_Pragma_Thread_Local_Storage;

   function Has_Pragma_Unmodified (Id : E) return B is
   begin
      return Flag233 (Id);
   end Has_Pragma_Unmodified;

   function Has_Pragma_Unreferenced (Id : E) return B is
   begin
      return Flag180 (Id);
   end Has_Pragma_Unreferenced;

   function Has_Pragma_Unreferenced_Objects (Id : E) return B is
   begin
      pragma Assert (Is_Type (Id));
      return Flag212 (Id);
   end Has_Pragma_Unreferenced_Objects;

   function Has_Predicates (Id : E) return B is
   begin
      pragma Assert (Is_Type (Id));
      return Flag250 (Id);
   end Has_Predicates;

   function Has_Primitive_Operations (Id : E) return B is
   begin
      pragma Assert (Is_Type (Id));
      return Flag120 (Base_Type (Id));
   end Has_Primitive_Operations;

   function Has_Private_Ancestor (Id : E) return B is
   begin
      return Flag151 (Id);
   end Has_Private_Ancestor;

   function Has_Private_Declaration (Id : E) return B is
   begin
      return Flag155 (Id);
   end Has_Private_Declaration;

   function Has_Qualified_Name (Id : E) return B is
   begin
      return Flag161 (Id);
   end Has_Qualified_Name;

   function Has_RACW (Id : E) return B is
   begin
      pragma Assert (Ekind (Id) = E_Package);
      return Flag214 (Id);
   end Has_RACW;

   function Has_Record_Rep_Clause (Id : E) return B is
   begin
      pragma Assert (Is_Record_Type (Id));
      return Flag65 (Implementation_Base_Type (Id));
   end Has_Record_Rep_Clause;

   function Has_Recursive_Call (Id : E) return B is
   begin
      pragma Assert (Is_Subprogram (Id));
      return Flag143 (Id);
   end Has_Recursive_Call;

   function Has_Size_Clause (Id : E) return B is
   begin
      return Flag29 (Id);
   end Has_Size_Clause;

   function Has_Small_Clause (Id : E) return B is
   begin
      return Flag67 (Id);
   end Has_Small_Clause;

   function Has_Specified_Layout (Id : E) return B is
   begin
      pragma Assert (Is_Type (Id));
      return Flag100 (Implementation_Base_Type (Id));
   end Has_Specified_Layout;

   function Has_Specified_Stream_Input (Id : E) return B is
   begin
      pragma Assert (Is_Type (Id));
      return Flag190 (Id);
   end Has_Specified_Stream_Input;

   function Has_Specified_Stream_Output (Id : E) return B is
   begin
      pragma Assert (Is_Type (Id));
      return Flag191 (Id);
   end Has_Specified_Stream_Output;

   function Has_Specified_Stream_Read (Id : E) return B is
   begin
      pragma Assert (Is_Type (Id));
      return Flag192 (Id);
   end Has_Specified_Stream_Read;

   function Has_Specified_Stream_Write (Id : E) return B is
   begin
      pragma Assert (Is_Type (Id));
      return Flag193 (Id);
   end Has_Specified_Stream_Write;

   function Has_Static_Discriminants (Id : E) return B is
   begin
      pragma Assert (Is_Type (Id));
      return Flag211 (Id);
   end Has_Static_Discriminants;

   function Has_Static_Predicate_Aspect (Id : E) return B is
   begin
      pragma Assert (Is_Type (Id));
      return Flag259 (Id);
   end Has_Static_Predicate_Aspect;

   function Has_Storage_Size_Clause (Id : E) return B is
   begin
      pragma Assert (Is_Access_Type (Id) or else Is_Task_Type (Id));
      return Flag23 (Implementation_Base_Type (Id));
   end Has_Storage_Size_Clause;

   function Has_Stream_Size_Clause (Id : E) return B is
   begin
      return Flag184 (Id);
   end Has_Stream_Size_Clause;

   function Has_Task (Id : E) return B is
   begin
      return Flag30 (Base_Type (Id));
   end Has_Task;

   function Has_Thunks (Id : E) return B is
   begin
      return Flag228 (Id);
   end Has_Thunks;

   function Has_Unchecked_Union (Id : E) return B is
   begin
      return Flag123 (Base_Type (Id));
   end Has_Unchecked_Union;

   function Has_Unknown_Discriminants (Id : E) return B is
   begin
      pragma Assert (Is_Type (Id));
      return Flag72 (Id);
   end Has_Unknown_Discriminants;

   function Has_Up_Level_Access (Id : E) return B is
   begin
      pragma Assert
        (Ekind_In (Id, E_Variable, E_Constant, E_Loop_Parameter));
      return Flag215 (Id);
   end Has_Up_Level_Access;

   function Has_Volatile_Components (Id : E) return B is
   begin
      return Flag87 (Implementation_Base_Type (Id));
   end Has_Volatile_Components;

   function Has_Xref_Entry (Id : E) return B is
   begin
      return Flag182 (Id);
   end Has_Xref_Entry;

   function Hiding_Loop_Variable (Id : E) return E is
   begin
      pragma Assert (Ekind (Id) = E_Variable);
      return Node8 (Id);
   end Hiding_Loop_Variable;

   function Homonym (Id : E) return E is
   begin
      return Node4 (Id);
   end Homonym;

   function Interface_Alias (Id : E) return E is
   begin
      pragma Assert (Is_Subprogram (Id));
      return Node25 (Id);
   end Interface_Alias;

   function Interfaces (Id : E) return L is
   begin
      pragma Assert (Is_Record_Type (Id));
      return Elist25 (Id);
   end Interfaces;

   function In_Package_Body (Id : E) return B is
   begin
      return Flag48 (Id);
   end In_Package_Body;

   function In_Private_Part (Id : E) return B is
   begin
      return Flag45 (Id);
   end In_Private_Part;

   function In_Use (Id : E) return B is
   begin
      pragma Assert (Nkind (Id) in N_Entity);
      return Flag8 (Id);
   end In_Use;

   function Initialization_Statements (Id : E) return N is
   begin
      pragma Assert (Ekind_In (Id, E_Constant, E_Variable));
      return Node28 (Id);
   end Initialization_Statements;

   function Integrity_Level (Id : E) return U is
   begin
      pragma Assert (Ekind (Id) = E_Abstract_State);
      return Uint8 (Id);
   end Integrity_Level;

   function Inner_Instances (Id : E) return L is
   begin
      return Elist23 (Id);
   end Inner_Instances;

   function Interface_Name (Id : E) return N is
   begin
      return Node21 (Id);
   end Interface_Name;

   function Is_Abstract_Subprogram (Id : E) return B is
   begin
      pragma Assert (Is_Overloadable (Id));
      return Flag19 (Id);
   end Is_Abstract_Subprogram;

   function Is_Abstract_Type (Id : E) return B is
   begin
      pragma Assert (Is_Type (Id));
      return Flag146 (Id);
   end Is_Abstract_Type;

   function Is_Local_Anonymous_Access (Id : E) return B is
   begin
      pragma Assert (Is_Access_Type (Id));
      return Flag194 (Id);
   end Is_Local_Anonymous_Access;

   function Is_Access_Constant (Id : E) return B is
   begin
      pragma Assert (Is_Access_Type (Id));
      return Flag69 (Id);
   end Is_Access_Constant;

   function Is_Ada_2005_Only (Id : E) return B is
   begin
      return Flag185 (Id);
   end Is_Ada_2005_Only;

   function Is_Ada_2012_Only (Id : E) return B is
   begin
      return Flag199 (Id);
   end Is_Ada_2012_Only;

   function Is_Aliased (Id : E) return B is
   begin
      pragma Assert (Nkind (Id) in N_Entity);
      return Flag15 (Id);
   end Is_Aliased;

   function Is_AST_Entry (Id : E) return B is
   begin
      pragma Assert (Is_Entry (Id));
      return Flag132 (Id);
   end Is_AST_Entry;

   function Is_Asynchronous (Id : E) return B is
   begin
      pragma Assert (Ekind (Id) = E_Procedure or else Is_Type (Id));
      return Flag81 (Id);
   end Is_Asynchronous;

   function Is_Atomic (Id : E) return B is
   begin
      return Flag85 (Id);
   end Is_Atomic;

   function Is_Bit_Packed_Array (Id : E) return B is
   begin
      return Flag122 (Implementation_Base_Type (Id));
   end Is_Bit_Packed_Array;

   function Is_Called (Id : E) return B is
   begin
      pragma Assert (Ekind_In (Id, E_Procedure, E_Function));
      return Flag102 (Id);
   end Is_Called;

   function Is_Character_Type (Id : E) return B is
   begin
      return Flag63 (Id);
   end Is_Character_Type;

   function Is_Child_Unit (Id : E) return B is
   begin
      return Flag73 (Id);
   end Is_Child_Unit;

   function Is_Class_Wide_Equivalent_Type (Id : E) return B is
   begin
      return Flag35 (Id);
   end Is_Class_Wide_Equivalent_Type;

   function Is_Compilation_Unit (Id : E) return B is
   begin
      return Flag149 (Id);
   end Is_Compilation_Unit;

   function Is_Completely_Hidden (Id : E) return B is
   begin
      pragma Assert (Ekind (Id) = E_Discriminant);
      return Flag103 (Id);
   end Is_Completely_Hidden;

   function Is_Constr_Subt_For_U_Nominal (Id : E) return B is
   begin
      return Flag80 (Id);
   end Is_Constr_Subt_For_U_Nominal;

   function Is_Constr_Subt_For_UN_Aliased (Id : E) return B is
   begin
      return Flag141 (Id);
   end Is_Constr_Subt_For_UN_Aliased;

   function Is_Constrained (Id : E) return B is
   begin
      pragma Assert (Nkind (Id) in N_Entity);
      return Flag12 (Id);
   end Is_Constrained;

   function Is_Constructor (Id : E) return B is
   begin
      return Flag76 (Id);
   end Is_Constructor;

   function Is_Controlled (Id : E) return B is
   begin
      return Flag42 (Base_Type (Id));
   end Is_Controlled;

   function Is_Controlling_Formal (Id : E) return B is
   begin
      pragma Assert (Is_Formal (Id));
      return Flag97 (Id);
   end Is_Controlling_Formal;

   function Is_CPP_Class (Id : E) return B is
   begin
      return Flag74 (Id);
   end Is_CPP_Class;

   function Is_Descendent_Of_Address (Id : E) return B is
   begin
      pragma Assert (Is_Type (Id));
      return Flag223 (Id);
   end Is_Descendent_Of_Address;

   function Is_Discrim_SO_Function (Id : E) return B is
   begin
      return Flag176 (Id);
   end Is_Discrim_SO_Function;

   function Is_Dispatch_Table_Entity (Id : E) return B is
   begin
      return Flag234 (Id);
   end Is_Dispatch_Table_Entity;

   function Is_Dispatching_Operation (Id : E) return B is
   begin
      pragma Assert (Nkind (Id) in N_Entity);
      return Flag6 (Id);
   end Is_Dispatching_Operation;

   function Is_Eliminated (Id : E) return B is
   begin
      return Flag124 (Id);
   end Is_Eliminated;

   function Is_Entry_Formal (Id : E) return B is
   begin
      return Flag52 (Id);
   end Is_Entry_Formal;

   function Is_Exported (Id : E) return B is
   begin
      return Flag99 (Id);
   end Is_Exported;

   function Is_First_Subtype (Id : E) return B is
   begin
      return Flag70 (Id);
   end Is_First_Subtype;

   function Is_For_Access_Subtype (Id : E) return B is
   begin
      pragma Assert (Ekind_In (Id, E_Record_Subtype, E_Private_Subtype));
      return Flag118 (Id);
   end Is_For_Access_Subtype;

   function Is_Formal_Subprogram (Id : E) return B is
   begin
      return Flag111 (Id);
   end Is_Formal_Subprogram;

   function Is_Frozen (Id : E) return B is
   begin
      return Flag4 (Id);
   end Is_Frozen;

   function Is_Generic_Actual_Type (Id : E) return B is
   begin
      pragma Assert (Is_Type (Id));
      return Flag94 (Id);
   end Is_Generic_Actual_Type;

   function Is_Generic_Instance (Id : E) return B is
   begin
      return Flag130 (Id);
   end Is_Generic_Instance;

   function Is_Generic_Type (Id : E) return B is
   begin
      pragma Assert (Nkind (Id) in N_Entity);
      return Flag13 (Id);
   end Is_Generic_Type;

   function Is_Hidden (Id : E) return B is
   begin
      return Flag57 (Id);
   end Is_Hidden;

   function Is_Hidden_Open_Scope (Id : E) return B is
   begin
      return Flag171 (Id);
   end Is_Hidden_Open_Scope;

   function Is_Immediately_Visible (Id : E) return B is
   begin
      pragma Assert (Nkind (Id) in N_Entity);
      return Flag7 (Id);
   end Is_Immediately_Visible;

   function Is_Implementation_Defined (Id : E) return B is
   begin
      return Flag254 (Id);
   end Is_Implementation_Defined;

   function Is_Imported (Id : E) return B is
   begin
      return Flag24 (Id);
   end Is_Imported;

   function Is_Inlined (Id : E) return B is
   begin
      return Flag11 (Id);
   end Is_Inlined;

   function Is_Interface (Id : E) return B is
   begin
      return Flag186 (Id);
   end Is_Interface;

   function Is_Instantiated (Id : E) return B is
   begin
      return Flag126 (Id);
   end Is_Instantiated;

   function Is_Internal (Id : E) return B is
   begin
      pragma Assert (Nkind (Id) in N_Entity);
      return Flag17 (Id);
   end Is_Internal;

   function Is_Interrupt_Handler (Id : E) return B is
   begin
      pragma Assert (Nkind (Id) in N_Entity);
      return Flag89 (Id);
   end Is_Interrupt_Handler;

   function Is_Intrinsic_Subprogram (Id : E) return B is
   begin
      return Flag64 (Id);
   end Is_Intrinsic_Subprogram;

   function Is_Invariant_Procedure (Id : E) return B is
   begin
      pragma Assert (Ekind (Id) = E_Function or else Ekind (Id) = E_Procedure);
      return Flag257 (Id);
   end Is_Invariant_Procedure;

   function Is_Itype (Id : E) return B is
   begin
      return Flag91 (Id);
   end Is_Itype;

   function Is_Known_Non_Null (Id : E) return B is
   begin
      return Flag37 (Id);
   end Is_Known_Non_Null;

   function Is_Known_Null (Id : E) return B is
   begin
      return Flag204 (Id);
   end Is_Known_Null;

   function Is_Known_Valid (Id : E) return B is
   begin
      return Flag170 (Id);
   end Is_Known_Valid;

   function Is_Limited_Composite (Id : E) return B is
   begin
      return Flag106 (Id);
   end Is_Limited_Composite;

   function Is_Limited_Interface (Id : E) return B is
   begin
      return Flag197 (Id);
   end Is_Limited_Interface;

   function Is_Limited_Record (Id : E) return B is
   begin
      return Flag25 (Id);
   end Is_Limited_Record;

   function Is_Machine_Code_Subprogram (Id : E) return B is
   begin
      pragma Assert (Is_Subprogram (Id));
      return Flag137 (Id);
   end Is_Machine_Code_Subprogram;

   function Is_Non_Static_Subtype (Id : E) return B is
   begin
      pragma Assert (Is_Type (Id));
      return Flag109 (Id);
   end Is_Non_Static_Subtype;

   function Is_Null_Init_Proc (Id : E) return B is
   begin
      pragma Assert (Ekind (Id) = E_Procedure);
      return Flag178 (Id);
   end Is_Null_Init_Proc;

   function Is_Obsolescent (Id : E) return B is
   begin
      return Flag153 (Id);
   end Is_Obsolescent;

   function Is_Only_Out_Parameter (Id : E) return B is
   begin
      pragma Assert (Is_Formal (Id));
      return Flag226 (Id);
   end Is_Only_Out_Parameter;

   function Is_Optional_Parameter (Id : E) return B is
   begin
      pragma Assert (Is_Formal (Id));
      return Flag134 (Id);
   end Is_Optional_Parameter;

   function Is_Package_Body_Entity (Id : E) return B is
   begin
      return Flag160 (Id);
   end Is_Package_Body_Entity;

   function Is_Packed (Id : E) return B is
   begin
      return Flag51 (Implementation_Base_Type (Id));
   end Is_Packed;

   function Is_Packed_Array_Type (Id : E) return B is
   begin
      return Flag138 (Id);
   end Is_Packed_Array_Type;

   function Is_Potentially_Use_Visible (Id : E) return B is
   begin
      pragma Assert (Nkind (Id) in N_Entity);
      return Flag9 (Id);
   end Is_Potentially_Use_Visible;

   function Is_Predicate_Function (Id : E) return B is
   begin
      pragma Assert (Ekind (Id) = E_Function or else Ekind (Id) = E_Procedure);
      return Flag255 (Id);
   end Is_Predicate_Function;

   function Is_Predicate_Function_M (Id : E) return B is
   begin
      pragma Assert (Ekind (Id) = E_Function or else Ekind (Id) = E_Procedure);
      return Flag256 (Id);
   end Is_Predicate_Function_M;

   function Is_Preelaborated (Id : E) return B is
   begin
      return Flag59 (Id);
   end Is_Preelaborated;

   function Is_Primitive (Id : E) return B is
   begin
      pragma Assert
        (Is_Overloadable (Id)
           or else Ekind_In (Id, E_Generic_Function, E_Generic_Procedure));
      return Flag218 (Id);
   end Is_Primitive;

   function Is_Primitive_Wrapper (Id : E) return B is
   begin
      pragma Assert (Ekind_In (Id, E_Function, E_Procedure));
      return Flag195 (Id);
   end Is_Primitive_Wrapper;

   function Is_Private_Composite (Id : E) return B is
   begin
      pragma Assert (Is_Type (Id));
      return Flag107 (Id);
   end Is_Private_Composite;

   function Is_Private_Descendant (Id : E) return B is
   begin
      return Flag53 (Id);
   end Is_Private_Descendant;

   function Is_Private_Primitive (Id : E) return B is
   begin
      pragma Assert (Ekind_In (Id, E_Function, E_Procedure));
      return Flag245 (Id);
   end Is_Private_Primitive;

   function Is_Processed_Transient (Id : E) return B is
   begin
      pragma Assert (Ekind_In (Id, E_Constant, E_Variable));
      return Flag252 (Id);
   end Is_Processed_Transient;

   function Is_Public (Id : E) return B is
   begin
      pragma Assert (Nkind (Id) in N_Entity);
      return Flag10 (Id);
   end Is_Public;

   function Is_Pure (Id : E) return B is
   begin
      return Flag44 (Id);
   end Is_Pure;

   function Is_Pure_Unit_Access_Type (Id : E) return B is
   begin
      pragma Assert (Is_Access_Type (Id));
      return Flag189 (Id);
   end Is_Pure_Unit_Access_Type;

   function Is_RACW_Stub_Type (Id : E) return B is
   begin
      pragma Assert (Is_Type (Id));
      return Flag244 (Id);
   end Is_RACW_Stub_Type;

   function Is_Raised (Id : E) return B is
   begin
      pragma Assert (Ekind (Id) = E_Exception);
      return Flag224 (Id);
   end Is_Raised;

   function Is_Remote_Call_Interface (Id : E) return B is
   begin
      return Flag62 (Id);
   end Is_Remote_Call_Interface;

   function Is_Remote_Types (Id : E) return B is
   begin
      return Flag61 (Id);
   end Is_Remote_Types;

   function Is_Renaming_Of_Object (Id : E) return B is
   begin
      return Flag112 (Id);
   end Is_Renaming_Of_Object;

   function Is_Return_Object (Id : E) return B is
   begin
      return Flag209 (Id);
   end Is_Return_Object;

   function Is_Safe_To_Reevaluate (Id : E) return B is
   begin
      return Flag249 (Id);
   end Is_Safe_To_Reevaluate;

   function Is_Shared_Passive (Id : E) return B is
   begin
      return Flag60 (Id);
   end Is_Shared_Passive;

   function Is_Statically_Allocated (Id : E) return B is
   begin
      return Flag28 (Id);
   end Is_Statically_Allocated;

   function Is_Tag (Id : E) return B is
   begin
      pragma Assert (Nkind (Id) in N_Entity);
      return Flag78 (Id);
   end Is_Tag;

   function Is_Tagged_Type (Id : E) return B is
   begin
      return Flag55 (Id);
   end Is_Tagged_Type;

   function Is_Thunk (Id : E) return B is
   begin
      return Flag225 (Id);
   end Is_Thunk;

   function Is_Trivial_Subprogram (Id : E) return B is
   begin
      return Flag235 (Id);
   end Is_Trivial_Subprogram;

   function Is_True_Constant (Id : E) return B is
   begin
      return Flag163 (Id);
   end Is_True_Constant;

   function Is_Unchecked_Union (Id : E) return B is
   begin
      return Flag117 (Implementation_Base_Type (Id));
   end Is_Unchecked_Union;

   function Is_Underlying_Record_View (Id : E) return B is
   begin
      return Flag246 (Id);
   end Is_Underlying_Record_View;

   function Is_Unsigned_Type (Id : E) return B is
   begin
      pragma Assert (Is_Type (Id));
      return Flag144 (Id);
   end Is_Unsigned_Type;

   function Is_Valued_Procedure (Id : E) return B is
   begin
      pragma Assert (Ekind (Id) = E_Procedure);
      return Flag127 (Id);
   end Is_Valued_Procedure;

   function Is_Visible_Formal (Id : E) return B is
   begin
      return Flag206 (Id);
   end Is_Visible_Formal;

   function Is_Visible_Lib_Unit (Id : E) return B is
   begin
      return Flag116 (Id);
   end Is_Visible_Lib_Unit;

   function Is_VMS_Exception (Id : E) return B is
   begin
      return Flag133 (Id);
   end Is_VMS_Exception;

   function Is_Volatile (Id : E) return B is
   begin
      pragma Assert (Nkind (Id) in N_Entity);

      if Is_Type (Id) then
         return Flag16 (Base_Type (Id));
      else
         return Flag16 (Id);
      end if;
   end Is_Volatile;

   function Itype_Printed (Id : E) return B is
   begin
      pragma Assert (Is_Itype (Id));
      return Flag202 (Id);
   end Itype_Printed;

   function Kill_Elaboration_Checks (Id : E) return B is
   begin
      return Flag32 (Id);
   end Kill_Elaboration_Checks;

   function Kill_Range_Checks (Id : E) return B is
   begin
      return Flag33 (Id);
   end Kill_Range_Checks;

   function Known_To_Have_Preelab_Init (Id : E) return B is
   begin
      pragma Assert (Is_Type (Id));
      return Flag207 (Id);
   end Known_To_Have_Preelab_Init;

   function Last_Assignment (Id : E) return N is
   begin
      pragma Assert (Is_Assignable (Id));
      return Node26 (Id);
   end Last_Assignment;

   function Last_Entity (Id : E) return E is
   begin
      return Node20 (Id);
   end Last_Entity;

   function Limited_View (Id : E) return E is
   begin
      pragma Assert (Ekind (Id) = E_Package);
      return Node23 (Id);
   end Limited_View;

   function Lit_Indexes (Id : E) return E is
   begin
      pragma Assert (Is_Enumeration_Type (Id));
      return Node15 (Id);
   end Lit_Indexes;

   function Lit_Strings (Id : E) return E is
   begin
      pragma Assert (Is_Enumeration_Type (Id));
      return Node16 (Id);
   end Lit_Strings;

   function Low_Bound_Tested (Id : E) return B is
   begin
      return Flag205 (Id);
   end Low_Bound_Tested;

   function Machine_Radix_10 (Id : E) return B is
   begin
      pragma Assert (Is_Decimal_Fixed_Point_Type (Id));
      return Flag84 (Id);
   end Machine_Radix_10;

   function Master_Id (Id : E) return E is
   begin
      pragma Assert (Is_Access_Type (Id));
      return Node17 (Id);
   end Master_Id;

   function Materialize_Entity (Id : E) return B is
   begin
      return Flag168 (Id);
   end Materialize_Entity;

   function Mechanism (Id : E) return M is
   begin
      pragma Assert (Ekind (Id) = E_Function or else Is_Formal (Id));
      return UI_To_Int (Uint8 (Id));
   end Mechanism;

   function Modulus (Id : E) return Uint is
   begin
      pragma Assert (Is_Modular_Integer_Type (Id));
      return Uint17 (Base_Type (Id));
   end Modulus;

   function Must_Be_On_Byte_Boundary (Id : E) return B is
   begin
      pragma Assert (Is_Type (Id));
      return Flag183 (Id);
   end Must_Be_On_Byte_Boundary;

   function Must_Have_Preelab_Init (Id : E) return B is
   begin
      pragma Assert (Is_Type (Id));
      return Flag208 (Id);
   end Must_Have_Preelab_Init;

   function Needs_Debug_Info (Id : E) return B is
   begin
      return Flag147 (Id);
   end Needs_Debug_Info;

   function Needs_No_Actuals (Id : E) return B is
   begin
      pragma Assert
        (Is_Overloadable (Id)
           or else Ekind_In (Id, E_Subprogram_Type, E_Entry_Family));
      return Flag22 (Id);
   end Needs_No_Actuals;

   function Never_Set_In_Source (Id : E) return B is
   begin
      return Flag115 (Id);
   end Never_Set_In_Source;

   function Next_Inlined_Subprogram (Id : E) return E is
   begin
      return Node12 (Id);
   end Next_Inlined_Subprogram;

   function No_Pool_Assigned (Id : E) return B is
   begin
      pragma Assert (Is_Access_Type (Id));
      return Flag131 (Root_Type (Id));
   end No_Pool_Assigned;

   function No_Return (Id : E) return B is
   begin
      return Flag113 (Id);
   end No_Return;

   function No_Strict_Aliasing (Id : E) return B is
   begin
      pragma Assert (Is_Access_Type (Id));
      return Flag136 (Base_Type (Id));
   end No_Strict_Aliasing;

   function Non_Binary_Modulus (Id : E) return B is
   begin
      pragma Assert (Is_Type (Id));
      return Flag58 (Base_Type (Id));
   end Non_Binary_Modulus;

   function Non_Limited_View (Id : E) return E is
   begin
      pragma Assert (Ekind (Id) in Incomplete_Kind);
      return Node17 (Id);
   end Non_Limited_View;

   function Nonzero_Is_True (Id : E) return B is
   begin
      pragma Assert (Root_Type (Id) = Standard_Boolean);
      return Flag162 (Base_Type (Id));
   end Nonzero_Is_True;

   function Normalized_First_Bit (Id : E) return U is
   begin
      pragma Assert (Ekind_In (Id, E_Component, E_Discriminant));
      return Uint8 (Id);
   end Normalized_First_Bit;

   function Normalized_Position (Id : E) return U is
   begin
      pragma Assert (Ekind_In (Id, E_Component, E_Discriminant));
      return Uint14 (Id);
   end Normalized_Position;

   function Normalized_Position_Max (Id : E) return U is
   begin
      pragma Assert (Ekind_In (Id, E_Component, E_Discriminant));
      return Uint10 (Id);
   end Normalized_Position_Max;

   function OK_To_Rename (Id : E) return B is
   begin
      pragma Assert (Ekind (Id) = E_Variable);
      return Flag247 (Id);
   end OK_To_Rename;

   function OK_To_Reorder_Components (Id : E) return B is
   begin
      pragma Assert (Is_Record_Type (Id));
      return Flag239 (Base_Type (Id));
   end OK_To_Reorder_Components;

   function Optimize_Alignment_Space (Id : E) return B is
   begin
      pragma Assert
        (Is_Type (Id) or else Ekind_In (Id, E_Constant, E_Variable));
      return Flag241 (Id);
   end Optimize_Alignment_Space;

   function Optimize_Alignment_Time (Id : E) return B is
   begin
      pragma Assert
        (Is_Type (Id) or else Ekind_In (Id, E_Constant, E_Variable));
      return Flag242 (Id);
   end Optimize_Alignment_Time;

   function Original_Access_Type (Id : E) return E is
   begin
      pragma Assert (Ekind (Id) = E_Access_Subprogram_Type);
      return Node26 (Id);
   end Original_Access_Type;

   function Original_Array_Type (Id : E) return E is
   begin
      pragma Assert (Is_Array_Type (Id) or else Is_Modular_Integer_Type (Id));
      return Node21 (Id);
   end Original_Array_Type;

   function Original_Record_Component (Id : E) return E is
   begin
      pragma Assert (Ekind_In (Id, E_Void, E_Component, E_Discriminant));
      return Node22 (Id);
   end Original_Record_Component;

   function Overlays_Constant (Id : E) return B is
   begin
      return Flag243 (Id);
   end Overlays_Constant;

   function Overridden_Operation (Id : E) return E is
   begin
      return Node26 (Id);
   end Overridden_Operation;

   function Package_Instantiation (Id : E) return N is
   begin
      pragma Assert (Ekind_In (Id, E_Package, E_Generic_Package));
      return Node26 (Id);
   end Package_Instantiation;

   function Packed_Array_Type (Id : E) return E is
   begin
      pragma Assert (Is_Array_Type (Id));
      return Node23 (Id);
   end Packed_Array_Type;

   function Parent_Subtype (Id : E) return E is
   begin
      pragma Assert (Is_Record_Type (Id));
      return Node19 (Base_Type (Id));
   end Parent_Subtype;

   function Postcondition_Proc (Id : E) return E is
   begin
      pragma Assert (Ekind (Id) = E_Procedure);
      return Node8 (Id);
   end Postcondition_Proc;

   function PPC_Wrapper (Id : E) return E is
   begin
      pragma Assert (Ekind_In (Id, E_Entry, E_Entry_Family));
      return Node25 (Id);
   end PPC_Wrapper;

   function Prival (Id : E) return E is
   begin
      pragma Assert (Is_Protected_Component (Id));
      return Node17 (Id);
   end Prival;

   function Prival_Link (Id : E) return E is
   begin
      pragma Assert (Ekind_In (Id, E_Constant, E_Variable));
      return Node20 (Id);
   end Prival_Link;

   function Private_Dependents (Id : E) return L is
   begin
      pragma Assert (Is_Incomplete_Or_Private_Type (Id));
      return Elist18 (Id);
   end Private_Dependents;

   function Private_View (Id : E) return N is
   begin
      pragma Assert (Is_Private_Type (Id));
      return Node22 (Id);
   end Private_View;

   function Protected_Body_Subprogram (Id : E) return E is
   begin
      pragma Assert (Is_Subprogram (Id) or else Is_Entry (Id));
      return Node11 (Id);
   end Protected_Body_Subprogram;

   function Protected_Formal (Id : E) return E is
   begin
      pragma Assert (Is_Formal (Id));
      return Node22 (Id);
   end Protected_Formal;

   function Protection_Object (Id : E) return E is
   begin
      pragma Assert
        (Ekind_In (Id, E_Entry, E_Entry_Family, E_Function, E_Procedure));
      return Node23 (Id);
   end Protection_Object;

   function Reachable (Id : E) return B is
   begin
      return Flag49 (Id);
   end Reachable;

   function Referenced (Id : E) return B is
   begin
      return Flag156 (Id);
   end Referenced;

   function Referenced_As_LHS (Id : E) return B is
   begin
      return Flag36 (Id);
   end Referenced_As_LHS;

   function Referenced_As_Out_Parameter (Id : E) return B is
   begin
      return Flag227 (Id);
   end Referenced_As_Out_Parameter;

   function Refined_State (Id : E) return E is
   begin
      pragma Assert (Ekind (Id) = E_Abstract_State);
      return Node9 (Id);
   end Refined_State;

   function Register_Exception_Call (Id : E) return N is
   begin
      pragma Assert (Ekind (Id) = E_Exception);
      return Node20 (Id);
   end Register_Exception_Call;

   function Related_Array_Object (Id : E) return E is
   begin
      pragma Assert (Is_Array_Type (Id));
      return Node25 (Id);
   end Related_Array_Object;

   function Related_Expression (Id : E) return N is
   begin
      pragma Assert (Ekind (Id) in Type_Kind
                       or else Ekind_In (Id, E_Constant, E_Variable));
      return Node24 (Id);
   end Related_Expression;

   function Related_Instance (Id : E) return E is
   begin
      pragma Assert (Ekind_In (Id, E_Package, E_Package_Body));
      return Node15 (Id);
   end Related_Instance;

   function Related_Type (Id : E) return E is
   begin
      pragma Assert (Ekind_In (Id, E_Component, E_Constant, E_Variable));
      return Node27 (Id);
   end Related_Type;

   function Relative_Deadline_Variable (Id : E) return E is
   begin
      pragma Assert (Is_Task_Type (Id));
      return Node26 (Implementation_Base_Type (Id));
   end Relative_Deadline_Variable;

   function Renamed_Entity (Id : E) return N is
   begin
      return Node18 (Id);
   end Renamed_Entity;

   function Renamed_In_Spec (Id : E) return B is
   begin
      pragma Assert (Ekind (Id) = E_Package);
      return Flag231 (Id);
   end Renamed_In_Spec;

   function Renamed_Object (Id : E) return N is
   begin
      return Node18 (Id);
   end Renamed_Object;

   function Renaming_Map (Id : E) return U is
   begin
      return Uint9 (Id);
   end Renaming_Map;

   function Requires_Overriding (Id : E) return B is
   begin
      pragma Assert (Is_Overloadable (Id));
      return Flag213 (Id);
   end Requires_Overriding;

   function Return_Present (Id : E) return B is
   begin
      return Flag54 (Id);
   end Return_Present;

   function Return_Applies_To (Id : E) return N is
   begin
      return Node8 (Id);
   end Return_Applies_To;

   function Returns_By_Ref (Id : E) return B is
   begin
      return Flag90 (Id);
   end Returns_By_Ref;

   function Reverse_Bit_Order (Id : E) return B is
   begin
      pragma Assert (Is_Record_Type (Id));
      return Flag164 (Base_Type (Id));
   end Reverse_Bit_Order;

   function Reverse_Storage_Order (Id : E) return B is
   begin
      pragma Assert (Is_Record_Type (Id) or else Is_Array_Type (Id));
      return Flag93 (Base_Type (Id));
   end Reverse_Storage_Order;

   function RM_Size (Id : E) return U is
   begin
      pragma Assert (Is_Type (Id));
      return Uint13 (Id);
   end RM_Size;

   function Scalar_Range (Id : E) return N is
   begin
      return Node20 (Id);
   end Scalar_Range;

   function Scale_Value (Id : E) return U is
   begin
      return Uint15 (Id);
   end Scale_Value;

   function Scope_Depth_Value (Id : E) return U is
   begin
      return Uint22 (Id);
   end Scope_Depth_Value;

   function Sec_Stack_Needed_For_Return (Id : E) return B is
   begin
      return Flag167 (Id);
   end Sec_Stack_Needed_For_Return;

   function Barrier_Service_Function (Id : E) return E is
   begin
      pragma Assert (Ekind_In (Id, E_Protected_Type, E_Protected_Subtype,
                               E_Subprogram_Body));
      return Node26 (Id);
   end Barrier_Service_Function;

   function Shadow_Entities (Id : E) return S is
   begin
      pragma Assert (Ekind_In (Id, E_Package, E_Generic_Package));
      return List14 (Id);
   end Shadow_Entities;

   function Shared_Var_Procs_Instance (Id : E) return E is
   begin
      pragma Assert (Ekind (Id) = E_Variable);
      return Node22 (Id);
   end Shared_Var_Procs_Instance;

   function Size_Check_Code (Id : E) return N is
   begin
      pragma Assert (Ekind_In (Id, E_Constant, E_Variable));
      return Node19 (Id);
   end Size_Check_Code;

   function Size_Depends_On_Discriminant (Id : E) return B is
   begin
      return Flag177 (Id);
   end Size_Depends_On_Discriminant;

   function Size_Known_At_Compile_Time (Id : E) return B is
   begin
      return Flag92 (Id);
   end Size_Known_At_Compile_Time;

   function Small_Value (Id : E) return R is
   begin
      pragma Assert (Is_Fixed_Point_Type (Id));
      return Ureal21 (Id);
   end Small_Value;

   function Spec_Entity (Id : E) return E is
   begin
      pragma Assert (Ekind (Id) = E_Package_Body or else Is_Formal (Id));
      return Node19 (Id);
   end Spec_Entity;

   function Static_Predicate (Id : E) return S is
   begin
      pragma Assert (Is_Discrete_Type (Id));
      return List25 (Id);
   end Static_Predicate;

   function Status_Flag_Or_Transient_Decl (Id : E) return N is
   begin
      pragma Assert (Ekind_In (Id, E_Constant, E_Variable));
      return Node15 (Id);
   end Status_Flag_Or_Transient_Decl;

   function Storage_Size_Variable (Id : E) return E is
   begin
      pragma Assert (Is_Access_Type (Id) or else Is_Task_Type (Id));
      return Node15 (Implementation_Base_Type (Id));
   end Storage_Size_Variable;

   function Static_Elaboration_Desired (Id : E) return B is
   begin
      pragma Assert (Ekind (Id) = E_Package);
      return Flag77 (Id);
   end Static_Elaboration_Desired;

   function Static_Initialization (Id : E) return N is
   begin
      pragma Assert
        (Ekind (Id) = E_Procedure and then not Is_Dispatching_Operation (Id));
      return Node30 (Id);
   end Static_Initialization;

   function Stored_Constraint (Id : E) return L is
   begin
      pragma Assert
        (Is_Composite_Type (Id) and then not Is_Array_Type (Id));
      return Elist23 (Id);
   end Stored_Constraint;

   function Strict_Alignment (Id : E) return B is
   begin
      return Flag145 (Implementation_Base_Type (Id));
   end Strict_Alignment;

   function String_Literal_Length (Id : E) return U is
   begin
      return Uint16 (Id);
   end String_Literal_Length;

   function String_Literal_Low_Bound (Id : E) return N is
   begin
      return Node15 (Id);
   end String_Literal_Low_Bound;

   function Subprograms_For_Type (Id : E) return E is
   begin
      pragma Assert (Is_Type (Id) or else Is_Subprogram (Id));
      return Node29 (Id);
   end Subprograms_For_Type;

   function Suppress_Elaboration_Warnings (Id : E) return B is
   begin
      return Flag148 (Id);
   end Suppress_Elaboration_Warnings;

   function Suppress_Initialization (Id : E) return B is
   begin
      pragma Assert (Is_Type (Id));
      return Flag105 (Id);
   end Suppress_Initialization;

   function Suppress_Style_Checks (Id : E) return B is
   begin
      return Flag165 (Id);
   end Suppress_Style_Checks;

   function Suppress_Value_Tracking_On_Call (Id : E) return B is
   begin
      return Flag217 (Id);
   end Suppress_Value_Tracking_On_Call;

   function Task_Body_Procedure (Id : E) return N is
   begin
      pragma Assert (Ekind (Id) in Task_Kind);
      return Node25 (Id);
   end Task_Body_Procedure;

   function Thunk_Entity (Id : E) return E is
   begin
      pragma Assert (Ekind_In (Id, E_Function, E_Procedure)
                      and then Is_Thunk (Id));
      return Node31 (Id);
   end Thunk_Entity;

   function Treat_As_Volatile (Id : E) return B is
   begin
      return Flag41 (Id);
   end Treat_As_Volatile;

   function Underlying_Full_View (Id : E) return E is
   begin
      pragma Assert (Ekind (Id) in Private_Kind);
      return Node19 (Id);
   end Underlying_Full_View;

   function Underlying_Record_View (Id : E) return E is
   begin
      return Node28 (Id);
   end Underlying_Record_View;

   function Universal_Aliasing (Id : E) return B is
   begin
      pragma Assert (Is_Type (Id));
      return Flag216 (Implementation_Base_Type (Id));
   end Universal_Aliasing;

   function Unset_Reference (Id : E) return N is
   begin
      return Node16 (Id);
   end Unset_Reference;

   function Used_As_Generic_Actual (Id : E) return B is
   begin
      return Flag222 (Id);
   end Used_As_Generic_Actual;

   function Uses_Lock_Free (Id : E) return B is
   begin
      pragma Assert (Is_Protected_Type (Id));
      return Flag188 (Id);
   end Uses_Lock_Free;

   function Uses_Sec_Stack (Id : E) return B is
   begin
      return Flag95 (Id);
   end Uses_Sec_Stack;

   function Warnings_Off (Id : E) return B is
   begin
      return Flag96 (Id);
   end Warnings_Off;

   function Warnings_Off_Used (Id : E) return B is
   begin
      return Flag236 (Id);
   end Warnings_Off_Used;

   function Warnings_Off_Used_Unmodified (Id : E) return B is
   begin
      return Flag237 (Id);
   end Warnings_Off_Used_Unmodified;

   function Warnings_Off_Used_Unreferenced (Id : E) return B is
   begin
      return Flag238 (Id);
   end Warnings_Off_Used_Unreferenced;

   function Wrapped_Entity (Id : E) return E is
   begin
      pragma Assert (Ekind_In (Id, E_Function, E_Procedure)
                       and then Is_Primitive_Wrapper (Id));
      return Node27 (Id);
   end Wrapped_Entity;

   function Was_Hidden (Id : E) return B is
   begin
      return Flag196 (Id);
   end Was_Hidden;

   ------------------------------
   -- Classification Functions --
   ------------------------------

   function Is_Access_Type                      (Id : E) return B is
   begin
      return Ekind (Id) in Access_Kind;
   end Is_Access_Type;

   function Is_Access_Protected_Subprogram_Type (Id : E) return B is
   begin
      return Ekind (Id) in Access_Protected_Kind;
   end Is_Access_Protected_Subprogram_Type;

   function Is_Access_Subprogram_Type           (Id : E) return B is
   begin
      return Ekind (Id) in Access_Subprogram_Kind;
   end Is_Access_Subprogram_Type;

   function Is_Action                           (Id : E) return B is
   begin
      return Ekind (Id) = E_Action;
   end Is_Action;

   function Is_Aggregate_Type                   (Id : E) return B is
   begin
      return Ekind (Id) in Aggregate_Kind;
   end Is_Aggregate_Type;

   function Is_Array_Type                       (Id : E) return B is
   begin
      return Ekind (Id) in Array_Kind;
   end Is_Array_Type;

   function Is_Assignable                       (Id : E) return B is
   begin
      return Ekind (Id) in Assignable_Kind;
   end Is_Assignable;

   function Is_Atomic_Type                      (Id : E) return B is
   begin
      return Ekind (Id) in Atomic_Kind;
   end Is_Atomic_Type;

   function Is_Class_Wide_Type                  (Id : E) return B is
   begin
      return Ekind (Id) in Class_Wide_Kind;
   end Is_Class_Wide_Type;

   function Is_Composite_Type                   (Id : E) return B is
   begin
      return Ekind (Id) in Composite_Kind;
   end Is_Composite_Type;

   function Is_Concurrent_Body                  (Id : E) return B is
   begin
      return Ekind (Id) in
        Concurrent_Body_Kind;
   end Is_Concurrent_Body;

   function Is_Concurrent_Record_Type           (Id : E) return B is
   begin
      return Flag20 (Id);
   end Is_Concurrent_Record_Type;

   function Is_Concurrent_Type                  (Id : E) return B is
   begin
      return Ekind (Id) in Concurrent_Kind;
   end Is_Concurrent_Type;

   function Is_Decimal_Fixed_Point_Type         (Id : E) return B is
   begin
      return Ekind (Id) in
        Decimal_Fixed_Point_Kind;
   end Is_Decimal_Fixed_Point_Type;

   function Is_Digits_Type                      (Id : E) return B is
   begin
      return Ekind (Id) in Digits_Kind;
   end Is_Digits_Type;

   function Is_Discrete_Or_Fixed_Point_Type     (Id : E) return B is
   begin
      return Ekind (Id) in Discrete_Or_Fixed_Point_Kind;
   end Is_Discrete_Or_Fixed_Point_Type;

   function Is_Discrete_Type                    (Id : E) return B is
   begin
      return Ekind (Id) in Discrete_Kind;
   end Is_Discrete_Type;

   function Is_Elementary_Type                  (Id : E) return B is
   begin
      return Ekind (Id) in Elementary_Kind;
   end Is_Elementary_Type;

   function Is_Entry                            (Id : E) return B is
   begin
      return Ekind (Id) in Entry_Kind;
   end Is_Entry;

   function Is_Enumeration_Type                 (Id : E) return B is
   begin
      return Ekind (Id) in
        Enumeration_Kind;
   end Is_Enumeration_Type;

   function Is_Fixed_Point_Type                 (Id : E) return B is
   begin
      return Ekind (Id) in
        Fixed_Point_Kind;
   end Is_Fixed_Point_Type;

   function Is_Floating_Point_Type              (Id : E) return B is
   begin
      return Ekind (Id) in Float_Kind;
   end Is_Floating_Point_Type;

   function Is_Formal                           (Id : E) return B is
   begin
      return Ekind (Id) in Formal_Kind;
   end Is_Formal;

   function Is_Formal_Object                    (Id : E) return B is
   begin
      return Ekind (Id) in Formal_Object_Kind;
   end Is_Formal_Object;

   function Is_Generic_Subprogram               (Id : E) return B is
   begin
      return Ekind (Id) in Generic_Subprogram_Kind;
   end Is_Generic_Subprogram;

   function Is_Generic_Unit                     (Id : E) return B is
   begin
      return Ekind (Id) in Generic_Unit_Kind;
   end Is_Generic_Unit;

   function Is_Incomplete_Or_Private_Type       (Id : E) return B is
   begin
      return Ekind (Id) in
        Incomplete_Or_Private_Kind;
   end Is_Incomplete_Or_Private_Type;

   function Is_Incomplete_Type                  (Id : E) return B is
   begin
      return Ekind (Id) in
        Incomplete_Kind;
   end Is_Incomplete_Type;

   function Is_Integer_Type                     (Id : E) return B is
   begin
      return Ekind (Id) in Integer_Kind;
   end Is_Integer_Type;

   function Is_Modular_Integer_Type             (Id : E) return B is
   begin
      return Ekind (Id) in
        Modular_Integer_Kind;
   end Is_Modular_Integer_Type;

   function Is_Named_Number                     (Id : E) return B is
   begin
      return Ekind (Id) in Named_Kind;
   end Is_Named_Number;

   function Is_Numeric_Type                     (Id : E) return B is
   begin
      return Ekind (Id) in Numeric_Kind;
   end Is_Numeric_Type;

   function Is_Object                           (Id : E) return B is
   begin
      return Ekind (Id) in Object_Kind;
   end Is_Object;

   function Is_Ordinary_Fixed_Point_Type        (Id : E) return B is
   begin
      return Ekind (Id) in
        Ordinary_Fixed_Point_Kind;
   end Is_Ordinary_Fixed_Point_Type;

   function Is_Overloadable                     (Id : E) return B is
   begin
      return Ekind (Id) in Overloadable_Kind;
   end Is_Overloadable;

   function Is_Private_Type                     (Id : E) return B is
   begin
      return Ekind (Id) in Private_Kind;
   end Is_Private_Type;

   function Is_Protected_Type                   (Id : E) return B is
   begin
      return Ekind (Id) in Protected_Kind;
   end Is_Protected_Type;

   function Is_Real_Type                        (Id : E) return B is
   begin
      return Ekind (Id) in Real_Kind;
   end Is_Real_Type;

   function Is_Record_Type                      (Id : E) return B is
   begin
      return Ekind (Id) in Record_Kind;
   end Is_Record_Type;

   function Is_Scalar_Type                      (Id : E) return B is
   begin
      return Ekind (Id) in Scalar_Kind;
   end Is_Scalar_Type;

   function Is_Signed_Integer_Type              (Id : E) return B is
   begin
      return Ekind (Id) in Signed_Integer_Kind;
   end Is_Signed_Integer_Type;

   function Is_Subprogram                       (Id : E) return B is
   begin
      return Ekind (Id) in Subprogram_Kind;
   end Is_Subprogram;

   function Is_Task_Type                        (Id : E) return B is
   begin
      return Ekind (Id) in Task_Kind;
   end Is_Task_Type;

   function Is_Type                             (Id : E) return B is
   begin
      return Ekind (Id) in Type_Kind;
   end Is_Type;

   ------------------------------
   -- Attribute Set Procedures --
   ------------------------------

   --  Note: in many of these set procedures an "obvious" assertion is missing.
   --  The reason for this is that in many cases, a field is set before the
   --  Ekind field is set, so that the field is set when Ekind = E_Void. It
   --  it is possible to add assertions that specifically include the E_Void
   --  possibility, but in some cases, we just omit the assertions.

   procedure Set_Abstract_States (Id : E; V : L) is
   begin
      pragma Assert (Ekind_In (Id, E_Generic_Package, E_Package));
      Set_Elist25 (Id, V);
   end Set_Abstract_States;

   procedure Set_Accept_Address (Id : E; V : L) is
   begin
      Set_Elist21 (Id, V);
   end Set_Accept_Address;

   procedure Set_Access_Disp_Table (Id : E; V : L) is
   begin
      pragma Assert (Ekind (Id) = E_Record_Type
        and then Id = Implementation_Base_Type (Id));
      pragma Assert (V = No_Elist or else Is_Tagged_Type (Id));
      Set_Elist16 (Id, V);
   end Set_Access_Disp_Table;

   procedure Set_Associated_Formal_Package (Id : E; V : E) is
   begin
      Set_Node12 (Id, V);
   end Set_Associated_Formal_Package;

   procedure Set_Associated_Node_For_Itype (Id : E; V : E) is
   begin
      Set_Node8 (Id, V);
   end Set_Associated_Node_For_Itype;

   procedure Set_Associated_Storage_Pool (Id : E; V : E) is
   begin
      pragma Assert (Is_Access_Type (Id) and then Is_Base_Type (Id));
      Set_Node22 (Id, V);
   end Set_Associated_Storage_Pool;

   procedure Set_Action_Body_Subprogram (Id : E; V : E) is
   begin
      pragma Assert (Is_Action (Id));
      Set_Node11 (Id, V);
   end Set_Action_Body_Subprogram;

   procedure Set_Actual_Subtype (Id : E; V : E) is
   begin
      pragma Assert
        (Ekind_In (Id, E_Constant, E_Variable, E_Generic_In_Out_Parameter)
           or else Is_Formal (Id));
      Set_Node17 (Id, V);
   end Set_Actual_Subtype;

   procedure Set_Address_Taken (Id : E; V : B := True) is
   begin
      Set_Flag104 (Id, V);
   end Set_Address_Taken;

   procedure Set_Alias (Id : E; V : E) is
   begin
      pragma Assert
        (Is_Overloadable (Id) or else Ekind (Id) = E_Subprogram_Type);
      Set_Node18 (Id, V);
   end Set_Alias;

   procedure Set_Alignment (Id : E; V : U) is
   begin
      pragma Assert (Is_Type (Id)
                       or else Is_Formal (Id)
                       or else Ekind_In (Id, E_Loop_Parameter,
                                             E_Constant,
                                             E_Exception,
                                             E_Variable));
      Set_Uint14 (Id, V);
   end Set_Alignment;

   procedure Set_Atomic_Formal (Id : E; V : E) is
   begin
      pragma Assert (Is_Formal (Id));
      Set_Node24 (Id, V);
   end Set_Atomic_Formal;

   procedure Set_Atomic_Object (Id : E; V : E) is
   begin
      pragma Assert (Ekind (Id) = E_Action);
      Set_Node23 (Id, V);
   end Set_Atomic_Object;

   procedure Set_Barrier_Function (Id : E; V : N) is
   begin
      pragma Assert (Is_Entry (Id));
      Set_Node12 (Id, V);
   end Set_Barrier_Function;

   procedure Set_Block_Node (Id : E; V : N) is
   begin
      pragma Assert (Ekind (Id) = E_Block);
      Set_Node11 (Id, V);
   end Set_Block_Node;

   procedure Set_Body_Entity (Id : E; V : E) is
   begin
      pragma Assert (Ekind_In (Id, E_Package, E_Generic_Package));
      Set_Node19 (Id, V);
   end Set_Body_Entity;

   procedure Set_Body_Needed_For_SAL (Id : E; V : B := True) is
   begin
      pragma Assert
        (Ekind (Id) = E_Package
           or else Is_Subprogram (Id)
           or else Is_Generic_Unit (Id));
      Set_Flag40 (Id, V);
   end Set_Body_Needed_For_SAL;

   procedure Set_C_Pass_By_Copy (Id : E; V : B := True) is
   begin
      pragma Assert (Is_Record_Type (Id) and then Is_Base_Type (Id));
      Set_Flag125 (Id, V);
   end Set_C_Pass_By_Copy;

   procedure Set_Can_Never_Be_Null (Id : E; V : B := True) is
   begin
      Set_Flag38 (Id, V);
   end Set_Can_Never_Be_Null;

   procedure Set_Checks_May_Be_Suppressed (Id : E; V : B := True) is
   begin
      Set_Flag31 (Id, V);
   end Set_Checks_May_Be_Suppressed;

   procedure Set_Class_Wide_Type (Id : E; V : E) is
   begin
      pragma Assert (Is_Type (Id));
      Set_Node9 (Id, V);
   end Set_Class_Wide_Type;

   procedure Set_Cloned_Subtype (Id : E; V : E) is
   begin
      pragma Assert (Ekind_In (Id, E_Record_Subtype, E_Class_Wide_Subtype));
      Set_Node16 (Id, V);
   end Set_Cloned_Subtype;

   procedure Set_Component_Bit_Offset (Id : E; V : U) is
   begin
      pragma Assert (Ekind_In (Id, E_Component, E_Discriminant));
      Set_Uint11 (Id, V);
   end Set_Component_Bit_Offset;

   procedure Set_Component_Clause (Id : E; V : N) is
   begin
      pragma Assert (Ekind_In (Id, E_Component, E_Discriminant));
      Set_Node13 (Id, V);
   end Set_Component_Clause;

   procedure Set_Component_Size (Id : E; V : U) is
   begin
      pragma Assert (Is_Array_Type (Id) and then Is_Base_Type (Id));
      Set_Uint22 (Id, V);
   end Set_Component_Size;

   procedure Set_Component_Type (Id : E; V : E) is
   begin
      pragma Assert (Is_Array_Type (Id) and then Is_Base_Type (Id));
      Set_Node20 (Id, V);
   end Set_Component_Type;

   procedure Set_Corresponding_Action (Id : E; V : E) is
   begin
      pragma Assert (Ekind_In (Id, E_Void, E_Subprogram_Body));
      Set_Node19 (Id, V);
   end Set_Corresponding_Action;

   procedure Set_Corresponding_Concurrent_Type (Id : E; V : E) is
   begin
      pragma Assert
        (Ekind (Id) = E_Record_Type and then Is_Concurrent_Type (V));
      Set_Node18 (Id, V);
   end Set_Corresponding_Concurrent_Type;

   procedure Set_Corresponding_Discriminant (Id : E; V : E) is
   begin
      pragma Assert (Ekind (Id) = E_Discriminant);
      Set_Node19 (Id, V);
   end Set_Corresponding_Discriminant;

   procedure Set_Corresponding_Equality (Id : E; V : E) is
   begin
      pragma Assert
        (Ekind (Id) = E_Function
          and then not Comes_From_Source (Id)
          and then Chars (Id) = Name_Op_Ne);
      Set_Node30 (Id, V);
   end Set_Corresponding_Equality;

   procedure Set_Corresponding_Protected_Entry (Id : E; V : E) is
   begin
      pragma Assert (Ekind_In (Id, E_Void, E_Subprogram_Body));
      Set_Node18 (Id, V);
   end Set_Corresponding_Protected_Entry;

   procedure Set_Corresponding_Record_Type (Id : E; V : E) is
   begin
      pragma Assert (Is_Concurrent_Type (Id));
      Set_Node18 (Id, V);
   end Set_Corresponding_Record_Type;

   procedure Set_Corresponding_Remote_Type (Id : E; V : E) is
   begin
      Set_Node22 (Id, V);
   end Set_Corresponding_Remote_Type;

   procedure Set_Current_Use_Clause (Id : E; V : E) is
   begin
      pragma Assert (Ekind (Id) = E_Package or else Is_Type (Id));
      Set_Node27 (Id, V);
   end Set_Current_Use_Clause;

   procedure Set_Current_Value (Id : E; V : N) is
   begin
      pragma Assert (Ekind (Id) in Object_Kind or else Ekind (Id) = E_Void);
      Set_Node9 (Id, V);
   end Set_Current_Value;

   procedure Set_CR_Discriminant (Id : E; V : E) is
   begin
      Set_Node23 (Id, V);
   end Set_CR_Discriminant;

   procedure Set_Debug_Info_Off (Id : E; V : B := True) is
   begin
      Set_Flag166 (Id, V);
   end Set_Debug_Info_Off;

   procedure Set_Debug_Renaming_Link (Id : E; V : E) is
   begin
      Set_Node25 (Id, V);
   end Set_Debug_Renaming_Link;

   procedure Set_Default_Aspect_Component_Value (Id : E; V : E) is
   begin
      pragma Assert (Is_Array_Type (Id));
      Set_Node19 (Id, V);
   end Set_Default_Aspect_Component_Value;

   procedure Set_Default_Aspect_Value (Id : E; V : E) is
   begin
      pragma Assert (Is_Scalar_Type (Id));
      Set_Node19 (Id, V);
   end Set_Default_Aspect_Value;

   procedure Set_Default_Expr_Function (Id : E; V : E) is
   begin
      pragma Assert (Is_Formal (Id));
      Set_Node21 (Id, V);
   end Set_Default_Expr_Function;

   procedure Set_Default_Expressions_Processed (Id : E; V : B := True) is
   begin
      Set_Flag108 (Id, V);
   end Set_Default_Expressions_Processed;

   procedure Set_Default_Value (Id : E; V : N) is
   begin
      pragma Assert (Is_Formal (Id));
      Set_Node20 (Id, V);
   end Set_Default_Value;

   procedure Set_Delay_Cleanups (Id : E; V : B := True) is
   begin
      pragma Assert
        (Is_Subprogram (Id)
           or else Is_Task_Type (Id)
           or else Ekind (Id) = E_Block);
      Set_Flag114 (Id, V);
   end Set_Delay_Cleanups;

   procedure Set_Delay_Subprogram_Descriptors (Id : E; V : B := True) is
   begin
      pragma Assert
        (Is_Subprogram (Id) or else Ekind_In (Id, E_Package, E_Package_Body));

      Set_Flag50 (Id, V);
   end Set_Delay_Subprogram_Descriptors;

   procedure Set_Delta_Value (Id : E; V : R) is
   begin
      pragma Assert (Is_Fixed_Point_Type (Id));
      Set_Ureal18 (Id, V);
   end Set_Delta_Value;

   procedure Set_Dependent_Instances (Id : E; V : L) is
   begin
      pragma Assert (Is_Generic_Instance (Id));
      Set_Elist8 (Id, V);
   end Set_Dependent_Instances;

   procedure Set_Depends_On_Private (Id : E; V : B := True) is
   begin
      pragma Assert (Nkind (Id) in N_Entity);
      Set_Flag14 (Id, V);
   end Set_Depends_On_Private;

   procedure Set_Digits_Value (Id : E; V : U) is
   begin
      pragma Assert
        (Is_Floating_Point_Type (Id)
          or else Is_Decimal_Fixed_Point_Type (Id));
      Set_Uint17 (Id, V);
   end Set_Digits_Value;

   procedure Set_Directly_Designated_Type (Id : E; V : E) is
   begin
      Set_Node20 (Id, V);
   end Set_Directly_Designated_Type;

   procedure Set_Discard_Names (Id : E; V : B := True) is
   begin
      Set_Flag88 (Id, V);
   end Set_Discard_Names;

   procedure Set_Discriminal (Id : E; V : E) is
   begin
      pragma Assert (Ekind (Id) = E_Discriminant);
      Set_Node17 (Id, V);
   end Set_Discriminal;

   procedure Set_Discriminal_Link (Id : E; V : E) is
   begin
      Set_Node10 (Id, V);
   end Set_Discriminal_Link;

   procedure Set_Discriminant_Checking_Func (Id  : E; V : E) is
   begin
      pragma Assert (Ekind (Id) = E_Component);
      Set_Node20 (Id, V);
   end Set_Discriminant_Checking_Func;

   procedure Set_Discriminant_Constraint (Id : E; V : L) is
   begin
      pragma Assert (Nkind (Id) in N_Entity);
      Set_Elist21 (Id, V);
   end Set_Discriminant_Constraint;

   procedure Set_Discriminant_Default_Value (Id : E; V : N) is
   begin
      Set_Node20 (Id, V);
   end Set_Discriminant_Default_Value;

   procedure Set_Discriminant_Number (Id : E; V : U) is
   begin
      Set_Uint15 (Id, V);
   end Set_Discriminant_Number;

   procedure Set_Dispatch_Table_Wrappers (Id : E; V : L) is
   begin
      pragma Assert (Ekind (Id) = E_Record_Type
        and then Id = Implementation_Base_Type (Id));
      pragma Assert (V = No_Elist or else Is_Tagged_Type (Id));
      Set_Elist26 (Id, V);
   end Set_Dispatch_Table_Wrappers;

   procedure Set_DT_Entry_Count (Id : E; V : U) is
   begin
      pragma Assert (Ekind (Id) = E_Component);
      Set_Uint15 (Id, V);
   end Set_DT_Entry_Count;

   procedure Set_DT_Offset_To_Top_Func (Id : E; V : E) is
   begin
      pragma Assert (Ekind (Id) = E_Component and then Is_Tag (Id));
      Set_Node25 (Id, V);
   end Set_DT_Offset_To_Top_Func;

   procedure Set_DT_Position (Id : E; V : U) is
   begin
      pragma Assert (Ekind_In (Id, E_Function, E_Procedure));
      Set_Uint15 (Id, V);
   end Set_DT_Position;

   procedure Set_DTC_Entity (Id : E; V : E) is
   begin
      pragma Assert (Ekind_In (Id, E_Function, E_Procedure));
      Set_Node16 (Id, V);
   end Set_DTC_Entity;

   procedure Set_Elaborate_Body_Desirable (Id : E; V : B := True) is
   begin
      pragma Assert (Ekind (Id) = E_Package);
      Set_Flag210 (Id, V);
   end Set_Elaborate_Body_Desirable;

   procedure Set_Elaboration_Entity (Id : E; V : E) is
   begin
      pragma Assert
        (Is_Subprogram (Id)
           or else
         Ekind (Id) = E_Package
           or else
         Is_Generic_Unit (Id));
      Set_Node13 (Id, V);
   end Set_Elaboration_Entity;

   procedure Set_Elaboration_Entity_Required (Id : E; V : B := True) is
   begin
      pragma Assert
        (Is_Subprogram (Id)
           or else
         Ekind (Id) = E_Package
           or else
         Is_Generic_Unit (Id));
      Set_Flag174 (Id, V);
   end Set_Elaboration_Entity_Required;

   procedure Set_Enclosing_Scope (Id : E; V : E) is
   begin
      Set_Node18 (Id, V);
   end Set_Enclosing_Scope;

   procedure Set_Entry_Accepted (Id : E; V : B := True) is
   begin
      pragma Assert (Is_Entry (Id));
      Set_Flag152 (Id, V);
   end Set_Entry_Accepted;

   procedure Set_Entry_Cancel_Parameter (Id : E; V : E) is
   begin
      Set_Node23 (Id, V);
   end Set_Entry_Cancel_Parameter;

   procedure Set_Entry_Component (Id : E; V : E) is
   begin
      Set_Node11 (Id, V);
   end Set_Entry_Component;

   procedure Set_Entry_Formal (Id : E; V : E) is
   begin
      Set_Node16 (Id, V);
   end Set_Entry_Formal;

   procedure Set_Entry_Index_Constant (Id : E; V : E) is
   begin
      pragma Assert (Ekind (Id) = E_Entry_Index_Parameter);
      Set_Node18 (Id, V);
   end Set_Entry_Index_Constant;

   procedure Set_Contract (Id : E; V : N) is
   begin
      pragma Assert
        (Ekind_In (Id, E_Action, E_Entry, E_Entry_Family, E_Void)
          or else Is_Subprogram (Id)
          or else Is_Generic_Subprogram (Id));
      Set_Node24 (Id, V);
   end Set_Contract;

   procedure Set_Ensure (Id : E; V : N) is
   begin
      pragma Assert (Ekind (Id) = E_Action);
      Set_Node25 (Id, V);
   end Set_Ensure;

   procedure Set_Entry_Parameters_Type (Id : E; V : E) is
   begin
      Set_Node15 (Id, V);
   end Set_Entry_Parameters_Type;

   procedure Set_Enum_Pos_To_Rep (Id : E; V : E) is
   begin
      pragma Assert (Ekind (Id) = E_Enumeration_Type);
      Set_Node23 (Id, V);
   end Set_Enum_Pos_To_Rep;

   procedure Set_Enumeration_Pos (Id : E; V : U) is
   begin
      pragma Assert (Ekind (Id) = E_Enumeration_Literal);
      Set_Uint11 (Id, V);
   end Set_Enumeration_Pos;

   procedure Set_Enumeration_Rep (Id : E; V : U) is
   begin
      pragma Assert (Ekind (Id) = E_Enumeration_Literal);
      Set_Uint12 (Id, V);
   end Set_Enumeration_Rep;

   procedure Set_Enumeration_Rep_Expr (Id : E; V : N) is
   begin
      pragma Assert (Ekind (Id) = E_Enumeration_Literal);
      Set_Node22 (Id, V);
   end Set_Enumeration_Rep_Expr;

   procedure Set_Equivalent_Type (Id : E; V : E) is
   begin
      pragma Assert
        (Ekind_In (Id, E_Class_Wide_Type,
                       E_Class_Wide_Subtype,
                       E_Access_Protected_Subprogram_Type,
                       E_Anonymous_Access_Protected_Subprogram_Type,
                       E_Access_Subprogram_Type,
                       E_Exception_Type));
      Set_Node18 (Id, V);
   end Set_Equivalent_Type;

   procedure Set_Esize (Id : E; V : U) is
   begin
      Set_Uint12 (Id, V);
   end Set_Esize;

   procedure Set_Exception_Code (Id : E; V : U) is
   begin
      pragma Assert (Ekind (Id) = E_Exception);
      Set_Uint22 (Id, V);
   end Set_Exception_Code;

   procedure Set_Extra_Accessibility (Id : E; V : E) is
   begin
      pragma Assert
        (Is_Formal (Id) or else Ekind_In (Id, E_Variable, E_Constant));
      Set_Node13 (Id, V);
   end Set_Extra_Accessibility;

   procedure Set_Extra_Accessibility_Of_Result (Id : E; V : E) is
   begin
      pragma Assert (Ekind_In (Id, E_Function, E_Operator, E_Subprogram_Type));
      Set_Node19 (Id, V);
   end Set_Extra_Accessibility_Of_Result;

   procedure Set_Extra_Constrained (Id : E; V : E) is
   begin
      pragma Assert (Is_Formal (Id) or else Ekind (Id) = E_Variable);
      Set_Node23 (Id, V);
   end Set_Extra_Constrained;

   procedure Set_Extra_Formal (Id : E; V : E) is
   begin
      Set_Node15 (Id, V);
   end Set_Extra_Formal;

   procedure Set_Extra_Formals (Id : E; V : E) is
   begin
      pragma Assert
        (Is_Overloadable (Id)
           or else Ekind_In (Id, E_Entry_Family,
                                 E_Subprogram_Body,
                                 E_Subprogram_Type));
      Set_Node28 (Id, V);
   end Set_Extra_Formals;

   procedure Set_Can_Use_Internal_Rep (Id : E; V : B := True) is
   begin
      pragma Assert
        (Is_Access_Subprogram_Type (Id) and then Is_Base_Type (Id));
      Set_Flag229 (Id, V);
   end Set_Can_Use_Internal_Rep;

   procedure Set_Finalization_Master (Id : E; V : E) is
   begin
      pragma Assert (Is_Access_Type (Id) and then Is_Base_Type (Id));
      Set_Node23 (Id, V);
   end Set_Finalization_Master;

   procedure Set_Finalize_Storage_Only (Id : E; V : B := True) is
   begin
      pragma Assert (Is_Type (Id) and then Is_Base_Type (Id));
      Set_Flag158 (Id, V);
   end Set_Finalize_Storage_Only;

   procedure Set_Finalizer (Id : E; V : E) is
   begin
      pragma Assert
        (Ekind (Id) = E_Package
          or else Ekind (Id) = E_Package_Body);
      Set_Node24 (Id, V);
   end Set_Finalizer;

   procedure Set_First_Entity (Id : E; V : E) is
   begin
      Set_Node17 (Id, V);
   end Set_First_Entity;

   procedure Set_First_Exit_Statement (Id : E; V : N) is
   begin
      pragma Assert (Ekind (Id) = E_Loop);
      Set_Node8 (Id, V);
   end Set_First_Exit_Statement;

   procedure Set_First_Index (Id : E; V : N) is
   begin
      pragma Assert (Is_Array_Type (Id) or else Is_String_Type (Id));
      Set_Node17 (Id, V);
   end Set_First_Index;

   procedure Set_First_Literal (Id : E; V : E) is
   begin
      pragma Assert (Is_Enumeration_Type (Id));
      Set_Node17 (Id, V);
   end Set_First_Literal;

   procedure Set_First_Optional_Parameter (Id : E; V : E) is
   begin
      pragma Assert (Ekind_In (Id, E_Function, E_Procedure));
      Set_Node14 (Id, V);
   end Set_First_Optional_Parameter;

   procedure Set_First_Private_Entity (Id : E; V : E) is
   begin
      pragma Assert (Ekind_In (Id, E_Package, E_Generic_Package)
                       or else Ekind (Id) in Concurrent_Kind);
      Set_Node16 (Id, V);
   end Set_First_Private_Entity;

   procedure Set_First_Rep_Item (Id : E; V : N) is
   begin
      Set_Node6 (Id, V);
   end Set_First_Rep_Item;

   procedure Set_Float_Rep (Id : E; V : F) is
      pragma Assert (Ekind (Id) = E_Floating_Point_Type);
   begin
      Set_Uint10 (Id, UI_From_Int (F'Pos (V)));
   end Set_Float_Rep;

   procedure Set_Freeze_Node (Id : E; V : N) is
   begin
      Set_Node7 (Id, V);
   end Set_Freeze_Node;

   procedure Set_From_With_Type (Id : E; V : B := True) is
   begin
      pragma Assert
        (Is_Type (Id)
           or else Ekind (Id) = E_Package);
      Set_Flag159 (Id, V);
   end Set_From_With_Type;

   procedure Set_Full_View (Id : E; V : E) is
   begin
      pragma Assert (Is_Type (Id) or else Ekind (Id) = E_Constant);
      Set_Node11 (Id, V);
   end Set_Full_View;

   procedure Set_Generic_Homonym (Id : E; V : E) is
   begin
      Set_Node11 (Id, V);
   end Set_Generic_Homonym;

   procedure Set_Generic_Renamings (Id : E; V : L) is
   begin
      Set_Elist23 (Id, V);
   end Set_Generic_Renamings;

   procedure Set_Handler_Records (Id : E; V : S) is
   begin
      Set_List10 (Id, V);
   end Set_Handler_Records;

   procedure Set_Has_Aliased_Components (Id : E; V : B := True) is
   begin
      pragma Assert (Id = Base_Type (Id));
      Set_Flag135 (Id, V);
   end Set_Has_Aliased_Components;

   procedure Set_Has_Alignment_Clause (Id : E; V : B := True) is
   begin
      Set_Flag46 (Id, V);
   end Set_Has_Alignment_Clause;

   procedure Set_Has_All_Calls_Remote (Id : E; V : B := True) is
   begin
      Set_Flag79 (Id, V);
   end Set_Has_All_Calls_Remote;

   procedure Set_Has_Anonymous_Master (Id : E; V : B := True) is
   begin
      pragma Assert
        (Ekind_In (Id, E_Function, E_Package, E_Package_Body, E_Procedure));
      Set_Flag253 (Id, V);
   end Set_Has_Anonymous_Master;

   procedure Set_Has_Atomic_Components (Id : E; V : B := True) is
   begin
      pragma Assert (not Is_Type (Id) or else Is_Base_Type (Id));
      Set_Flag86 (Id, V);
   end Set_Has_Atomic_Components;

   procedure Set_Has_Biased_Representation (Id : E; V : B := True) is
   begin
      pragma Assert
        ((V = False) or else (Is_Discrete_Type (Id) or else Is_Object (Id)));
      Set_Flag139 (Id, V);
   end Set_Has_Biased_Representation;

   procedure Set_Has_Completion (Id : E; V : B := True) is
   begin
      Set_Flag26 (Id, V);
   end Set_Has_Completion;

   procedure Set_Has_Completion_In_Body (Id : E; V : B := True) is
   begin
      pragma Assert (Is_Type (Id));
      Set_Flag71 (Id, V);
   end Set_Has_Completion_In_Body;

   procedure Set_Has_Complex_Representation (Id : E; V : B := True) is
   begin
      pragma Assert (Ekind (Id) = E_Record_Type);
      Set_Flag140 (Id, V);
   end Set_Has_Complex_Representation;

   procedure Set_Has_Component_Size_Clause (Id : E; V : B := True) is
   begin
      pragma Assert (Ekind (Id) = E_Array_Type);
      Set_Flag68 (Id, V);
   end Set_Has_Component_Size_Clause;

   procedure Set_Has_Constrained_Partial_View (Id : E; V : B := True) is
   begin
      pragma Assert (Is_Type (Id));
      Set_Flag187 (Id, V);
   end Set_Has_Constrained_Partial_View;

   procedure Set_Has_Contiguous_Rep (Id : E; V : B := True) is
   begin
      Set_Flag181 (Id, V);
   end Set_Has_Contiguous_Rep;

   procedure Set_Has_Controlled_Component (Id : E; V : B := True) is
   begin
      pragma Assert (Id = Base_Type (Id));
      Set_Flag43 (Id, V);
   end Set_Has_Controlled_Component;

   procedure Set_Has_Controlling_Result (Id : E; V : B := True) is
   begin
      Set_Flag98 (Id, V);
   end Set_Has_Controlling_Result;

   procedure Set_Has_Convention_Pragma (Id : E; V : B := True) is
   begin
      Set_Flag119 (Id, V);
   end Set_Has_Convention_Pragma;

   procedure Set_Has_Default_Aspect (Id : E; V : B := True) is
   begin
      pragma Assert
        ((Is_Scalar_Type (Id) or else Is_Array_Type (Id))
           and then Is_Base_Type (Id));
      Set_Flag39 (Id, V);
   end Set_Has_Default_Aspect;

   procedure Set_Has_Delayed_Aspects (Id : E; V : B := True) is
   begin
      pragma Assert (Nkind (Id) in N_Entity);
      Set_Flag200 (Id, V);
   end Set_Has_Delayed_Aspects;

   procedure Set_Has_Delayed_Freeze (Id : E; V : B := True) is
   begin
      pragma Assert (Nkind (Id) in N_Entity);
      Set_Flag18 (Id, V);
   end Set_Has_Delayed_Freeze;

   procedure Set_Has_Discriminants (Id : E; V : B := True) is
   begin
      pragma Assert (Nkind (Id) in N_Entity);
      Set_Flag5 (Id, V);
   end Set_Has_Discriminants;

   procedure Set_Has_Dispatch_Table (Id : E; V : B := True) is
   begin
      pragma Assert (Ekind (Id) = E_Record_Type
        and then Is_Tagged_Type (Id));
      Set_Flag220 (Id, V);
   end Set_Has_Dispatch_Table;

   procedure Set_Has_Dynamic_Predicate_Aspect (Id : E; V : B := True) is
   begin
      pragma Assert (Is_Type (Id));
      Set_Flag258 (Id, V);
   end Set_Has_Dynamic_Predicate_Aspect;

   procedure Set_Has_Enumeration_Rep_Clause (Id : E; V : B := True) is
   begin
      pragma Assert (Is_Enumeration_Type (Id));
      Set_Flag66 (Id, V);
   end Set_Has_Enumeration_Rep_Clause;

   procedure Set_Has_Exit (Id : E; V : B := True) is
   begin
      Set_Flag47 (Id, V);
   end Set_Has_Exit;

   procedure Set_Has_External_Tag_Rep_Clause (Id : E; V : B := True) is
   begin
      pragma Assert (Is_Tagged_Type (Id));
      Set_Flag110 (Id, V);
   end Set_Has_External_Tag_Rep_Clause;

   procedure Set_Has_Forward_Instantiation (Id : E; V : B := True) is
   begin
      Set_Flag175 (Id, V);
   end Set_Has_Forward_Instantiation;

   procedure Set_Has_Fully_Qualified_Name (Id : E; V : B := True) is
   begin
      Set_Flag173 (Id, V);
   end Set_Has_Fully_Qualified_Name;

   procedure Set_Has_Gigi_Rep_Item (Id : E; V : B := True) is
   begin
      Set_Flag82 (Id, V);
   end Set_Has_Gigi_Rep_Item;

   procedure Set_Has_Homonym (Id : E; V : B := True) is
   begin
      Set_Flag56 (Id, V);
   end Set_Has_Homonym;

   procedure Set_Has_Implicit_Dereference (Id : E; V : B := True) is
   begin
      Set_Flag251 (Id, V);
   end Set_Has_Implicit_Dereference;

   procedure Set_Has_Independent_Components (Id : E; V : B := True) is
   begin
      pragma Assert (Is_Object (Id) or else Is_Type (Id));
      Set_Flag34 (Id, V);
   end Set_Has_Independent_Components;

   procedure Set_Has_Inheritable_Invariants (Id : E; V : B := True) is
   begin
      pragma Assert (Is_Type (Id));
      Set_Flag248 (Id, V);
   end Set_Has_Inheritable_Invariants;

   procedure Set_Has_Initial_Value (Id : E; V : B := True) is
   begin
      pragma Assert (Ekind_In (Id, E_Variable, E_Out_Parameter));
      Set_Flag219 (Id, V);
   end Set_Has_Initial_Value;

   procedure Set_Has_Invariants (Id : E; V : B := True) is
   begin
      pragma Assert (Is_Type (Id));
      Set_Flag232 (Id, V);
   end Set_Has_Invariants;

   procedure Set_Has_Loop_Entry_Attributes (Id : E; V : B := True) is
   begin
      pragma Assert (Ekind (Id) = E_Loop);
      Set_Flag260 (Id, V);
   end Set_Has_Loop_Entry_Attributes;

   procedure Set_Has_Machine_Radix_Clause (Id : E; V : B := True) is
   begin
      pragma Assert (Is_Decimal_Fixed_Point_Type (Id));
      Set_Flag83 (Id, V);
   end Set_Has_Machine_Radix_Clause;

   procedure Set_Has_Master_Entity (Id : E; V : B := True) is
   begin
      Set_Flag21 (Id, V);
   end Set_Has_Master_Entity;

   procedure Set_Has_Missing_Return (Id : E; V : B := True) is
   begin
      pragma Assert (Ekind_In (Id, E_Function, E_Generic_Function));
      Set_Flag142 (Id, V);
   end Set_Has_Missing_Return;

   procedure Set_Has_Nested_Block_With_Handler (Id : E; V : B := True) is
   begin
      Set_Flag101 (Id, V);
   end Set_Has_Nested_Block_With_Handler;

   procedure Set_Has_Up_Level_Access (Id : E; V : B := True) is
   begin
      pragma Assert (Ekind_In (Id, E_Variable, E_Constant, E_Loop_Parameter));
      Set_Flag215 (Id, V);
   end Set_Has_Up_Level_Access;

   procedure Set_Has_Non_Standard_Rep (Id : E; V : B := True) is
   begin
      pragma Assert (Id = Base_Type (Id));
      Set_Flag75 (Id, V);
   end Set_Has_Non_Standard_Rep;

   procedure Set_Has_Object_Size_Clause (Id : E; V : B := True) is
   begin
      pragma Assert (Is_Type (Id));
      Set_Flag172 (Id, V);
   end Set_Has_Object_Size_Clause;

   procedure Set_Has_Per_Object_Constraint (Id : E; V : B := True) is
   begin
      Set_Flag154 (Id, V);
   end Set_Has_Per_Object_Constraint;

   procedure Set_Has_Postconditions (Id : E; V : B := True) is
   begin
      pragma Assert (Is_Subprogram (Id));
      Set_Flag240 (Id, V);
   end Set_Has_Postconditions;

   procedure Set_Has_Pragma_Controlled (Id : E; V : B := True) is
   begin
      pragma Assert (Is_Access_Type (Id));
      Set_Flag27 (Base_Type (Id), V);
   end Set_Has_Pragma_Controlled;

   procedure Set_Has_Pragma_Elaborate_Body (Id : E; V : B := True) is
   begin
      Set_Flag150 (Id, V);
   end Set_Has_Pragma_Elaborate_Body;

   procedure Set_Has_Pragma_Inline (Id : E; V : B := True) is
   begin
      Set_Flag157 (Id, V);
   end Set_Has_Pragma_Inline;

   procedure Set_Has_Pragma_Inline_Always (Id : E; V : B := True) is
   begin
      Set_Flag230 (Id, V);
   end Set_Has_Pragma_Inline_Always;

   procedure Set_Has_Pragma_No_Inline (Id : E; V : B := True) is
   begin
      Set_Flag201 (Id, V);
   end Set_Has_Pragma_No_Inline;

   procedure Set_Has_Pragma_Ordered (Id : E; V : B := True) is
   begin
      pragma Assert (Is_Enumeration_Type (Id));
      pragma Assert (Id = Base_Type (Id));
      Set_Flag198 (Id, V);
   end Set_Has_Pragma_Ordered;

   procedure Set_Has_Pragma_Pack (Id : E; V : B := True) is
   begin
      pragma Assert (Is_Array_Type (Id) or else Is_Record_Type (Id));
      pragma Assert (Id = Base_Type (Id));
      Set_Flag121 (Id, V);
   end Set_Has_Pragma_Pack;

   procedure Set_Has_Pragma_Preelab_Init (Id : E; V : B := True) is
   begin
      Set_Flag221 (Id, V);
   end Set_Has_Pragma_Preelab_Init;

   procedure Set_Has_Pragma_Pure (Id : E; V : B := True) is
   begin
      Set_Flag203 (Id, V);
   end Set_Has_Pragma_Pure;

   procedure Set_Has_Pragma_Pure_Function (Id : E; V : B := True) is
   begin
      Set_Flag179 (Id, V);
   end Set_Has_Pragma_Pure_Function;

   procedure Set_Has_Pragma_Thread_Local_Storage (Id : E; V : B := True) is
   begin
      Set_Flag169 (Id, V);
   end Set_Has_Pragma_Thread_Local_Storage;

   procedure Set_Has_Pragma_Unmodified (Id : E; V : B := True) is
   begin
      Set_Flag233 (Id, V);
   end Set_Has_Pragma_Unmodified;

   procedure Set_Has_Pragma_Unreferenced (Id : E; V : B := True) is
   begin
      Set_Flag180 (Id, V);
   end Set_Has_Pragma_Unreferenced;

   procedure Set_Has_Pragma_Unreferenced_Objects (Id : E; V : B := True) is
   begin
      pragma Assert (Is_Type (Id));
      Set_Flag212 (Id, V);
   end Set_Has_Pragma_Unreferenced_Objects;

   procedure Set_Has_Predicates (Id : E; V : B := True) is
   begin
      pragma Assert (Is_Type (Id) or else Ekind (Id) = E_Void);
      Set_Flag250 (Id, V);
   end Set_Has_Predicates;

   procedure Set_Has_Primitive_Operations (Id : E; V : B := True) is
   begin
      pragma Assert (Id = Base_Type (Id));
      Set_Flag120 (Id, V);
   end Set_Has_Primitive_Operations;

   procedure Set_Has_Private_Ancestor (Id : E; V : B := True) is
   begin
      pragma Assert (Is_Type (Id));
      Set_Flag151 (Id, V);
   end Set_Has_Private_Ancestor;

   procedure Set_Has_Private_Declaration (Id : E; V : B := True) is
   begin
      Set_Flag155 (Id, V);
   end Set_Has_Private_Declaration;

   procedure Set_Has_Qualified_Name (Id : E; V : B := True) is
   begin
      Set_Flag161 (Id, V);
   end Set_Has_Qualified_Name;

   procedure Set_Has_RACW (Id : E; V : B := True) is
   begin
      pragma Assert (Ekind (Id) = E_Package);
      Set_Flag214 (Id, V);
   end Set_Has_RACW;

   procedure Set_Has_Record_Rep_Clause (Id : E; V : B := True) is
   begin
      pragma Assert (Id = Base_Type (Id));
      Set_Flag65 (Id, V);
   end Set_Has_Record_Rep_Clause;

   procedure Set_Has_Recursive_Call (Id : E; V : B := True) is
   begin
      pragma Assert (Is_Subprogram (Id));
      Set_Flag143 (Id, V);
   end Set_Has_Recursive_Call;

   procedure Set_Has_Size_Clause (Id : E; V : B := True) is
   begin
      Set_Flag29 (Id, V);
   end Set_Has_Size_Clause;

   procedure Set_Has_Small_Clause (Id : E; V : B := True) is
   begin
      Set_Flag67 (Id, V);
   end Set_Has_Small_Clause;

   procedure Set_Has_Specified_Layout (Id : E; V : B := True) is
   begin
      pragma Assert (Id = Base_Type (Id));
      Set_Flag100 (Id, V);
   end Set_Has_Specified_Layout;

   procedure Set_Has_Specified_Stream_Input (Id : E; V : B := True) is
   begin
      pragma Assert (Is_Type (Id));
      Set_Flag190 (Id, V);
   end Set_Has_Specified_Stream_Input;

   procedure Set_Has_Specified_Stream_Output (Id : E; V : B := True) is
   begin
      pragma Assert (Is_Type (Id));
      Set_Flag191 (Id, V);
   end Set_Has_Specified_Stream_Output;

   procedure Set_Has_Specified_Stream_Read (Id : E; V : B := True) is
   begin
      pragma Assert (Is_Type (Id));
      Set_Flag192 (Id, V);
   end Set_Has_Specified_Stream_Read;

   procedure Set_Has_Specified_Stream_Write (Id : E; V : B := True) is
   begin
      pragma Assert (Is_Type (Id));
      Set_Flag193 (Id, V);
   end Set_Has_Specified_Stream_Write;

   procedure Set_Has_Static_Discriminants (Id : E; V : B := True) is
   begin
      Set_Flag211 (Id, V);
   end Set_Has_Static_Discriminants;

   procedure Set_Has_Static_Predicate_Aspect (Id : E; V : B := True) is
   begin
      pragma Assert (Is_Type (Id));
      Set_Flag259 (Id, V);
   end Set_Has_Static_Predicate_Aspect;

   procedure Set_Has_Storage_Size_Clause (Id : E; V : B := True) is
   begin
      pragma Assert (Is_Access_Type (Id) or else Is_Task_Type (Id));
      pragma Assert (Id = Base_Type (Id));
      Set_Flag23 (Id, V);
   end Set_Has_Storage_Size_Clause;

   procedure Set_Has_Stream_Size_Clause (Id : E; V : B := True) is
   begin
      pragma Assert (Is_Elementary_Type (Id));
      Set_Flag184 (Id, V);
   end Set_Has_Stream_Size_Clause;

   procedure Set_Has_Task (Id : E; V : B := True) is
   begin
      pragma Assert (Id = Base_Type (Id));
      Set_Flag30 (Id, V);
   end Set_Has_Task;

   procedure Set_Has_Thunks (Id : E; V : B := True) is
   begin
      pragma Assert (Is_Tag (Id));
      Set_Flag228 (Id, V);
   end Set_Has_Thunks;

   procedure Set_Has_Unchecked_Union (Id : E; V : B := True) is
   begin
      pragma Assert (Id = Base_Type (Id));
      Set_Flag123 (Id, V);
   end Set_Has_Unchecked_Union;

   procedure Set_Has_Unknown_Discriminants (Id : E; V : B := True) is
   begin
      pragma Assert (Is_Type (Id));
      Set_Flag72 (Id, V);
   end Set_Has_Unknown_Discriminants;

   procedure Set_Has_Volatile_Components (Id : E; V : B := True) is
   begin
      pragma Assert (not Is_Type (Id) or else Is_Base_Type (Id));
      Set_Flag87 (Id, V);
   end Set_Has_Volatile_Components;

   procedure Set_Has_Xref_Entry (Id : E; V : B := True) is
   begin
      Set_Flag182 (Id, V);
   end Set_Has_Xref_Entry;

   procedure Set_Hiding_Loop_Variable (Id : E; V : E) is
   begin
      pragma Assert (Ekind (Id) = E_Variable);
      Set_Node8 (Id, V);
   end Set_Hiding_Loop_Variable;

   procedure Set_Homonym (Id : E; V : E) is
   begin
      pragma Assert (Id /= V);
      Set_Node4 (Id, V);
   end Set_Homonym;

   procedure Set_Interface_Alias (Id : E; V : E) is
   begin
      pragma Assert
        (Is_Internal (Id)
           and then Is_Hidden (Id)
           and then (Ekind_In (Id, E_Procedure, E_Function)));
      Set_Node25 (Id, V);
   end Set_Interface_Alias;

   procedure Set_Interfaces (Id : E; V : L) is
   begin
      pragma Assert (Is_Record_Type (Id));
      Set_Elist25 (Id, V);
   end Set_Interfaces;

   procedure Set_In_Package_Body (Id : E; V : B := True) is
   begin
      Set_Flag48 (Id, V);
   end Set_In_Package_Body;

   procedure Set_In_Private_Part (Id : E; V : B := True) is
   begin
      Set_Flag45 (Id, V);
   end Set_In_Private_Part;

   procedure Set_In_Use (Id : E; V : B := True) is
   begin
      pragma Assert (Nkind (Id) in N_Entity);
      Set_Flag8 (Id, V);
   end Set_In_Use;

   procedure Set_Initialization_Statements (Id : E; V : N) is
   begin
      --  Tolerate an E_Void entity since this can be called while resolving
      --  an aggregate used as the initialization expression for an object
      --  declaration, and this occurs before the Ekind for the object is set.

      pragma Assert (Ekind_In (Id, E_Void, E_Constant, E_Variable));
      Set_Node28 (Id, V);
   end Set_Initialization_Statements;

   procedure Set_Integrity_Level (Id : E; V : Uint) is
   begin
      pragma Assert (Ekind (Id) = E_Abstract_State);
      Set_Uint8 (Id, V);
   end Set_Integrity_Level;

   procedure Set_Inner_Instances (Id : E; V : L) is
   begin
      Set_Elist23 (Id, V);
   end Set_Inner_Instances;

   procedure Set_Interface_Name (Id : E; V : N) is
   begin
      Set_Node21 (Id, V);
   end Set_Interface_Name;

   procedure Set_Is_Abstract_Subprogram (Id : E; V : B := True) is
   begin
      pragma Assert (Is_Overloadable (Id));
      Set_Flag19 (Id, V);
   end Set_Is_Abstract_Subprogram;

   procedure Set_Is_Abstract_Type (Id : E; V : B := True) is
   begin
      pragma Assert (Is_Type (Id));
      Set_Flag146 (Id, V);
   end Set_Is_Abstract_Type;

   procedure Set_Is_Local_Anonymous_Access (Id : E; V : B := True) is
   begin
      pragma Assert (Is_Access_Type (Id));
      Set_Flag194 (Id, V);
   end Set_Is_Local_Anonymous_Access;

   procedure Set_Is_Access_Constant (Id : E; V : B := True) is
   begin
      pragma Assert (Is_Access_Type (Id));
      Set_Flag69 (Id, V);
   end Set_Is_Access_Constant;

   procedure Set_Is_Ada_2005_Only (Id : E; V : B := True) is
   begin
      Set_Flag185 (Id, V);
   end Set_Is_Ada_2005_Only;

   procedure Set_Is_Ada_2012_Only (Id : E; V : B := True) is
   begin
      Set_Flag199 (Id, V);
   end Set_Is_Ada_2012_Only;

   procedure Set_Is_Aliased (Id : E; V : B := True) is
   begin
      pragma Assert (Nkind (Id) in N_Entity);
      Set_Flag15 (Id, V);
   end Set_Is_Aliased;

   procedure Set_Is_AST_Entry (Id : E; V : B := True) is
   begin
      pragma Assert (Is_Entry (Id));
      Set_Flag132 (Id, V);
   end Set_Is_AST_Entry;

   procedure Set_Is_Asynchronous (Id : E; V : B := True) is
   begin
      pragma Assert
        (Ekind (Id) = E_Procedure or else Is_Type (Id));
      Set_Flag81 (Id, V);
   end Set_Is_Asynchronous;

   procedure Set_Is_Atomic (Id : E; V : B := True) is
   begin
      Set_Flag85 (Id, V);
   end Set_Is_Atomic;

   procedure Set_Is_Bit_Packed_Array (Id : E; V : B := True) is
   begin
      pragma Assert ((not V)
        or else (Is_Array_Type (Id) and then Is_Base_Type (Id)));
      Set_Flag122 (Id, V);
   end Set_Is_Bit_Packed_Array;

   procedure Set_Is_Called (Id : E; V : B := True) is
   begin
      pragma Assert (Ekind_In (Id, E_Procedure, E_Function));
      Set_Flag102 (Id, V);
   end Set_Is_Called;

   procedure Set_Is_Character_Type (Id : E; V : B := True) is
   begin
      Set_Flag63 (Id, V);
   end Set_Is_Character_Type;

   procedure Set_Is_Child_Unit (Id : E; V : B := True) is
   begin
      Set_Flag73 (Id, V);
   end Set_Is_Child_Unit;

   procedure Set_Is_Class_Wide_Equivalent_Type (Id : E; V : B := True) is
   begin
      Set_Flag35 (Id, V);
   end Set_Is_Class_Wide_Equivalent_Type;

   procedure Set_Is_Compilation_Unit (Id : E; V : B := True) is
   begin
      Set_Flag149 (Id, V);
   end Set_Is_Compilation_Unit;

   procedure Set_Is_Completely_Hidden (Id : E; V : B := True) is
   begin
      pragma Assert (Ekind (Id) = E_Discriminant);
      Set_Flag103 (Id, V);
   end Set_Is_Completely_Hidden;

   procedure Set_Is_Concurrent_Record_Type (Id : E; V : B := True) is
   begin
      Set_Flag20 (Id, V);
   end Set_Is_Concurrent_Record_Type;

   procedure Set_Is_Constr_Subt_For_U_Nominal (Id : E; V : B := True) is
   begin
      Set_Flag80 (Id, V);
   end Set_Is_Constr_Subt_For_U_Nominal;

   procedure Set_Is_Constr_Subt_For_UN_Aliased (Id : E; V : B := True) is
   begin
      Set_Flag141 (Id, V);
   end Set_Is_Constr_Subt_For_UN_Aliased;

   procedure Set_Is_Constrained (Id : E; V : B := True) is
   begin
      pragma Assert (Nkind (Id) in N_Entity);
      Set_Flag12 (Id, V);
   end Set_Is_Constrained;

   procedure Set_Is_Constructor (Id : E; V : B := True) is
   begin
      Set_Flag76 (Id, V);
   end Set_Is_Constructor;

   procedure Set_Is_Controlled (Id : E; V : B := True) is
   begin
      pragma Assert (Id = Base_Type (Id));
      Set_Flag42 (Id, V);
   end Set_Is_Controlled;

   procedure Set_Is_Controlling_Formal (Id : E; V : B := True) is
   begin
      pragma Assert (Is_Formal (Id));
      Set_Flag97 (Id, V);
   end Set_Is_Controlling_Formal;

   procedure Set_Is_CPP_Class (Id : E; V : B := True) is
   begin
      Set_Flag74 (Id, V);
   end Set_Is_CPP_Class;

   procedure Set_Is_Descendent_Of_Address (Id : E; V : B := True) is
   begin
      pragma Assert (Is_Type (Id));
      Set_Flag223 (Id, V);
   end Set_Is_Descendent_Of_Address;

   procedure Set_Is_Discrim_SO_Function (Id : E; V : B := True) is
   begin
      Set_Flag176 (Id, V);
   end Set_Is_Discrim_SO_Function;

   procedure Set_Is_Dispatch_Table_Entity (Id : E; V : B := True) is
   begin
      Set_Flag234 (Id, V);
   end Set_Is_Dispatch_Table_Entity;

   procedure Set_Is_Dispatching_Operation (Id : E; V : B := True) is
   begin
      pragma Assert
        (V = False
           or else
         Is_Overloadable (Id)
           or else
         Ekind (Id) = E_Subprogram_Type);

      Set_Flag6 (Id, V);
   end Set_Is_Dispatching_Operation;

   procedure Set_Is_Eliminated (Id : E; V : B := True) is
   begin
      Set_Flag124 (Id, V);
   end Set_Is_Eliminated;

   procedure Set_Is_Entry_Formal (Id : E; V : B := True) is
   begin
      Set_Flag52 (Id, V);
   end Set_Is_Entry_Formal;

   procedure Set_Is_Exported (Id : E; V : B := True) is
   begin
      Set_Flag99 (Id, V);
   end Set_Is_Exported;

   procedure Set_Is_First_Subtype (Id : E; V : B := True) is
   begin
      Set_Flag70 (Id, V);
   end Set_Is_First_Subtype;

   procedure Set_Is_For_Access_Subtype (Id : E; V : B := True) is
   begin
      pragma Assert (Ekind_In (Id, E_Record_Subtype, E_Private_Subtype));
      Set_Flag118 (Id, V);
   end Set_Is_For_Access_Subtype;

   procedure Set_Is_Formal_Subprogram (Id : E; V : B := True) is
   begin
      Set_Flag111 (Id, V);
   end Set_Is_Formal_Subprogram;

   procedure Set_Is_Frozen (Id : E; V : B := True) is
   begin
      pragma Assert (Nkind (Id) in N_Entity);
      Set_Flag4 (Id, V);
   end Set_Is_Frozen;

   procedure Set_Is_Generic_Actual_Type (Id : E; V : B := True) is
   begin
      pragma Assert (Is_Type (Id));
      Set_Flag94 (Id, V);
   end Set_Is_Generic_Actual_Type;

   procedure Set_Is_Generic_Instance (Id : E; V : B := True) is
   begin
      Set_Flag130 (Id, V);
   end Set_Is_Generic_Instance;

   procedure Set_Is_Generic_Type (Id : E; V : B := True) is
   begin
      pragma Assert (Nkind (Id) in N_Entity);
      Set_Flag13 (Id, V);
   end Set_Is_Generic_Type;

   procedure Set_Is_Hidden (Id : E; V : B := True) is
   begin
      Set_Flag57 (Id, V);
   end Set_Is_Hidden;

   procedure Set_Is_Hidden_Open_Scope (Id : E; V : B := True) is
   begin
      Set_Flag171 (Id, V);
   end Set_Is_Hidden_Open_Scope;

   procedure Set_Is_Immediately_Visible (Id : E; V : B := True) is
   begin
      pragma Assert (Nkind (Id) in N_Entity);
      Set_Flag7 (Id, V);
   end Set_Is_Immediately_Visible;

   procedure Set_Is_Implementation_Defined (Id : E; V : B := True) is
   begin
      Set_Flag254 (Id, V);
   end Set_Is_Implementation_Defined;

   procedure Set_Is_Imported (Id : E; V : B := True) is
   begin
      Set_Flag24 (Id, V);
   end Set_Is_Imported;

   procedure Set_Is_Inlined (Id : E; V : B := True) is
   begin
      Set_Flag11 (Id, V);
   end Set_Is_Inlined;

   procedure Set_Is_Interface (Id : E; V : B := True) is
   begin
      pragma Assert (Is_Record_Type (Id));
      Set_Flag186 (Id, V);
   end Set_Is_Interface;

   procedure Set_Is_Instantiated (Id : E; V : B := True) is
   begin
      Set_Flag126 (Id, V);
   end Set_Is_Instantiated;

   procedure Set_Is_Internal (Id : E; V : B := True) is
   begin
      pragma Assert (Nkind (Id) in N_Entity);
      Set_Flag17 (Id, V);
   end Set_Is_Internal;

   procedure Set_Is_Interrupt_Handler (Id : E; V : B := True) is
   begin
      pragma Assert (Nkind (Id) in N_Entity);
      Set_Flag89 (Id, V);
   end Set_Is_Interrupt_Handler;

   procedure Set_Is_Intrinsic_Subprogram (Id : E; V : B := True) is
   begin
      Set_Flag64 (Id, V);
   end Set_Is_Intrinsic_Subprogram;

   procedure Set_Is_Invariant_Procedure (Id : E; V : B := True) is
   begin
      pragma Assert (Ekind (Id) = E_Function or else Ekind (Id) = E_Procedure);
      Set_Flag257 (Id, V);
   end Set_Is_Invariant_Procedure;

   procedure Set_Is_Itype (Id : E; V : B := True) is
   begin
      Set_Flag91 (Id, V);
   end Set_Is_Itype;

   procedure Set_Is_Known_Non_Null (Id : E; V : B := True) is
   begin
      Set_Flag37 (Id, V);
   end Set_Is_Known_Non_Null;

   procedure Set_Is_Known_Null (Id : E; V : B := True) is
   begin
      Set_Flag204 (Id, V);
   end Set_Is_Known_Null;

   procedure Set_Is_Known_Valid (Id : E; V : B := True) is
   begin
      Set_Flag170 (Id, V);
   end Set_Is_Known_Valid;

   procedure Set_Is_Limited_Composite (Id : E; V : B := True) is
   begin
      pragma Assert (Is_Type (Id));
      Set_Flag106 (Id, V);
   end Set_Is_Limited_Composite;

   procedure Set_Is_Limited_Interface (Id : E; V : B := True) is
   begin
      pragma Assert (Is_Interface (Id));
      Set_Flag197 (Id, V);
   end Set_Is_Limited_Interface;

   procedure Set_Is_Limited_Record (Id : E; V : B := True) is
   begin
      Set_Flag25 (Id, V);
   end Set_Is_Limited_Record;

   procedure Set_Is_Machine_Code_Subprogram (Id : E; V : B := True) is
   begin
      pragma Assert (Is_Subprogram (Id));
      Set_Flag137 (Id, V);
   end Set_Is_Machine_Code_Subprogram;

   procedure Set_Is_Non_Static_Subtype (Id : E; V : B := True) is
   begin
      pragma Assert (Is_Type (Id));
      Set_Flag109 (Id, V);
   end Set_Is_Non_Static_Subtype;

   procedure Set_Is_Null_Init_Proc (Id : E; V : B := True) is
   begin
      pragma Assert (Ekind (Id) = E_Procedure);
      Set_Flag178 (Id, V);
   end Set_Is_Null_Init_Proc;

   procedure Set_Is_Obsolescent (Id : E; V : B := True) is
   begin
      Set_Flag153 (Id, V);
   end Set_Is_Obsolescent;

   procedure Set_Is_Only_Out_Parameter (Id : E; V : B := True) is
   begin
      pragma Assert (Ekind (Id) = E_Out_Parameter);
      Set_Flag226 (Id, V);
   end Set_Is_Only_Out_Parameter;

   procedure Set_Is_Optional_Parameter (Id : E; V : B := True) is
   begin
      pragma Assert (Is_Formal (Id));
      Set_Flag134 (Id, V);
   end Set_Is_Optional_Parameter;

   procedure Set_Is_Package_Body_Entity (Id : E; V : B := True) is
   begin
      Set_Flag160 (Id, V);
   end Set_Is_Package_Body_Entity;

   procedure Set_Is_Packed (Id : E; V : B := True) is
   begin
      pragma Assert (Id = Base_Type (Id));
      Set_Flag51 (Id, V);
   end Set_Is_Packed;

   procedure Set_Is_Packed_Array_Type (Id : E; V : B := True) is
   begin
      Set_Flag138 (Id, V);
   end Set_Is_Packed_Array_Type;

   procedure Set_Is_Potentially_Use_Visible (Id : E; V : B := True) is
   begin
      pragma Assert (Nkind (Id) in N_Entity);
      Set_Flag9 (Id, V);
   end Set_Is_Potentially_Use_Visible;

   procedure Set_Is_Predicate_Function (Id : E; V : B := True) is
   begin
      pragma Assert (Ekind (Id) = E_Function or else Ekind (Id) = E_Procedure);
      Set_Flag255 (Id, V);
   end Set_Is_Predicate_Function;

   procedure Set_Is_Predicate_Function_M (Id : E; V : B := True) is
   begin
      pragma Assert (Ekind (Id) = E_Function or else Ekind (Id) = E_Procedure);
      Set_Flag256 (Id, V);
   end Set_Is_Predicate_Function_M;

   procedure Set_Is_Preelaborated (Id : E; V : B := True) is
   begin
      Set_Flag59 (Id, V);
   end Set_Is_Preelaborated;

   procedure Set_Is_Primitive (Id : E; V : B := True) is
   begin
      pragma Assert
        (Is_Overloadable (Id)
           or else Ekind_In (Id, E_Generic_Function, E_Generic_Procedure));
      Set_Flag218 (Id, V);
   end Set_Is_Primitive;

   procedure Set_Is_Primitive_Wrapper (Id : E; V : B := True) is
   begin
      pragma Assert (Ekind_In (Id, E_Function, E_Procedure));
      Set_Flag195 (Id, V);
   end Set_Is_Primitive_Wrapper;

   procedure Set_Is_Private_Composite (Id : E; V : B := True) is
   begin
      pragma Assert (Is_Type (Id));
      Set_Flag107 (Id, V);
   end Set_Is_Private_Composite;

   procedure Set_Is_Private_Descendant (Id : E; V : B := True) is
   begin
      Set_Flag53 (Id, V);
   end Set_Is_Private_Descendant;

   procedure Set_Is_Private_Primitive (Id : E; V : B := True) is
   begin
      pragma Assert (Ekind_In (Id, E_Function, E_Procedure));
      Set_Flag245 (Id, V);
   end Set_Is_Private_Primitive;

   procedure Set_Is_Processed_Transient (Id : E; V : B := True) is
   begin
      pragma Assert (Ekind_In (Id, E_Constant, E_Variable));
      Set_Flag252 (Id, V);
   end Set_Is_Processed_Transient;

   procedure Set_Is_Public (Id : E; V : B := True) is
   begin
      pragma Assert (Nkind (Id) in N_Entity);
      Set_Flag10 (Id, V);
   end Set_Is_Public;

   procedure Set_Is_Pure (Id : E; V : B := True) is
   begin
      Set_Flag44 (Id, V);
   end Set_Is_Pure;

   procedure Set_Is_Pure_Unit_Access_Type (Id : E; V : B := True) is
   begin
      pragma Assert (Is_Access_Type (Id));
      Set_Flag189 (Id, V);
   end Set_Is_Pure_Unit_Access_Type;

   procedure Set_Is_RACW_Stub_Type (Id : E; V : B := True) is
   begin
      pragma Assert (Is_Type (Id));
      Set_Flag244 (Id, V);
   end Set_Is_RACW_Stub_Type;

   procedure Set_Is_Raised (Id : E; V : B := True) is
   begin
      pragma Assert (Ekind (Id) = E_Exception);
      Set_Flag224 (Id, V);
   end Set_Is_Raised;

   procedure Set_Is_Remote_Call_Interface (Id : E; V : B := True) is
   begin
      Set_Flag62 (Id, V);
   end Set_Is_Remote_Call_Interface;

   procedure Set_Is_Remote_Types (Id : E; V : B := True) is
   begin
      Set_Flag61 (Id, V);
   end Set_Is_Remote_Types;

   procedure Set_Is_Renaming_Of_Object (Id : E; V : B := True) is
   begin
      Set_Flag112 (Id, V);
   end Set_Is_Renaming_Of_Object;

   procedure Set_Is_Return_Object (Id : E; V : B := True) is
   begin
      Set_Flag209 (Id, V);
   end Set_Is_Return_Object;

   procedure Set_Is_Safe_To_Reevaluate (Id : E; V : B := True) is
   begin
      pragma Assert (Ekind (Id) = E_Variable);
      Set_Flag249 (Id, V);
   end Set_Is_Safe_To_Reevaluate;

   procedure Set_Is_Shared_Passive (Id : E; V : B := True) is
   begin
      Set_Flag60 (Id, V);
   end Set_Is_Shared_Passive;

   procedure Set_Is_Statically_Allocated (Id : E; V : B := True) is
   begin
      pragma Assert
        (Is_Type (Id)
           or else Ekind_In (Id, E_Exception,
                                 E_Variable,
                                 E_Constant,
                                 E_Void));
      Set_Flag28 (Id, V);
   end Set_Is_Statically_Allocated;

   procedure Set_Is_Tag (Id : E; V : B := True) is
   begin
      pragma Assert (Ekind_In (Id, E_Component, E_Constant, E_Variable));
      Set_Flag78 (Id, V);
   end Set_Is_Tag;

   procedure Set_Is_Tagged_Type (Id : E; V : B := True) is
   begin
      Set_Flag55 (Id, V);
   end Set_Is_Tagged_Type;

   procedure Set_Is_Thunk (Id : E; V : B := True) is
   begin
      pragma Assert (Is_Subprogram (Id));
      Set_Flag225 (Id, V);
   end Set_Is_Thunk;

   procedure Set_Is_Trivial_Subprogram (Id : E; V : B := True) is
   begin
      Set_Flag235 (Id, V);
   end Set_Is_Trivial_Subprogram;

   procedure Set_Is_True_Constant (Id : E; V : B := True) is
   begin
      Set_Flag163 (Id, V);
   end Set_Is_True_Constant;

   procedure Set_Is_Unchecked_Union (Id : E; V : B := True) is
   begin
      pragma Assert (Id = Base_Type (Id));
      Set_Flag117 (Id, V);
   end Set_Is_Unchecked_Union;

   procedure Set_Is_Underlying_Record_View (Id : E; V : B := True) is
   begin
      pragma Assert (Ekind (Id) = E_Record_Type);
      Set_Flag246 (Id, V);
   end Set_Is_Underlying_Record_View;

   procedure Set_Is_Unsigned_Type (Id : E; V : B := True) is
   begin
      pragma Assert (Is_Discrete_Or_Fixed_Point_Type (Id));
      Set_Flag144 (Id, V);
   end Set_Is_Unsigned_Type;

   procedure Set_Is_Valued_Procedure (Id : E; V : B := True) is
   begin
      pragma Assert (Ekind (Id) = E_Procedure);
      Set_Flag127 (Id, V);
   end Set_Is_Valued_Procedure;

   procedure Set_Is_Visible_Formal (Id : E; V : B := True) is
   begin
      Set_Flag206 (Id, V);
   end Set_Is_Visible_Formal;

   procedure Set_Is_Visible_Lib_Unit (Id : E; V : B := True) is
   begin
      Set_Flag116 (Id, V);
   end Set_Is_Visible_Lib_Unit;

   procedure Set_Is_VMS_Exception (Id : E; V : B := True) is
   begin
      pragma Assert (Ekind (Id) = E_Exception);
      Set_Flag133 (Id, V);
   end Set_Is_VMS_Exception;

   procedure Set_Is_Volatile (Id : E; V : B := True) is
   begin
      pragma Assert (Nkind (Id) in N_Entity);
      Set_Flag16 (Id, V);
   end Set_Is_Volatile;

   procedure Set_Itype_Printed (Id : E; V : B := True) is
   begin
      pragma Assert (Is_Itype (Id));
      Set_Flag202 (Id, V);
   end Set_Itype_Printed;

   procedure Set_Kill_Elaboration_Checks (Id : E; V : B := True) is
   begin
      Set_Flag32 (Id, V);
   end Set_Kill_Elaboration_Checks;

   procedure Set_Kill_Range_Checks (Id : E; V : B := True) is
   begin
      Set_Flag33 (Id, V);
   end Set_Kill_Range_Checks;

   procedure Set_Known_To_Have_Preelab_Init (Id : E; V : B := True) is
   begin
      pragma Assert (Is_Type (Id));
      Set_Flag207 (Id, V);
   end Set_Known_To_Have_Preelab_Init;

   procedure Set_Last_Assignment (Id : E; V : N) is
   begin
      pragma Assert (Is_Assignable (Id));
      Set_Node26 (Id, V);
   end Set_Last_Assignment;

   procedure Set_Last_Entity (Id : E; V : E) is
   begin
      Set_Node20 (Id, V);
   end Set_Last_Entity;

   procedure Set_Limited_View (Id : E; V : E) is
   begin
      pragma Assert (Ekind (Id) = E_Package);
      Set_Node23 (Id, V);
   end Set_Limited_View;

   procedure Set_Lit_Indexes (Id : E; V : E) is
   begin
      pragma Assert (Is_Enumeration_Type (Id) and then Root_Type (Id) = Id);
      Set_Node15 (Id, V);
   end Set_Lit_Indexes;

   procedure Set_Lit_Strings (Id : E; V : E) is
   begin
      pragma Assert (Is_Enumeration_Type (Id) and then Root_Type (Id) = Id);
      Set_Node16 (Id, V);
   end Set_Lit_Strings;

   procedure Set_Low_Bound_Tested (Id : E; V : B := True) is
   begin
      pragma Assert (Is_Formal (Id));
      Set_Flag205 (Id, V);
   end Set_Low_Bound_Tested;

   procedure Set_Machine_Radix_10 (Id : E; V : B := True) is
   begin
      pragma Assert (Is_Decimal_Fixed_Point_Type (Id));
      Set_Flag84 (Id, V);
   end Set_Machine_Radix_10;

   procedure Set_Master_Id (Id : E; V : E) is
   begin
      pragma Assert (Is_Access_Type (Id));
      Set_Node17 (Id, V);
   end Set_Master_Id;

   procedure Set_Materialize_Entity (Id : E; V : B := True) is
   begin
      Set_Flag168 (Id, V);
   end Set_Materialize_Entity;

   procedure Set_Mechanism (Id : E; V : M) is
   begin
      pragma Assert (Ekind (Id) = E_Function or else Is_Formal (Id));
      Set_Uint8 (Id, UI_From_Int (V));
   end Set_Mechanism;

   procedure Set_Modulus (Id : E; V : U) is
   begin
      pragma Assert (Ekind (Id) = E_Modular_Integer_Type);
      Set_Uint17 (Id, V);
   end Set_Modulus;

   procedure Set_Must_Be_On_Byte_Boundary (Id : E; V : B := True) is
   begin
      pragma Assert (Is_Type (Id));
      Set_Flag183 (Id, V);
   end Set_Must_Be_On_Byte_Boundary;

   procedure Set_Must_Have_Preelab_Init (Id : E; V : B := True) is
   begin
      pragma Assert (Is_Type (Id));
      Set_Flag208 (Id, V);
   end Set_Must_Have_Preelab_Init;

   procedure Set_Needs_Debug_Info (Id : E; V : B := True) is
   begin
      Set_Flag147 (Id, V);
   end Set_Needs_Debug_Info;

   procedure Set_Needs_No_Actuals (Id : E; V : B := True) is
   begin
      pragma Assert
        (Is_Overloadable (Id)
           or else Ekind_In (Id, E_Subprogram_Type, E_Entry_Family));
      Set_Flag22 (Id, V);
   end Set_Needs_No_Actuals;

   procedure Set_Never_Set_In_Source (Id : E; V : B := True) is
   begin
      Set_Flag115 (Id, V);
   end Set_Never_Set_In_Source;

   procedure Set_Next_Inlined_Subprogram (Id : E; V : E) is
   begin
      Set_Node12 (Id, V);
   end Set_Next_Inlined_Subprogram;

   procedure Set_No_Pool_Assigned (Id : E; V : B := True) is
   begin
      pragma Assert (Is_Access_Type (Id) and then Is_Base_Type (Id));
      Set_Flag131 (Id, V);
   end Set_No_Pool_Assigned;

   procedure Set_No_Return (Id : E; V : B := True) is
   begin
      pragma Assert
        (V = False or else Ekind_In (Id, E_Procedure, E_Generic_Procedure));
      Set_Flag113 (Id, V);
   end Set_No_Return;

   procedure Set_No_Strict_Aliasing (Id : E; V : B := True) is
   begin
      pragma Assert (Is_Access_Type (Id) and then Is_Base_Type (Id));
      Set_Flag136 (Id, V);
   end Set_No_Strict_Aliasing;

   procedure Set_Non_Binary_Modulus (Id : E; V : B := True) is
   begin
      pragma Assert (Is_Type (Id) and then Is_Base_Type (Id));
      Set_Flag58 (Id, V);
   end Set_Non_Binary_Modulus;

   procedure Set_Non_Limited_View (Id : E; V : E) is
   begin
      pragma Assert (Ekind (Id) in Incomplete_Kind);
      Set_Node17 (Id, V);
   end Set_Non_Limited_View;

   procedure Set_Nonzero_Is_True (Id : E; V : B := True) is
   begin
      pragma Assert
        (Root_Type (Id) = Standard_Boolean
          and then Ekind (Id) = E_Enumeration_Type);
      Set_Flag162 (Id, V);
   end Set_Nonzero_Is_True;

   procedure Set_Normalized_First_Bit (Id : E; V : U) is
   begin
      pragma Assert (Ekind_In (Id, E_Component, E_Discriminant));
      Set_Uint8 (Id, V);
   end Set_Normalized_First_Bit;

   procedure Set_Normalized_Position (Id : E; V : U) is
   begin
      pragma Assert (Ekind_In (Id, E_Component, E_Discriminant));
      Set_Uint14 (Id, V);
   end Set_Normalized_Position;

   procedure Set_Normalized_Position_Max (Id : E; V : U) is
   begin
      pragma Assert (Ekind_In (Id, E_Component, E_Discriminant));
      Set_Uint10 (Id, V);
   end Set_Normalized_Position_Max;

   procedure Set_OK_To_Rename (Id : E; V : B := True) is
   begin
      pragma Assert (Ekind (Id) = E_Variable);
      Set_Flag247 (Id, V);
   end Set_OK_To_Rename;

   procedure Set_OK_To_Reorder_Components (Id : E; V : B := True) is
   begin
      pragma Assert
        (Is_Record_Type (Id) and then Is_Base_Type (Id));
      Set_Flag239 (Id, V);
   end Set_OK_To_Reorder_Components;

   procedure Set_Optimize_Alignment_Space (Id : E; V : B := True) is
   begin
      pragma Assert
        (Is_Type (Id) or else Ekind_In (Id, E_Constant, E_Variable));
      Set_Flag241 (Id, V);
   end Set_Optimize_Alignment_Space;

   procedure Set_Optimize_Alignment_Time (Id : E; V : B := True) is
   begin
      pragma Assert
        (Is_Type (Id) or else Ekind_In (Id, E_Constant, E_Variable));
      Set_Flag242 (Id, V);
   end Set_Optimize_Alignment_Time;

   procedure Set_Original_Access_Type (Id : E; V : E) is
   begin
      pragma Assert (Ekind (Id) = E_Access_Subprogram_Type);
      Set_Node26 (Id, V);
   end Set_Original_Access_Type;

   procedure Set_Original_Array_Type (Id : E; V : E) is
   begin
      pragma Assert (Is_Array_Type (Id) or else Is_Modular_Integer_Type (Id));
      Set_Node21 (Id, V);
   end Set_Original_Array_Type;

   procedure Set_Original_Record_Component (Id : E; V : E) is
   begin
      pragma Assert (Ekind_In (Id, E_Void, E_Component, E_Discriminant));
      Set_Node22 (Id, V);
   end Set_Original_Record_Component;

   procedure Set_Overlays_Constant (Id : E; V : B := True) is
   begin
      Set_Flag243 (Id, V);
   end Set_Overlays_Constant;

   procedure Set_Overridden_Operation (Id : E; V : E) is
   begin
      Set_Node26 (Id, V);
   end Set_Overridden_Operation;

   procedure Set_Package_Instantiation (Id : E; V : N) is
   begin
      pragma Assert (Ekind_In (Id, E_Void, E_Generic_Package, E_Package));
      Set_Node26 (Id, V);
   end Set_Package_Instantiation;

   procedure Set_Packed_Array_Type (Id : E; V : E) is
   begin
      pragma Assert (Is_Array_Type (Id));
      Set_Node23 (Id, V);
   end Set_Packed_Array_Type;

   procedure Set_Parent_Subtype (Id : E; V : E) is
   begin
      pragma Assert (Ekind (Id) = E_Record_Type);
      Set_Node19 (Id, V);
   end Set_Parent_Subtype;

   procedure Set_Postcondition_Proc (Id : E; V : E) is
   begin
      pragma Assert (Ekind (Id) = E_Procedure);
      Set_Node8 (Id, V);
   end Set_Postcondition_Proc;

   procedure Set_PPC_Wrapper (Id : E; V : E) is
   begin
      pragma Assert (Ekind_In (Id, E_Entry, E_Entry_Family));
      Set_Node25 (Id, V);
   end Set_PPC_Wrapper;

   procedure Set_Direct_Primitive_Operations (Id : E; V : L) is
   begin
      pragma Assert (Is_Tagged_Type (Id));
      Set_Elist10 (Id, V);
   end Set_Direct_Primitive_Operations;

   procedure Set_Prival (Id : E; V : E) is
   begin
      pragma Assert (Is_Protected_Component (Id));
      Set_Node17 (Id, V);
   end Set_Prival;

   procedure Set_Prival_Link (Id : E; V : E) is
   begin
      pragma Assert (Ekind_In (Id, E_Constant, E_Variable));
      Set_Node20 (Id, V);
   end Set_Prival_Link;

   procedure Set_Private_Dependents (Id : E; V : L) is
   begin
      pragma Assert (Is_Incomplete_Or_Private_Type (Id));
      Set_Elist18 (Id, V);
   end Set_Private_Dependents;

   procedure Set_Private_View (Id : E; V : N) is
   begin
      pragma Assert (Is_Private_Type (Id));
      Set_Node22 (Id, V);
   end Set_Private_View;

   procedure Set_Protected_Body_Subprogram (Id : E; V : E) is
   begin
      pragma Assert (Is_Subprogram (Id) or else Is_Entry (Id));
      Set_Node11 (Id, V);
   end Set_Protected_Body_Subprogram;

   procedure Set_Protected_Formal (Id : E; V : E) is
   begin
      pragma Assert (Is_Formal (Id));
      Set_Node22 (Id, V);
   end Set_Protected_Formal;

   procedure Set_Protection_Object (Id : E; V : E) is
   begin
      pragma Assert (Ekind_In (Id, E_Entry,
                                   E_Entry_Family,
                                   E_Function,
                                   E_Procedure));
      Set_Node23 (Id, V);
   end Set_Protection_Object;

   procedure Set_Reachable (Id : E; V : B := True) is
   begin
      Set_Flag49 (Id, V);
   end Set_Reachable;

   procedure Set_Referenced (Id : E; V : B := True) is
   begin
      Set_Flag156 (Id, V);
   end Set_Referenced;

   procedure Set_Referenced_As_LHS (Id : E; V : B := True) is
   begin
      Set_Flag36 (Id, V);
   end Set_Referenced_As_LHS;

   procedure Set_Referenced_As_Out_Parameter (Id : E; V : B := True) is
   begin
      Set_Flag227 (Id, V);
   end Set_Referenced_As_Out_Parameter;

   procedure Set_Refined_State (Id : E; V : E) is
   begin
      pragma Assert (Ekind (Id) = E_Abstract_State);
      Set_Node9 (Id, V);
   end Set_Refined_State;

   procedure Set_Register_Exception_Call (Id : E; V : N) is
   begin
      pragma Assert (Ekind (Id) = E_Exception);
      Set_Node20 (Id, V);
   end Set_Register_Exception_Call;

   procedure Set_Related_Array_Object (Id : E; V : E) is
   begin
      pragma Assert (Is_Array_Type (Id));
      Set_Node25 (Id, V);
   end Set_Related_Array_Object;

   procedure Set_Related_Expression (Id : E; V : N) is
   begin
      pragma Assert (Ekind (Id) in Type_Kind
                       or else Ekind_In (Id, E_Constant, E_Variable, E_Void));
      Set_Node24 (Id, V);
   end Set_Related_Expression;

   procedure Set_Related_Instance (Id : E; V : E) is
   begin
      pragma Assert (Ekind_In (Id, E_Package, E_Package_Body));
      Set_Node15 (Id, V);
   end Set_Related_Instance;

   procedure Set_Related_Type (Id : E; V : E) is
   begin
      pragma Assert (Ekind_In (Id, E_Component, E_Constant, E_Variable));
      Set_Node27 (Id, V);
   end Set_Related_Type;

   procedure Set_Relative_Deadline_Variable (Id : E; V : E) is
   begin
      pragma Assert (Is_Task_Type (Id) and then Is_Base_Type (Id));
      Set_Node26 (Id, V);
   end Set_Relative_Deadline_Variable;

   procedure Set_Renamed_Entity (Id : E; V : N) is
   begin
      Set_Node18 (Id, V);
   end Set_Renamed_Entity;

   procedure Set_Renamed_In_Spec (Id : E; V : B := True) is
   begin
      pragma Assert (Ekind (Id) = E_Package);
      Set_Flag231 (Id, V);
   end Set_Renamed_In_Spec;

   procedure Set_Renamed_Object (Id : E; V : N) is
   begin
      Set_Node18 (Id, V);
   end Set_Renamed_Object;

   procedure Set_Renaming_Map (Id : E; V : U) is
   begin
      Set_Uint9 (Id, V);
   end Set_Renaming_Map;

   procedure Set_Requires_Overriding (Id : E; V : B := True) is
   begin
      pragma Assert (Is_Overloadable (Id));
      Set_Flag213 (Id, V);
   end Set_Requires_Overriding;

   procedure Set_Return_Present (Id : E; V : B := True) is
   begin
      Set_Flag54 (Id, V);
   end Set_Return_Present;

   procedure Set_Return_Applies_To (Id : E; V : N) is
   begin
      Set_Node8 (Id, V);
   end Set_Return_Applies_To;

   procedure Set_Returns_By_Ref (Id : E; V : B := True) is
   begin
      Set_Flag90 (Id, V);
   end Set_Returns_By_Ref;

   procedure Set_Reverse_Bit_Order (Id : E; V : B := True) is
   begin
      pragma Assert
        (Is_Record_Type (Id) and then Is_Base_Type (Id));
      Set_Flag164 (Id, V);
   end Set_Reverse_Bit_Order;

   procedure Set_Reverse_Storage_Order (Id : E; V : B := True) is
   begin
      pragma Assert
        (Is_Base_Type (Id)
           and then (Is_Record_Type (Id) or else Is_Array_Type (Id)));
      Set_Flag93 (Id, V);
   end Set_Reverse_Storage_Order;

   procedure Set_RM_Size (Id : E; V : U) is
   begin
      pragma Assert (Is_Type (Id));
      Set_Uint13 (Id, V);
   end Set_RM_Size;

   procedure Set_Scalar_Range (Id : E; V : N) is
   begin
      Set_Node20 (Id, V);
   end Set_Scalar_Range;

   procedure Set_Scale_Value (Id : E; V : U) is
   begin
      Set_Uint15 (Id, V);
   end Set_Scale_Value;

   procedure Set_Scope_Depth_Value (Id : E; V : U) is
   begin
      pragma Assert (not Is_Record_Type (Id));
      Set_Uint22 (Id, V);
   end Set_Scope_Depth_Value;

   procedure Set_Sec_Stack_Needed_For_Return (Id : E; V : B := True) is
   begin
      Set_Flag167 (Id, V);
   end Set_Sec_Stack_Needed_For_Return;

   procedure Set_Barrier_Service_Function (Id : E; V : E) is
   begin
      pragma Assert (Ekind_In (Id, E_Void, E_Protected_Type,
                     E_Protected_Subtype, E_Subprogram_Body));
      Set_Node26 (Id, V);
   end Set_Barrier_Service_Function;

   procedure Set_Shadow_Entities (Id : E; V : S) is
   begin
      pragma Assert (Ekind_In (Id, E_Package, E_Generic_Package));
      Set_List14 (Id, V);
   end Set_Shadow_Entities;

   procedure Set_Shared_Var_Procs_Instance (Id : E; V : E) is
   begin
      pragma Assert (Ekind (Id) = E_Variable);
      Set_Node22 (Id, V);
   end Set_Shared_Var_Procs_Instance;

   procedure Set_Size_Check_Code (Id : E; V : N) is
   begin
      pragma Assert (Ekind_In (Id, E_Constant, E_Variable));
      Set_Node19 (Id, V);
   end Set_Size_Check_Code;

   procedure Set_Size_Depends_On_Discriminant (Id : E; V : B := True) is
   begin
      Set_Flag177 (Id, V);
   end Set_Size_Depends_On_Discriminant;

   procedure Set_Size_Known_At_Compile_Time (Id : E; V : B := True) is
   begin
      Set_Flag92 (Id, V);
   end Set_Size_Known_At_Compile_Time;

   procedure Set_Small_Value (Id : E; V : R) is
   begin
      pragma Assert (Is_Fixed_Point_Type (Id));
      Set_Ureal21 (Id, V);
   end Set_Small_Value;

   procedure Set_Spec_Entity (Id : E; V : E) is
   begin
      pragma Assert (Ekind (Id) = E_Package_Body or else Is_Formal (Id));
      Set_Node19 (Id, V);
   end Set_Spec_Entity;

   procedure Set_Static_Predicate (Id : E; V : S) is
   begin
      pragma Assert
        (Ekind_In (Id, E_Enumeration_Subtype,
                       E_Modular_Integer_Subtype,
                       E_Signed_Integer_Subtype)
          and then Has_Predicates (Id));
      Set_List25 (Id, V);
   end Set_Static_Predicate;

   procedure Set_Status_Flag_Or_Transient_Decl (Id : E; V : E) is
   begin
      pragma Assert (Ekind_In (Id, E_Constant, E_Variable));
      Set_Node15 (Id, V);
   end Set_Status_Flag_Or_Transient_Decl;

   procedure Set_Storage_Size_Variable (Id : E; V : E) is
   begin
      pragma Assert (Is_Access_Type (Id) or else Is_Task_Type (Id));
      pragma Assert (Id = Base_Type (Id));
      Set_Node15 (Id, V);
   end Set_Storage_Size_Variable;

   procedure Set_Static_Elaboration_Desired (Id : E; V : B) is
   begin
      pragma Assert (Ekind (Id) = E_Package);
      Set_Flag77 (Id, V);
   end Set_Static_Elaboration_Desired;

   procedure Set_Static_Initialization (Id : E; V : N) is
   begin
      pragma Assert
        (Ekind (Id) = E_Procedure and then not Is_Dispatching_Operation (Id));
      Set_Node30 (Id, V);
   end Set_Static_Initialization;

   procedure Set_Stored_Constraint (Id : E; V : L) is
   begin
      pragma Assert (Nkind (Id) in N_Entity);
      Set_Elist23 (Id, V);
   end Set_Stored_Constraint;

   procedure Set_Strict_Alignment (Id : E; V : B := True) is
   begin
      pragma Assert (Id = Base_Type (Id));
      Set_Flag145 (Id, V);
   end Set_Strict_Alignment;

   procedure Set_String_Literal_Length (Id : E; V : U) is
   begin
      pragma Assert (Ekind (Id) = E_String_Literal_Subtype);
      Set_Uint16 (Id, V);
   end Set_String_Literal_Length;

   procedure Set_String_Literal_Low_Bound (Id : E; V : N) is
   begin
      pragma Assert (Ekind (Id) = E_String_Literal_Subtype);
      Set_Node15 (Id, V);
   end Set_String_Literal_Low_Bound;

   procedure Set_Subprograms_For_Type (Id : E; V : E) is
   begin
      pragma Assert (Is_Type (Id) or else Is_Subprogram (Id));
      Set_Node29 (Id, V);
   end Set_Subprograms_For_Type;

   procedure Set_Suppress_Elaboration_Warnings (Id : E; V : B := True) is
   begin
      Set_Flag148 (Id, V);
   end Set_Suppress_Elaboration_Warnings;

   procedure Set_Suppress_Initialization (Id : E; V : B := True) is
   begin
      pragma Assert (Is_Type (Id));
      Set_Flag105 (Id, V);
   end Set_Suppress_Initialization;

   procedure Set_Suppress_Style_Checks (Id : E; V : B := True) is
   begin
      Set_Flag165 (Id, V);
   end Set_Suppress_Style_Checks;

   procedure Set_Suppress_Value_Tracking_On_Call (Id : E; V : B := True) is
   begin
      Set_Flag217 (Id, V);
   end Set_Suppress_Value_Tracking_On_Call;

   procedure Set_Task_Body_Procedure (Id : E; V : N) is
   begin
      pragma Assert (Ekind (Id) in Task_Kind);
      Set_Node25 (Id, V);
   end Set_Task_Body_Procedure;

   procedure Set_Thunk_Entity (Id : E; V : E) is
   begin
      pragma Assert (Ekind_In (Id, E_Function, E_Procedure)
                       and then Is_Thunk (Id));
      Set_Node31 (Id, V);
   end Set_Thunk_Entity;

   procedure Set_Treat_As_Volatile (Id : E; V : B := True) is
   begin
      Set_Flag41 (Id, V);
   end Set_Treat_As_Volatile;

   procedure Set_Underlying_Full_View (Id : E; V : E) is
   begin
      pragma Assert (Ekind (Id) in Private_Kind);
      Set_Node19 (Id, V);
   end Set_Underlying_Full_View;

   procedure Set_Underlying_Record_View (Id : E; V : E) is
   begin
      pragma Assert (Ekind (Id) = E_Record_Type);
      Set_Node28 (Id, V);
   end Set_Underlying_Record_View;

   procedure Set_Universal_Aliasing (Id : E; V : B := True) is
   begin
      pragma Assert (Is_Type (Id) and then Is_Base_Type (Id));
      Set_Flag216 (Id, V);
   end Set_Universal_Aliasing;

   procedure Set_Unset_Reference (Id : E; V : N) is
   begin
      Set_Node16 (Id, V);
   end Set_Unset_Reference;

   procedure Set_Used_As_Generic_Actual (Id : E; V : B := True) is
   begin
      Set_Flag222 (Id, V);
   end Set_Used_As_Generic_Actual;

   procedure Set_Uses_Lock_Free (Id : E; V : B := True) is
   begin
      pragma Assert (Ekind (Id) = E_Protected_Type);
      Set_Flag188 (Id, V);
   end Set_Uses_Lock_Free;

   procedure Set_Uses_Sec_Stack (Id : E; V : B := True) is
   begin
      Set_Flag95 (Id, V);
   end Set_Uses_Sec_Stack;

   procedure Set_Warnings_Off (Id : E; V : B := True) is
   begin
      Set_Flag96 (Id, V);
   end Set_Warnings_Off;

   procedure Set_Warnings_Off_Used (Id : E; V : B := True) is
   begin
      Set_Flag236 (Id, V);
   end Set_Warnings_Off_Used;

   procedure Set_Warnings_Off_Used_Unmodified (Id : E; V : B := True) is
   begin
      Set_Flag237 (Id, V);
   end Set_Warnings_Off_Used_Unmodified;

   procedure Set_Warnings_Off_Used_Unreferenced (Id : E; V : B := True) is
   begin
      Set_Flag238 (Id, V);
   end Set_Warnings_Off_Used_Unreferenced;

   procedure Set_Was_Hidden (Id : E; V : B := True) is
   begin
      Set_Flag196 (Id, V);
   end Set_Was_Hidden;

   procedure Set_Wrapped_Entity (Id : E; V : E) is
   begin
      pragma Assert (Ekind_In (Id, E_Function, E_Procedure)
                       and then Is_Primitive_Wrapper (Id));
      Set_Node27 (Id, V);
   end Set_Wrapped_Entity;

   -----------------------------------
   -- Field Initialization Routines --
   -----------------------------------

   procedure Init_Alignment (Id : E) is
   begin
      Set_Uint14 (Id, Uint_0);
   end Init_Alignment;

   procedure Init_Alignment (Id : E; V : Int) is
   begin
      Set_Uint14 (Id, UI_From_Int (V));
   end Init_Alignment;

   procedure Init_Component_Bit_Offset (Id : E) is
   begin
      Set_Uint11 (Id, No_Uint);
   end Init_Component_Bit_Offset;

   procedure Init_Component_Bit_Offset (Id : E; V : Int) is
   begin
      Set_Uint11 (Id, UI_From_Int (V));
   end Init_Component_Bit_Offset;

   procedure Init_Component_Size (Id : E) is
   begin
      Set_Uint22 (Id, Uint_0);
   end Init_Component_Size;

   procedure Init_Component_Size (Id : E; V : Int) is
   begin
      Set_Uint22 (Id, UI_From_Int (V));
   end Init_Component_Size;

   procedure Init_Digits_Value (Id : E) is
   begin
      Set_Uint17 (Id, Uint_0);
   end Init_Digits_Value;

   procedure Init_Digits_Value (Id : E; V : Int) is
   begin
      Set_Uint17 (Id, UI_From_Int (V));
   end Init_Digits_Value;

   procedure Init_Esize (Id : E) is
   begin
      Set_Uint12 (Id, Uint_0);
   end Init_Esize;

   procedure Init_Esize (Id : E; V : Int) is
   begin
      Set_Uint12 (Id, UI_From_Int (V));
   end Init_Esize;

   procedure Init_Normalized_First_Bit (Id : E) is
   begin
      Set_Uint8 (Id, No_Uint);
   end Init_Normalized_First_Bit;

   procedure Init_Normalized_First_Bit (Id : E; V : Int) is
   begin
      Set_Uint8 (Id, UI_From_Int (V));
   end Init_Normalized_First_Bit;

   procedure Init_Normalized_Position (Id : E) is
   begin
      Set_Uint14 (Id, No_Uint);
   end Init_Normalized_Position;

   procedure Init_Normalized_Position (Id : E; V : Int) is
   begin
      Set_Uint14 (Id, UI_From_Int (V));
   end Init_Normalized_Position;

   procedure Init_Normalized_Position_Max (Id : E) is
   begin
      Set_Uint10 (Id, No_Uint);
   end Init_Normalized_Position_Max;

   procedure Init_Normalized_Position_Max (Id : E; V : Int) is
   begin
      Set_Uint10 (Id, UI_From_Int (V));
   end Init_Normalized_Position_Max;

   procedure Init_RM_Size (Id : E) is
   begin
      Set_Uint13 (Id, Uint_0);
   end Init_RM_Size;

   procedure Init_RM_Size (Id : E; V : Int) is
   begin
      Set_Uint13 (Id, UI_From_Int (V));
   end Init_RM_Size;

   -----------------------------
   -- Init_Component_Location --
   -----------------------------

   procedure Init_Component_Location (Id : E) is
   begin
      Set_Uint8  (Id, No_Uint);  -- Normalized_First_Bit
      Set_Uint10 (Id, No_Uint);  -- Normalized_Position_Max
      Set_Uint11 (Id, No_Uint);  -- Component_Bit_Offset
      Set_Uint12 (Id, Uint_0);   -- Esize
      Set_Uint14 (Id, No_Uint);  -- Normalized_Position
   end Init_Component_Location;

   ----------------------------
   -- Init_Object_Size_Align --
   ----------------------------

   procedure Init_Object_Size_Align (Id : E) is
   begin
      Set_Uint12 (Id, Uint_0);  -- Esize
      Set_Uint14 (Id, Uint_0);  -- Alignment
   end Init_Object_Size_Align;

   ---------------
   -- Init_Size --
   ---------------

   procedure Init_Size (Id : E; V : Int) is
   begin
      pragma Assert (not Is_Object (Id));
      Set_Uint12 (Id, UI_From_Int (V));  -- Esize
      Set_Uint13 (Id, UI_From_Int (V));  -- RM_Size
   end Init_Size;

   ---------------------
   -- Init_Size_Align --
   ---------------------

   procedure Init_Size_Align (Id : E) is
   begin
      pragma Assert (not Is_Object (Id));
      Set_Uint12 (Id, Uint_0);  -- Esize
      Set_Uint13 (Id, Uint_0);  -- RM_Size
      Set_Uint14 (Id, Uint_0);  -- Alignment
   end Init_Size_Align;

   ----------------------------------------------
   -- Type Representation Attribute Predicates --
   ----------------------------------------------

   function Known_Alignment                       (E : Entity_Id) return B is
   begin
      return Uint14 (E) /= Uint_0
        and then Uint14 (E) /= No_Uint;
   end Known_Alignment;

   function Known_Component_Bit_Offset            (E : Entity_Id) return B is
   begin
      return Uint11 (E) /= No_Uint;
   end Known_Component_Bit_Offset;

   function Known_Component_Size                  (E : Entity_Id) return B is
   begin
      return Uint22 (Base_Type (E)) /= Uint_0
        and then Uint22 (Base_Type (E)) /= No_Uint;
   end Known_Component_Size;

   function Known_Esize                           (E : Entity_Id) return B is
   begin
      return Uint12 (E) /= Uint_0
        and then Uint12 (E) /= No_Uint;
   end Known_Esize;

   function Known_Normalized_First_Bit            (E : Entity_Id) return B is
   begin
      return Uint8 (E) /= No_Uint;
   end Known_Normalized_First_Bit;

   function Known_Normalized_Position             (E : Entity_Id) return B is
   begin
      return Uint14 (E) /= No_Uint;
   end Known_Normalized_Position;

   function Known_Normalized_Position_Max         (E : Entity_Id) return B is
   begin
      return Uint10 (E) /= No_Uint;
   end Known_Normalized_Position_Max;

   function Known_RM_Size                         (E : Entity_Id) return B is
   begin
      return Uint13 (E) /= No_Uint
        and then (Uint13 (E) /= Uint_0
                    or else Is_Discrete_Type (E)
                    or else Is_Fixed_Point_Type (E));
   end Known_RM_Size;

   function Known_Static_Component_Bit_Offset     (E : Entity_Id) return B is
   begin
      return Uint11 (E) /= No_Uint
        and then Uint11 (E) >= Uint_0;
   end Known_Static_Component_Bit_Offset;

   function Known_Static_Component_Size           (E : Entity_Id) return B is
   begin
      return Uint22 (Base_Type (E)) > Uint_0;
   end Known_Static_Component_Size;

   function Known_Static_Esize                    (E : Entity_Id) return B is
   begin
      return Uint12 (E) > Uint_0
        and then not Is_Generic_Type (E);
   end Known_Static_Esize;

   function Known_Static_Normalized_First_Bit     (E : Entity_Id) return B is
   begin
      return Uint8 (E) /= No_Uint
        and then Uint8 (E) >= Uint_0;
   end Known_Static_Normalized_First_Bit;

   function Known_Static_Normalized_Position      (E : Entity_Id) return B is
   begin
      return Uint14 (E) /= No_Uint
        and then Uint14 (E) >= Uint_0;
   end Known_Static_Normalized_Position;

   function Known_Static_Normalized_Position_Max  (E : Entity_Id) return B is
   begin
      return Uint10 (E) /= No_Uint
        and then Uint10 (E) >= Uint_0;
   end Known_Static_Normalized_Position_Max;

   function Known_Static_RM_Size                  (E : Entity_Id) return B is
   begin
      return (Uint13 (E) > Uint_0
                or else Is_Discrete_Type (E)
                or else Is_Fixed_Point_Type (E))
        and then not Is_Generic_Type (E);
   end Known_Static_RM_Size;

   function Unknown_Alignment                     (E : Entity_Id) return B is
   begin
      return Uint14 (E) = Uint_0
        or else Uint14 (E) = No_Uint;
   end Unknown_Alignment;

   function Unknown_Component_Bit_Offset          (E : Entity_Id) return B is
   begin
      return Uint11 (E) = No_Uint;
   end Unknown_Component_Bit_Offset;

   function Unknown_Component_Size                (E : Entity_Id) return B is
   begin
      return Uint22 (Base_Type (E)) = Uint_0
               or else
             Uint22 (Base_Type (E)) = No_Uint;
   end Unknown_Component_Size;

   function Unknown_Esize                         (E : Entity_Id) return B is
   begin
      return Uint12 (E) = No_Uint
               or else
             Uint12 (E) = Uint_0;
   end Unknown_Esize;

   function Unknown_Normalized_First_Bit          (E : Entity_Id) return B is
   begin
      return Uint8 (E) = No_Uint;
   end Unknown_Normalized_First_Bit;

   function Unknown_Normalized_Position           (E : Entity_Id) return B is
   begin
      return Uint14 (E) = No_Uint;
   end Unknown_Normalized_Position;

   function Unknown_Normalized_Position_Max       (E : Entity_Id) return B is
   begin
      return Uint10 (E) = No_Uint;
   end Unknown_Normalized_Position_Max;

   function Unknown_RM_Size                       (E : Entity_Id) return B is
   begin
      return (Uint13 (E) = Uint_0
                and then not Is_Discrete_Type (E)
                and then not Is_Fixed_Point_Type (E))
        or else Uint13 (E) = No_Uint;
   end Unknown_RM_Size;

   --------------------
   -- Address_Clause --
   --------------------

   function Address_Clause (Id : E) return N is
   begin
      return Rep_Clause (Id, Name_Address);
   end Address_Clause;

   ---------------
   -- Aft_Value --
   ---------------

   function Aft_Value (Id : E) return U is
      Result    : Nat := 1;
      Delta_Val : Ureal := Delta_Value (Id);
   begin
      while Delta_Val < Ureal_Tenth loop
         Delta_Val := Delta_Val * Ureal_10;
         Result := Result + 1;
      end loop;

      return UI_From_Int (Result);
   end Aft_Value;

   ----------------------
   -- Alignment_Clause --
   ----------------------

   function Alignment_Clause (Id : E) return N is
   begin
      return Rep_Clause (Id, Name_Alignment);
   end Alignment_Clause;

   -------------------
   -- Append_Entity --
   -------------------

   procedure Append_Entity (Id : Entity_Id; V : Entity_Id) is
   begin
      if Last_Entity (V) = Empty then
         Set_First_Entity (Id => V, V => Id);
      else
         Set_Next_Entity (Last_Entity (V), Id);
      end if;

      Set_Next_Entity (Id, Empty);
      Set_Scope (Id, V);
      Set_Last_Entity (Id => V, V => Id);
   end Append_Entity;

   ---------------
   -- Base_Type --
   ---------------

   function Base_Type (Id : E) return E is
   begin
      if Is_Base_Type (Id) then
         return Id;
      else
         pragma Assert (Is_Type (Id));
         return Etype (Id);
      end if;
   end Base_Type;

   -------------------------
   -- Component_Alignment --
   -------------------------

   --  Component Alignment is encoded using two flags, Flag128/129 as
   --  follows. Note that both flags False = Align_Default, so that the
   --  default initialization of flags to False initializes component
   --  alignment to the default value as required.

   --     Flag128      Flag129      Value
   --     -------      -------      -----
   --      False        False       Calign_Default
   --      False        True        Calign_Component_Size
   --      True         False       Calign_Component_Size_4
   --      True         True        Calign_Storage_Unit

   function Component_Alignment (Id : E) return C is
      BT : constant Node_Id := Base_Type (Id);

   begin
      pragma Assert (Is_Array_Type (Id) or else Is_Record_Type (Id));

      if Flag128 (BT) then
         if Flag129 (BT) then
            return Calign_Storage_Unit;
         else
            return Calign_Component_Size_4;
         end if;

      else
         if Flag129 (BT) then
            return Calign_Component_Size;
         else
            return Calign_Default;
         end if;
      end if;
   end Component_Alignment;

   ----------------------
   -- Declaration_Node --
   ----------------------

   function Declaration_Node (Id : E) return N is
      P : Node_Id;

   begin
      if Ekind (Id) = E_Incomplete_Type
        and then Present (Full_View (Id))
      then
         P := Parent (Full_View (Id));
      else
         P := Parent (Id);
      end if;

      loop
         if Nkind (P) /= N_Selected_Component
           and then Nkind (P) /= N_Expanded_Name
           and then
             not (Nkind (P) = N_Defining_Program_Unit_Name
                   and then Is_Child_Unit (Id))
         then
            return P;
         else
            P := Parent (P);
         end if;
      end loop;
   end Declaration_Node;

   ---------------------
   -- Designated_Type --
   ---------------------

   function Designated_Type (Id : E) return E is
      Desig_Type : E;

   begin
      Desig_Type := Directly_Designated_Type (Id);

      if Ekind (Desig_Type) = E_Incomplete_Type
        and then Present (Full_View (Desig_Type))
      then
         return Full_View (Desig_Type);

      elsif Is_Class_Wide_Type (Desig_Type)
        and then Ekind (Etype (Desig_Type)) = E_Incomplete_Type
        and then Present (Full_View (Etype (Desig_Type)))
        and then Present (Class_Wide_Type (Full_View (Etype (Desig_Type))))
      then
         return Class_Wide_Type (Full_View (Etype (Desig_Type)));

      else
         return Desig_Type;
      end if;
   end Designated_Type;

   ----------------------
   -- Entry_Index_Type --
   ----------------------

   function Entry_Index_Type (Id : E) return N is
   begin
      pragma Assert (Ekind (Id) = E_Entry_Family);
      return Etype (Discrete_Subtype_Definition (Parent (Id)));
   end Entry_Index_Type;

   ---------------------
   -- First_Component --
   ---------------------

   function First_Component (Id : E) return E is
      Comp_Id : E;

   begin
      pragma Assert
        (Is_Record_Type (Id) or else Is_Incomplete_Or_Private_Type (Id));

      Comp_Id := First_Entity (Id);
      while Present (Comp_Id) loop
         exit when Ekind (Comp_Id) = E_Component;
         Comp_Id := Next_Entity (Comp_Id);
      end loop;

      return Comp_Id;
   end First_Component;

   -------------------------------------
   -- First_Component_Or_Discriminant --
   -------------------------------------

   function First_Component_Or_Discriminant (Id : E) return E is
      Comp_Id : E;

   begin
      pragma Assert
        (Is_Record_Type (Id)
          or else Is_Incomplete_Or_Private_Type (Id)
          or else Has_Discriminants (Id));

      Comp_Id := First_Entity (Id);
      while Present (Comp_Id) loop
         exit when Ekind_In (Comp_Id, E_Component, E_Discriminant);
         Comp_Id := Next_Entity (Comp_Id);
      end loop;

      return Comp_Id;
   end First_Component_Or_Discriminant;

   ------------------
   -- First_Formal --
   ------------------

   function First_Formal (Id : E) return E is
      Formal : E;

   begin
      pragma Assert
        (Is_Overloadable (Id)
           or else Ekind_In (Id, E_Entry_Family,
                                 E_Subprogram_Body,
                                 E_Subprogram_Type));

      if Ekind (Id) = E_Enumeration_Literal then
         return Empty;

      else
         Formal := First_Entity (Id);

         if Present (Formal) and then Is_Formal (Formal) then
            return Formal;
         else
            return Empty;
         end if;
      end if;
   end First_Formal;

   ------------------------------
   -- First_Formal_With_Extras --
   ------------------------------

   function First_Formal_With_Extras (Id : E) return E is
      Formal : E;

   begin
      pragma Assert
        (Is_Overloadable (Id)
           or else Ekind_In (Id, E_Entry_Family,
                                 E_Subprogram_Body,
                                 E_Subprogram_Type));

      if Ekind (Id) = E_Enumeration_Literal then
         return Empty;

      else
         Formal := First_Entity (Id);

         if Present (Formal) and then Is_Formal (Formal) then
            return Formal;
         else
            return Extra_Formals (Id);  -- Empty if no extra formals
         end if;
      end if;
   end First_Formal_With_Extras;

   -------------------------------------
   -- Get_Attribute_Definition_Clause --
   -------------------------------------

   function Get_Attribute_Definition_Clause
     (E  : Entity_Id;
      Id : Attribute_Id) return Node_Id
   is
      N : Node_Id;

   begin
      N := First_Rep_Item (E);
      while Present (N) loop
         if Nkind (N) = N_Attribute_Definition_Clause
           and then Get_Attribute_Id (Chars (N)) = Id
         then
            return N;
         else
            Next_Rep_Item (N);
         end if;
      end loop;

      return Empty;
   end Get_Attribute_Definition_Clause;

   -------------------
   -- Get_Full_View --
   -------------------

   function Get_Full_View (T : Entity_Id) return Entity_Id is
   begin
      if Ekind (T) = E_Incomplete_Type and then Present (Full_View (T)) then
         return Full_View (T);

      elsif Is_Class_Wide_Type (T)
        and then Ekind (Root_Type (T)) = E_Incomplete_Type
        and then Present (Full_View (Root_Type (T)))
      then
         return Class_Wide_Type (Full_View (Root_Type (T)));

      else
         return T;
      end if;
   end Get_Full_View;

   ----------------
   -- Get_Pragma --
   ----------------

   function Get_Pragma (E  : Entity_Id; Id : Pragma_Id) return Node_Id
   is
      N : Node_Id;

   begin
      N := First_Rep_Item (E);
      while Present (N) loop
         if Nkind (N) = N_Pragma
           and then Get_Pragma_Id (Pragma_Name (N)) = Id
         then
            return N;
         else
            Next_Rep_Item (N);
         end if;
      end loop;

      return Empty;
   end Get_Pragma;

   --------------------------------------
   -- Get_Record_Representation_Clause --
   --------------------------------------

   function Get_Record_Representation_Clause (E : Entity_Id) return Node_Id is
      N : Node_Id;

   begin
      N := First_Rep_Item (E);
      while Present (N) loop
         if Nkind (N) = N_Record_Representation_Clause then
            return N;
         end if;

         Next_Rep_Item (N);
      end loop;

      return Empty;
   end Get_Record_Representation_Clause;

   ------------------------
   -- Has_Attach_Handler --
   ------------------------

   function Has_Attach_Handler (Id : E) return B is
      Ritem : Node_Id;

   begin
      pragma Assert (Is_Protected_Type (Id));

      Ritem := First_Rep_Item (Id);
      while Present (Ritem) loop
         if Nkind (Ritem) = N_Pragma
           and then Pragma_Name (Ritem) = Name_Attach_Handler
         then
            return True;
         else
            Next_Rep_Item (Ritem);
         end if;
      end loop;

      return False;
   end Has_Attach_Handler;

   -----------------
   -- Has_Entries --
   -----------------

   function Has_Entries (Id : E) return B is
      Ent : Entity_Id;

   begin
      pragma Assert (Is_Concurrent_Type (Id));

      Ent := First_Entity (Id);
      while Present (Ent) loop
         if Is_Entry (Ent) then
            return True;
         end if;

         Ent := Next_Entity (Ent);
      end loop;

      return False;
   end Has_Entries;

   ----------------------------
   -- Has_Foreign_Convention --
   ----------------------------

   function Has_Foreign_Convention (Id : E) return B is
   begin
      --  While regular Intrinsics such as the Standard operators fit in the
      --  "Ada" convention, those with an Interface_Name materialize GCC
      --  builtin imports for which Ada special treatments shouldn't apply.

      return Convention (Id) in Foreign_Convention
        or else (Convention (Id) = Convention_Intrinsic
                   and then Present (Interface_Name (Id)));
   end Has_Foreign_Convention;

   ---------------------------
   -- Has_Interrupt_Handler --
   ---------------------------

   function Has_Interrupt_Handler (Id : E) return B is
      Ritem : Node_Id;

   begin
      pragma Assert (Is_Protected_Type (Id));

      Ritem := First_Rep_Item (Id);
      while Present (Ritem) loop
         if Nkind (Ritem) = N_Pragma
           and then Pragma_Name (Ritem) = Name_Interrupt_Handler
         then
            return True;
         else
            Next_Rep_Item (Ritem);
         end if;
      end loop;

      return False;
   end Has_Interrupt_Handler;

   --------------------
   -- Has_Unmodified --
   --------------------

   function Has_Unmodified (E : Entity_Id) return Boolean is
   begin
      if Has_Pragma_Unmodified (E) then
         return True;
      elsif Warnings_Off (E) then
         Set_Warnings_Off_Used_Unmodified (E);
         return True;
      else
         return False;
      end if;
   end Has_Unmodified;

   ---------------------
   -- Has_Unreferenced --
   ---------------------

   function Has_Unreferenced (E : Entity_Id) return Boolean is
   begin
      if Has_Pragma_Unreferenced (E) then
         return True;
      elsif Warnings_Off (E) then
         Set_Warnings_Off_Used_Unreferenced (E);
         return True;
      else
         return False;
      end if;
   end Has_Unreferenced;

   ----------------------
   -- Has_Warnings_Off --
   ----------------------

   function Has_Warnings_Off (E : Entity_Id) return Boolean is
   begin
      if Warnings_Off (E) then
         Set_Warnings_Off_Used (E);
         return True;
      else
         return False;
      end if;
   end Has_Warnings_Off;

   ------------------------------
   -- Implementation_Base_Type --
   ------------------------------

   function Implementation_Base_Type (Id : E) return E is
      Bastyp : Entity_Id;
      Imptyp : Entity_Id;

   begin
      Bastyp := Base_Type (Id);

      if Is_Incomplete_Or_Private_Type (Bastyp) then
         Imptyp := Underlying_Type (Bastyp);

         --  If we have an implementation type, then just return it,
         --  otherwise we return the Base_Type anyway. This can only
         --  happen in error situations and should avoid some error bombs.

         if Present (Imptyp) then
            return Base_Type (Imptyp);
         else
            return Bastyp;
         end if;

      else
         return Bastyp;
      end if;
   end Implementation_Base_Type;

   -------------------------
   -- Invariant_Procedure --
   -------------------------

   function Invariant_Procedure (Id : E) return E is
      S : Entity_Id;

   begin
      pragma Assert (Is_Type (Id) and then Has_Invariants (Id));

      if No (Subprograms_For_Type (Id)) then
         return Empty;

      else
         S := Subprograms_For_Type (Id);
         while Present (S) loop
            if Is_Invariant_Procedure (S) then
               return S;
            else
               S := Subprograms_For_Type (S);
            end if;
         end loop;

         return Empty;
      end if;
   end Invariant_Procedure;

   ------------------------------
   -- Is_Atomic_Record_Type --
   ------------------------------

   function Is_Atomic_Record_Type (Id : E) return B is
   begin
      return
        Is_Concurrent_Record_Type (Id)
          and then Is_Atomic_Type (Corresponding_Concurrent_Type (Id));
   end Is_Atomic_Record_Type;

   ------------------
   -- Is_Base_Type --
   ------------------

   --  Global flag table allowing rapid computation of this function

   Entity_Is_Base_Type : constant array (Entity_Kind) of Boolean :=
<<<<<<< HEAD
                           (E_Enumeration_Subtype          |
                            E_Incomplete_Type              |
                            E_Signed_Integer_Subtype       |
                            E_Modular_Integer_Subtype      |
                            E_Floating_Point_Subtype       |
                            E_Ordinary_Fixed_Point_Subtype |
                            E_Decimal_Fixed_Point_Subtype  |
                            E_Array_Subtype                |
                            E_String_Subtype               |
                            E_Record_Subtype               |
                            E_Private_Subtype              |
                            E_Record_Subtype_With_Private  |
                            E_Limited_Private_Subtype      |
                            E_Access_Subtype               |
                            E_Atomic_Subtype               |
                            E_Protected_Subtype            |
                            E_Task_Subtype                 |
                            E_String_Literal_Subtype       |
                            E_Class_Wide_Subtype           => False,
                            others                         => True);
=======
     (E_Enumeration_Subtype          |
      E_Incomplete_Type              |
      E_Signed_Integer_Subtype       |
      E_Modular_Integer_Subtype      |
      E_Floating_Point_Subtype       |
      E_Ordinary_Fixed_Point_Subtype |
      E_Decimal_Fixed_Point_Subtype  |
      E_Array_Subtype                |
      E_String_Subtype               |
      E_Record_Subtype               |
      E_Private_Subtype              |
      E_Record_Subtype_With_Private  |
      E_Limited_Private_Subtype      |
      E_Access_Subtype               |
      E_Protected_Subtype            |
      E_Task_Subtype                 |
      E_String_Literal_Subtype       |
      E_Class_Wide_Subtype           => False,
      others                         => True);
>>>>>>> 158179a6

   function Is_Base_Type (Id : E) return Boolean is
   begin
      return Entity_Is_Base_Type (Ekind (Id));
   end Is_Base_Type;

   ---------------------
   -- Is_Boolean_Type --
   ---------------------

   function Is_Boolean_Type (Id : E) return B is
   begin
      return Root_Type (Id) = Standard_Boolean;
   end Is_Boolean_Type;

   ------------------------
   -- Is_Constant_Object --
   ------------------------

   function Is_Constant_Object (Id : E) return B is
      K : constant Entity_Kind := Ekind (Id);
   begin
      return
        K = E_Constant or else K = E_In_Parameter or else K = E_Loop_Parameter;
   end Is_Constant_Object;

   --------------------
   -- Is_Discriminal --
   --------------------

   function Is_Discriminal (Id : E) return B is
   begin
      return (Ekind_In (Id, E_Constant, E_In_Parameter)
                and then Present (Discriminal_Link (Id)));
   end Is_Discriminal;

   ----------------------
   -- Is_Dynamic_Scope --
   ----------------------

   function Is_Dynamic_Scope (Id : E) return B is
   begin
      return
        Ekind (Id) = E_Block
          or else
        Ekind (Id) = E_Function
          or else
        Ekind (Id) = E_Procedure
          or else
        Ekind (Id) = E_Subprogram_Body
          or else
        Ekind (Id) = E_Task_Type
          or else
       (Ekind (Id) = E_Limited_Private_Type
         and then Present (Full_View (Id))
         and then Ekind (Full_View (Id)) = E_Task_Type)
          or else
        Ekind (Id) = E_Entry
          or else
        Ekind (Id) = E_Entry_Family
          or else
        Ekind (Id) = E_Return_Statement;
   end Is_Dynamic_Scope;

   --------------------
   -- Is_Entity_Name --
   --------------------

   function Is_Entity_Name (N : Node_Id) return Boolean is
      Kind : constant Node_Kind := Nkind (N);

   begin
      --  Identifiers, operator symbols, expanded names are entity names

      return Kind = N_Identifier
        or else Kind = N_Operator_Symbol
        or else Kind = N_Expanded_Name

      --  Attribute references are entity names if they refer to an entity.
      --  Note that we don't do this by testing for the presence of the
      --  Entity field in the N_Attribute_Reference node, since it may not
      --  have been set yet.

        or else (Kind = N_Attribute_Reference
                  and then Is_Entity_Attribute_Name (Attribute_Name (N)));
   end Is_Entity_Name;

   ------------------
   -- Is_Finalizer --
   ------------------

   function Is_Finalizer (Id : E) return B is
   begin
      return Ekind (Id) = E_Procedure and then Chars (Id) = Name_uFinalizer;
   end Is_Finalizer;

   ---------------------
   -- Is_Ghost_Entity --
   ---------------------

   function Is_Ghost_Entity (Id : E) return B is
   begin
      if Present (Id) and then Ekind (Id) = E_Variable then
         return Convention (Id) = Convention_Ghost;
      else
         return Is_Ghost_Subprogram (Id);
      end if;
   end Is_Ghost_Entity;

   -------------------------
   -- Is_Ghost_Subprogram --
   -------------------------

   function Is_Ghost_Subprogram (Id : E) return B is
   begin
      if Present (Id) and then Ekind_In (Id, E_Function, E_Procedure) then
         return Convention (Id) = Convention_Ghost;
      else
         return False;
      end if;
   end Is_Ghost_Subprogram;

   --------------------
   -- Is_Input_State --
   --------------------

   function Is_Input_State (Id : E) return B is
   begin
      return
        Ekind (Id) = E_Abstract_State and then Has_Property (Id, Name_Input);
   end Is_Input_State;

   -------------------
   -- Is_Null_State --
   -------------------

   function Is_Null_State (Id : E) return B is
   begin
      return
        Ekind (Id) = E_Abstract_State and then Nkind (Parent (Id)) = N_Null;
   end Is_Null_State;

   ---------------------
   -- Is_Output_State --
   ---------------------

   function Is_Output_State (Id : E) return B is
   begin
      return
        Ekind (Id) = E_Abstract_State and then Has_Property (Id, Name_Output);
   end Is_Output_State;

   -----------------------------------
   -- Is_Package_Or_Generic_Package --
   -----------------------------------

   function Is_Package_Or_Generic_Package (Id : E) return B is
   begin
      return Ekind_In (Id, E_Generic_Package, E_Package);
   end Is_Package_Or_Generic_Package;

   ---------------
   -- Is_Prival --
   ---------------

   function Is_Prival (Id : E) return B is
   begin
      return (Ekind_In (Id, E_Constant, E_Variable)
                and then Present (Prival_Link (Id)));
   end Is_Prival;

   ----------------------------
   -- Is_Protected_Component --
   ----------------------------

   function Is_Protected_Component (Id : E) return B is
   begin
      return Ekind (Id) = E_Component and then Is_Protected_Type (Scope (Id));
   end Is_Protected_Component;

   ----------------------------
   -- Is_Protected_Interface --
   ----------------------------

   function Is_Protected_Interface (Id : E) return B is
      Typ : constant Entity_Id := Base_Type (Id);
   begin
      if not Is_Interface (Typ) then
         return False;
      elsif Is_Class_Wide_Type (Typ) then
         return Is_Protected_Interface (Etype (Typ));
      else
         return Protected_Present (Type_Definition (Parent (Typ)));
      end if;
   end Is_Protected_Interface;

   ------------------------------
   -- Is_Protected_Record_Type --
   ------------------------------

   function Is_Protected_Record_Type (Id : E) return B is
   begin
      return
        Is_Concurrent_Record_Type (Id)
          and then Is_Protected_Type (Corresponding_Concurrent_Type (Id));
   end Is_Protected_Record_Type;

   --------------------------------
   -- Is_Standard_Character_Type --
   --------------------------------

   function Is_Standard_Character_Type (Id : E) return B is
   begin
      if Is_Type (Id) then
         declare
            R : constant Entity_Id := Root_Type (Id);
         begin
            return
              R = Standard_Character
                or else
              R = Standard_Wide_Character
                or else
              R = Standard_Wide_Wide_Character;
         end;

      else
         return False;
      end if;
   end Is_Standard_Character_Type;

   --------------------
   -- Is_String_Type --
   --------------------

   function Is_String_Type (Id : E) return B is
   begin
      return Ekind (Id) in String_Kind
        or else (Is_Array_Type (Id)
                  and then Id /= Any_Composite
                  and then Number_Dimensions (Id) = 1
                  and then Is_Character_Type (Component_Type (Id)));
   end Is_String_Type;

   -------------------------------
   -- Is_Synchronized_Interface --
   -------------------------------

   function Is_Synchronized_Interface (Id : E) return B is
      Typ : constant Entity_Id := Base_Type (Id);

   begin
      if not Is_Interface (Typ) then
         return False;

      elsif Is_Class_Wide_Type (Typ) then
         return Is_Synchronized_Interface (Etype (Typ));

      else
         return    Protected_Present    (Type_Definition (Parent (Typ)))
           or else Synchronized_Present (Type_Definition (Parent (Typ)))
           or else Task_Present         (Type_Definition (Parent (Typ)));
      end if;
   end Is_Synchronized_Interface;

   -----------------------
   -- Is_Task_Interface --
   -----------------------

   function Is_Task_Interface (Id : E) return B is
      Typ : constant Entity_Id := Base_Type (Id);
   begin
      if not Is_Interface (Typ) then
         return False;
      elsif Is_Class_Wide_Type (Typ) then
         return Is_Task_Interface (Etype (Typ));
      else
         return Task_Present (Type_Definition (Parent (Typ)));
      end if;
   end Is_Task_Interface;

   -------------------------
   -- Is_Task_Record_Type --
   -------------------------

   function Is_Task_Record_Type (Id : E) return B is
   begin
      return
        Is_Concurrent_Record_Type (Id)
          and then Is_Task_Type (Corresponding_Concurrent_Type (Id));
   end Is_Task_Record_Type;

   -----------------------
   -- Is_Volatile_State --
   -----------------------

   function Is_Volatile_State (Id : E) return B is
   begin
      return
        Ekind (Id) = E_Abstract_State
          and then Has_Property (Id, Name_Volatile);
   end Is_Volatile_State;

   ------------------------
   -- Is_Wrapper_Package --
   ------------------------

   function Is_Wrapper_Package (Id : E) return B is
   begin
      return (Ekind (Id) = E_Package and then Present (Related_Instance (Id)));
   end Is_Wrapper_Package;

   -----------------
   -- Last_Formal --
   -----------------

   function Last_Formal (Id : E) return E is
      Formal : E;

   begin
      pragma Assert
        (Is_Overloadable (Id)
          or else Ekind_In (Id, E_Entry_Family,
                                E_Subprogram_Body,
                                E_Subprogram_Type));

      if Ekind (Id) = E_Enumeration_Literal then
         return Empty;

      else
         Formal := First_Formal (Id);

         if Present (Formal) then
            while Present (Next_Formal (Formal)) loop
               Formal := Next_Formal (Formal);
            end loop;
         end if;

         return Formal;
      end if;
   end Last_Formal;

   function Model_Emin_Value (Id : E) return Uint is
   begin
      return Machine_Emin_Value (Id);
   end Model_Emin_Value;

   -------------------------
   -- Model_Epsilon_Value --
   -------------------------

   function Model_Epsilon_Value (Id : E) return Ureal is
      Radix : constant Ureal := UR_From_Uint (Machine_Radix_Value (Id));
   begin
      return Radix ** (1 - Model_Mantissa_Value (Id));
   end Model_Epsilon_Value;

   --------------------------
   -- Model_Mantissa_Value --
   --------------------------

   function Model_Mantissa_Value (Id : E) return Uint is
   begin
      return Machine_Mantissa_Value (Id);
   end Model_Mantissa_Value;

   -----------------------
   -- Model_Small_Value --
   -----------------------

   function Model_Small_Value (Id : E) return Ureal is
      Radix : constant Ureal := UR_From_Uint (Machine_Radix_Value (Id));
   begin
      return Radix ** (Model_Emin_Value (Id) - 1);
   end Model_Small_Value;

   ------------------------
   -- Machine_Emax_Value --
   ------------------------

   function Machine_Emax_Value (Id : E) return Uint is
      Digs : constant Pos := UI_To_Int (Digits_Value (Base_Type (Id)));

   begin
      case Float_Rep (Id) is
         when IEEE_Binary =>
            case Digs is
               when  1 ..  6 => return Uint_128;
               when  7 .. 15 => return 2**10;
               when 16 .. 33 => return 2**14;
               when others => return No_Uint;
            end case;

         when VAX_Native =>
            case Digs is
               when  1 ..  9 => return 2**7 - 1;
               when 10 .. 15 => return 2**10 - 1;
               when others => return No_Uint;
            end case;

         when AAMP =>
            return Uint_2 ** Uint_7 - Uint_1;
      end case;
   end Machine_Emax_Value;

   ------------------------
   -- Machine_Emin_Value --
   ------------------------

   function Machine_Emin_Value (Id : E) return Uint is
   begin
      case Float_Rep (Id) is
         when IEEE_Binary => return Uint_3 - Machine_Emax_Value (Id);
         when VAX_Native  => return -Machine_Emax_Value (Id);
         when AAMP        => return -Machine_Emax_Value (Id);
      end case;
   end Machine_Emin_Value;

   ----------------------------
   -- Machine_Mantissa_Value --
   ----------------------------

   function Machine_Mantissa_Value (Id : E) return Uint is
      Digs : constant Pos := UI_To_Int (Digits_Value (Base_Type (Id)));

   begin
      case Float_Rep (Id) is
         when IEEE_Binary =>
            case Digs is
               when  1 ..  6 => return Uint_24;
               when  7 .. 15 => return UI_From_Int (53);
               when 16 .. 18 => return Uint_64;
               when 19 .. 33 => return UI_From_Int (113);
               when others => return No_Uint;
            end case;

         when VAX_Native =>
            case Digs is
               when  1 ..  6 => return Uint_24;
               when  7 ..  9 => return UI_From_Int (56);
               when 10 .. 15 => return UI_From_Int (53);
               when others => return No_Uint;
            end case;

         when AAMP =>
            case Digs is
               when  1 ..  6 => return Uint_24;
               when  7 ..  9 => return UI_From_Int (40);
               when others => return No_Uint;
            end case;
      end case;
   end Machine_Mantissa_Value;

   -------------------------
   -- Machine_Radix_Value --
   -------------------------

   function Machine_Radix_Value (Id : E) return U is
   begin
      case Float_Rep (Id) is
         when IEEE_Binary | VAX_Native | AAMP =>
            return Uint_2;
      end case;
   end Machine_Radix_Value;

   --------------------
   -- Next_Component --
   --------------------

   function Next_Component (Id : E) return E is
      Comp_Id : E;

   begin
      Comp_Id := Next_Entity (Id);
      while Present (Comp_Id) loop
         exit when Ekind (Comp_Id) = E_Component;
         Comp_Id := Next_Entity (Comp_Id);
      end loop;

      return Comp_Id;
   end Next_Component;

   ------------------------------------
   -- Next_Component_Or_Discriminant --
   ------------------------------------

   function Next_Component_Or_Discriminant (Id : E) return E is
      Comp_Id : E;

   begin
      Comp_Id := Next_Entity (Id);
      while Present (Comp_Id) loop
         exit when Ekind_In (Comp_Id, E_Component, E_Discriminant);
         Comp_Id := Next_Entity (Comp_Id);
      end loop;

      return Comp_Id;
   end Next_Component_Or_Discriminant;

   -----------------------
   -- Next_Discriminant --
   -----------------------

   --  This function actually implements both Next_Discriminant and
   --  Next_Stored_Discriminant by making sure that the Discriminant
   --  returned is of the same variety as Id.

   function Next_Discriminant (Id : E) return E is

      --  Derived Tagged types with private extensions look like this...

      --       E_Discriminant d1
      --       E_Discriminant d2
      --       E_Component    _tag
      --       E_Discriminant d1
      --       E_Discriminant d2
      --       ...

      --  so it is critical not to go past the leading discriminants

      D : E := Id;

   begin
      pragma Assert (Ekind (Id) = E_Discriminant);

      loop
         D := Next_Entity (D);
         if No (D)
           or else (Ekind (D) /= E_Discriminant
                      and then not Is_Itype (D))
         then
            return Empty;
         end if;

         exit when Ekind (D) = E_Discriminant
           and then (Is_Completely_Hidden (D) = Is_Completely_Hidden (Id));
      end loop;

      return D;
   end Next_Discriminant;

   -----------------
   -- Next_Formal --
   -----------------

   function Next_Formal (Id : E) return E is
      P : E;

   begin
      --  Follow the chain of declared entities as long as the kind of the
      --  entity corresponds to a formal parameter. Skip internal entities
      --  that may have been created for implicit subtypes, in the process
      --  of analyzing default expressions.

      P := Id;
      loop
         P := Next_Entity (P);

         if No (P) or else Is_Formal (P) then
            return P;
         elsif not Is_Internal (P) then
            return Empty;
         end if;
      end loop;
   end Next_Formal;

   -----------------------------
   -- Next_Formal_With_Extras --
   -----------------------------

   function Next_Formal_With_Extras (Id : E) return E is
   begin
      if Present (Extra_Formal (Id)) then
         return Extra_Formal (Id);
      else
         return Next_Formal (Id);
      end if;
   end Next_Formal_With_Extras;

   ----------------
   -- Next_Index --
   ----------------

   function Next_Index (Id : Node_Id) return Node_Id is
   begin
      return Next (Id);
   end Next_Index;

   ------------------
   -- Next_Literal --
   ------------------

   function Next_Literal (Id : E) return E is
   begin
      pragma Assert (Nkind (Id) in N_Entity);
      return Next (Id);
   end Next_Literal;

   ------------------------------
   -- Next_Stored_Discriminant --
   ------------------------------

   function Next_Stored_Discriminant (Id : E) return E is
   begin
      --  See comment in Next_Discriminant

      return Next_Discriminant (Id);
   end Next_Stored_Discriminant;

   -----------------------
   -- Number_Dimensions --
   -----------------------

   function Number_Dimensions (Id : E) return Pos is
      N : Int;
      T : Node_Id;

   begin
      if Ekind (Id) in String_Kind then
         return 1;

      else
         N := 0;
         T := First_Index (Id);
         while Present (T) loop
            N := N + 1;
            T := Next (T);
         end loop;

         return N;
      end if;
   end Number_Dimensions;

   --------------------
   -- Number_Entries --
   --------------------

   function Number_Entries (Id : E) return Nat is
      N      : Int;
      Ent    : Entity_Id;

   begin
      pragma Assert (Is_Concurrent_Type (Id));

      N := 0;
      Ent := First_Entity (Id);
      while Present (Ent) loop
         if Is_Entry (Ent) then
            N := N + 1;
         end if;

         Ent := Next_Entity (Ent);
      end loop;

      return N;
   end Number_Entries;

   --------------------
   -- Number_Formals --
   --------------------

   function Number_Formals (Id : E) return Pos is
      N      : Int;
      Formal : Entity_Id;

   begin
      N := 0;
      Formal := First_Formal (Id);
      while Present (Formal) loop
         N := N + 1;
         Formal := Next_Formal (Formal);
      end loop;

      return N;
   end Number_Formals;

   --------------------
   -- Parameter_Mode --
   --------------------

   function Parameter_Mode (Id : E) return Formal_Kind is
   begin
      return Ekind (Id);
   end Parameter_Mode;

   ------------------------
   -- Predicate_Function --
   ------------------------

   function Predicate_Function (Id : E) return E is
      S : Entity_Id;
      T : Entity_Id;

   begin
      pragma Assert (Is_Type (Id));

      --  If type is private and has a completion, predicate may be defined
      --  on the full view.

      if Is_Private_Type (Id) and then Present (Full_View (Id)) then
         T := Full_View (Id);
      else
         T := Id;
      end if;

      if No (Subprograms_For_Type (T)) then
         return Empty;

      else
         S := Subprograms_For_Type (T);
         while Present (S) loop
            if Is_Predicate_Function (S) then
               return S;
            else
               S := Subprograms_For_Type (S);
            end if;
         end loop;

         return Empty;
      end if;
   end Predicate_Function;

   --------------------------
   -- Predicate_Function_M --
   --------------------------

   function Predicate_Function_M (Id : E) return E is
      S : Entity_Id;
      T : Entity_Id;

   begin
      pragma Assert (Is_Type (Id));

      --  If type is private and has a completion, predicate may be defined
      --  on the full view.

      if Is_Private_Type (Id) and then Present (Full_View (Id)) then
         T := Full_View (Id);
      else
         T := Id;
      end if;

      if No (Subprograms_For_Type (T)) then
         return Empty;

      else
         S := Subprograms_For_Type (T);
         while Present (S) loop
            if Is_Predicate_Function_M (S) then
               return S;
            else
               S := Subprograms_For_Type (S);
            end if;
         end loop;

         return Empty;
      end if;
   end Predicate_Function_M;

   -------------------------
   -- Present_In_Rep_Item --
   -------------------------

   function Present_In_Rep_Item (E : Entity_Id; N : Node_Id) return Boolean is
      Ritem : Node_Id;

   begin
      Ritem := First_Rep_Item (E);

      while Present (Ritem) loop
         if Ritem = N then
            return True;
         end if;

         Next_Rep_Item (Ritem);
      end loop;

      return False;
   end Present_In_Rep_Item;

   --------------------------
   -- Primitive_Operations --
   --------------------------

   function Primitive_Operations (Id : E) return L is
   begin
      if Is_Concurrent_Type (Id) then
         if Present (Corresponding_Record_Type (Id)) then
            return Direct_Primitive_Operations
              (Corresponding_Record_Type (Id));

         --  If expansion is disabled the corresponding record type is absent,
         --  but if the type has ancestors it may have primitive operations.

         elsif Is_Tagged_Type (Id) then
            return Direct_Primitive_Operations (Id);

         else
            return No_Elist;
         end if;
      else
         return Direct_Primitive_Operations (Id);
      end if;
   end Primitive_Operations;

   ---------------------
   -- Record_Rep_Item --
   ---------------------

   procedure Record_Rep_Item (E : Entity_Id; N : Node_Id) is
   begin
      Set_Next_Rep_Item (N, First_Rep_Item (E));
      Set_First_Rep_Item (E, N);
   end Record_Rep_Item;

   ---------------
   -- Root_Type --
   ---------------

   function Root_Type (Id : E) return E is
      T, Etyp : E;

   begin
      pragma Assert (Nkind (Id) in N_Entity);

      T := Base_Type (Id);

      if Ekind (T) = E_Class_Wide_Type then
         return Etype (T);

      --  Other cases

      else
         loop
            Etyp := Etype (T);

            if T = Etyp then
               return T;

            --  Following test catches some error cases resulting from
            --  previous errors.

            elsif No (Etyp) then
               Check_Error_Detected;
               return T;

            elsif Is_Private_Type (T) and then Etyp = Full_View (T) then
               return T;

            elsif Is_Private_Type (Etyp) and then Full_View (Etyp) = T then
               return T;
            end if;

            T := Etyp;

            --  Return if there is a circularity in the inheritance chain. This
            --  happens in some error situations and we do not want to get
            --  stuck in this loop.

            if T = Base_Type (Id) then
               return T;
            end if;
         end loop;
      end if;
   end Root_Type;

   ---------------------
   -- Safe_Emax_Value --
   ---------------------

   function Safe_Emax_Value (Id : E) return Uint is
   begin
      return Machine_Emax_Value (Id);
   end Safe_Emax_Value;

   ----------------------
   -- Safe_First_Value --
   ----------------------

   function Safe_First_Value (Id : E) return Ureal is
   begin
      return -Safe_Last_Value (Id);
   end Safe_First_Value;

   ---------------------
   -- Safe_Last_Value --
   ---------------------

   function Safe_Last_Value (Id : E) return Ureal is
      Radix       : constant Uint := Machine_Radix_Value (Id);
      Mantissa    : constant Uint := Machine_Mantissa_Value (Id);
      Emax        : constant Uint := Safe_Emax_Value (Id);
      Significand : constant Uint := Radix ** Mantissa - 1;
      Exponent    : constant Uint := Emax - Mantissa;

   begin
      if Radix = 2 then
         return
           UR_From_Components
             (Num   => Significand * 2 ** (Exponent mod 4),
              Den   => -Exponent / 4,
              Rbase => 16);

      else
         return
           UR_From_Components
             (Num => Significand,
              Den => -Exponent,
              Rbase => 16);
      end if;
   end Safe_Last_Value;

   -----------------
   -- Scope_Depth --
   -----------------

   function Scope_Depth (Id : E) return Uint is
      Scop : Entity_Id;

   begin
      Scop := Id;
      while Is_Record_Type (Scop) loop
         Scop := Scope (Scop);
      end loop;

      return Scope_Depth_Value (Scop);
   end Scope_Depth;

   ---------------------
   -- Scope_Depth_Set --
   ---------------------

   function Scope_Depth_Set (Id : E) return B is
   begin
      return not Is_Record_Type (Id)
        and then Field22 (Id) /= Union_Id (Empty);
   end Scope_Depth_Set;

   -----------------------------
   -- Set_Component_Alignment --
   -----------------------------

   --  Component Alignment is encoded using two flags, Flag128/129 as
   --  follows. Note that both flags False = Align_Default, so that the
   --  default initialization of flags to False initializes component
   --  alignment to the default value as required.

   --     Flag128      Flag129      Value
   --     -------      -------      -----
   --      False        False       Calign_Default
   --      False        True        Calign_Component_Size
   --      True         False       Calign_Component_Size_4
   --      True         True        Calign_Storage_Unit

   procedure Set_Component_Alignment (Id : E; V : C) is
   begin
      pragma Assert ((Is_Array_Type (Id) or else Is_Record_Type (Id))
                       and then Is_Base_Type (Id));

      case V is
         when Calign_Default          =>
            Set_Flag128 (Id, False);
            Set_Flag129 (Id, False);

         when Calign_Component_Size   =>
            Set_Flag128 (Id, False);
            Set_Flag129 (Id, True);

         when Calign_Component_Size_4 =>
            Set_Flag128 (Id, True);
            Set_Flag129 (Id, False);

         when Calign_Storage_Unit     =>
            Set_Flag128 (Id, True);
            Set_Flag129 (Id, True);
      end case;
   end Set_Component_Alignment;

   -----------------------------
   -- Set_Invariant_Procedure --
   -----------------------------

   procedure Set_Invariant_Procedure (Id : E; V : E) is
      S : Entity_Id;

   begin
      pragma Assert (Is_Type (Id) and then Has_Invariants (Id));

      S := Subprograms_For_Type (Id);
      Set_Subprograms_For_Type (Id, V);
      Set_Subprograms_For_Type (V, S);

      --  Check for duplicate entry

      while Present (S) loop
         if Is_Invariant_Procedure (S) then
            raise Program_Error;
         else
            S := Subprograms_For_Type (S);
         end if;
      end loop;
   end Set_Invariant_Procedure;

   ----------------------------
   -- Set_Predicate_Function --
   ----------------------------

   procedure Set_Predicate_Function (Id : E; V : E) is
      S : Entity_Id;

   begin
      pragma Assert (Is_Type (Id) and then Has_Predicates (Id));

      S := Subprograms_For_Type (Id);
      Set_Subprograms_For_Type (Id, V);
      Set_Subprograms_For_Type (V, S);

      while Present (S) loop
         if Is_Predicate_Function (S) then
            raise Program_Error;
         else
            S := Subprograms_For_Type (S);
         end if;
      end loop;
   end Set_Predicate_Function;

   ------------------------------
   -- Set_Predicate_Function_M --
   ------------------------------

   procedure Set_Predicate_Function_M (Id : E; V : E) is
      S : Entity_Id;

   begin
      pragma Assert (Is_Type (Id) and then Has_Predicates (Id));

      S := Subprograms_For_Type (Id);
      Set_Subprograms_For_Type (Id, V);
      Set_Subprograms_For_Type (V, S);

      --  Check for duplicates

      while Present (S) loop
         if Is_Predicate_Function_M (S) then
            raise Program_Error;
         else
            S := Subprograms_For_Type (S);
         end if;
      end loop;
   end Set_Predicate_Function_M;

   -----------------
   -- Size_Clause --
   -----------------

   function Size_Clause (Id : E) return N is
   begin
      return Rep_Clause (Id, Name_Size);
   end Size_Clause;

   ------------------------
   -- Stream_Size_Clause --
   ------------------------

   function Stream_Size_Clause (Id : E) return N is
   begin
      return Rep_Clause (Id, Name_Stream_Size);
   end Stream_Size_Clause;

   ------------------
   -- Subtype_Kind --
   ------------------

   function Subtype_Kind (K : Entity_Kind) return Entity_Kind is
      Kind : Entity_Kind;

   begin
      case K is
         when Access_Kind                    =>
            Kind := E_Access_Subtype;

         when E_Array_Type                   |
              E_Array_Subtype                =>
            Kind := E_Array_Subtype;

         when E_Class_Wide_Type              |
              E_Class_Wide_Subtype           =>
            Kind := E_Class_Wide_Subtype;

         when E_Decimal_Fixed_Point_Type     |
              E_Decimal_Fixed_Point_Subtype  =>
            Kind := E_Decimal_Fixed_Point_Subtype;

         when E_Ordinary_Fixed_Point_Type    |
              E_Ordinary_Fixed_Point_Subtype =>
            Kind := E_Ordinary_Fixed_Point_Subtype;

         when E_Private_Type                 |
              E_Private_Subtype              =>
            Kind := E_Private_Subtype;

         when E_Limited_Private_Type         |
              E_Limited_Private_Subtype      =>
            Kind := E_Limited_Private_Subtype;

         when E_Record_Type_With_Private     |
              E_Record_Subtype_With_Private  =>
            Kind := E_Record_Subtype_With_Private;

         when E_Record_Type                  |
              E_Record_Subtype               =>
            Kind := E_Record_Subtype;

         when E_String_Type                  |
              E_String_Subtype               =>
            Kind := E_String_Subtype;

         when Enumeration_Kind               =>
            Kind := E_Enumeration_Subtype;

         when Float_Kind                     =>
            Kind := E_Floating_Point_Subtype;

         when Signed_Integer_Kind            =>
            Kind := E_Signed_Integer_Subtype;

         when Modular_Integer_Kind           =>
            Kind := E_Modular_Integer_Subtype;

         when Atomic_Kind                    =>
            Kind := E_Atomic_Subtype;

         when Protected_Kind                 =>
            Kind := E_Protected_Subtype;

         when Task_Kind                      =>
            Kind := E_Task_Subtype;

         when others                         =>
            Kind := E_Void;
            raise Program_Error;
      end case;

      return Kind;
   end Subtype_Kind;

   ---------------------
   -- Type_High_Bound --
   ---------------------

   function Type_High_Bound (Id : E) return Node_Id is
      Rng : constant Node_Id := Scalar_Range (Id);
   begin
      if Nkind (Rng) = N_Subtype_Indication then
         return High_Bound (Range_Expression (Constraint (Rng)));
      else
         return High_Bound (Rng);
      end if;
   end Type_High_Bound;

   --------------------
   -- Type_Low_Bound --
   --------------------

   function Type_Low_Bound (Id : E) return Node_Id is
      Rng : constant Node_Id := Scalar_Range (Id);
   begin
      if Nkind (Rng) = N_Subtype_Indication then
         return Low_Bound (Range_Expression (Constraint (Rng)));
      else
         return Low_Bound (Rng);
      end if;
   end Type_Low_Bound;

   ---------------------
   -- Underlying_Type --
   ---------------------

   function Underlying_Type (Id : E) return E is
   begin
      --  For record_with_private the underlying type is always the direct
      --  full view. Never try to take the full view of the parent it
      --  doesn't make sense.

      if Ekind (Id) = E_Record_Type_With_Private then
         return Full_View (Id);

      elsif Ekind (Id) in Incomplete_Or_Private_Kind then

         --  If we have an incomplete or private type with a full view,
         --  then we return the Underlying_Type of this full view

         if Present (Full_View (Id)) then
            if Id = Full_View (Id) then

               --  Previous error in declaration

               return Empty;

            else
               return Underlying_Type (Full_View (Id));
            end if;

         --  If we have an incomplete entity that comes from the limited
         --  view then we return the Underlying_Type of its non-limited
         --  view.

         elsif From_With_Type (Id)
           and then Present (Non_Limited_View (Id))
         then
            return Underlying_Type (Non_Limited_View (Id));

         --  Otherwise check for the case where we have a derived type or
         --  subtype, and if so get the Underlying_Type of the parent type.

         elsif Etype (Id) /= Id then
            return Underlying_Type (Etype (Id));

         --  Otherwise we have an incomplete or private type that has
         --  no full view, which means that we have not encountered the
         --  completion, so return Empty to indicate the underlying type
         --  is not yet known.

         else
            return Empty;
         end if;

      --  For non-incomplete, non-private types, return the type itself
      --  Also for entities that are not types at all return the entity
      --  itself.

      else
         return Id;
      end if;
   end Underlying_Type;

   ---------------
   -- Vax_Float --
   ---------------

   function Vax_Float (Id : E) return B is
   begin
      return Is_Floating_Point_Type (Id) and then Float_Rep (Id) = VAX_Native;
   end Vax_Float;

   ------------------------
   -- Write_Entity_Flags --
   ------------------------

   procedure Write_Entity_Flags (Id : Entity_Id; Prefix : String) is

      procedure W (Flag_Name : String; Flag : Boolean);
      --  Write out given flag if it is set

      -------
      -- W --
      -------

      procedure W (Flag_Name : String; Flag : Boolean) is
      begin
         if Flag then
            Write_Str (Prefix);
            Write_Str (Flag_Name);
            Write_Str (" = True");
            Write_Eol;
         end if;
      end W;

   --  Start of processing for Write_Entity_Flags

   begin
      if (Is_Array_Type (Id) or else Is_Record_Type (Id))
        and then Is_Base_Type (Id)
      then
         Write_Str (Prefix);
         Write_Str ("Component_Alignment = ");

         case Component_Alignment (Id) is
            when Calign_Default =>
               Write_Str ("Calign_Default");

            when Calign_Component_Size =>
               Write_Str ("Calign_Component_Size");

            when Calign_Component_Size_4 =>
               Write_Str ("Calign_Component_Size_4");

            when Calign_Storage_Unit =>
               Write_Str ("Calign_Storage_Unit");
         end case;

         Write_Eol;
      end if;

      W ("Address_Taken",                   Flag104 (Id));
      W ("Body_Needed_For_SAL",             Flag40  (Id));
      W ("C_Pass_By_Copy",                  Flag125 (Id));
      W ("Can_Never_Be_Null",               Flag38  (Id));
      W ("Checks_May_Be_Suppressed",        Flag31  (Id));
      W ("Debug_Info_Off",                  Flag166 (Id));
      W ("Default_Expressions_Processed",   Flag108 (Id));
      W ("Delay_Cleanups",                  Flag114 (Id));
      W ("Delay_Subprogram_Descriptors",    Flag50  (Id));
      W ("Depends_On_Private",              Flag14  (Id));
      W ("Discard_Names",                   Flag88  (Id));
      W ("Elaboration_Entity_Required",     Flag174 (Id));
      W ("Elaborate_Body_Desirable",        Flag210 (Id));
      W ("Entry_Accepted",                  Flag152 (Id));
      W ("Can_Use_Internal_Rep",            Flag229 (Id));
      W ("Finalize_Storage_Only",           Flag158 (Id));
      W ("From_With_Type",                  Flag159 (Id));
      W ("Has_Aliased_Components",          Flag135 (Id));
      W ("Has_Alignment_Clause",            Flag46  (Id));
      W ("Has_All_Calls_Remote",            Flag79  (Id));
      W ("Has_Anonymous_Master",            Flag253 (Id));
      W ("Has_Atomic_Components",           Flag86  (Id));
      W ("Has_Biased_Representation",       Flag139 (Id));
      W ("Has_Completion",                  Flag26  (Id));
      W ("Has_Completion_In_Body",          Flag71  (Id));
      W ("Has_Complex_Representation",      Flag140 (Id));
      W ("Has_Component_Size_Clause",       Flag68  (Id));
      W ("Has_Contiguous_Rep",              Flag181 (Id));
      W ("Has_Controlled_Component",        Flag43  (Id));
      W ("Has_Controlling_Result",          Flag98  (Id));
      W ("Has_Convention_Pragma",           Flag119 (Id));
      W ("Has_Default_Aspect",              Flag39  (Id));
      W ("Has_Delayed_Aspects",             Flag200 (Id));
      W ("Has_Delayed_Freeze",              Flag18  (Id));
      W ("Has_Discriminants",               Flag5   (Id));
      W ("Has_Dispatch_Table",              Flag220 (Id));
      W ("Has_Dynamic_Predicate_Aspect",    Flag258 (Id));
      W ("Has_Enumeration_Rep_Clause",      Flag66  (Id));
      W ("Has_Exit",                        Flag47  (Id));
      W ("Has_External_Tag_Rep_Clause",     Flag110 (Id));
      W ("Has_Forward_Instantiation",       Flag175 (Id));
      W ("Has_Fully_Qualified_Name",        Flag173 (Id));
      W ("Has_Gigi_Rep_Item",               Flag82  (Id));
      W ("Has_Homonym",                     Flag56  (Id));
      W ("Has_Implicit_Dereference",        Flag251 (Id));
      W ("Has_Inheritable_Invariants",      Flag248 (Id));
      W ("Has_Initial_Value",               Flag219 (Id));
      W ("Has_Invariants",                  Flag232 (Id));
      W ("Has_Loop_Entry_Attributes",       Flag260 (Id));
      W ("Has_Machine_Radix_Clause",        Flag83  (Id));
      W ("Has_Master_Entity",               Flag21  (Id));
      W ("Has_Missing_Return",              Flag142 (Id));
      W ("Has_Nested_Block_With_Handler",   Flag101 (Id));
      W ("Has_Non_Standard_Rep",            Flag75  (Id));
      W ("Has_Object_Size_Clause",          Flag172 (Id));
      W ("Has_Per_Object_Constraint",       Flag154 (Id));
      W ("Has_Postconditions",              Flag240 (Id));
      W ("Has_Pragma_Controlled",           Flag27  (Id));
      W ("Has_Pragma_Elaborate_Body",       Flag150 (Id));
      W ("Has_Pragma_Inline",               Flag157 (Id));
      W ("Has_Pragma_Inline_Always",        Flag230 (Id));
      W ("Has_Pragma_No_Inline",            Flag201 (Id));
      W ("Has_Pragma_Ordered",              Flag198 (Id));
      W ("Has_Pragma_Pack",                 Flag121 (Id));
      W ("Has_Pragma_Preelab_Init",         Flag221 (Id));
      W ("Has_Pragma_Pure",                 Flag203 (Id));
      W ("Has_Pragma_Pure_Function",        Flag179 (Id));
      W ("Has_Pragma_Thread_Local_Storage", Flag169 (Id));
      W ("Has_Pragma_Unmodified",           Flag233 (Id));
      W ("Has_Pragma_Unreferenced",         Flag180 (Id));
      W ("Has_Pragma_Unreferenced_Objects", Flag212 (Id));
      W ("Has_Predicates",                  Flag250 (Id));
      W ("Has_Primitive_Operations",        Flag120 (Id));
      W ("Has_Private_Ancestor",            Flag151 (Id));
      W ("Has_Private_Declaration",         Flag155 (Id));
      W ("Has_Qualified_Name",              Flag161 (Id));
      W ("Has_RACW",                        Flag214 (Id));
      W ("Has_Record_Rep_Clause",           Flag65  (Id));
      W ("Has_Recursive_Call",              Flag143 (Id));
      W ("Has_Size_Clause",                 Flag29  (Id));
      W ("Has_Small_Clause",                Flag67  (Id));
      W ("Has_Specified_Layout",            Flag100 (Id));
      W ("Has_Specified_Stream_Input",      Flag190 (Id));
      W ("Has_Specified_Stream_Output",     Flag191 (Id));
      W ("Has_Specified_Stream_Read",       Flag192 (Id));
      W ("Has_Specified_Stream_Write",      Flag193 (Id));
      W ("Has_Static_Discriminants",        Flag211 (Id));
      W ("Has_Static_Predicate_Aspect",     Flag259 (Id));
      W ("Has_Storage_Size_Clause",         Flag23  (Id));
      W ("Has_Stream_Size_Clause",          Flag184 (Id));
      W ("Has_Task",                        Flag30  (Id));
      W ("Has_Thunks",                      Flag228 (Id));
      W ("Has_Unchecked_Union",             Flag123 (Id));
      W ("Has_Unknown_Discriminants",       Flag72  (Id));
      W ("Has_Up_Level_Access",             Flag215 (Id));
      W ("Has_Volatile_Components",         Flag87  (Id));
      W ("Has_Xref_Entry",                  Flag182 (Id));
      W ("In_Package_Body",                 Flag48  (Id));
      W ("In_Private_Part",                 Flag45  (Id));
      W ("In_Use",                          Flag8   (Id));
      W ("Is_AST_Entry",                    Flag132 (Id));
      W ("Is_Abstract_Subprogram",          Flag19  (Id));
      W ("Is_Abstract_Type",                Flag146  (Id));
      W ("Is_Local_Anonymous_Access",       Flag194 (Id));
      W ("Is_Access_Constant",              Flag69  (Id));
      W ("Is_Ada_2005_Only",                Flag185 (Id));
      W ("Is_Ada_2012_Only",                Flag199 (Id));
      W ("Is_Aliased",                      Flag15  (Id));
      W ("Is_Asynchronous",                 Flag81  (Id));
      W ("Is_Atomic",                       Flag85  (Id));
      W ("Is_Bit_Packed_Array",             Flag122 (Id));
      W ("Is_CPP_Class",                    Flag74  (Id));
      W ("Is_Called",                       Flag102 (Id));
      W ("Is_Character_Type",               Flag63  (Id));
      W ("Is_Child_Unit",                   Flag73  (Id));
      W ("Is_Class_Wide_Equivalent_Type",   Flag35  (Id));
      W ("Is_Compilation_Unit",             Flag149 (Id));
      W ("Is_Completely_Hidden",            Flag103 (Id));
      W ("Is_Concurrent_Record_Type",       Flag20  (Id));
      W ("Is_Constr_Subt_For_UN_Aliased",   Flag141 (Id));
      W ("Is_Constr_Subt_For_U_Nominal",    Flag80  (Id));
      W ("Is_Constrained",                  Flag12  (Id));
      W ("Is_Constructor",                  Flag76  (Id));
      W ("Is_Controlled",                   Flag42  (Id));
      W ("Is_Controlling_Formal",           Flag97  (Id));
      W ("Is_Descendent_Of_Address",        Flag223 (Id));
      W ("Is_Discrim_SO_Function",          Flag176 (Id));
      W ("Is_Dispatch_Table_Entity",        Flag234 (Id));
      W ("Is_Dispatching_Operation",        Flag6   (Id));
      W ("Is_Eliminated",                   Flag124 (Id));
      W ("Is_Entry_Formal",                 Flag52  (Id));
      W ("Is_Exported",                     Flag99  (Id));
      W ("Is_First_Subtype",                Flag70  (Id));
      W ("Is_For_Access_Subtype",           Flag118 (Id));
      W ("Is_Formal_Subprogram",            Flag111 (Id));
      W ("Is_Frozen",                       Flag4   (Id));
      W ("Is_Generic_Actual_Type",          Flag94  (Id));
      W ("Is_Generic_Instance",             Flag130 (Id));
      W ("Is_Generic_Type",                 Flag13  (Id));
      W ("Is_Hidden",                       Flag57  (Id));
      W ("Is_Hidden_Open_Scope",            Flag171 (Id));
      W ("Is_Immediately_Visible",          Flag7   (Id));
      W ("Is_Implementation_Defined",       Flag254 (Id));
      W ("Is_Imported",                     Flag24  (Id));
      W ("Is_Inlined",                      Flag11  (Id));
      W ("Is_Instantiated",                 Flag126 (Id));
      W ("Is_Interface",                    Flag186 (Id));
      W ("Is_Internal",                     Flag17  (Id));
      W ("Is_Interrupt_Handler",            Flag89  (Id));
      W ("Is_Intrinsic_Subprogram",         Flag64  (Id));
      W ("Is_Invariant_Procedure",          Flag257 (Id));
      W ("Is_Itype",                        Flag91  (Id));
      W ("Is_Known_Non_Null",               Flag37  (Id));
      W ("Is_Known_Null",                   Flag204 (Id));
      W ("Is_Known_Valid",                  Flag170 (Id));
      W ("Is_Limited_Composite",            Flag106 (Id));
      W ("Is_Limited_Interface",            Flag197 (Id));
      W ("Is_Limited_Record",               Flag25  (Id));
      W ("Is_Machine_Code_Subprogram",      Flag137 (Id));
      W ("Is_Non_Static_Subtype",           Flag109 (Id));
      W ("Is_Null_Init_Proc",               Flag178 (Id));
      W ("Is_Obsolescent",                  Flag153 (Id));
      W ("Is_Only_Out_Parameter",           Flag226 (Id));
      W ("Is_Optional_Parameter",           Flag134 (Id));
      W ("Is_Package_Body_Entity",          Flag160 (Id));
      W ("Is_Packed",                       Flag51  (Id));
      W ("Is_Packed_Array_Type",            Flag138 (Id));
      W ("Is_Potentially_Use_Visible",      Flag9   (Id));
      W ("Is_Predicate_Function",           Flag255 (Id));
      W ("Is_Predicate_Function_M",         Flag256 (Id));
      W ("Is_Preelaborated",                Flag59  (Id));
      W ("Is_Primitive",                    Flag218 (Id));
      W ("Is_Primitive_Wrapper",            Flag195 (Id));
      W ("Is_Private_Composite",            Flag107 (Id));
      W ("Is_Private_Descendant",           Flag53  (Id));
      W ("Is_Private_Primitive",            Flag245 (Id));
      W ("Is_Processed_Transient",          Flag252 (Id));
      W ("Is_Public",                       Flag10  (Id));
      W ("Is_Pure",                         Flag44  (Id));
      W ("Is_Pure_Unit_Access_Type",        Flag189 (Id));
      W ("Is_RACW_Stub_Type",               Flag244 (Id));
      W ("Is_Raised",                       Flag224 (Id));
      W ("Is_Remote_Call_Interface",        Flag62  (Id));
      W ("Is_Remote_Types",                 Flag61  (Id));
      W ("Is_Renaming_Of_Object",           Flag112 (Id));
      W ("Is_Return_Object",                Flag209 (Id));
      W ("Is_Safe_To_Reevaluate",           Flag249 (Id));
      W ("Is_Shared_Passive",               Flag60  (Id));
      W ("Is_Statically_Allocated",         Flag28  (Id));
      W ("Is_Tag",                          Flag78  (Id));
      W ("Is_Tagged_Type",                  Flag55  (Id));
      W ("Is_Thunk",                        Flag225 (Id));
      W ("Is_Trivial_Subprogram",           Flag235 (Id));
      W ("Is_True_Constant",                Flag163 (Id));
      W ("Is_Unchecked_Union",              Flag117 (Id));
      W ("Is_Underlying_Record_View",       Flag246 (Id));
      W ("Is_Unsigned_Type",                Flag144 (Id));
      W ("Is_VMS_Exception",                Flag133 (Id));
      W ("Is_Valued_Procedure",             Flag127 (Id));
      W ("Is_Visible_Formal",               Flag206 (Id));
      W ("Is_Visible_Lib_Unit",             Flag116 (Id));
      W ("Is_Volatile",                     Flag16  (Id));
      W ("Itype_Printed",                   Flag202 (Id));
      W ("Kill_Elaboration_Checks",         Flag32  (Id));
      W ("Kill_Range_Checks",               Flag33  (Id));
      W ("Known_To_Have_Preelab_Init",      Flag207 (Id));
      W ("Low_Bound_Tested",                Flag205 (Id));
      W ("Machine_Radix_10",                Flag84  (Id));
      W ("Materialize_Entity",              Flag168 (Id));
      W ("Must_Be_On_Byte_Boundary",        Flag183 (Id));
      W ("Must_Have_Preelab_Init",          Flag208 (Id));
      W ("Needs_Debug_Info",                Flag147 (Id));
      W ("Needs_No_Actuals",                Flag22  (Id));
      W ("Never_Set_In_Source",             Flag115 (Id));
      W ("No_Pool_Assigned",                Flag131 (Id));
      W ("No_Return",                       Flag113 (Id));
      W ("No_Strict_Aliasing",              Flag136 (Id));
      W ("Non_Binary_Modulus",              Flag58  (Id));
      W ("Nonzero_Is_True",                 Flag162 (Id));
      W ("OK_To_Rename",                    Flag247 (Id));
      W ("OK_To_Reorder_Components",        Flag239 (Id));
      W ("Optimize_Alignment_Space",        Flag241 (Id));
      W ("Optimize_Alignment_Time",         Flag242 (Id));
      W ("Overlays_Constant",               Flag243 (Id));
      W ("Reachable",                       Flag49  (Id));
      W ("Referenced",                      Flag156 (Id));
      W ("Referenced_As_LHS",               Flag36  (Id));
      W ("Referenced_As_Out_Parameter",     Flag227 (Id));
      W ("Renamed_In_Spec",                 Flag231 (Id));
      W ("Requires_Overriding",             Flag213 (Id));
      W ("Return_Present",                  Flag54  (Id));
      W ("Returns_By_Ref",                  Flag90  (Id));
      W ("Reverse_Bit_Order",               Flag164 (Id));
      W ("Reverse_Storage_Order",           Flag93  (Id));
      W ("Sec_Stack_Needed_For_Return",     Flag167 (Id));
      W ("Size_Depends_On_Discriminant",    Flag177 (Id));
      W ("Size_Known_At_Compile_Time",      Flag92  (Id));
      W ("Static_Elaboration_Desired",      Flag77  (Id));
      W ("Strict_Alignment",                Flag145 (Id));
      W ("Suppress_Elaboration_Warnings",   Flag148 (Id));
      W ("Suppress_Initialization",         Flag105 (Id));
      W ("Suppress_Style_Checks",           Flag165 (Id));
      W ("Suppress_Value_Tracking_On_Call", Flag217 (Id));
      W ("Treat_As_Volatile",               Flag41  (Id));
      W ("Universal_Aliasing",              Flag216 (Id));
      W ("Used_As_Generic_Actual",          Flag222 (Id));
      W ("Uses_Sec_Stack",                  Flag95  (Id));
      W ("Warnings_Off",                    Flag96  (Id));
      W ("Warnings_Off_Used",               Flag236 (Id));
      W ("Warnings_Off_Used_Unmodified",    Flag237 (Id));
      W ("Warnings_Off_Used_Unreferenced",  Flag238 (Id));
      W ("Was_Hidden",                      Flag196 (Id));
   end Write_Entity_Flags;

   -----------------------
   -- Write_Entity_Info --
   -----------------------

   procedure Write_Entity_Info (Id : Entity_Id; Prefix : String) is

      procedure Write_Attribute (Which : String; Nam : E);
      --  Write attribute value with given string name

      procedure Write_Kind (Id : Entity_Id);
      --  Write Ekind field of entity

      ---------------------
      -- Write_Attribute --
      ---------------------

      procedure Write_Attribute (Which : String; Nam : E) is
      begin
         Write_Str (Prefix);
         Write_Str (Which);
         Write_Int (Int (Nam));
         Write_Str (" ");
         Write_Name (Chars (Nam));
         Write_Str (" ");
      end Write_Attribute;

      ----------------
      -- Write_Kind --
      ----------------

      procedure Write_Kind (Id : Entity_Id) is
         K : constant String := Entity_Kind'Image (Ekind (Id));

      begin
         Write_Str (Prefix);
         Write_Str ("   Kind    ");

         if Is_Type (Id) and then Is_Tagged_Type (Id) then
            Write_Str ("TAGGED ");
         end if;

         Write_Str (K (3 .. K'Length));
         Write_Str (" ");

         if Is_Type (Id) and then Depends_On_Private (Id) then
            Write_Str ("Depends_On_Private ");
         end if;
      end Write_Kind;

   --  Start of processing for Write_Entity_Info

   begin
      Write_Eol;
      Write_Attribute ("Name ", Id);
      Write_Int (Int (Id));
      Write_Eol;
      Write_Kind (Id);
      Write_Eol;
      Write_Attribute ("   Type    ", Etype (Id));
      Write_Eol;
      Write_Attribute ("   Scope   ", Scope (Id));
      Write_Eol;

      case Ekind (Id) is

         when Discrete_Kind =>
            Write_Str ("Bounds: Id = ");

            if Present (Scalar_Range (Id)) then
               Write_Int (Int (Type_Low_Bound (Id)));
               Write_Str (" .. Id = ");
               Write_Int (Int (Type_High_Bound (Id)));
            else
               Write_Str ("Empty");
            end if;

            Write_Eol;

         when Array_Kind =>
            declare
               Index : E;

            begin
               Write_Attribute
                 ("   Component Type    ", Component_Type (Id));
               Write_Eol;
               Write_Str (Prefix);
               Write_Str ("   Indexes ");

               Index := First_Index (Id);
               while Present (Index) loop
                  Write_Attribute (" ", Etype (Index));
                  Index := Next_Index (Index);
               end loop;

               Write_Eol;
            end;

         when Access_Kind =>
               Write_Attribute
                 ("   Directly Designated Type ",
                  Directly_Designated_Type (Id));
               Write_Eol;

         when Overloadable_Kind =>
            if Present (Homonym (Id)) then
               Write_Str ("   Homonym   ");
               Write_Name (Chars (Homonym (Id)));
               Write_Str ("   ");
               Write_Int (Int (Homonym (Id)));
               Write_Eol;
            end if;

            Write_Eol;

         when E_Component =>
            if Ekind (Scope (Id)) in Record_Kind then
               Write_Attribute (
                  "   Original_Record_Component   ",
                  Original_Record_Component (Id));
               Write_Int (Int (Original_Record_Component (Id)));
               Write_Eol;
            end if;

         when others => null;
      end case;
   end Write_Entity_Info;

   -----------------------
   -- Write_Field6_Name --
   -----------------------

   procedure Write_Field6_Name (Id : Entity_Id) is
      pragma Warnings (Off, Id);
   begin
      Write_Str ("First_Rep_Item");
   end Write_Field6_Name;

   -----------------------
   -- Write_Field7_Name --
   -----------------------

   procedure Write_Field7_Name (Id : Entity_Id) is
      pragma Warnings (Off, Id);
   begin
      Write_Str ("Freeze_Node");
   end Write_Field7_Name;

   -----------------------
   -- Write_Field8_Name --
   -----------------------

   procedure Write_Field8_Name (Id : Entity_Id) is
   begin
      case Ekind (Id) is
         when Type_Kind                                    =>
            Write_Str ("Associated_Node_For_Itype");

         when E_Package                                    =>
            Write_Str ("Dependent_Instances");

         when E_Loop                                       =>
            Write_Str ("First_Exit_Statement");

         when E_Variable                                   =>
            Write_Str ("Hiding_Loop_Variable");

         when E_Abstract_State                             =>
            Write_Str ("Integrity_Level");

         when Formal_Kind                                  |
              E_Function                                   |
              E_Subprogram_Body                            =>
            Write_Str ("Mechanism");

         when E_Component                                  |
              E_Discriminant                               =>
            Write_Str ("Normalized_First_Bit");

         when E_Procedure                                  =>
            Write_Str ("Postcondition_Proc");

         when E_Return_Statement                           =>
            Write_Str ("Return_Applies_To");

         when others                                       =>
            Write_Str ("Field8??");
      end case;
   end Write_Field8_Name;

   -----------------------
   -- Write_Field9_Name --
   -----------------------

   procedure Write_Field9_Name (Id : Entity_Id) is
   begin
      case Ekind (Id) is
         when Type_Kind                                    =>
            Write_Str ("Class_Wide_Type");

         when Object_Kind                                  =>
            Write_Str ("Current_Value");

         when E_Abstract_State                             =>
            Write_Str ("Refined_State");

         when E_Function                                   |
              E_Generic_Function                           |
              E_Generic_Package                            |
              E_Generic_Procedure                          |
              E_Package                                    |
              E_Procedure                                  =>
            Write_Str ("Renaming_Map");

         when others                                       =>
            Write_Str ("Field9??");
      end case;
   end Write_Field9_Name;

   ------------------------
   -- Write_Field10_Name --
   ------------------------

   procedure Write_Field10_Name (Id : Entity_Id) is
   begin
      case Ekind (Id) is
         when Class_Wide_Kind                              |
              Incomplete_Kind                              |
              E_Record_Type                                |
              E_Record_Subtype                             |
              Private_Kind                                 |
              Concurrent_Kind                              =>
            Write_Str ("Direct_Primitive_Operations");

         when Float_Kind                                 =>
            Write_Str ("Float_Rep");

         when E_In_Parameter                               |
              E_Constant                                   =>
            Write_Str ("Discriminal_Link");

         when E_Function                                   |
              E_Package                                    |
              E_Package_Body                               |
              E_Procedure                                  =>
            Write_Str ("Handler_Records");

         when E_Component                                  |
              E_Discriminant                               =>
            Write_Str ("Normalized_Position_Max");

         when others                                       =>
            Write_Str ("Field10??");
      end case;
   end Write_Field10_Name;

   ------------------------
   -- Write_Field11_Name --
   ------------------------

   procedure Write_Field11_Name (Id : Entity_Id) is
   begin
      case Ekind (Id) is
         when E_Block                                      =>
            Write_Str ("Block_Node");

         when E_Component                                  |
              E_Discriminant                               =>
            Write_Str ("Component_Bit_Offset");

         when Formal_Kind                                  =>
            Write_Str ("Entry_Component");

         when E_Enumeration_Literal                        =>
            Write_Str ("Enumeration_Pos");

         when Type_Kind                                    |
              E_Constant                                   =>
            Write_Str ("Full_View");

         when E_Generic_Package                            =>
            Write_Str ("Generic_Homonym");

         when E_Function                                   |
              E_Procedure                                  |
              E_Entry                                      |
              E_Entry_Family                               =>
            Write_Str ("Protected_Body_Subprogram");

         when E_Action                                     =>
            Write_Str ("Action_Body_Subprogram");

         when others                                       =>
            Write_Str ("Field11??");
      end case;
   end Write_Field11_Name;

   ------------------------
   -- Write_Field12_Name --
   ------------------------

   procedure Write_Field12_Name (Id : Entity_Id) is
   begin
      case Ekind (Id) is
         when E_Package                                    =>
            Write_Str ("Associated_Formal_Package");

         when Entry_Kind                                   =>
            Write_Str ("Barrier_Function");

         when E_Enumeration_Literal                        =>
            Write_Str ("Enumeration_Rep");

         when Type_Kind                                    |
              E_Component                                  |
              E_Constant                                   |
              E_Discriminant                               |
              E_Exception                                  |
              E_In_Parameter                               |
              E_In_Out_Parameter                           |
              E_Out_Parameter                              |
              E_Loop_Parameter                             |
              E_Variable                                   =>
            Write_Str ("Esize");

         when E_Function                                   |
              E_Procedure                                  =>
            Write_Str ("Next_Inlined_Subprogram");

         when others                                       =>
            Write_Str ("Field12??");
      end case;
   end Write_Field12_Name;

   ------------------------
   -- Write_Field13_Name --
   ------------------------

   procedure Write_Field13_Name (Id : Entity_Id) is
   begin
      case Ekind (Id) is
         when E_Component                                  |
              E_Discriminant                               =>
            Write_Str ("Component_Clause");

         when E_Function                                   =>
            Write_Str ("Elaboration_Entity");

         when E_Procedure                                  |
              E_Package                                    |
              Generic_Unit_Kind                            =>
            Write_Str ("Elaboration_Entity");

         when Formal_Kind                                  |
              E_Variable                                   =>
            Write_Str ("Extra_Accessibility");

         when Type_Kind                                    =>
            Write_Str ("RM_Size");

         when others                                       =>
            Write_Str ("Field13??");
      end case;
   end Write_Field13_Name;

   -----------------------
   -- Write_Field14_Name --
   -----------------------

   procedure Write_Field14_Name (Id : Entity_Id) is
   begin
      case Ekind (Id) is
         when Type_Kind                                    |
              Formal_Kind                                  |
              E_Constant                                   |
              E_Exception                                  |
              E_Variable                                   |
              E_Loop_Parameter                             =>
            Write_Str ("Alignment");

         when E_Function                                   |
              E_Procedure                                  =>
            Write_Str ("First_Optional_Parameter");

         when E_Component                                  |
              E_Discriminant                               =>
            Write_Str ("Normalized_Position");

         when E_Package                                    |
              E_Generic_Package                            =>
            Write_Str ("Shadow_Entities");

         when others                                       =>
            Write_Str ("Field14??");
      end case;
   end Write_Field14_Name;

   ------------------------
   -- Write_Field15_Name --
   ------------------------

   procedure Write_Field15_Name (Id : Entity_Id) is
   begin
      case Ekind (Id) is
         when E_Discriminant                               =>
            Write_Str ("Discriminant_Number");

         when E_Component                                  =>
            Write_Str ("DT_Entry_Count");

         when E_Function                                   |
              E_Procedure                                  =>
            Write_Str ("DT_Position");

         when Entry_Kind                                   =>
            Write_Str ("Entry_Parameters_Type");

         when Formal_Kind                                  =>
            Write_Str ("Extra_Formal");

         when Enumeration_Kind                             =>
            Write_Str ("Lit_Indexes");

         when E_Package                                    |
              E_Package_Body                               =>
            Write_Str ("Related_Instance");

         when Decimal_Fixed_Point_Kind                     =>
            Write_Str ("Scale_Value");

         when E_Constant                                   |
              E_Variable                                   =>
            Write_Str ("Status_Flag_Or_Transient_Decl");

         when Access_Kind                                  |
              Task_Kind                                    =>
            Write_Str ("Storage_Size_Variable");

         when E_String_Literal_Subtype                     =>
            Write_Str ("String_Literal_Low_Bound");

         when others                                       =>
            Write_Str ("Field15??");
      end case;
   end Write_Field15_Name;

   ------------------------
   -- Write_Field16_Name --
   ------------------------

   procedure Write_Field16_Name (Id : Entity_Id) is
   begin
      case Ekind (Id) is
         when E_Record_Type                                |
              E_Record_Type_With_Private                   =>
            Write_Str ("Access_Disp_Table");

         when E_Record_Subtype                             |
              E_Class_Wide_Subtype                         =>
            Write_Str ("Cloned_Subtype");

         when E_Function                                   |
              E_Procedure                                  =>
            Write_Str ("DTC_Entity");

         when E_Component                                  =>
            Write_Str ("Entry_Formal");

         when E_Package                                    |
              E_Generic_Package                            |
              Concurrent_Kind                              =>
            Write_Str ("First_Private_Entity");

         when Enumeration_Kind                             =>
            Write_Str ("Lit_Strings");

         when E_String_Literal_Subtype                     =>
            Write_Str ("String_Literal_Length");

         when E_Variable                                   |
              E_Out_Parameter                              =>
            Write_Str ("Unset_Reference");

         when others                                       =>
            Write_Str ("Field16??");
      end case;
   end Write_Field16_Name;

   ------------------------
   -- Write_Field17_Name --
   ------------------------

   procedure Write_Field17_Name (Id : Entity_Id) is
   begin
      case Ekind (Id) is
         when Formal_Kind                                  |
              E_Constant                                   |
              E_Generic_In_Out_Parameter                   |
              E_Variable                                   =>
            Write_Str ("Actual_Subtype");

         when Digits_Kind                                  =>
            Write_Str ("Digits_Value");

         when E_Discriminant                               =>
            Write_Str ("Discriminal");

         when E_Block                                      |
              Class_Wide_Kind                              |
              Concurrent_Kind                              |
              Private_Kind                                 |
              E_Action                                     |
              E_Entry                                      |
              E_Entry_Family                               |
              E_Function                                   |
              E_Generic_Function                           |
              E_Generic_Package                            |
              E_Generic_Procedure                          |
              E_Loop                                       |
              E_Operator                                   |
              E_Package                                    |
              E_Package_Body                               |
              E_Procedure                                  |
              E_Record_Type                                |
              E_Record_Subtype                             |
              E_Return_Statement                           |
              E_Subprogram_Body                            |
              E_Subprogram_Type                            =>
            Write_Str ("First_Entity");

         when Array_Kind                                   =>
            Write_Str ("First_Index");

         when Enumeration_Kind                             =>
            Write_Str ("First_Literal");

         when Access_Kind                                  =>
            Write_Str ("Master_Id");

         when Modular_Integer_Kind                         =>
            Write_Str ("Modulus");

         when E_Incomplete_Type                            =>
            Write_Str ("Non_Limited_View");

         when E_Incomplete_Subtype                         =>
            if From_With_Type (Id) then
               Write_Str ("Non_Limited_View");
            end if;

         when E_Component                                  =>
            Write_Str ("Prival");

         when others                                       =>
            Write_Str ("Field17??");
      end case;
   end Write_Field17_Name;

   ------------------------
   -- Write_Field18_Name --
   ------------------------

   procedure Write_Field18_Name (Id : Entity_Id) is
   begin
      case Ekind (Id) is
         when E_Enumeration_Literal                        |
              E_Function                                   |
              E_Operator                                   |
              E_Procedure                                  =>
            Write_Str ("Alias");

         when E_Record_Type                                =>
            Write_Str ("Corresponding_Concurrent_Type");

         when E_Subprogram_Body                            =>
            Write_Str ("Corresponding_Protected_Entry");

         when Concurrent_Kind                              =>
            Write_Str ("Corresponding_Record_Type");

         when E_Label                                      |
              E_Loop                                       |
              E_Block                                      =>
            Write_Str ("Enclosing_Scope");

         when E_Entry_Index_Parameter                      =>
            Write_Str ("Entry_Index_Constant");

         when E_Class_Wide_Subtype                         |
              E_Access_Protected_Subprogram_Type           |
              E_Anonymous_Access_Protected_Subprogram_Type |
              E_Access_Subprogram_Type                     |
              E_Exception_Type                             =>
            Write_Str ("Equivalent_Type");

         when Fixed_Point_Kind                             =>
            Write_Str ("Delta_Value");

         when Incomplete_Or_Private_Kind                   |
              E_Record_Subtype                             =>
            Write_Str ("Private_Dependents");

         when Object_Kind                                  =>
            Write_Str ("Renamed_Object");

         when E_Exception                                  |
              E_Package                                    |
              E_Generic_Function                           |
              E_Generic_Procedure                          |
              E_Generic_Package                            =>
            Write_Str ("Renamed_Entity");

         when others                                       =>
            Write_Str ("Field18??");
      end case;
   end Write_Field18_Name;

   -----------------------
   -- Write_Field19_Name --
   -----------------------

   procedure Write_Field19_Name (Id : Entity_Id) is
   begin
      case Ekind (Id) is
         when E_Package                                    |
              E_Generic_Package                            =>
            Write_Str ("Body_Entity");

         when E_Discriminant                               =>
            Write_Str ("Corresponding_Discriminant");

         when Scalar_Kind                                  =>
            Write_Str ("Default_Value");

         when E_Array_Type                                 =>
            Write_Str ("Default_Component_Value");

         when E_Record_Type                                =>
            Write_Str ("Parent_Subtype");

         when E_Constant                                   |
              E_Variable                                   =>
            Write_Str ("Size_Check_Code");

         when E_Package_Body                               |
              Formal_Kind                                  =>
            Write_Str ("Spec_Entity");

         when Private_Kind                                 =>
            Write_Str ("Underlying_Full_View");

         when E_Function | E_Operator | E_Subprogram_Type  =>
            Write_Str ("Extra_Accessibility_Of_Result");

         when E_Subprogram_Body                            =>
            Write_Str ("Corresponding_Action");

         when others                                       =>
            Write_Str ("Field19??");
      end case;
   end Write_Field19_Name;

   -----------------------
   -- Write_Field20_Name --
   -----------------------

   procedure Write_Field20_Name (Id : Entity_Id) is
   begin
      case Ekind (Id) is
         when Array_Kind                                   =>
            Write_Str ("Component_Type");

         when E_In_Parameter                               |
              E_Generic_In_Parameter                       =>
            Write_Str ("Default_Value");

         when Access_Kind                                  =>
            Write_Str ("Directly_Designated_Type");

         when E_Component                                  =>
            Write_Str ("Discriminant_Checking_Func");

         when E_Discriminant                               =>
            Write_Str ("Discriminant_Default_Value");

         when E_Block                                      |
              Class_Wide_Kind                              |
              Concurrent_Kind                              |
              Private_Kind                                 |
              E_Action                                     |
              E_Entry                                      |
              E_Entry_Family                               |
              E_Function                                   |
              E_Generic_Function                           |
              E_Generic_Package                            |
              E_Generic_Procedure                          |
              E_Loop                                       |
              E_Operator                                   |
              E_Package                                    |
              E_Package_Body                               |
              E_Procedure                                  |
              E_Record_Type                                |
              E_Record_Subtype                             |
              E_Return_Statement                           |
              E_Subprogram_Body                            |
              E_Subprogram_Type                            =>
            Write_Str ("Last_Entity");

         when E_Constant                                   |
              E_Variable                                   =>
            Write_Str ("Prival_Link");

         when Scalar_Kind                                  =>
            Write_Str ("Scalar_Range");

         when E_Exception                                  =>
            Write_Str ("Register_Exception_Call");

         when others                                       =>
            Write_Str ("Field20??");
      end case;
   end Write_Field20_Name;

   -----------------------
   -- Write_Field21_Name --
   -----------------------

   procedure Write_Field21_Name (Id : Entity_Id) is
   begin
      case Ekind (Id) is
         when Entry_Kind                                   =>
            Write_Str ("Accept_Address");

         when E_In_Parameter                               =>
            Write_Str ("Default_Expr_Function");

         when Concurrent_Kind                              |
              Incomplete_Or_Private_Kind                   |
              Class_Wide_Kind                              |
              E_Record_Type                                |
              E_Record_Subtype                             =>
            Write_Str ("Discriminant_Constraint");

         when E_Constant                                   |
              E_Exception                                  |
              E_Function                                   |
              E_Generic_Function                           |
              E_Procedure                                  |
              E_Generic_Procedure                          |
              E_Variable                                   =>
            Write_Str ("Interface_Name");

         when Array_Kind                                   |
              Modular_Integer_Kind                         =>
            Write_Str ("Original_Array_Type");

         when Fixed_Point_Kind                             =>
            Write_Str ("Small_Value");

         when others                                       =>
            Write_Str ("Field21??");
      end case;
   end Write_Field21_Name;

   -----------------------
   -- Write_Field22_Name --
   -----------------------

   procedure Write_Field22_Name (Id : Entity_Id) is
   begin
      case Ekind (Id) is
         when Access_Kind                                  =>
            Write_Str ("Associated_Storage_Pool");

         when Array_Kind                                   =>
            Write_Str ("Component_Size");

         when E_Record_Type                                =>
            Write_Str ("Corresponding_Remote_Type");

         when E_Component                                  |
              E_Discriminant                               =>
            Write_Str ("Original_Record_Component");

         when E_Enumeration_Literal                        =>
            Write_Str ("Enumeration_Rep_Expr");

         when E_Exception                                  =>
            Write_Str ("Exception_Code");

         when E_Record_Type_With_Private                   |
              E_Record_Subtype_With_Private                |
              E_Private_Type                               |
              E_Private_Subtype                            |
              E_Limited_Private_Type                       |
              E_Limited_Private_Subtype                    =>
            Write_Str ("Private_View");

         when Formal_Kind                                  =>
            Write_Str ("Protected_Formal");

         when E_Action                                     |
              E_Atomic_Type                                |
              E_Block                                      |
              E_Entry                                      |
              E_Entry_Family                               |
              E_Function                                   |
              E_Loop                                       |
              E_Package                                    |
              E_Package_Body                               |
              E_Generic_Package                            |
              E_Generic_Function                           |
              E_Generic_Procedure                          |
              E_Procedure                                  |
              E_Protected_Type                             |
              E_Return_Statement                           |
              E_Subprogram_Body                            |
              E_Task_Type                                  =>
            Write_Str ("Scope_Depth_Value");

         when E_Variable                                   =>
            Write_Str ("Shared_Var_Procs_Instance");

         when others                                       =>
            Write_Str ("Field22??");
      end case;
   end Write_Field22_Name;

   ------------------------
   -- Write_Field23_Name --
   ------------------------

   procedure Write_Field23_Name (Id : Entity_Id) is
   begin
      case Ekind (Id) is
         when E_Discriminant                               =>
            Write_Str ("CR_Discriminant");

         when E_Block                                      =>
            Write_Str ("Entry_Cancel_Parameter");

         when E_Enumeration_Type                           =>
            Write_Str ("Enum_Pos_To_Rep");

         when Formal_Kind                                  |
              E_Variable                                   =>
            Write_Str ("Extra_Constrained");

         when Access_Kind                                  =>
            Write_Str ("Finalization_Master");

         when E_Generic_Function                           |
              E_Generic_Package                            |
              E_Generic_Procedure                          =>
            Write_Str ("Inner_Instances");

         when Array_Kind                                   =>
            Write_Str ("Packed_Array_Type");

         when E_Action                                     =>
            Write_Str ("Atomic_Object");

         when Entry_Kind                                   =>
            Write_Str ("Protection_Object");

         when Concurrent_Kind                              |
              Incomplete_Or_Private_Kind                   |
              Class_Wide_Kind                              |
              E_Record_Type                                |
              E_Record_Subtype                             =>
            Write_Str ("Stored_Constraint");

         when E_Function                                   |
              E_Procedure                                  =>
            if Present (Scope (Id))
              and then Is_Protected_Type (Scope (Id))
            then
               Write_Str ("Protection_Object");
            else
               Write_Str ("Generic_Renamings");
            end if;

         when E_Package                                    =>
            if Is_Generic_Instance (Id) then
               Write_Str ("Generic_Renamings");
            else
               Write_Str ("Limited_View");
            end if;

         when others                                       =>
            Write_Str ("Field23??");
      end case;
   end Write_Field23_Name;

   ------------------------
   -- Write_Field24_Name --
   ------------------------

   procedure Write_Field24_Name (Id : Entity_Id) is
   begin
      case Ekind (Id) is
         when E_Package                                    |
              E_Package_Body                               =>
            Write_Str ("Finalizer");

         when E_Constant                                   |
              E_Variable                                   |
              Type_Kind                                    =>
            Write_Str ("Related_Expression");

         when E_Action                                     |
              E_Entry                                      |
              E_Entry_Family                               |
              Subprogram_Kind                              |
              Generic_Subprogram_Kind                      =>
            Write_Str ("Contract");

         when E_In_Parameter                               |
              E_In_Out_Parameter                           |
              E_Out_Parameter                              |
              E_Generic_In_Parameter                       |
              E_Generic_In_Out_Parameter                   =>
            Write_Str ("Atomic_Formal");

         when others                                       =>
            Write_Str ("Field24???");
      end case;
   end Write_Field24_Name;

   ------------------------
   -- Write_Field25_Name --
   ------------------------

   procedure Write_Field25_Name (Id : Entity_Id) is
   begin
      case Ekind (Id) is
         when E_Package                                    =>
            Write_Str ("Abstract_States");

         when E_Variable                                   =>
            Write_Str ("Debug_Renaming_Link");

         when E_Component                                  =>
            Write_Str ("DT_Offset_To_Top_Func");

         when E_Procedure                                  |
              E_Function                                   =>
            Write_Str ("Interface_Alias");

         when E_Record_Type                                |
              E_Record_Subtype                             |
              E_Record_Type_With_Private                   |
              E_Record_Subtype_With_Private                =>
            Write_Str ("Interfaces");

         when E_Array_Type                                 |
              E_Array_Subtype                              =>
            Write_Str ("Related_Array_Object");

         when Task_Kind                                    =>
            Write_Str ("Task_Body_Procedure");

         when E_Entry                                      |
              E_Entry_Family                               =>
            Write_Str ("PPC_Wrapper");

         when E_Enumeration_Subtype                        |
              E_Modular_Integer_Subtype                    |
              E_Signed_Integer_Subtype                     =>
            Write_Str ("Static_Predicate");

         when E_Action                                     =>
            Write_Str ("Ensure");

         when others                                       =>
            Write_Str ("Field25??");
      end case;
   end Write_Field25_Name;

   ------------------------
   -- Write_Field26_Name --
   ------------------------

   procedure Write_Field26_Name (Id : Entity_Id) is
   begin
      case Ekind (Id) is
         when E_Record_Type                                |
              E_Record_Type_With_Private                   =>
            Write_Str ("Dispatch_Table_Wrappers");

         when E_In_Out_Parameter                           |
              E_Out_Parameter                              |
              E_Variable                                   =>
            Write_Str ("Last_Assignment");

         when E_Access_Subprogram_Type                     =>
            Write_Str ("Original_Access_Type");

         when E_Generic_Package                            |
              E_Package                                    =>
            Write_Str ("Package_Instantiation");

         when E_Component                                  |
              E_Constant                                   =>
            Write_Str ("Related_Type");

         when Task_Kind                                    =>
            Write_Str ("Relative_Deadline_Variable");

         when E_Procedure                                  |
              E_Function                                   =>
            Write_Str ("Overridden_Operation");

         when E_Subprogram_Body                            |
              E_Protected_Type                             |
              E_Protected_Subtype                          =>
            Write_Str ("Barrier_Service_Function");

         when others                                       =>
            Write_Str ("Field26??");
      end case;
   end Write_Field26_Name;

   ------------------------
   -- Write_Field27_Name --
   ------------------------

   procedure Write_Field27_Name (Id : Entity_Id) is
   begin
      case Ekind (Id) is
         when E_Package                                    |
              Type_Kind                                    =>
            Write_Str ("Current_Use_Clause");

         when E_Component                                  |
              E_Constant                                   |
              E_Variable                                   =>
            Write_Str ("Related_Type");

         when E_Procedure                                  |
              E_Function                                   =>
            Write_Str ("Wrapped_Entity");

         when others                                       =>
            Write_Str ("Field27??");
      end case;
   end Write_Field27_Name;

   ------------------------
   -- Write_Field28_Name --
   ------------------------

   procedure Write_Field28_Name (Id : Entity_Id) is
   begin
      case Ekind (Id) is
         when E_Entry                                      |
              E_Entry_Family                               |
              E_Function                                   |
              E_Procedure                                  |
              E_Subprogram_Body                            |
              E_Subprogram_Type                            =>
            Write_Str ("Extra_Formals");

         when E_Constant | E_Variable =>
            Write_Str ("Initialization_Statements");

         when E_Record_Type =>
            Write_Str ("Underlying_Record_View");

         when others                                       =>
            Write_Str ("Field28??");
      end case;
   end Write_Field28_Name;

   ------------------------
   -- Write_Field29_Name --
   ------------------------

   procedure Write_Field29_Name (Id : Entity_Id) is
   begin
      case Ekind (Id) is
         when Type_Kind =>
            Write_Str ("Subprograms_For_Type");

         when others                                       =>
            Write_Str ("Field29??");
      end case;
   end Write_Field29_Name;

   ------------------------
   -- Write_Field30_Name --
   ------------------------

   procedure Write_Field30_Name (Id : Entity_Id) is
   begin
      case Ekind (Id) is
         when E_Function                                   =>
            Write_Str ("Corresponding_Equality");

         when E_Procedure                                  =>
            Write_Str ("Static_Initialization");

         when others                                       =>
            Write_Str ("Field30??");
      end case;
   end Write_Field30_Name;

   ------------------------
   -- Write_Field31_Name --
   ------------------------

   procedure Write_Field31_Name (Id : Entity_Id) is
   begin
      case Ekind (Id) is
         when E_Procedure                                  |
              E_Function                                   =>
            Write_Str ("Thunk_Entity");

         when others                                       =>
            Write_Str ("Field31??");
      end case;
   end Write_Field31_Name;

   ------------------------
   -- Write_Field32_Name --
   ------------------------

   procedure Write_Field32_Name (Id : Entity_Id) is
   begin
      case Ekind (Id) is
         when others                                       =>
            Write_Str ("Field32??");
      end case;
   end Write_Field32_Name;

   ------------------------
   -- Write_Field33_Name --
   ------------------------

   procedure Write_Field33_Name (Id : Entity_Id) is
   begin
      case Ekind (Id) is
         when others                                       =>
            Write_Str ("Field33??");
      end case;
   end Write_Field33_Name;

   ------------------------
   -- Write_Field34_Name --
   ------------------------

   procedure Write_Field34_Name (Id : Entity_Id) is
   begin
      case Ekind (Id) is
         when others                                       =>
            Write_Str ("Field34??");
      end case;
   end Write_Field34_Name;

   ------------------------
   -- Write_Field35_Name --
   ------------------------

   procedure Write_Field35_Name (Id : Entity_Id) is
   begin
      case Ekind (Id) is
         when others                                       =>
            Write_Str ("Field35??");
      end case;
   end Write_Field35_Name;

   -------------------------
   -- Iterator Procedures --
   -------------------------

   procedure Proc_Next_Component                 (N : in out Node_Id) is
   begin
      N := Next_Component (N);
   end Proc_Next_Component;

   procedure Proc_Next_Component_Or_Discriminant (N : in out Node_Id) is
   begin
      N := Next_Entity (N);
      while Present (N) loop
         exit when Ekind_In (N, E_Component, E_Discriminant);
         N := Next_Entity (N);
      end loop;
   end Proc_Next_Component_Or_Discriminant;

   procedure Proc_Next_Discriminant              (N : in out Node_Id) is
   begin
      N := Next_Discriminant (N);
   end Proc_Next_Discriminant;

   procedure Proc_Next_Formal                    (N : in out Node_Id) is
   begin
      N := Next_Formal (N);
   end Proc_Next_Formal;

   procedure Proc_Next_Formal_With_Extras        (N : in out Node_Id) is
   begin
      N := Next_Formal_With_Extras (N);
   end Proc_Next_Formal_With_Extras;

   procedure Proc_Next_Index                     (N : in out Node_Id) is
   begin
      N := Next_Index (N);
   end Proc_Next_Index;

   procedure Proc_Next_Inlined_Subprogram        (N : in out Node_Id) is
   begin
      N := Next_Inlined_Subprogram (N);
   end Proc_Next_Inlined_Subprogram;

   procedure Proc_Next_Literal                   (N : in out Node_Id) is
   begin
      N := Next_Literal (N);
   end Proc_Next_Literal;

   procedure Proc_Next_Stored_Discriminant       (N : in out Node_Id) is
   begin
      N := Next_Stored_Discriminant (N);
   end Proc_Next_Stored_Discriminant;

end Einfo;<|MERGE_RESOLUTION|>--- conflicted
+++ resolved
@@ -234,11 +234,7 @@
    --    Overridden_Operation            Node26
    --    Package_Instantiation           Node26
    --    Relative_Deadline_Variable      Node26
-<<<<<<< HEAD
    --    Barrier_Service_Function        Node26
-   --    Static_Initialization           Node26
-=======
->>>>>>> 158179a6
 
    --    Current_Use_Clause              Node27
    --    Related_Type                    Node27
@@ -6576,28 +6572,6 @@
    --  Global flag table allowing rapid computation of this function
 
    Entity_Is_Base_Type : constant array (Entity_Kind) of Boolean :=
-<<<<<<< HEAD
-                           (E_Enumeration_Subtype          |
-                            E_Incomplete_Type              |
-                            E_Signed_Integer_Subtype       |
-                            E_Modular_Integer_Subtype      |
-                            E_Floating_Point_Subtype       |
-                            E_Ordinary_Fixed_Point_Subtype |
-                            E_Decimal_Fixed_Point_Subtype  |
-                            E_Array_Subtype                |
-                            E_String_Subtype               |
-                            E_Record_Subtype               |
-                            E_Private_Subtype              |
-                            E_Record_Subtype_With_Private  |
-                            E_Limited_Private_Subtype      |
-                            E_Access_Subtype               |
-                            E_Atomic_Subtype               |
-                            E_Protected_Subtype            |
-                            E_Task_Subtype                 |
-                            E_String_Literal_Subtype       |
-                            E_Class_Wide_Subtype           => False,
-                            others                         => True);
-=======
      (E_Enumeration_Subtype          |
       E_Incomplete_Type              |
       E_Signed_Integer_Subtype       |
@@ -6612,12 +6586,12 @@
       E_Record_Subtype_With_Private  |
       E_Limited_Private_Subtype      |
       E_Access_Subtype               |
+      E_Atomic_Subtype               |
       E_Protected_Subtype            |
       E_Task_Subtype                 |
       E_String_Literal_Subtype       |
       E_Class_Wide_Subtype           => False,
       others                         => True);
->>>>>>> 158179a6
 
    function Is_Base_Type (Id : E) return Boolean is
    begin
