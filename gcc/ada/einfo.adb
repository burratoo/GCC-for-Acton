------------------------------------------------------------------------------
--                                                                          --
--                         GNAT COMPILER COMPONENTS                         --
--                                                                          --
--                                E I N F O                                 --
--                                                                          --
--                                 B o d y                                  --
--                                                                          --
--          Copyright (C) 1992-2016, Free Software Foundation, Inc.         --
--                                                                          --
-- GNAT is free software;  you can  redistribute it  and/or modify it under --
-- terms of the  GNU General Public License as published  by the Free Soft- --
-- ware  Foundation;  either version 3,  or (at your option) any later ver- --
-- sion.  GNAT is distributed in the hope that it will be useful, but WITH- --
-- OUT ANY WARRANTY;  without even the  implied warranty of MERCHANTABILITY --
-- or FITNESS FOR A PARTICULAR PURPOSE.                                     --
--                                                                          --
-- As a special exception under Section 7 of GPL version 3, you are granted --
-- additional permissions described in the GCC Runtime Library Exception,   --
-- version 3.1, as published by the Free Software Foundation.               --
--                                                                          --
-- You should have received a copy of the GNU General Public License and    --
-- a copy of the GCC Runtime Library Exception along with this program;     --
-- see the files COPYING3 and COPYING.RUNTIME respectively.  If not, see    --
-- <http://www.gnu.org/licenses/>.                                          --
--                                                                          --
-- GNAT was originally developed  by the GNAT team at  New York University. --
-- Extensive contributions were provided by Ada Core Technologies Inc.      --
--                                                                          --
------------------------------------------------------------------------------

pragma Style_Checks (All_Checks);
--  Turn off subprogram ordering, not used for this unit

with Atree;   use Atree;
with Elists;  use Elists;
with Namet;   use Namet;
with Nlists;  use Nlists;
with Output;  use Output;
with Sinfo;   use Sinfo;
with Stand;   use Stand;

package body Einfo is

   use Atree.Unchecked_Access;
   --  This is one of the packages that is allowed direct untyped access to
   --  the fields in a node, since it provides the next level abstraction
   --  which incorporates appropriate checks.

   ----------------------------------------------
   -- Usage of Fields in Defining Entity Nodes --
   ----------------------------------------------

   --  Four of these fields are defined in Sinfo, since they in are the base
   --  part of the node. The access routines for these four fields and the
   --  corresponding set procedures are defined in Sinfo. These fields are
   --  present in all entities. Note that Homonym is also in the base part of
   --  the node, but has access routines that are more properly part of Einfo,
   --  which is why they are defined here.

   --    Chars                           Name1
   --    Next_Entity                     Node2
   --    Scope                           Node3
   --    Etype                           Node5

   --  Remaining fields are present only in extended nodes (i.e. entities).

   --  The following fields are present in all entities

   --    Homonym                         Node4
   --    First_Rep_Item                  Node6
   --    Freeze_Node                     Node7
   --    Associated_Entity               Node37

   --  The usage of other fields (and the entity kinds to which it applies)
   --  depends on the particular field (see Einfo spec for details).

   --    Associated_Node_For_Itype       Node8
   --    Dependent_Instances             Elist8
   --    Hiding_Loop_Variable            Node8
   --    Mechanism                       Uint8 (but returns Mechanism_Type)
   --    Normalized_First_Bit            Uint8
   --    Refinement_Constituents         Elist8
   --    Return_Applies_To               Node8
   --    First_Exit_Statement            Node8

   --    Class_Wide_Type                 Node9
   --    Current_Value                   Node9
   --    Renaming_Map                    Uint9

   --    Direct_Primitive_Operations     Elist10
   --    Discriminal_Link                Node10
   --    Float_Rep                       Uint10 (but returns Float_Rep_Kind)
   --    Handler_Records                 List10
   --    Normalized_Position_Max         Uint10
   --    Part_Of_Constituents            Elist10

   --    Block_Node                      Node11
   --    Component_Bit_Offset            Uint11
   --    Full_View                       Node11
   --    Entry_Component                 Node11
   --    Enumeration_Pos                 Uint11
   --    Generic_Homonym                 Node11
   --    Part_Of_References              Elist11
   --    Protected_Body_Subprogram       Node11

   --    Barrier_Function                Node12
   --    Enumeration_Rep                 Uint12
   --    Esize                           Uint12
   --    Next_Inlined_Subprogram         Node12

   --    Component_Clause                Node13
   --    Elaboration_Entity              Node13
   --    Extra_Accessibility             Node13
   --    RM_Size                         Uint13

   --    Alignment                       Uint14
   --    Normalized_Position             Uint14
   --    Postconditions_Proc             Node14
   --    Shadow_Entities                 List14

   --    Discriminant_Number             Uint15
   --    DT_Position                     Uint15
   --    DT_Entry_Count                  Uint15
   --    Entry_Parameters_Type           Node15
   --    Extra_Formal                    Node15
   --    Pending_Access_Types            Elist15
   --    Related_Instance                Node15
   --    Status_Flag_Or_Transient_Decl   Node15

   --    Access_Disp_Table               Elist16
   --    Body_References                 Elist16
   --    Cloned_Subtype                  Node16
   --    DTC_Entity                      Node16
   --    Entry_Formal                    Node16
   --    First_Private_Entity            Node16
   --    Lit_Strings                     Node16
   --    Scale_Value                     Uint16
   --    String_Literal_Length           Uint16
   --    Unset_Reference                 Node16

   --    Actual_Subtype                  Node17
   --    Digits_Value                    Uint17
   --    Discriminal                     Node17
   --    First_Entity                    Node17
   --    First_Index                     Node17
   --    First_Literal                   Node17
   --    Master_Id                       Node17
   --    Modulus                         Uint17
   --    Prival                          Node17

   --    Alias                           Node18
   --    Corresponding_Concurrent_Type   Node18
   --    Corresponding_Protected_Entry   Node18
   --    Corresponding_Record_Type       Node18
   --    Delta_Value                     Ureal18
   --    Enclosing_Scope                 Node18
   --    Equivalent_Type                 Node18
   --    Lit_Indexes                     Node18
   --    Private_Dependents              Elist18
   --    Renamed_Entity                  Node18
   --    Renamed_Object                  Node18
   --    String_Literal_Low_Bound        Node18

   --    Body_Entity                     Node19
   --    Corresponding_Discriminant      Node19
   --    Default_Aspect_Component_Value  Node19
   --    Default_Aspect_Value            Node19
   --    Entry_Bodies_Array              Node19
   --    Extra_Accessibility_Of_Result   Node19
   --    Non_Limited_View                Node19
   --    Parent_Subtype                  Node19
   --    Size_Check_Code                 Node19
   --    Spec_Entity                     Node19
   --    Underlying_Full_View            Node19

   --    Component_Type                  Node20
   --    Default_Value                   Node20
   --    Directly_Designated_Type        Node20
   --    Discriminant_Checking_Func      Node20
   --    Discriminant_Default_Value      Node20
   --    Last_Entity                     Node20
   --    Prival_Link                     Node20
   --    Register_Exception_Call         Node20
   --    Scalar_Range                    Node20

   --    Accept_Address                  Elist21
   --    Default_Expr_Function           Node21
   --    Discriminant_Constraint         Elist21
   --    Interface_Name                  Node21
   --    Original_Array_Type             Node21
   --    Small_Value                     Ureal21

   --    Associated_Storage_Pool         Node22
   --    Component_Size                  Uint22
   --    Corresponding_Remote_Type       Node22
   --    Enumeration_Rep_Expr            Node22
   --    Original_Record_Component       Node22
   --    Private_View                    Node22
   --    Protected_Formal                Node22
   --    Scope_Depth_Value               Uint22
   --    Shared_Var_Procs_Instance       Node22

   --    CR_Discriminant                 Node23
   --    Entry_Cancel_Parameter          Node23
   --    Enum_Pos_To_Rep                 Node23
   --    Extra_Constrained               Node23
   --    Finalization_Master             Node23
   --    Generic_Renamings               Elist23
   --    Inner_Instances                 Elist23
   --    Limited_View                    Node23
   --    Packed_Array_Impl_Type          Node23
   --    Protection_Object               Node23
   --    Stored_Constraint               Elist23

   --    Incomplete_Actuals              Elist24
   --    Related_Expression              Node24
   --    Subps_Index                     Uint24

   --    Contract_Wrapper                Node25
   --    Debug_Renaming_Link             Node25
   --    DT_Offset_To_Top_Func           Node25
   --    Interface_Alias                 Node25
   --    Interfaces                      Elist25
   --    Related_Array_Object            Node25
   --    Static_Discrete_Predicate       List25
   --    Static_Real_Or_String_Predicate Node25
   --    Task_Body_Procedure             Node25

   --    Dispatch_Table_Wrappers         Elist26
   --    Last_Assignment                 Node26
   --    Overridden_Operation            Node26
   --    Package_Instantiation           Node26
<<<<<<< HEAD
   --    Barrier_Service_Function        Node26
=======
   --    Storage_Size_Variable           Node26
>>>>>>> 7529f4d0

   --    Current_Use_Clause              Node27
   --    Related_Type                    Node27
   --    Wrapped_Entity                  Node27

   --    Extra_Formals                   Node28
   --    Finalizer                       Node28
   --    Initialization_Statements       Node28
   --    Original_Access_Type            Node28
   --    Relative_Deadline_Variable      Node28
   --    Underlying_Record_View          Node28

   --    BIP_Initialization_Call         Node29
   --    Subprograms_For_Type            Node29

   --    Anonymous_Object                Node30
   --    Corresponding_Equality          Node30
   --    Last_Aggregate_Assignment       Node30
   --    Static_Initialization           Node30

   --    Derived_Type_Link               Node31
   --    Thunk_Entity                    Node31
   --    Activation_Record_Component     Node31

   --    Encapsulating_State             Node32
   --    No_Tagged_Streams_Pragma        Node32

   --    Linker_Section_Pragma           Node33

   --    Contract                        Node34

   --    Import_Pragma                   Node35

   --    Anonymous_Master                Node36

   --    Class_Wide_Preconds             List38

   --    Class_Wide_Postconds            List39

   --    SPARK_Pragma                    Node40

   --    SPARK_Aux_Pragma                Node41

   ---------------------------------------------
   -- Usage of Flags in Defining Entity Nodes --
   ---------------------------------------------

   --  All flags are unique, there is no overlaying, so each flag is physically
   --  present in every entity. However, for many of the flags, it only makes
   --  sense for them to be set true for certain subsets of entity kinds. See
   --  the spec of Einfo for further details.

   --    Is_Inlined_Always               Flag1
   --    Is_Hidden_Non_Overridden_Subpgm Flag2
   --    Has_Default_Init_Cond           Flag3
   --    Is_Frozen                       Flag4
   --    Has_Discriminants               Flag5
   --    Is_Dispatching_Operation        Flag6
   --    Is_Immediately_Visible          Flag7
   --    In_Use                          Flag8
   --    Is_Potentially_Use_Visible      Flag9
   --    Is_Public                       Flag10

   --    Is_Inlined                      Flag11
   --    Is_Constrained                  Flag12
   --    Is_Generic_Type                 Flag13
   --    Depends_On_Private              Flag14
   --    Is_Aliased                      Flag15
   --    Is_Volatile                     Flag16
   --    Is_Internal                     Flag17
   --    Has_Delayed_Freeze              Flag18
   --    Is_Abstract_Subprogram          Flag19
   --    Is_Concurrent_Record_Type       Flag20

   --    Has_Master_Entity               Flag21
   --    Needs_No_Actuals                Flag22
   --    Has_Storage_Size_Clause         Flag23
   --    Is_Imported                     Flag24
   --    Is_Limited_Record               Flag25
   --    Has_Completion                  Flag26
   --    Has_Pragma_Controlled           Flag27
   --    Is_Statically_Allocated         Flag28
   --    Has_Size_Clause                 Flag29
   --    Has_Task                        Flag30

   --    Checks_May_Be_Suppressed        Flag31
   --    Kill_Elaboration_Checks         Flag32
   --    Kill_Range_Checks               Flag33
   --    Has_Independent_Components      Flag34
   --    Is_Class_Wide_Equivalent_Type   Flag35
   --    Referenced_As_LHS               Flag36
   --    Is_Known_Non_Null               Flag37
   --    Can_Never_Be_Null               Flag38
   --    Has_Default_Aspect              Flag39
   --    Body_Needed_For_SAL             Flag40

   --    Treat_As_Volatile               Flag41
   --    Is_Controlled                   Flag42
   --    Has_Controlled_Component        Flag43
   --    Is_Pure                         Flag44
   --    In_Private_Part                 Flag45
   --    Has_Alignment_Clause            Flag46
   --    Has_Exit                        Flag47
   --    In_Package_Body                 Flag48
   --    Reachable                       Flag49
   --    Delay_Subprogram_Descriptors    Flag50

   --    Is_Packed                       Flag51
   --    Is_Entry_Formal                 Flag52
   --    Is_Private_Descendant           Flag53
   --    Return_Present                  Flag54
   --    Is_Tagged_Type                  Flag55
   --    Has_Homonym                     Flag56
   --    Is_Hidden                       Flag57
   --    Non_Binary_Modulus              Flag58
   --    Is_Preelaborated                Flag59
   --    Is_Shared_Passive               Flag60

   --    Is_Remote_Types                 Flag61
   --    Is_Remote_Call_Interface        Flag62
   --    Is_Character_Type               Flag63
   --    Is_Intrinsic_Subprogram         Flag64
   --    Has_Record_Rep_Clause           Flag65
   --    Has_Enumeration_Rep_Clause      Flag66
   --    Has_Small_Clause                Flag67
   --    Has_Component_Size_Clause       Flag68
   --    Is_Access_Constant              Flag69
   --    Is_First_Subtype                Flag70

   --    Has_Completion_In_Body          Flag71
   --    Has_Unknown_Discriminants       Flag72
   --    Is_Child_Unit                   Flag73
   --    Is_CPP_Class                    Flag74
   --    Has_Non_Standard_Rep            Flag75
   --    Is_Constructor                  Flag76
   --    Static_Elaboration_Desired      Flag77
   --    Is_Tag                          Flag78
   --    Has_All_Calls_Remote            Flag79
   --    Is_Constr_Subt_For_U_Nominal    Flag80

   --    Is_Asynchronous                 Flag81
   --    Has_Gigi_Rep_Item               Flag82
   --    Has_Machine_Radix_Clause        Flag83
   --    Machine_Radix_10                Flag84
   --    Is_Atomic                       Flag85
   --    Has_Atomic_Components           Flag86
   --    Has_Volatile_Components         Flag87
   --    Discard_Names                   Flag88
   --    Is_Interrupt_Handler            Flag89
   --    Returns_By_Ref                  Flag90

   --    Is_Itype                        Flag91
   --    Size_Known_At_Compile_Time      Flag92
   --    Reverse_Storage_Order           Flag93
   --    Is_Generic_Actual_Type          Flag94
   --    Uses_Sec_Stack                  Flag95
   --    Warnings_Off                    Flag96
   --    Is_Controlling_Formal           Flag97
   --    Has_Controlling_Result          Flag98
   --    Is_Exported                     Flag99
   --    Has_Specified_Layout            Flag100

   --    Has_Nested_Block_With_Handler   Flag101
   --    Is_Called                       Flag102
   --    Is_Completely_Hidden            Flag103
   --    Address_Taken                   Flag104
   --    Suppress_Initialization         Flag105
   --    Is_Limited_Composite            Flag106
   --    Is_Private_Composite            Flag107
   --    Default_Expressions_Processed   Flag108
   --    Is_Non_Static_Subtype           Flag109
   --    Has_Out_Or_In_Out_Parameter     Flag110

   --    Is_Formal_Subprogram            Flag111
   --    Is_Renaming_Of_Object           Flag112
   --    No_Return                       Flag113
   --    Delay_Cleanups                  Flag114
   --    Never_Set_In_Source             Flag115
   --    Is_Visible_Lib_Unit             Flag116
   --    Is_Unchecked_Union              Flag117
   --    Is_For_Access_Subtype           Flag118
   --    Has_Convention_Pragma           Flag119
   --    Has_Primitive_Operations        Flag120

   --    Has_Pragma_Pack                 Flag121
   --    Is_Bit_Packed_Array             Flag122
   --    Has_Unchecked_Union             Flag123
   --    Is_Eliminated                   Flag124
   --    C_Pass_By_Copy                  Flag125
   --    Is_Instantiated                 Flag126
   --    Is_Valued_Procedure             Flag127
   --    (used for Component_Alignment)  Flag128
   --    (used for Component_Alignment)  Flag129
   --    Is_Generic_Instance             Flag130

   --    No_Pool_Assigned                Flag131
   --    Is_Default_Init_Cond_Procedure  Flag132
   --    Has_Inherited_Default_Init_Cond Flag133
   --    Returns_Limited_View            Flag134
   --    Has_Aliased_Components          Flag135
   --    No_Strict_Aliasing              Flag136
   --    Is_Machine_Code_Subprogram      Flag137
   --    Is_Packed_Array_Impl_Type       Flag138
   --    Has_Biased_Representation       Flag139
   --    Has_Complex_Representation      Flag140

   --    Is_Constr_Subt_For_UN_Aliased   Flag141
   --    Has_Missing_Return              Flag142
   --    Has_Recursive_Call              Flag143
   --    Is_Unsigned_Type                Flag144
   --    Strict_Alignment                Flag145
   --    Is_Abstract_Type                Flag146
   --    Needs_Debug_Info                Flag147
   --    Suppress_Elaboration_Warnings   Flag148
   --    Is_Compilation_Unit             Flag149
   --    Has_Pragma_Elaborate_Body       Flag150

   --    Has_Private_Ancestor            Flag151
   --    Entry_Accepted                  Flag152
   --    Is_Obsolescent                  Flag153
   --    Has_Per_Object_Constraint       Flag154
   --    Has_Private_Declaration         Flag155
   --    Referenced                      Flag156
   --    Has_Pragma_Inline               Flag157
   --    Finalize_Storage_Only           Flag158
   --    From_Limited_With               Flag159
   --    Is_Package_Body_Entity          Flag160

   --    Has_Qualified_Name              Flag161
   --    Nonzero_Is_True                 Flag162
   --    Is_True_Constant                Flag163
   --    Reverse_Bit_Order               Flag164
   --    Suppress_Style_Checks           Flag165
   --    Debug_Info_Off                  Flag166
   --    Sec_Stack_Needed_For_Return     Flag167
   --    Materialize_Entity              Flag168
   --    Has_Pragma_Thread_Local_Storage Flag169
   --    Is_Known_Valid                  Flag170

   --    Is_Hidden_Open_Scope            Flag171
   --    Has_Object_Size_Clause          Flag172
   --    Has_Fully_Qualified_Name        Flag173
   --    Elaboration_Entity_Required     Flag174
   --    Has_Forward_Instantiation       Flag175
   --    Is_Discrim_SO_Function          Flag176
   --    Size_Depends_On_Discriminant    Flag177
   --    Is_Null_Init_Proc               Flag178
   --    Has_Pragma_Pure_Function        Flag179
   --    Has_Pragma_Unreferenced         Flag180

   --    Has_Contiguous_Rep              Flag181
   --    Has_Xref_Entry                  Flag182
   --    Must_Be_On_Byte_Boundary        Flag183
   --    Has_Stream_Size_Clause          Flag184
   --    Is_Ada_2005_Only                Flag185
   --    Is_Interface                    Flag186
   --    Has_Constrained_Partial_View    Flag187
   --    Uses_Lock_Free                  Flag188
   --    Is_Pure_Unit_Access_Type        Flag189
   --    Has_Specified_Stream_Input      Flag190

   --    Has_Specified_Stream_Output     Flag191
   --    Has_Specified_Stream_Read       Flag192
   --    Has_Specified_Stream_Write      Flag193
   --    Is_Local_Anonymous_Access       Flag194
   --    Is_Primitive_Wrapper            Flag195
   --    Was_Hidden                      Flag196
   --    Is_Limited_Interface            Flag197
   --    Has_Pragma_Ordered              Flag198
   --    Is_Ada_2012_Only                Flag199

   --    Has_Delayed_Aspects             Flag200
   --    Has_Pragma_No_Inline            Flag201
   --    Itype_Printed                   Flag202
   --    Has_Pragma_Pure                 Flag203
   --    Is_Known_Null                   Flag204
   --    Low_Bound_Tested                Flag205
   --    Is_Visible_Formal               Flag206
   --    Known_To_Have_Preelab_Init      Flag207
   --    Must_Have_Preelab_Init          Flag208
   --    Is_Return_Object                Flag209
   --    Elaborate_Body_Desirable        Flag210

   --    Has_Static_Discriminants        Flag211
   --    Has_Pragma_Unreferenced_Objects Flag212
   --    Requires_Overriding             Flag213
   --    Has_RACW                        Flag214
   --    Is_Param_Block_Component_Type   Flag215
   --    Universal_Aliasing              Flag216
   --    Suppress_Value_Tracking_On_Call Flag217
   --    Is_Primitive                    Flag218
   --    Has_Initial_Value               Flag219
   --    Has_Dispatch_Table              Flag220

   --    Has_Pragma_Preelab_Init         Flag221
   --    Used_As_Generic_Actual          Flag222
   --    Is_Descendant_Of_Address        Flag223
   --    Is_Raised                       Flag224
   --    Is_Thunk                        Flag225
   --    Is_Only_Out_Parameter           Flag226
   --    Referenced_As_Out_Parameter     Flag227
   --    Has_Thunks                      Flag228
   --    Can_Use_Internal_Rep            Flag229
   --    Has_Pragma_Inline_Always        Flag230

   --    Renamed_In_Spec                 Flag231
   --    Has_Invariants                  Flag232
   --    Has_Pragma_Unmodified           Flag233
   --    Is_Dispatch_Table_Entity        Flag234
   --    Is_Trivial_Subprogram           Flag235
   --    Warnings_Off_Used               Flag236
   --    Warnings_Off_Used_Unmodified    Flag237
   --    Warnings_Off_Used_Unreferenced  Flag238
   --    OK_To_Reorder_Components        Flag239
   --    Has_Expanded_Contract           Flag240

   --    Optimize_Alignment_Space        Flag241
   --    Optimize_Alignment_Time         Flag242
   --    Overlays_Constant               Flag243
   --    Is_RACW_Stub_Type               Flag244
   --    Is_Private_Primitive            Flag245
   --    Is_Underlying_Record_View       Flag246
   --    OK_To_Rename                    Flag247
   --    Has_Inheritable_Invariants      Flag248
   --    Is_Safe_To_Reevaluate           Flag249
   --    Has_Predicates                  Flag250

   --    Has_Implicit_Dereference        Flag251
   --    Is_Processed_Transient          Flag252
   --    Disable_Controlled              Flag253
   --    Is_Implementation_Defined       Flag254
   --    Is_Predicate_Function           Flag255
   --    Is_Predicate_Function_M         Flag256
   --    Is_Invariant_Procedure          Flag257
   --    Has_Dynamic_Predicate_Aspect    Flag258
   --    Has_Static_Predicate_Aspect     Flag259
   --    Has_Loop_Entry_Attributes       Flag260

   --    Has_Delayed_Rep_Aspects         Flag261
   --    May_Inherit_Delayed_Rep_Aspects Flag262
   --    Has_Visible_Refinement          Flag263
   --    Is_Discriminant_Check_Function  Flag264
   --    SPARK_Pragma_Inherited          Flag265
   --    SPARK_Aux_Pragma_Inherited      Flag266
   --    Has_Shift_Operator              Flag267
   --    Is_Independent                  Flag268
   --    Has_Static_Predicate            Flag269
   --    Stores_Attribute_Old_Prefix     Flag270

   --    Has_Protected                   Flag271
   --    SSO_Set_Low_By_Default          Flag272
   --    SSO_Set_High_By_Default         Flag273
   --    Is_Generic_Actual_Subprogram    Flag274
   --    No_Predicate_On_Actual          Flag275
   --    No_Dynamic_Predicate_On_Actual  Flag276
<<<<<<< HEAD

   --    (unused)                        Flag275
   --    (unused)                        Flag276
   --    (unused)                        Flag277
   --    (unused)                        Flag278
   --    (unused)                        Flag279
   --    (unused)                        Flag280

   --    (unused)                        Flag281
   --    (unused)                        Flag282
   --    (unused)                        Flag283
   --    (unused)                        Flag284
   --    (unused)                        Flag285
   --    Has_Cyclic_Section              Flag286

   --  Note: Flag287-317 are defined in atree.ads/adb, but not yet in atree.h
=======
   --    Is_Checked_Ghost_Entity         Flag277
   --    Is_Ignored_Ghost_Entity         Flag278
   --    Contains_Ignored_Ghost_Code     Flag279
   --    Partial_View_Has_Unknown_Discr  Flag280

   --    Is_Static_Type                  Flag281
   --    Has_Nested_Subprogram           Flag282
   --    Is_Uplevel_Referenced_Entity    Flag283
   --    Is_Unimplemented                Flag284
   --    Is_Volatile_Full_Access         Flag285
   --    Is_Exception_Handler            Flag286
   --    Rewritten_For_C                 Flag287

   --    (unused)                        Flag288
   --    (unused)                        Flag289
   --    (unused)                        Flag300

   --    (unused)                        Flag301
   --    (unused)                        Flag302
   --    (unused)                        Flag303
   --    (unused)                        Flag304
   --    (unused)                        Flag305
   --    (unused)                        Flag306
   --    (unused)                        Flag307
   --    (unused)                        Flag308
   --    (unused)                        Flag309

   --  Note: Flag310-317 are defined in atree.ads/adb, but not yet in atree.h
>>>>>>> 7529f4d0

   -----------------------
   -- Local subprograms --
   -----------------------

   function Has_Option
     (State_Id   : Entity_Id;
      Option_Nam : Name_Id) return Boolean;
   --  Determine whether abstract state State_Id has particular option denoted
   --  by the name Option_Nam.

   ---------------
   -- Float_Rep --
   ---------------

   function Float_Rep (Id : E) return F is
      pragma Assert (Is_Floating_Point_Type (Id));
   begin
      return F'Val (UI_To_Int (Uint10 (Base_Type (Id))));
   end Float_Rep;

   ----------------
   -- Has_Option --
   ----------------

   function Has_Option
     (State_Id   : Entity_Id;
      Option_Nam : Name_Id) return Boolean
   is
      Decl    : constant Node_Id := Parent (State_Id);
      Opt     : Node_Id;
      Opt_Nam : Node_Id;

   begin
      pragma Assert (Ekind (State_Id) = E_Abstract_State);

      --  The declaration of abstract states with options appear as an
      --  extension aggregate. If this is not the case, the option is not
      --  available.

      if Nkind (Decl) /= N_Extension_Aggregate then
         return False;
      end if;

      --  Simple options

      Opt := First (Expressions (Decl));
      while Present (Opt) loop
         if Nkind (Opt) = N_Identifier and then Chars (Opt) = Option_Nam then
            return True;
         end if;

         Next (Opt);
      end loop;

      --  Complex options with various specifiers

      Opt := First (Component_Associations (Decl));
      while Present (Opt) loop
         Opt_Nam := First (Choices (Opt));

         if Nkind (Opt_Nam) = N_Identifier
           and then Chars (Opt_Nam) = Option_Nam
         then
            return True;
         end if;

         Next (Opt);
      end loop;

      return False;
   end Has_Option;

   --------------------------------
   -- Attribute Access Functions --
   --------------------------------

   function Abstract_States (Id : E) return L is
   begin
      pragma Assert (Ekind_In (Id, E_Generic_Package, E_Package));
      return Elist25 (Id);
   end Abstract_States;

   function Accept_Address (Id : E) return L is
   begin
      return Elist21 (Id);
   end Accept_Address;

   function Access_Disp_Table (Id : E) return L is
   begin
      pragma Assert (Ekind_In (Id, E_Record_Type,
                                   E_Record_Type_With_Private,
                                   E_Record_Subtype));
      return Elist16 (Implementation_Base_Type (Id));
   end Access_Disp_Table;

   function Activation_Record_Component (Id : E) return E is
   begin
      pragma Assert (Ekind_In (Id, E_Constant,
                                   E_In_Parameter,
                                   E_In_Out_Parameter,
                                   E_Loop_Parameter,
                                   E_Out_Parameter,
                                   E_Variable));
      return Node31 (Id);
   end Activation_Record_Component;

   function Actual_Subtype (Id : E) return E is
   begin
      pragma Assert
        (Ekind_In (Id, E_Constant, E_Variable, E_Generic_In_Out_Parameter)
           or else Is_Formal (Id));
      return Node17 (Id);
   end Actual_Subtype;

   function Address_Taken (Id : E) return B is
   begin
      return Flag104 (Id);
   end Address_Taken;

   function Alias (Id : E) return E is
   begin
      pragma Assert
        (Is_Overloadable (Id) or else Ekind (Id) = E_Subprogram_Type);
      return Node18 (Id);
   end Alias;

   function Alignment (Id : E) return U is
   begin
      pragma Assert (Is_Type (Id)
                       or else Is_Formal (Id)
                       or else Ekind_In (Id, E_Loop_Parameter,
                                             E_Constant,
                                             E_Exception,
                                             E_Variable));
      return Uint14 (Id);
   end Alignment;

   function Anonymous_Master (Id : E) return E is
   begin
      pragma Assert (Ekind_In (Id, E_Function,
                                   E_Package,
                                   E_Package_Body,
                                   E_Procedure,
                                   E_Subprogram_Body));
      return Node36 (Id);
   end Anonymous_Master;

   function Anonymous_Object (Id : E) return E is
   begin
      pragma Assert (Ekind_In (Id, E_Protected_Type, E_Task_Type));
      return Node30 (Id);
   end Anonymous_Object;

   function Associated_Entity (Id : E) return E is
   begin
      return Node37 (Id);
   end Associated_Entity;

   function Associated_Formal_Package (Id : E) return E is
   begin
      pragma Assert (Ekind (Id) = E_Package);
      return Node12 (Id);
   end Associated_Formal_Package;

   function Associated_Node_For_Itype (Id : E) return N is
   begin
      return Node8 (Id);
   end Associated_Node_For_Itype;

   function Associated_Storage_Pool (Id : E) return E is
   begin
      pragma Assert (Is_Access_Type (Id));
      return Node22 (Root_Type (Id));
   end Associated_Storage_Pool;

   function Barrier_Function (Id : E) return N is
   begin
      pragma Assert (Is_Entry (Id));
      return Node12 (Id);
   end Barrier_Function;

   function Block_Node (Id : E) return N is
   begin
      pragma Assert (Ekind (Id) = E_Block);
      return Node11 (Id);
   end Block_Node;

   function Body_Entity (Id : E) return E is
   begin
      pragma Assert (Ekind_In (Id, E_Package, E_Generic_Package));
      return Node19 (Id);
   end Body_Entity;

   function Body_Needed_For_SAL (Id : E) return B is
   begin
      pragma Assert
        (Ekind (Id) = E_Package
           or else Is_Subprogram (Id)
           or else Is_Generic_Unit (Id));
      return Flag40 (Id);
   end Body_Needed_For_SAL;

   function Body_References (Id : E) return L is
   begin
      pragma Assert (Ekind (Id) = E_Abstract_State);
      return Elist16 (Id);
   end Body_References;

   function BIP_Initialization_Call (Id : E) return N is
   begin
      pragma Assert (Ekind_In (Id, E_Constant, E_Variable));
      return Node29 (Id);
   end BIP_Initialization_Call;

   function C_Pass_By_Copy (Id : E) return B is
   begin
      pragma Assert (Is_Record_Type (Id));
      return Flag125 (Implementation_Base_Type (Id));
   end C_Pass_By_Copy;

   function Can_Never_Be_Null (Id : E) return B is
   begin
      return Flag38 (Id);
   end Can_Never_Be_Null;

   function Checks_May_Be_Suppressed (Id : E) return B is
   begin
      return Flag31 (Id);
   end Checks_May_Be_Suppressed;

   function Class_Wide_Postconds (Id : E) return S is
   begin
      pragma Assert (Is_Subprogram (Id));
      return List39 (Id);
   end Class_Wide_Postconds;

   function Class_Wide_Preconds (Id : E) return S is
   begin
      pragma Assert (Is_Subprogram (Id));
      return List38 (Id);
   end Class_Wide_Preconds;

   function Class_Wide_Type (Id : E) return E is
   begin
      pragma Assert (Is_Type (Id));
      return Node9 (Id);
   end Class_Wide_Type;

   function Cloned_Subtype (Id : E) return E is
   begin
      pragma Assert (Ekind_In (Id, E_Record_Subtype, E_Class_Wide_Subtype));
      return Node16 (Id);
   end Cloned_Subtype;

   function Component_Bit_Offset (Id : E) return U is
   begin
      pragma Assert (Ekind_In (Id, E_Component, E_Discriminant));
      return Uint11 (Id);
   end Component_Bit_Offset;

   function Component_Clause (Id : E) return N is
   begin
      pragma Assert (Ekind_In (Id, E_Component, E_Discriminant));
      return Node13 (Id);
   end Component_Clause;

   function Component_Size (Id : E) return U is
   begin
      pragma Assert (Is_Array_Type (Id));
      return Uint22 (Implementation_Base_Type (Id));
   end Component_Size;

   function Component_Type (Id : E) return E is
   begin
      pragma Assert (Is_Array_Type (Id));
      return Node20 (Implementation_Base_Type (Id));
   end Component_Type;

   function Corresponding_Concurrent_Type (Id : E) return E is
   begin
      pragma Assert (Ekind (Id) = E_Record_Type);
      return Node18 (Id);
   end Corresponding_Concurrent_Type;

   function Corresponding_Discriminant (Id : E) return E is
   begin
      pragma Assert (Ekind (Id) = E_Discriminant);
      return Node19 (Id);
   end Corresponding_Discriminant;

   function Corresponding_Equality (Id : E) return E is
   begin
      pragma Assert
        (Ekind (Id) = E_Function
          and then not Comes_From_Source (Id)
          and then Chars (Id) = Name_Op_Ne);
      return Node30 (Id);
   end Corresponding_Equality;

   function Corresponding_Protected_Entry (Id : E) return E is
   begin
      pragma Assert (Ekind (Id) = E_Subprogram_Body);
      return Node18 (Id);
   end Corresponding_Protected_Entry;

   function Corresponding_Record_Type (Id : E) return E is
   begin
      pragma Assert (Is_Concurrent_Type (Id));
      return Node18 (Id);
   end Corresponding_Record_Type;

   function Corresponding_Remote_Type (Id : E) return E is
   begin
      return Node22 (Id);
   end Corresponding_Remote_Type;

   function Current_Use_Clause (Id : E) return E is
   begin
      pragma Assert (Ekind (Id) = E_Package or else Is_Type (Id));
      return Node27 (Id);
   end Current_Use_Clause;

   function Current_Value (Id : E) return N is
   begin
      pragma Assert (Ekind (Id) in Object_Kind);
      return Node9 (Id);
   end Current_Value;

   function CR_Discriminant (Id : E) return E is
   begin
      return Node23 (Id);
   end CR_Discriminant;

   function Debug_Info_Off (Id : E) return B is
   begin
      return Flag166 (Id);
   end Debug_Info_Off;

   function Debug_Renaming_Link (Id : E) return E is
   begin
      return Node25 (Id);
   end Debug_Renaming_Link;

   function Default_Aspect_Component_Value (Id : E) return N is
   begin
      pragma Assert (Is_Array_Type (Id));
      return Node19 (Base_Type (Id));
   end Default_Aspect_Component_Value;

   function Default_Aspect_Value (Id : E) return N is
   begin
      pragma Assert (Is_Scalar_Type (Id));
      return Node19 (Base_Type (Id));
   end Default_Aspect_Value;

   function Default_Expr_Function (Id : E) return E is
   begin
      pragma Assert (Is_Formal (Id));
      return Node21 (Id);
   end Default_Expr_Function;

   function Default_Expressions_Processed (Id : E) return B is
   begin
      return Flag108 (Id);
   end Default_Expressions_Processed;

   function Default_Value (Id : E) return N is
   begin
      pragma Assert (Is_Formal (Id));
      return Node20 (Id);
   end Default_Value;

   function Delay_Cleanups (Id : E) return B is
   begin
      return Flag114 (Id);
   end Delay_Cleanups;

   function Delay_Subprogram_Descriptors (Id : E) return B is
   begin
      return Flag50 (Id);
   end Delay_Subprogram_Descriptors;

   function Delta_Value (Id : E) return R is
   begin
      pragma Assert (Is_Fixed_Point_Type (Id));
      return Ureal18 (Id);
   end Delta_Value;

   function Dependent_Instances (Id : E) return L is
   begin
      pragma Assert (Is_Generic_Instance (Id));
      return Elist8 (Id);
   end Dependent_Instances;

   function Depends_On_Private (Id : E) return B is
   begin
      pragma Assert (Nkind (Id) in N_Entity);
      return Flag14 (Id);
   end Depends_On_Private;

   function Derived_Type_Link (Id : E) return E is
   begin
      pragma Assert (Is_Type (Id));
      return Node31 (Base_Type (Id));
   end Derived_Type_Link;

   function Digits_Value (Id : E) return U is
   begin
      pragma Assert
        (Is_Floating_Point_Type (Id)
          or else Is_Decimal_Fixed_Point_Type (Id));
      return Uint17 (Id);
   end Digits_Value;

   function Direct_Primitive_Operations (Id : E) return L is
   begin
      pragma Assert (Is_Tagged_Type (Id));
      return Elist10 (Id);
   end Direct_Primitive_Operations;

   function Directly_Designated_Type (Id : E) return E is
   begin
      pragma Assert (Is_Access_Type (Id));
      return Node20 (Id);
   end Directly_Designated_Type;

   function Disable_Controlled (Id : E) return B is
   begin
      return Flag253 (Base_Type (Id));
   end Disable_Controlled;

   function Discard_Names (Id : E) return B is
   begin
      return Flag88 (Id);
   end Discard_Names;

   function Discriminal (Id : E) return E is
   begin
      pragma Assert (Ekind (Id) = E_Discriminant);
      return Node17 (Id);
   end Discriminal;

   function Discriminal_Link (Id : E) return N is
   begin
      return Node10 (Id);
   end Discriminal_Link;

   function Discriminant_Checking_Func (Id : E) return E is
   begin
      pragma Assert (Ekind (Id) = E_Component);
      return Node20 (Id);
   end Discriminant_Checking_Func;

   function Discriminant_Constraint (Id : E) return L is
   begin
      pragma Assert (Is_Composite_Type (Id) and then Has_Discriminants (Id));
      return Elist21 (Id);
   end Discriminant_Constraint;

   function Discriminant_Default_Value (Id : E) return N is
   begin
      pragma Assert (Ekind (Id) = E_Discriminant);
      return Node20 (Id);
   end Discriminant_Default_Value;

   function Discriminant_Number (Id : E) return U is
   begin
      pragma Assert (Ekind (Id) = E_Discriminant);
      return Uint15 (Id);
   end Discriminant_Number;

   function Dispatch_Table_Wrappers (Id : E) return L is
   begin
      pragma Assert (Ekind_In (Id, E_Record_Type,
                                   E_Record_Subtype));
      return Elist26 (Implementation_Base_Type (Id));
   end Dispatch_Table_Wrappers;

   function DT_Entry_Count (Id : E) return U is
   begin
      pragma Assert (Ekind (Id) = E_Component and then Is_Tag (Id));
      return Uint15 (Id);
   end DT_Entry_Count;

   function DT_Offset_To_Top_Func (Id : E) return E is
   begin
      pragma Assert (Ekind (Id) = E_Component and then Is_Tag (Id));
      return Node25 (Id);
   end DT_Offset_To_Top_Func;

   function DT_Position (Id : E) return U is
   begin
      pragma Assert (Ekind_In (Id, E_Function, E_Procedure)
                       and then Present (DTC_Entity (Id)));
      return Uint15 (Id);
   end DT_Position;

   function DTC_Entity (Id : E) return E is
   begin
      pragma Assert (Ekind_In (Id, E_Function, E_Procedure));
      return Node16 (Id);
   end DTC_Entity;

   function Elaborate_Body_Desirable (Id : E) return B is
   begin
      pragma Assert (Ekind (Id) = E_Package);
      return Flag210 (Id);
   end Elaborate_Body_Desirable;

   function Elaboration_Entity (Id : E) return E is
   begin
      pragma Assert
        (Is_Subprogram (Id)
           or else
         Ekind (Id) = E_Package
           or else
         Is_Generic_Unit (Id));
      return Node13 (Id);
   end Elaboration_Entity;

   function Elaboration_Entity_Required (Id : E) return B is
   begin
      pragma Assert
        (Is_Subprogram (Id)
           or else
         Ekind (Id) = E_Package
           or else
         Is_Generic_Unit (Id));
      return Flag174 (Id);
   end Elaboration_Entity_Required;

   function Encapsulating_State (Id : E) return N is
   begin
      pragma Assert (Ekind_In (Id, E_Abstract_State, E_Constant, E_Variable));
      return Node32 (Id);
   end Encapsulating_State;

   function Enclosing_Scope (Id : E) return E is
   begin
      return Node18 (Id);
   end Enclosing_Scope;

   function Entry_Accepted (Id : E) return B is
   begin
      pragma Assert (Is_Entry (Id));
      return Flag152 (Id);
   end Entry_Accepted;

<<<<<<< HEAD
=======
   function Entry_Bodies_Array (Id : E) return E is
   begin
      return Node19 (Id);
   end Entry_Bodies_Array;

>>>>>>> 7529f4d0
   function Entry_Cancel_Parameter (Id : E) return E is
   begin
      return Node23 (Id);
   end Entry_Cancel_Parameter;

   function Entry_Component (Id : E) return E is
   begin
      return Node11 (Id);
   end Entry_Component;

   function Entry_Formal (Id : E) return E is
   begin
      return Node16 (Id);
   end Entry_Formal;

   function Entry_Index_Constant (Id : E) return N is
   begin
      pragma Assert (Ekind (Id) = E_Entry_Index_Parameter);
      return Node18 (Id);
   end Entry_Index_Constant;

   function Contains_Ignored_Ghost_Code (Id : E) return B is
   begin
      pragma Assert
        (Ekind_In (Id, E_Block,
                       E_Function,
                       E_Generic_Function,
                       E_Generic_Package,
                       E_Generic_Procedure,
                       E_Package,
                       E_Package_Body,
                       E_Procedure,
                       E_Subprogram_Body));
      return Flag279 (Id);
   end Contains_Ignored_Ghost_Code;

   function Contract (Id : E) return N is
   begin
      pragma Assert
        (Ekind_In (Id, E_Protected_Type,   --  concurrent variants
                       E_Task_Body,
                       E_Task_Type)
           or else
         Ekind_In (Id, E_Constant,         --  object variants
                       E_Variable)
           or else
         Ekind_In (Id, E_Entry,            --  overloadable variants
                       E_Entry_Family,
                       E_Function,
                       E_Generic_Function,
                       E_Generic_Procedure,
                       E_Operator,
                       E_Procedure,
                       E_Subprogram_Body)
           or else
         Ekind_In (Id, E_Generic_Package,  --  package variants
                       E_Package,
                       E_Package_Body)
           or else
         Ekind (Id) = E_Void);             --  special purpose
      return Node34 (Id);
   end Contract;

   function Contract_Wrapper (Id : E) return E is
   begin
      pragma Assert (Ekind_In (Id, E_Entry, E_Entry_Family));
      return Node25 (Id);
   end Contract_Wrapper;

   function Entry_Parameters_Type (Id : E) return E is
   begin
      return Node15 (Id);
   end Entry_Parameters_Type;

   function Enum_Pos_To_Rep (Id : E) return E is
   begin
      pragma Assert (Ekind (Id) = E_Enumeration_Type);
      return Node23 (Id);
   end Enum_Pos_To_Rep;

   function Enumeration_Pos (Id : E) return Uint is
   begin
      pragma Assert (Ekind (Id) = E_Enumeration_Literal);
      return Uint11 (Id);
   end Enumeration_Pos;

   function Enumeration_Rep (Id : E) return U is
   begin
      pragma Assert (Ekind (Id) = E_Enumeration_Literal);
      return Uint12 (Id);
   end Enumeration_Rep;

   function Enumeration_Rep_Expr (Id : E) return N is
   begin
      pragma Assert (Ekind (Id) = E_Enumeration_Literal);
      return Node22 (Id);
   end Enumeration_Rep_Expr;

   function Equivalent_Type (Id : E) return E is
   begin
      pragma Assert
        (Ekind_In (Id, E_Class_Wide_Type,
                       E_Class_Wide_Subtype,
                       E_Access_Subprogram_Type,
                       E_Access_Protected_Subprogram_Type,
                       E_Anonymous_Access_Protected_Subprogram_Type,
                       E_Access_Subprogram_Type,
                       E_Exception_Type));
      return Node18 (Id);
   end Equivalent_Type;

   function Esize (Id : E) return Uint is
   begin
      return Uint12 (Id);
   end Esize;

   function Extra_Accessibility (Id : E) return E is
   begin
      pragma Assert
        (Is_Formal (Id) or else Ekind_In (Id, E_Variable, E_Constant));
      return Node13 (Id);
   end Extra_Accessibility;

   function Extra_Accessibility_Of_Result (Id : E) return E is
   begin
      pragma Assert (Ekind_In (Id, E_Function, E_Operator, E_Subprogram_Type));
      return Node19 (Id);
   end Extra_Accessibility_Of_Result;

   function Extra_Constrained (Id : E) return E is
   begin
      pragma Assert (Is_Formal (Id) or else Ekind (Id) = E_Variable);
      return Node23 (Id);
   end Extra_Constrained;

   function Extra_Formal (Id : E) return E is
   begin
      return Node15 (Id);
   end Extra_Formal;

   function Extra_Formals (Id : E) return E is
   begin
      pragma Assert
        (Is_Overloadable (Id)
           or else Ekind_In (Id, E_Entry_Family,
                                 E_Subprogram_Body,
                                 E_Subprogram_Type));
      return Node28 (Id);
   end Extra_Formals;

   function Can_Use_Internal_Rep (Id : E) return B is
   begin
      pragma Assert (Is_Access_Subprogram_Type (Base_Type (Id)));
      return Flag229 (Base_Type (Id));
   end Can_Use_Internal_Rep;

   function Finalization_Master (Id : E) return E is
   begin
      pragma Assert (Is_Access_Type (Id));
      return Node23 (Root_Type (Id));
   end Finalization_Master;

   function Finalize_Storage_Only (Id : E) return B is
   begin
      pragma Assert (Is_Type (Id));
      return Flag158 (Base_Type (Id));
   end Finalize_Storage_Only;

   function Finalizer (Id : E) return E is
   begin
      pragma Assert (Ekind_In (Id, E_Package, E_Package_Body));
      return Node28 (Id);
   end Finalizer;

   function First_Entity (Id : E) return E is
   begin
      return Node17 (Id);
   end First_Entity;

   function First_Exit_Statement (Id : E) return N is
   begin
      pragma Assert (Ekind (Id) = E_Loop);
      return Node8 (Id);
   end First_Exit_Statement;

   function First_Index (Id : E) return N is
   begin
      pragma Assert (Is_Array_Type (Id));
      return Node17 (Id);
   end First_Index;

   function First_Literal (Id : E) return E is
   begin
      pragma Assert (Is_Enumeration_Type (Id));
      return Node17 (Id);
   end First_Literal;

   function First_Private_Entity (Id : E) return E is
   begin
      pragma Assert (Ekind_In (Id, E_Package, E_Generic_Package)
                       or else Ekind (Id) in Concurrent_Kind);
      return Node16 (Id);
   end First_Private_Entity;

   function First_Rep_Item (Id : E) return E is
   begin
      return Node6 (Id);
   end First_Rep_Item;

   function Freeze_Node (Id : E) return N is
   begin
      return Node7 (Id);
   end Freeze_Node;

   function From_Limited_With (Id : E) return B is
   begin
      return Flag159 (Id);
   end From_Limited_With;

   function Full_View (Id : E) return E is
   begin
      pragma Assert (Is_Type (Id) or else Ekind (Id) = E_Constant);
      return Node11 (Id);
   end Full_View;

   function Generic_Homonym (Id : E) return E is
   begin
      pragma Assert (Ekind (Id) = E_Generic_Package);
      return Node11 (Id);
   end Generic_Homonym;

   function Generic_Renamings (Id : E) return L is
   begin
      return Elist23 (Id);
   end Generic_Renamings;

   function Handler_Records (Id : E) return S is
   begin
      return List10 (Id);
   end Handler_Records;

   function Has_Aliased_Components (Id : E) return B is
   begin
      return Flag135 (Implementation_Base_Type (Id));
   end Has_Aliased_Components;

   function Has_Alignment_Clause (Id : E) return B is
   begin
      return Flag46 (Id);
   end Has_Alignment_Clause;

   function Has_All_Calls_Remote (Id : E) return B is
   begin
      return Flag79 (Id);
   end Has_All_Calls_Remote;

   function Has_Atomic_Components (Id : E) return B is
   begin
      return Flag86 (Implementation_Base_Type (Id));
   end Has_Atomic_Components;

   function Has_Biased_Representation (Id : E) return B is
   begin
      return Flag139 (Id);
   end Has_Biased_Representation;

   function Has_Completion (Id : E) return B is
   begin
      return Flag26 (Id);
   end Has_Completion;

   function Has_Completion_In_Body (Id : E) return B is
   begin
      pragma Assert (Is_Type (Id));
      return Flag71 (Id);
   end Has_Completion_In_Body;

   function Has_Complex_Representation (Id : E) return B is
   begin
      pragma Assert (Is_Type (Id));
      return Flag140 (Implementation_Base_Type (Id));
   end Has_Complex_Representation;

   function Has_Component_Size_Clause (Id : E) return B is
   begin
      pragma Assert (Is_Array_Type (Id));
      return Flag68 (Implementation_Base_Type (Id));
   end Has_Component_Size_Clause;

   function Has_Constrained_Partial_View (Id : E) return B is
   begin
      pragma Assert (Is_Type (Id));
      return Flag187 (Id);
   end Has_Constrained_Partial_View;

   function Has_Controlled_Component (Id : E) return B is
   begin
      return Flag43 (Base_Type (Id));
   end Has_Controlled_Component;

   function Has_Contiguous_Rep (Id : E) return B is
   begin
      return Flag181 (Id);
   end Has_Contiguous_Rep;

   function Has_Controlling_Result (Id : E) return B is
   begin
      return Flag98 (Id);
   end Has_Controlling_Result;

   function Has_Convention_Pragma (Id : E) return B is
   begin
      return Flag119 (Id);
   end Has_Convention_Pragma;

   function Has_Cyclic_Section (Id : E) return B is
   begin
      pragma Assert (Ekind (Id) in Task_Kind);
      return Flag286 (Id);
   end Has_Cyclic_Section;

   function Has_Default_Aspect (Id : E) return B is
   begin
      return Flag39 (Base_Type (Id));
   end Has_Default_Aspect;

   function Has_Default_Init_Cond (Id : E) return B is
   begin
      pragma Assert (Is_Type (Id));
      return Flag3 (Base_Type (Id));
   end Has_Default_Init_Cond;

   function Has_Delayed_Aspects (Id : E) return B is
   begin
      pragma Assert (Nkind (Id) in N_Entity);
      return Flag200 (Id);
   end Has_Delayed_Aspects;

   function Has_Delayed_Freeze (Id : E) return B is
   begin
      pragma Assert (Nkind (Id) in N_Entity);
      return Flag18 (Id);
   end Has_Delayed_Freeze;

   function Has_Delayed_Rep_Aspects (Id : E) return B is
   begin
      pragma Assert (Nkind (Id) in N_Entity);
      return Flag261 (Id);
   end Has_Delayed_Rep_Aspects;

   function Has_Discriminants (Id : E) return B is
   begin
      pragma Assert (Nkind (Id) in N_Entity);
      return Flag5 (Id);
   end Has_Discriminants;

   function Has_Dispatch_Table (Id : E) return B is
   begin
      pragma Assert (Is_Tagged_Type (Id));
      return Flag220 (Id);
   end Has_Dispatch_Table;

   function Has_Dynamic_Predicate_Aspect (Id : E) return B is
   begin
      pragma Assert (Is_Type (Id));
      return Flag258 (Id);
   end Has_Dynamic_Predicate_Aspect;

   function Has_Enumeration_Rep_Clause (Id : E) return B is
   begin
      pragma Assert (Is_Enumeration_Type (Id));
      return Flag66 (Id);
   end Has_Enumeration_Rep_Clause;

   function Has_Exit (Id : E) return B is
   begin
      return Flag47 (Id);
   end Has_Exit;

   function Has_Expanded_Contract (Id : E) return B is
   begin
      pragma Assert (Is_Subprogram (Id));
      return Flag240 (Id);
   end Has_Expanded_Contract;

   function Has_Forward_Instantiation (Id : E) return B is
   begin
      return Flag175 (Id);
   end Has_Forward_Instantiation;

   function Has_Fully_Qualified_Name (Id : E) return B is
   begin
      return Flag173 (Id);
   end Has_Fully_Qualified_Name;

   function Has_Gigi_Rep_Item (Id : E) return B is
   begin
      return Flag82 (Id);
   end Has_Gigi_Rep_Item;

   function Has_Homonym (Id : E) return B is
   begin
      return Flag56 (Id);
   end Has_Homonym;

   function Has_Implicit_Dereference (Id : E) return B is
   begin
      return Flag251 (Id);
   end Has_Implicit_Dereference;

   function Has_Independent_Components (Id : E) return B is
   begin
      return Flag34 (Implementation_Base_Type (Id));
   end Has_Independent_Components;

   function Has_Inheritable_Invariants (Id : E) return B is
   begin
      pragma Assert (Is_Type (Id));
      return Flag248 (Id);
   end Has_Inheritable_Invariants;

   function Has_Inherited_Default_Init_Cond (Id : E) return B is
   begin
      pragma Assert (Is_Type (Id));
      return Flag133 (Base_Type (Id));
   end Has_Inherited_Default_Init_Cond;

   function Has_Initial_Value (Id : E) return B is
   begin
      pragma Assert (Ekind (Id) = E_Variable or else Is_Formal (Id));
      return Flag219 (Id);
   end Has_Initial_Value;

   function Has_Invariants (Id : E) return B is
   begin
      pragma Assert (Is_Type (Id));
      return Flag232 (Id);
   end Has_Invariants;

   function Has_Loop_Entry_Attributes (Id : E) return B is
   begin
      pragma Assert (Ekind (Id) = E_Loop);
      return Flag260 (Id);
   end Has_Loop_Entry_Attributes;

   function Has_Machine_Radix_Clause (Id : E) return B is
   begin
      pragma Assert (Is_Decimal_Fixed_Point_Type (Id));
      return Flag83 (Id);
   end Has_Machine_Radix_Clause;

   function Has_Master_Entity (Id : E) return B is
   begin
      return Flag21 (Id);
   end Has_Master_Entity;

   function Has_Missing_Return (Id : E) return B is
   begin
      pragma Assert (Ekind_In (Id, E_Function, E_Generic_Function));
      return Flag142 (Id);
   end Has_Missing_Return;

   function Has_Nested_Block_With_Handler (Id : E) return B is
   begin
      return Flag101 (Id);
   end Has_Nested_Block_With_Handler;

   function Has_Nested_Subprogram (Id : E) return B is
   begin
      pragma Assert (Is_Subprogram (Id));
      return Flag282 (Id);
   end Has_Nested_Subprogram;

   function Has_Non_Standard_Rep (Id : E) return B is
   begin
      return Flag75 (Implementation_Base_Type (Id));
   end Has_Non_Standard_Rep;

   function Has_Object_Size_Clause (Id : E) return B is
   begin
      pragma Assert (Is_Type (Id));
      return Flag172 (Id);
   end Has_Object_Size_Clause;

   function Has_Out_Or_In_Out_Parameter (Id : E) return B is
   begin
      pragma Assert
        (Ekind_In (Id, E_Entry, E_Entry_Family)
          or else Is_Subprogram_Or_Generic_Subprogram (Id));
      return Flag110 (Id);
   end Has_Out_Or_In_Out_Parameter;

   function Has_Per_Object_Constraint (Id : E) return B is
   begin
      return Flag154 (Id);
   end Has_Per_Object_Constraint;

   function Has_Pragma_Controlled (Id : E) return B is
   begin
      pragma Assert (Is_Access_Type (Id));
      return Flag27 (Implementation_Base_Type (Id));
   end Has_Pragma_Controlled;

   function Has_Pragma_Elaborate_Body (Id : E) return B is
   begin
      return Flag150 (Id);
   end Has_Pragma_Elaborate_Body;

   function Has_Pragma_Inline (Id : E) return B is
   begin
      return Flag157 (Id);
   end Has_Pragma_Inline;

   function Has_Pragma_Inline_Always (Id : E) return B is
   begin
      return Flag230 (Id);
   end Has_Pragma_Inline_Always;

   function Has_Pragma_No_Inline (Id : E) return B is
   begin
      return Flag201 (Id);
   end Has_Pragma_No_Inline;

   function Has_Pragma_Ordered (Id : E) return B is
   begin
      pragma Assert (Is_Enumeration_Type (Id));
      return Flag198 (Implementation_Base_Type (Id));
   end Has_Pragma_Ordered;

   function Has_Pragma_Pack (Id : E) return B is
   begin
      pragma Assert (Is_Record_Type (Id) or else Is_Array_Type (Id));
      return Flag121 (Implementation_Base_Type (Id));
   end Has_Pragma_Pack;

   function Has_Pragma_Preelab_Init (Id : E) return B is
   begin
      return Flag221 (Id);
   end Has_Pragma_Preelab_Init;

   function Has_Pragma_Pure (Id : E) return B is
   begin
      return Flag203 (Id);
   end Has_Pragma_Pure;

   function Has_Pragma_Pure_Function (Id : E) return B is
   begin
      return Flag179 (Id);
   end Has_Pragma_Pure_Function;

   function Has_Pragma_Thread_Local_Storage (Id : E) return B is
   begin
      return Flag169 (Id);
   end Has_Pragma_Thread_Local_Storage;

   function Has_Pragma_Unmodified (Id : E) return B is
   begin
      return Flag233 (Id);
   end Has_Pragma_Unmodified;

   function Has_Pragma_Unreferenced (Id : E) return B is
   begin
      return Flag180 (Id);
   end Has_Pragma_Unreferenced;

   function Has_Pragma_Unreferenced_Objects (Id : E) return B is
   begin
      pragma Assert (Is_Type (Id));
      return Flag212 (Id);
   end Has_Pragma_Unreferenced_Objects;

   function Has_Predicates (Id : E) return B is
   begin
      pragma Assert (Is_Type (Id));
      return Flag250 (Id);
   end Has_Predicates;

   function Has_Primitive_Operations (Id : E) return B is
   begin
      pragma Assert (Is_Type (Id));
      return Flag120 (Base_Type (Id));
   end Has_Primitive_Operations;

   function Has_Private_Ancestor (Id : E) return B is
   begin
      return Flag151 (Id);
   end Has_Private_Ancestor;

   function Has_Private_Declaration (Id : E) return B is
   begin
      return Flag155 (Id);
   end Has_Private_Declaration;

   function Has_Protected (Id : E) return B is
   begin
      return Flag271 (Base_Type (Id));
   end Has_Protected;

   function Has_Qualified_Name (Id : E) return B is
   begin
      return Flag161 (Id);
   end Has_Qualified_Name;

   function Has_RACW (Id : E) return B is
   begin
      pragma Assert (Ekind (Id) = E_Package);
      return Flag214 (Id);
   end Has_RACW;

   function Has_Record_Rep_Clause (Id : E) return B is
   begin
      pragma Assert (Is_Record_Type (Id));
      return Flag65 (Implementation_Base_Type (Id));
   end Has_Record_Rep_Clause;

   function Has_Recursive_Call (Id : E) return B is
   begin
      pragma Assert (Is_Subprogram (Id));
      return Flag143 (Id);
   end Has_Recursive_Call;

   function Has_Shift_Operator (Id : E) return B is
   begin
      pragma Assert (Is_Integer_Type (Id));
      return Flag267 (Base_Type (Id));
   end Has_Shift_Operator;

   function Has_Size_Clause (Id : E) return B is
   begin
      return Flag29 (Id);
   end Has_Size_Clause;

   function Has_Small_Clause (Id : E) return B is
   begin
      pragma Assert (Is_Ordinary_Fixed_Point_Type (Id));
      return Flag67 (Id);
   end Has_Small_Clause;

   function Has_Specified_Layout (Id : E) return B is
   begin
      pragma Assert (Is_Type (Id));
      return Flag100 (Implementation_Base_Type (Id));
   end Has_Specified_Layout;

   function Has_Specified_Stream_Input (Id : E) return B is
   begin
      pragma Assert (Is_Type (Id));
      return Flag190 (Id);
   end Has_Specified_Stream_Input;

   function Has_Specified_Stream_Output (Id : E) return B is
   begin
      pragma Assert (Is_Type (Id));
      return Flag191 (Id);
   end Has_Specified_Stream_Output;

   function Has_Specified_Stream_Read (Id : E) return B is
   begin
      pragma Assert (Is_Type (Id));
      return Flag192 (Id);
   end Has_Specified_Stream_Read;

   function Has_Specified_Stream_Write (Id : E) return B is
   begin
      pragma Assert (Is_Type (Id));
      return Flag193 (Id);
   end Has_Specified_Stream_Write;

   function Has_Static_Discriminants (Id : E) return B is
   begin
      pragma Assert (Is_Type (Id));
      return Flag211 (Id);
   end Has_Static_Discriminants;

   function Has_Static_Predicate (Id : E) return B is
   begin
      pragma Assert (Is_Type (Id));
      return Flag269 (Id);
   end Has_Static_Predicate;

   function Has_Static_Predicate_Aspect (Id : E) return B is
   begin
      pragma Assert (Is_Type (Id));
      return Flag259 (Id);
   end Has_Static_Predicate_Aspect;

   function Has_Storage_Size_Clause (Id : E) return B is
   begin
      pragma Assert (Is_Access_Type (Id) or else Is_Task_Type (Id));
      return Flag23 (Implementation_Base_Type (Id));
   end Has_Storage_Size_Clause;

   function Has_Stream_Size_Clause (Id : E) return B is
   begin
      return Flag184 (Id);
   end Has_Stream_Size_Clause;

   function Has_Task (Id : E) return B is
   begin
      return Flag30 (Base_Type (Id));
   end Has_Task;

   function Has_Thunks (Id : E) return B is
   begin
      return Flag228 (Id);
   end Has_Thunks;

   function Has_Unchecked_Union (Id : E) return B is
   begin
      return Flag123 (Base_Type (Id));
   end Has_Unchecked_Union;

   function Has_Unknown_Discriminants (Id : E) return B is
   begin
      pragma Assert (Is_Type (Id));
      return Flag72 (Id);
   end Has_Unknown_Discriminants;

   function Has_Visible_Refinement (Id : E) return B is
   begin
      pragma Assert (Ekind (Id) = E_Abstract_State);
      return Flag263 (Id);
   end Has_Visible_Refinement;

   function Has_Volatile_Components (Id : E) return B is
   begin
      return Flag87 (Implementation_Base_Type (Id));
   end Has_Volatile_Components;

   function Has_Xref_Entry (Id : E) return B is
   begin
      return Flag182 (Id);
   end Has_Xref_Entry;

   function Hiding_Loop_Variable (Id : E) return E is
   begin
      pragma Assert (Ekind (Id) = E_Variable);
      return Node8 (Id);
   end Hiding_Loop_Variable;

   function Homonym (Id : E) return E is
   begin
      return Node4 (Id);
   end Homonym;

   function Import_Pragma (Id : E) return E is
   begin
      pragma Assert (Is_Subprogram (Id));
      return Node35 (Id);
   end Import_Pragma;

   function Incomplete_Actuals (Id : E) return L is
   begin
      pragma Assert (Ekind (Id) = E_Package);
      return Elist24 (Id);
   end Incomplete_Actuals;

   function Interface_Alias (Id : E) return E is
   begin
      pragma Assert (Is_Subprogram (Id));
      return Node25 (Id);
   end Interface_Alias;

   function Interfaces (Id : E) return L is
   begin
      pragma Assert (Is_Record_Type (Id));
      return Elist25 (Id);
   end Interfaces;

   function In_Package_Body (Id : E) return B is
   begin
      return Flag48 (Id);
   end In_Package_Body;

   function In_Private_Part (Id : E) return B is
   begin
      return Flag45 (Id);
   end In_Private_Part;

   function In_Use (Id : E) return B is
   begin
      pragma Assert (Nkind (Id) in N_Entity);
      return Flag8 (Id);
   end In_Use;

   function Initialization_Statements (Id : E) return N is
   begin
      pragma Assert (Ekind_In (Id, E_Constant, E_Variable));
      return Node28 (Id);
   end Initialization_Statements;

   function Inner_Instances (Id : E) return L is
   begin
      return Elist23 (Id);
   end Inner_Instances;

   function Interface_Name (Id : E) return N is
   begin
      return Node21 (Id);
   end Interface_Name;

   function Is_Abstract_Subprogram (Id : E) return B is
   begin
      pragma Assert (Is_Overloadable (Id));
      return Flag19 (Id);
   end Is_Abstract_Subprogram;

   function Is_Abstract_Type (Id : E) return B is
   begin
      pragma Assert (Is_Type (Id));
      return Flag146 (Id);
   end Is_Abstract_Type;

   function Is_Access_Constant (Id : E) return B is
   begin
      pragma Assert (Is_Access_Type (Id));
      return Flag69 (Id);
   end Is_Access_Constant;

   function Is_Ada_2005_Only (Id : E) return B is
   begin
      return Flag185 (Id);
   end Is_Ada_2005_Only;

   function Is_Ada_2012_Only (Id : E) return B is
   begin
      return Flag199 (Id);
   end Is_Ada_2012_Only;

   function Is_Aliased (Id : E) return B is
   begin
      pragma Assert (Nkind (Id) in N_Entity);
      return Flag15 (Id);
   end Is_Aliased;

   function Is_Asynchronous (Id : E) return B is
   begin
      pragma Assert (Ekind (Id) = E_Procedure or else Is_Type (Id));
      return Flag81 (Id);
   end Is_Asynchronous;

   function Is_Atomic (Id : E) return B is
   begin
      return Flag85 (Id);
   end Is_Atomic;

   function Is_Bit_Packed_Array (Id : E) return B is
   begin
      return Flag122 (Implementation_Base_Type (Id));
   end Is_Bit_Packed_Array;

   function Is_Called (Id : E) return B is
   begin
      pragma Assert (Ekind_In (Id, E_Procedure, E_Function));
      return Flag102 (Id);
   end Is_Called;

   function Is_Character_Type (Id : E) return B is
   begin
      return Flag63 (Id);
   end Is_Character_Type;

   function Is_Checked_Ghost_Entity (Id : E) return B is
   begin
      pragma Assert (Nkind (Id) in N_Entity);
      return Flag277 (Id);
   end Is_Checked_Ghost_Entity;

   function Is_Child_Unit (Id : E) return B is
   begin
      return Flag73 (Id);
   end Is_Child_Unit;

   function Is_Class_Wide_Equivalent_Type (Id : E) return B is
   begin
      return Flag35 (Id);
   end Is_Class_Wide_Equivalent_Type;

   function Is_Compilation_Unit (Id : E) return B is
   begin
      return Flag149 (Id);
   end Is_Compilation_Unit;

   function Is_Completely_Hidden (Id : E) return B is
   begin
      pragma Assert (Ekind (Id) = E_Discriminant);
      return Flag103 (Id);
   end Is_Completely_Hidden;

   function Is_Constr_Subt_For_U_Nominal (Id : E) return B is
   begin
      return Flag80 (Id);
   end Is_Constr_Subt_For_U_Nominal;

   function Is_Constr_Subt_For_UN_Aliased (Id : E) return B is
   begin
      return Flag141 (Id);
   end Is_Constr_Subt_For_UN_Aliased;

   function Is_Constrained (Id : E) return B is
   begin
      pragma Assert (Nkind (Id) in N_Entity);
      return Flag12 (Id);
   end Is_Constrained;

   function Is_Constructor (Id : E) return B is
   begin
      return Flag76 (Id);
   end Is_Constructor;

   function Is_Controlled (Id : E) return B is
   begin
      return Flag42 (Base_Type (Id));
   end Is_Controlled;

   function Is_Controlling_Formal (Id : E) return B is
   begin
      pragma Assert (Is_Formal (Id));
      return Flag97 (Id);
   end Is_Controlling_Formal;

   function Is_CPP_Class (Id : E) return B is
   begin
      return Flag74 (Id);
   end Is_CPP_Class;

   function Is_Default_Init_Cond_Procedure (Id : E) return B is
   begin
      pragma Assert (Ekind_In (Id, E_Function, E_Procedure));
      return Flag132 (Id);
   end Is_Default_Init_Cond_Procedure;

   function Is_Descendant_Of_Address (Id : E) return B is
   begin
      return Flag223 (Id);
   end Is_Descendant_Of_Address;

   function Is_Discrim_SO_Function (Id : E) return B is
   begin
      return Flag176 (Id);
   end Is_Discrim_SO_Function;

   function Is_Discriminant_Check_Function (Id : E) return B is
   begin
      return Flag264 (Id);
   end Is_Discriminant_Check_Function;

   function Is_Dispatch_Table_Entity (Id : E) return B is
   begin
      return Flag234 (Id);
   end Is_Dispatch_Table_Entity;

   function Is_Dispatching_Operation (Id : E) return B is
   begin
      pragma Assert (Nkind (Id) in N_Entity);
      return Flag6 (Id);
   end Is_Dispatching_Operation;

   function Is_Eliminated (Id : E) return B is
   begin
      return Flag124 (Id);
   end Is_Eliminated;

   function Is_Entry_Formal (Id : E) return B is
   begin
      return Flag52 (Id);
   end Is_Entry_Formal;

   function Is_Exception_Handler (Id : E) return B is
   begin
      pragma Assert (Ekind (Id) = E_Block);
      return Flag286 (Id);
   end Is_Exception_Handler;

   function Is_Exported (Id : E) return B is
   begin
      return Flag99 (Id);
   end Is_Exported;

   function Is_First_Subtype (Id : E) return B is
   begin
      return Flag70 (Id);
   end Is_First_Subtype;

   function Is_For_Access_Subtype (Id : E) return B is
   begin
      pragma Assert (Ekind_In (Id, E_Record_Subtype, E_Private_Subtype));
      return Flag118 (Id);
   end Is_For_Access_Subtype;

   function Is_Formal_Subprogram (Id : E) return B is
   begin
      return Flag111 (Id);
   end Is_Formal_Subprogram;

   function Is_Frozen (Id : E) return B is
   begin
      return Flag4 (Id);
   end Is_Frozen;

   function Is_Generic_Actual_Subprogram (Id : E) return B is
   begin
      pragma Assert (Ekind (Id) = E_Function or else Ekind (Id) = E_Procedure);
      return Flag274 (Id);
   end Is_Generic_Actual_Subprogram;

   function Is_Generic_Actual_Type (Id : E) return B is
   begin
      pragma Assert (Is_Type (Id));
      return Flag94 (Id);
   end Is_Generic_Actual_Type;

   function Is_Generic_Instance (Id : E) return B is
   begin
      return Flag130 (Id);
   end Is_Generic_Instance;

   function Is_Generic_Type (Id : E) return B is
   begin
      pragma Assert (Nkind (Id) in N_Entity);
      return Flag13 (Id);
   end Is_Generic_Type;

   function Is_Hidden (Id : E) return B is
   begin
      return Flag57 (Id);
   end Is_Hidden;

   function Is_Hidden_Non_Overridden_Subpgm (Id : E) return B is
   begin
      return Flag2 (Id);
   end Is_Hidden_Non_Overridden_Subpgm;

   function Is_Hidden_Open_Scope (Id : E) return B is
   begin
      return Flag171 (Id);
   end Is_Hidden_Open_Scope;

   function Is_Ignored_Ghost_Entity (Id : E) return B is
   begin
      pragma Assert (Nkind (Id) in N_Entity);
      return Flag278 (Id);
   end Is_Ignored_Ghost_Entity;

   function Is_Immediately_Visible (Id : E) return B is
   begin
      pragma Assert (Nkind (Id) in N_Entity);
      return Flag7 (Id);
   end Is_Immediately_Visible;

   function Is_Implementation_Defined (Id : E) return B is
   begin
      return Flag254 (Id);
   end Is_Implementation_Defined;

   function Is_Imported (Id : E) return B is
   begin
      return Flag24 (Id);
   end Is_Imported;

   function Is_Independent (Id : E) return B is
   begin
      return Flag268 (Id);
   end Is_Independent;

   function Is_Inlined (Id : E) return B is
   begin
      return Flag11 (Id);
   end Is_Inlined;

   function Is_Inlined_Always (Id : E) return B is
   begin
      pragma Assert (Ekind (Id) = E_Function or else Ekind (Id) = E_Procedure);
      return Flag1 (Id);
   end Is_Inlined_Always;

   function Is_Interface (Id : E) return B is
   begin
      return Flag186 (Id);
   end Is_Interface;

   function Is_Instantiated (Id : E) return B is
   begin
      return Flag126 (Id);
   end Is_Instantiated;

   function Is_Internal (Id : E) return B is
   begin
      pragma Assert (Nkind (Id) in N_Entity);
      return Flag17 (Id);
   end Is_Internal;

   function Is_Interrupt_Handler (Id : E) return B is
   begin
      pragma Assert (Nkind (Id) in N_Entity);
      return Flag89 (Id);
   end Is_Interrupt_Handler;

   function Is_Intrinsic_Subprogram (Id : E) return B is
   begin
      return Flag64 (Id);
   end Is_Intrinsic_Subprogram;

   function Is_Invariant_Procedure (Id : E) return B is
   begin
      pragma Assert (Ekind_In (Id, E_Function, E_Procedure));
      return Flag257 (Id);
   end Is_Invariant_Procedure;

   function Is_Itype (Id : E) return B is
   begin
      return Flag91 (Id);
   end Is_Itype;

   function Is_Known_Non_Null (Id : E) return B is
   begin
      return Flag37 (Id);
   end Is_Known_Non_Null;

   function Is_Known_Null (Id : E) return B is
   begin
      return Flag204 (Id);
   end Is_Known_Null;

   function Is_Known_Valid (Id : E) return B is
   begin
      return Flag170 (Id);
   end Is_Known_Valid;

   function Is_Limited_Composite (Id : E) return B is
   begin
      return Flag106 (Id);
   end Is_Limited_Composite;

   function Is_Limited_Interface (Id : E) return B is
   begin
      return Flag197 (Id);
   end Is_Limited_Interface;

   function Is_Limited_Record (Id : E) return B is
   begin
      return Flag25 (Id);
   end Is_Limited_Record;

   function Is_Local_Anonymous_Access (Id : E) return B is
   begin
      pragma Assert (Is_Access_Type (Id));
      return Flag194 (Id);
   end Is_Local_Anonymous_Access;

   function Is_Machine_Code_Subprogram (Id : E) return B is
   begin
      pragma Assert (Is_Subprogram (Id));
      return Flag137 (Id);
   end Is_Machine_Code_Subprogram;

   function Is_Non_Static_Subtype (Id : E) return B is
   begin
      pragma Assert (Is_Type (Id));
      return Flag109 (Id);
   end Is_Non_Static_Subtype;

   function Is_Null_Init_Proc (Id : E) return B is
   begin
      pragma Assert (Ekind (Id) = E_Procedure);
      return Flag178 (Id);
   end Is_Null_Init_Proc;

   function Is_Obsolescent (Id : E) return B is
   begin
      return Flag153 (Id);
   end Is_Obsolescent;

   function Is_Only_Out_Parameter (Id : E) return B is
   begin
      pragma Assert (Is_Formal (Id));
      return Flag226 (Id);
   end Is_Only_Out_Parameter;

   function Is_Package_Body_Entity (Id : E) return B is
   begin
      return Flag160 (Id);
   end Is_Package_Body_Entity;

   function Is_Packed (Id : E) return B is
   begin
      return Flag51 (Implementation_Base_Type (Id));
   end Is_Packed;

   function Is_Packed_Array_Impl_Type (Id : E) return B is
   begin
      return Flag138 (Id);
   end Is_Packed_Array_Impl_Type;

   function Is_Param_Block_Component_Type (Id : E) return B is
   begin
      pragma Assert (Is_Access_Type (Id));
      return Flag215 (Base_Type (Id));
   end Is_Param_Block_Component_Type;

   function Is_Potentially_Use_Visible (Id : E) return B is
   begin
      pragma Assert (Nkind (Id) in N_Entity);
      return Flag9 (Id);
   end Is_Potentially_Use_Visible;

   function Is_Predicate_Function (Id : E) return B is
   begin
      pragma Assert (Ekind_In (Id, E_Function, E_Procedure));
      return Flag255 (Id);
   end Is_Predicate_Function;

   function Is_Predicate_Function_M (Id : E) return B is
   begin
      pragma Assert (Ekind_In (Id, E_Function, E_Procedure));
      return Flag256 (Id);
   end Is_Predicate_Function_M;

   function Is_Preelaborated (Id : E) return B is
   begin
      return Flag59 (Id);
   end Is_Preelaborated;

   function Is_Primitive (Id : E) return B is
   begin
      pragma Assert
        (Is_Overloadable (Id)
           or else Ekind_In (Id, E_Generic_Function, E_Generic_Procedure));
      return Flag218 (Id);
   end Is_Primitive;

   function Is_Primitive_Wrapper (Id : E) return B is
   begin
      pragma Assert (Ekind_In (Id, E_Function, E_Procedure));
      return Flag195 (Id);
   end Is_Primitive_Wrapper;

   function Is_Private_Composite (Id : E) return B is
   begin
      pragma Assert (Is_Type (Id));
      return Flag107 (Id);
   end Is_Private_Composite;

   function Is_Private_Descendant (Id : E) return B is
   begin
      return Flag53 (Id);
   end Is_Private_Descendant;

   function Is_Private_Primitive (Id : E) return B is
   begin
      pragma Assert (Ekind_In (Id, E_Function, E_Procedure));
      return Flag245 (Id);
   end Is_Private_Primitive;

   function Is_Processed_Transient (Id : E) return B is
   begin
      pragma Assert (Ekind_In (Id, E_Constant, E_Loop_Parameter, E_Variable));
      return Flag252 (Id);
   end Is_Processed_Transient;

   function Is_Public (Id : E) return B is
   begin
      pragma Assert (Nkind (Id) in N_Entity);
      return Flag10 (Id);
   end Is_Public;

   function Is_Pure (Id : E) return B is
   begin
      return Flag44 (Id);
   end Is_Pure;

   function Is_Pure_Unit_Access_Type (Id : E) return B is
   begin
      pragma Assert (Is_Access_Type (Id));
      return Flag189 (Id);
   end Is_Pure_Unit_Access_Type;

   function Is_RACW_Stub_Type (Id : E) return B is
   begin
      pragma Assert (Is_Type (Id));
      return Flag244 (Id);
   end Is_RACW_Stub_Type;

   function Is_Raised (Id : E) return B is
   begin
      pragma Assert (Ekind (Id) = E_Exception);
      return Flag224 (Id);
   end Is_Raised;

   function Is_Remote_Call_Interface (Id : E) return B is
   begin
      return Flag62 (Id);
   end Is_Remote_Call_Interface;

   function Is_Remote_Types (Id : E) return B is
   begin
      return Flag61 (Id);
   end Is_Remote_Types;

   function Is_Renaming_Of_Object (Id : E) return B is
   begin
      return Flag112 (Id);
   end Is_Renaming_Of_Object;

   function Is_Return_Object (Id : E) return B is
   begin
      return Flag209 (Id);
   end Is_Return_Object;

   function Is_Safe_To_Reevaluate (Id : E) return B is
   begin
      return Flag249 (Id);
   end Is_Safe_To_Reevaluate;

   function Is_Shared_Passive (Id : E) return B is
   begin
      return Flag60 (Id);
   end Is_Shared_Passive;

   function Is_Static_Type (Id : E) return B is
   begin
      return Flag281 (Id);
   end Is_Static_Type;

   function Is_Statically_Allocated (Id : E) return B is
   begin
      return Flag28 (Id);
   end Is_Statically_Allocated;

   function Is_Tag (Id : E) return B is
   begin
      pragma Assert (Nkind (Id) in N_Entity);
      return Flag78 (Id);
   end Is_Tag;

   function Is_Tagged_Type (Id : E) return B is
   begin
      return Flag55 (Id);
   end Is_Tagged_Type;

   function Is_Thunk (Id : E) return B is
   begin
      return Flag225 (Id);
   end Is_Thunk;

   function Is_Trivial_Subprogram (Id : E) return B is
   begin
      return Flag235 (Id);
   end Is_Trivial_Subprogram;

   function Is_True_Constant (Id : E) return B is
   begin
      return Flag163 (Id);
   end Is_True_Constant;

   function Is_Unchecked_Union (Id : E) return B is
   begin
      return Flag117 (Implementation_Base_Type (Id));
   end Is_Unchecked_Union;

   function Is_Underlying_Record_View (Id : E) return B is
   begin
      return Flag246 (Id);
   end Is_Underlying_Record_View;

   function Is_Unimplemented (Id : E) return B is
   begin
      return Flag284 (Id);
   end Is_Unimplemented;

   function Is_Unsigned_Type (Id : E) return B is
   begin
      pragma Assert (Is_Type (Id));
      return Flag144 (Id);
   end Is_Unsigned_Type;

   function Is_Uplevel_Referenced_Entity (Id : E) return B is
   begin
      return Flag283 (Id);
   end Is_Uplevel_Referenced_Entity;

   function Is_Valued_Procedure (Id : E) return B is
   begin
      pragma Assert (Ekind (Id) = E_Procedure);
      return Flag127 (Id);
   end Is_Valued_Procedure;

   function Is_Visible_Formal (Id : E) return B is
   begin
      return Flag206 (Id);
   end Is_Visible_Formal;

   function Is_Visible_Lib_Unit (Id : E) return B is
   begin
      return Flag116 (Id);
   end Is_Visible_Lib_Unit;

   function Is_Volatile (Id : E) return B is
   begin
      pragma Assert (Nkind (Id) in N_Entity);

      if Is_Type (Id) then
         return Flag16 (Base_Type (Id));
      else
         return Flag16 (Id);
      end if;
   end Is_Volatile;

   function Is_Volatile_Full_Access (Id : E) return B is
   begin
      return Flag285 (Id);
   end Is_Volatile_Full_Access;

   function Itype_Printed (Id : E) return B is
   begin
      pragma Assert (Is_Itype (Id));
      return Flag202 (Id);
   end Itype_Printed;

   function Kill_Elaboration_Checks (Id : E) return B is
   begin
      return Flag32 (Id);
   end Kill_Elaboration_Checks;

   function Kill_Range_Checks (Id : E) return B is
   begin
      return Flag33 (Id);
   end Kill_Range_Checks;

   function Known_To_Have_Preelab_Init (Id : E) return B is
   begin
      pragma Assert (Is_Type (Id));
      return Flag207 (Id);
   end Known_To_Have_Preelab_Init;

   function Last_Aggregate_Assignment (Id : E) return N is
   begin
      pragma Assert (Ekind_In (Id, E_Constant, E_Variable));
      return Node30 (Id);
   end Last_Aggregate_Assignment;

   function Last_Assignment (Id : E) return N is
   begin
      pragma Assert (Is_Assignable (Id));
      return Node26 (Id);
   end Last_Assignment;

   function Last_Entity (Id : E) return E is
   begin
      return Node20 (Id);
   end Last_Entity;

   function Limited_View (Id : E) return E is
   begin
      pragma Assert (Ekind (Id) = E_Package);
      return Node23 (Id);
   end Limited_View;

   function Linker_Section_Pragma (Id : E) return N is
   begin
      pragma Assert
        (Is_Type (Id) or else Is_Object (Id) or else Is_Subprogram (Id));
      return Node33 (Id);
   end Linker_Section_Pragma;

   function Lit_Indexes (Id : E) return E is
   begin
      pragma Assert (Is_Enumeration_Type (Id));
      return Node18 (Id);
   end Lit_Indexes;

   function Lit_Strings (Id : E) return E is
   begin
      pragma Assert (Is_Enumeration_Type (Id));
      return Node16 (Id);
   end Lit_Strings;

   function Low_Bound_Tested (Id : E) return B is
   begin
      return Flag205 (Id);
   end Low_Bound_Tested;

   function Machine_Radix_10 (Id : E) return B is
   begin
      pragma Assert (Is_Decimal_Fixed_Point_Type (Id));
      return Flag84 (Id);
   end Machine_Radix_10;

   function Master_Id (Id : E) return E is
   begin
      pragma Assert (Is_Access_Type (Id));
      return Node17 (Id);
   end Master_Id;

   function Materialize_Entity (Id : E) return B is
   begin
      return Flag168 (Id);
   end Materialize_Entity;

   function May_Inherit_Delayed_Rep_Aspects (Id : E) return B is
   begin
      return Flag262 (Id);
   end May_Inherit_Delayed_Rep_Aspects;

   function Mechanism (Id : E) return M is
   begin
      pragma Assert (Ekind (Id) = E_Function or else Is_Formal (Id));
      return UI_To_Int (Uint8 (Id));
   end Mechanism;

   function Modulus (Id : E) return Uint is
   begin
      pragma Assert (Is_Modular_Integer_Type (Id));
      return Uint17 (Base_Type (Id));
   end Modulus;

   function Must_Be_On_Byte_Boundary (Id : E) return B is
   begin
      pragma Assert (Is_Type (Id));
      return Flag183 (Id);
   end Must_Be_On_Byte_Boundary;

   function Must_Have_Preelab_Init (Id : E) return B is
   begin
      pragma Assert (Is_Type (Id));
      return Flag208 (Id);
   end Must_Have_Preelab_Init;

   function Needs_Debug_Info (Id : E) return B is
   begin
      return Flag147 (Id);
   end Needs_Debug_Info;

   function Needs_No_Actuals (Id : E) return B is
   begin
      pragma Assert
        (Is_Overloadable (Id)
           or else Ekind_In (Id, E_Subprogram_Type, E_Entry_Family));
      return Flag22 (Id);
   end Needs_No_Actuals;

   function Never_Set_In_Source (Id : E) return B is
   begin
      return Flag115 (Id);
   end Never_Set_In_Source;

   function Next_Inlined_Subprogram (Id : E) return E is
   begin
      return Node12 (Id);
   end Next_Inlined_Subprogram;

   function No_Dynamic_Predicate_On_Actual (Id : E) return Boolean is
   begin
      pragma Assert (Is_Discrete_Type (Id));
      return Flag276 (Id);
   end No_Dynamic_Predicate_On_Actual;

   function No_Pool_Assigned (Id : E) return B is
   begin
      pragma Assert (Is_Access_Type (Id));
      return Flag131 (Root_Type (Id));
   end No_Pool_Assigned;

   function No_Predicate_On_Actual (Id : E) return Boolean is
   begin
      pragma Assert (Is_Discrete_Type (Id));
      return Flag275 (Id);
   end No_Predicate_On_Actual;

   function No_Return (Id : E) return B is
   begin
      return Flag113 (Id);
   end No_Return;

   function No_Strict_Aliasing (Id : E) return B is
   begin
      pragma Assert (Is_Access_Type (Id));
      return Flag136 (Base_Type (Id));
   end No_Strict_Aliasing;

   function No_Tagged_Streams_Pragma (Id : E) return N is
   begin
      pragma Assert (Is_Tagged_Type (Id));
      return Node32 (Id);
   end No_Tagged_Streams_Pragma;

   function Non_Binary_Modulus (Id : E) return B is
   begin
      pragma Assert (Is_Type (Id));
      return Flag58 (Base_Type (Id));
   end Non_Binary_Modulus;

   function Non_Limited_View (Id : E) return E is
   begin
      pragma Assert
        (Ekind (Id) in Incomplete_Kind
           or else
         Ekind (Id) in Class_Wide_Kind
           or else
         Ekind (Id) = E_Abstract_State);
      return Node19 (Id);
   end Non_Limited_View;

   function Nonzero_Is_True (Id : E) return B is
   begin
      pragma Assert (Root_Type (Id) = Standard_Boolean);
      return Flag162 (Base_Type (Id));
   end Nonzero_Is_True;

   function Normalized_First_Bit (Id : E) return U is
   begin
      pragma Assert (Ekind_In (Id, E_Component, E_Discriminant));
      return Uint8 (Id);
   end Normalized_First_Bit;

   function Normalized_Position (Id : E) return U is
   begin
      pragma Assert (Ekind_In (Id, E_Component, E_Discriminant));
      return Uint14 (Id);
   end Normalized_Position;

   function Normalized_Position_Max (Id : E) return U is
   begin
      pragma Assert (Ekind_In (Id, E_Component, E_Discriminant));
      return Uint10 (Id);
   end Normalized_Position_Max;

   function OK_To_Rename (Id : E) return B is
   begin
      pragma Assert (Ekind (Id) = E_Variable);
      return Flag247 (Id);
   end OK_To_Rename;

   function OK_To_Reorder_Components (Id : E) return B is
   begin
      pragma Assert (Is_Record_Type (Id));
      return Flag239 (Base_Type (Id));
   end OK_To_Reorder_Components;

   function Optimize_Alignment_Space (Id : E) return B is
   begin
      pragma Assert
        (Is_Type (Id) or else Ekind_In (Id, E_Constant, E_Variable));
      return Flag241 (Id);
   end Optimize_Alignment_Space;

   function Optimize_Alignment_Time (Id : E) return B is
   begin
      pragma Assert
        (Is_Type (Id) or else Ekind_In (Id, E_Constant, E_Variable));
      return Flag242 (Id);
   end Optimize_Alignment_Time;

   function Original_Access_Type (Id : E) return E is
   begin
      pragma Assert (Ekind (Id) = E_Access_Subprogram_Type);
      return Node28 (Id);
   end Original_Access_Type;

   function Original_Array_Type (Id : E) return E is
   begin
      pragma Assert (Is_Array_Type (Id) or else Is_Modular_Integer_Type (Id));
      return Node21 (Id);
   end Original_Array_Type;

   function Original_Record_Component (Id : E) return E is
   begin
      pragma Assert (Ekind_In (Id, E_Void, E_Component, E_Discriminant));
      return Node22 (Id);
   end Original_Record_Component;

   function Overlays_Constant (Id : E) return B is
   begin
      return Flag243 (Id);
   end Overlays_Constant;

   function Overridden_Operation (Id : E) return E is
   begin
      pragma Assert (Is_Subprogram (Id) or else Is_Generic_Subprogram (Id));
      return Node26 (Id);
   end Overridden_Operation;

   function Package_Instantiation (Id : E) return N is
   begin
      pragma Assert (Ekind_In (Id, E_Package, E_Generic_Package));
      return Node26 (Id);
   end Package_Instantiation;

   function Packed_Array_Impl_Type (Id : E) return E is
   begin
      pragma Assert (Is_Array_Type (Id));
      return Node23 (Id);
   end Packed_Array_Impl_Type;

   function Parent_Subtype (Id : E) return E is
   begin
      pragma Assert (Is_Record_Type (Id));
      return Node19 (Base_Type (Id));
   end Parent_Subtype;

   function Part_Of_Constituents (Id : E) return L is
   begin
      pragma Assert (Ekind_In (Id, E_Abstract_State, E_Variable));
      return Elist10 (Id);
   end Part_Of_Constituents;

   function Part_Of_References (Id : E) return L is
   begin
      pragma Assert (Ekind (Id) = E_Variable);
      return Elist11 (Id);
   end Part_Of_References;

   function Partial_View_Has_Unknown_Discr (Id : E) return B is
   begin
      pragma Assert (Is_Type (Id));
      return Flag280 (Id);
   end Partial_View_Has_Unknown_Discr;

   function Pending_Access_Types (Id : E) return L is
   begin
      pragma Assert (Is_Type (Id));
      return Elist15 (Id);
   end Pending_Access_Types;

   function Postconditions_Proc (Id : E) return E is
   begin
      pragma Assert (Ekind_In (Id, E_Entry,
                                   E_Entry_Family,
                                   E_Function,
                                   E_Procedure));
      return Node14 (Id);
   end Postconditions_Proc;

   function Prival (Id : E) return E is
   begin
      pragma Assert (Is_Protected_Component (Id));
      return Node17 (Id);
   end Prival;

   function Prival_Link (Id : E) return E is
   begin
      pragma Assert (Ekind_In (Id, E_Constant, E_Variable));
      return Node20 (Id);
   end Prival_Link;

   function Private_Dependents (Id : E) return L is
   begin
      pragma Assert (Is_Incomplete_Or_Private_Type (Id));
      return Elist18 (Id);
   end Private_Dependents;

   function Private_View (Id : E) return N is
   begin
      pragma Assert (Is_Private_Type (Id));
      return Node22 (Id);
   end Private_View;

   function Protected_Body_Subprogram (Id : E) return E is
   begin
      pragma Assert (Is_Subprogram (Id) or else Is_Entry (Id));
      return Node11 (Id);
   end Protected_Body_Subprogram;

   function Protected_Formal (Id : E) return E is
   begin
      pragma Assert (Is_Formal (Id));
      return Node22 (Id);
   end Protected_Formal;

   function Protection_Object (Id : E) return E is
   begin
      pragma Assert
        (Ekind_In (Id, E_Entry, E_Entry_Family, E_Function, E_Procedure));
      return Node23 (Id);
   end Protection_Object;

   function Reachable (Id : E) return B is
   begin
      return Flag49 (Id);
   end Reachable;

   function Referenced (Id : E) return B is
   begin
      return Flag156 (Id);
   end Referenced;

   function Referenced_As_LHS (Id : E) return B is
   begin
      return Flag36 (Id);
   end Referenced_As_LHS;

   function Referenced_As_Out_Parameter (Id : E) return B is
   begin
      return Flag227 (Id);
   end Referenced_As_Out_Parameter;

   function Refinement_Constituents (Id : E) return L is
   begin
      pragma Assert (Ekind (Id) = E_Abstract_State);
      return Elist8 (Id);
   end Refinement_Constituents;

   function Register_Exception_Call (Id : E) return N is
   begin
      pragma Assert (Ekind (Id) = E_Exception);
      return Node20 (Id);
   end Register_Exception_Call;

   function Related_Array_Object (Id : E) return E is
   begin
      pragma Assert (Is_Array_Type (Id));
      return Node25 (Id);
   end Related_Array_Object;

   function Related_Expression (Id : E) return N is
   begin
      pragma Assert (Ekind (Id) in Type_Kind
                       or else Ekind_In (Id, E_Constant, E_Variable));
      return Node24 (Id);
   end Related_Expression;

   function Related_Instance (Id : E) return E is
   begin
      pragma Assert (Ekind_In (Id, E_Package, E_Package_Body));
      return Node15 (Id);
   end Related_Instance;

   function Related_Type (Id : E) return E is
   begin
      pragma Assert (Ekind_In (Id, E_Component, E_Constant, E_Variable));
      return Node27 (Id);
   end Related_Type;

<<<<<<< HEAD
=======
   function Relative_Deadline_Variable (Id : E) return E is
   begin
      pragma Assert (Is_Task_Type (Id));
      return Node28 (Implementation_Base_Type (Id));
   end Relative_Deadline_Variable;

>>>>>>> 7529f4d0
   function Renamed_Entity (Id : E) return N is
   begin
      return Node18 (Id);
   end Renamed_Entity;

   function Renamed_In_Spec (Id : E) return B is
   begin
      pragma Assert (Ekind (Id) = E_Package);
      return Flag231 (Id);
   end Renamed_In_Spec;

   function Renamed_Object (Id : E) return N is
   begin
      return Node18 (Id);
   end Renamed_Object;

   function Renaming_Map (Id : E) return U is
   begin
      return Uint9 (Id);
   end Renaming_Map;

   function Requires_Overriding (Id : E) return B is
   begin
      pragma Assert (Is_Overloadable (Id));
      return Flag213 (Id);
   end Requires_Overriding;

   function Return_Present (Id : E) return B is
   begin
      return Flag54 (Id);
   end Return_Present;

   function Return_Applies_To (Id : E) return N is
   begin
      return Node8 (Id);
   end Return_Applies_To;

   function Returns_By_Ref (Id : E) return B is
   begin
      return Flag90 (Id);
   end Returns_By_Ref;

   function Returns_Limited_View (Id : E) return B is
   begin
      pragma Assert (Ekind (Id) = E_Function);
      return Flag134 (Id);
   end Returns_Limited_View;

   function Reverse_Bit_Order (Id : E) return B is
   begin
      pragma Assert (Is_Record_Type (Id));
      return Flag164 (Base_Type (Id));
   end Reverse_Bit_Order;

   function Reverse_Storage_Order (Id : E) return B is
   begin
      pragma Assert (Is_Record_Type (Id) or else Is_Array_Type (Id));
      return Flag93 (Base_Type (Id));
   end Reverse_Storage_Order;

   function Rewritten_For_C (Id : E) return B is
   begin
      pragma Assert (Ekind (Id) = E_Function);
      return Flag287 (Id);
   end Rewritten_For_C;

   function RM_Size (Id : E) return U is
   begin
      pragma Assert (Is_Type (Id));
      return Uint13 (Id);
   end RM_Size;

   function Scalar_Range (Id : E) return N is
   begin
      return Node20 (Id);
   end Scalar_Range;

   function Scale_Value (Id : E) return U is
   begin
      return Uint16 (Id);
   end Scale_Value;

   function Scope_Depth_Value (Id : E) return U is
   begin
      return Uint22 (Id);
   end Scope_Depth_Value;

   function Sec_Stack_Needed_For_Return (Id : E) return B is
   begin
      return Flag167 (Id);
   end Sec_Stack_Needed_For_Return;

   function Barrier_Service_Function (Id : E) return E is
   begin
      pragma Assert (Ekind_In (Id, E_Protected_Type, E_Protected_Subtype,
                               E_Subprogram_Body));
      return Node26 (Id);
   end Barrier_Service_Function;

   function Shadow_Entities (Id : E) return S is
   begin
      pragma Assert (Ekind_In (Id, E_Package, E_Generic_Package));
      return List14 (Id);
   end Shadow_Entities;

   function Shared_Var_Procs_Instance (Id : E) return E is
   begin
      pragma Assert (Ekind (Id) = E_Variable);
      return Node22 (Id);
   end Shared_Var_Procs_Instance;

   function Size_Check_Code (Id : E) return N is
   begin
      pragma Assert (Ekind_In (Id, E_Constant, E_Variable));
      return Node19 (Id);
   end Size_Check_Code;

   function Size_Depends_On_Discriminant (Id : E) return B is
   begin
      return Flag177 (Id);
   end Size_Depends_On_Discriminant;

   function Size_Known_At_Compile_Time (Id : E) return B is
   begin
      return Flag92 (Id);
   end Size_Known_At_Compile_Time;

   function Small_Value (Id : E) return R is
   begin
      pragma Assert (Is_Fixed_Point_Type (Id));
      return Ureal21 (Id);
   end Small_Value;

   function SPARK_Aux_Pragma (Id : E) return N is
   begin
      pragma Assert
        (Ekind_In (Id, E_Protected_Type,   --  concurrent variants
                       E_Task_Type)
           or else
         Ekind_In (Id, E_Generic_Package,  --  package variants
                       E_Package,
                       E_Package_Body));
      return Node41 (Id);
   end SPARK_Aux_Pragma;

   function SPARK_Aux_Pragma_Inherited (Id : E) return B is
   begin
      pragma Assert
        (Ekind_In (Id, E_Protected_Type,   --  concurrent variants
                       E_Task_Type)
           or else
         Ekind_In (Id, E_Generic_Package,  --  package variants
                       E_Package,
                       E_Package_Body));
      return Flag266 (Id);
   end SPARK_Aux_Pragma_Inherited;

   function SPARK_Pragma (Id : E) return N is
   begin
      pragma Assert
        (Ekind_In (Id, E_Protected_Body,   --  concurrent variants
                       E_Protected_Type,
                       E_Task_Body,
                       E_Task_Type)
          or else
         Ekind_In (Id, E_Entry,            --  overloadable variants
                       E_Entry_Family,
                       E_Function,
                       E_Generic_Function,
                       E_Generic_Procedure,
                       E_Operator,
                       E_Procedure,
                       E_Subprogram_Body)
           or else
         Ekind_In (Id, E_Generic_Package,  --  package variants
                       E_Package,
                       E_Package_Body)
           or else
         Ekind (Id) = E_Variable);         --  variable
      return Node40 (Id);
   end SPARK_Pragma;

   function SPARK_Pragma_Inherited (Id : E) return B is
   begin
      pragma Assert
        (Ekind_In (Id, E_Protected_Body,   --  concurrent variants
                       E_Protected_Type,
                       E_Task_Body,
                       E_Task_Type)
           or else
         Ekind_In (Id, E_Entry,            --  overloadable variants
                       E_Entry_Family,
                       E_Function,
                       E_Generic_Function,
                       E_Generic_Procedure,
                       E_Operator,
                       E_Procedure,
                       E_Subprogram_Body)
           or else
         Ekind_In (Id, E_Generic_Package,  --  package variants
                       E_Package,
                       E_Package_Body)
           or else
         Ekind (Id) = E_Variable);         --  variable
      return Flag265 (Id);
   end SPARK_Pragma_Inherited;

   function Spec_Entity (Id : E) return E is
   begin
      pragma Assert (Ekind (Id) = E_Package_Body or else Is_Formal (Id));
      return Node19 (Id);
   end Spec_Entity;

   function SSO_Set_High_By_Default (Id : E) return B is
   begin
      pragma Assert (Is_Record_Type (Id) or else Is_Array_Type (Id));
      return Flag273 (Base_Type (Id));
   end SSO_Set_High_By_Default;

   function SSO_Set_Low_By_Default (Id : E) return B is
   begin
      pragma Assert (Is_Record_Type (Id) or else Is_Array_Type (Id));
      return Flag272 (Base_Type (Id));
   end SSO_Set_Low_By_Default;

   function Static_Discrete_Predicate (Id : E) return S is
   begin
      pragma Assert (Is_Discrete_Type (Id));
      return List25 (Id);
   end Static_Discrete_Predicate;

   function Static_Real_Or_String_Predicate (Id : E) return N is
   begin
      pragma Assert (Is_Real_Type (Id) or else Is_String_Type (Id));
      return Node25 (Id);
   end Static_Real_Or_String_Predicate;

   function Status_Flag_Or_Transient_Decl (Id : E) return N is
   begin
      pragma Assert (Ekind_In (Id, E_Constant, E_Variable));
      return Node15 (Id);
   end Status_Flag_Or_Transient_Decl;

   function Storage_Size_Variable (Id : E) return E is
   begin
      pragma Assert (Is_Access_Type (Id) or else Is_Task_Type (Id));
      return Node26 (Implementation_Base_Type (Id));
   end Storage_Size_Variable;

   function Static_Elaboration_Desired (Id : E) return B is
   begin
      pragma Assert (Ekind (Id) = E_Package);
      return Flag77 (Id);
   end Static_Elaboration_Desired;

   function Static_Initialization (Id : E) return N is
   begin
      pragma Assert
        (Ekind (Id) = E_Procedure and then not Is_Dispatching_Operation (Id));
      return Node30 (Id);
   end Static_Initialization;

   function Stored_Constraint (Id : E) return L is
   begin
      pragma Assert
        (Is_Composite_Type (Id) and then not Is_Array_Type (Id));
      return Elist23 (Id);
   end Stored_Constraint;

   function Stores_Attribute_Old_Prefix (Id : E) return B is
   begin
      return Flag270 (Id);
   end Stores_Attribute_Old_Prefix;

   function Strict_Alignment (Id : E) return B is
   begin
      return Flag145 (Implementation_Base_Type (Id));
   end Strict_Alignment;

   function String_Literal_Length (Id : E) return U is
   begin
      return Uint16 (Id);
   end String_Literal_Length;

   function String_Literal_Low_Bound (Id : E) return N is
   begin
      return Node18 (Id);
   end String_Literal_Low_Bound;

   function Subprograms_For_Type (Id : E) return E is
   begin
      pragma Assert (Is_Type (Id) or else Is_Subprogram (Id));
      return Node29 (Id);
   end Subprograms_For_Type;

   function Subps_Index (Id : E) return U is
   begin
      pragma Assert (Is_Subprogram (Id));
      return Uint24 (Id);
   end Subps_Index;

   function Suppress_Elaboration_Warnings (Id : E) return B is
   begin
      return Flag148 (Id);
   end Suppress_Elaboration_Warnings;

   function Suppress_Initialization (Id : E) return B is
   begin
      pragma Assert (Is_Type (Id) or else Ekind (Id) = E_Variable);
      return Flag105 (Id);
   end Suppress_Initialization;

   function Suppress_Style_Checks (Id : E) return B is
   begin
      return Flag165 (Id);
   end Suppress_Style_Checks;

   function Suppress_Value_Tracking_On_Call (Id : E) return B is
   begin
      return Flag217 (Id);
   end Suppress_Value_Tracking_On_Call;

   function Task_Body_Procedure (Id : E) return N is
   begin
      pragma Assert (Ekind (Id) in Task_Kind);
      return Node25 (Id);
   end Task_Body_Procedure;

   function Thunk_Entity (Id : E) return E is
   begin
      pragma Assert (Ekind_In (Id, E_Function, E_Procedure)
                      and then Is_Thunk (Id));
      return Node31 (Id);
   end Thunk_Entity;

   function Treat_As_Volatile (Id : E) return B is
   begin
      return Flag41 (Id);
   end Treat_As_Volatile;

   function Underlying_Full_View (Id : E) return E is
   begin
      pragma Assert (Ekind (Id) in Private_Kind);
      return Node19 (Id);
   end Underlying_Full_View;

   function Underlying_Record_View (Id : E) return E is
   begin
      return Node28 (Id);
   end Underlying_Record_View;

   function Universal_Aliasing (Id : E) return B is
   begin
      pragma Assert (Is_Type (Id));
      return Flag216 (Implementation_Base_Type (Id));
   end Universal_Aliasing;

   function Unset_Reference (Id : E) return N is
   begin
      return Node16 (Id);
   end Unset_Reference;

   function Used_As_Generic_Actual (Id : E) return B is
   begin
      return Flag222 (Id);
   end Used_As_Generic_Actual;

   function Uses_Lock_Free (Id : E) return B is
   begin
      pragma Assert (Is_Protected_Type (Id));
      return Flag188 (Id);
   end Uses_Lock_Free;

   function Uses_Sec_Stack (Id : E) return B is
   begin
      return Flag95 (Id);
   end Uses_Sec_Stack;

   function Warnings_Off (Id : E) return B is
   begin
      return Flag96 (Id);
   end Warnings_Off;

   function Warnings_Off_Used (Id : E) return B is
   begin
      return Flag236 (Id);
   end Warnings_Off_Used;

   function Warnings_Off_Used_Unmodified (Id : E) return B is
   begin
      return Flag237 (Id);
   end Warnings_Off_Used_Unmodified;

   function Warnings_Off_Used_Unreferenced (Id : E) return B is
   begin
      return Flag238 (Id);
   end Warnings_Off_Used_Unreferenced;

   function Wrapped_Entity (Id : E) return E is
   begin
      pragma Assert (Ekind_In (Id, E_Function, E_Procedure)
                       and then Is_Primitive_Wrapper (Id));
      return Node27 (Id);
   end Wrapped_Entity;

   function Was_Hidden (Id : E) return B is
   begin
      return Flag196 (Id);
   end Was_Hidden;

   ------------------------------
   -- Classification Functions --
   ------------------------------

   function Is_Access_Type                      (Id : E) return B is
   begin
      return Ekind (Id) in Access_Kind;
   end Is_Access_Type;

   function Is_Access_Protected_Subprogram_Type (Id : E) return B is
   begin
      return Ekind (Id) in Access_Protected_Kind;
   end Is_Access_Protected_Subprogram_Type;

   function Is_Access_Subprogram_Type           (Id : E) return B is
   begin
      return Ekind (Id) in Access_Subprogram_Kind;
   end Is_Access_Subprogram_Type;

   function Is_Aggregate_Type                   (Id : E) return B is
   begin
      return Ekind (Id) in Aggregate_Kind;
   end Is_Aggregate_Type;

   function Is_Array_Type                       (Id : E) return B is
   begin
      return Ekind (Id) in Array_Kind;
   end Is_Array_Type;

   function Is_Assignable                       (Id : E) return B is
   begin
      return Ekind (Id) in Assignable_Kind;
   end Is_Assignable;

   function Is_Class_Wide_Type                  (Id : E) return B is
   begin
      return Ekind (Id) in Class_Wide_Kind;
   end Is_Class_Wide_Type;

   function Is_Composite_Type                   (Id : E) return B is
   begin
      return Ekind (Id) in Composite_Kind;
   end Is_Composite_Type;

   function Is_Concurrent_Body                  (Id : E) return B is
   begin
      return Ekind (Id) in Concurrent_Body_Kind;
   end Is_Concurrent_Body;

   function Is_Concurrent_Record_Type           (Id : E) return B is
   begin
      return Flag20 (Id);
   end Is_Concurrent_Record_Type;

   function Is_Concurrent_Type                  (Id : E) return B is
   begin
      return Ekind (Id) in Concurrent_Kind;
   end Is_Concurrent_Type;

   function Is_Decimal_Fixed_Point_Type         (Id : E) return B is
   begin
      return Ekind (Id) in Decimal_Fixed_Point_Kind;
   end Is_Decimal_Fixed_Point_Type;

   function Is_Digits_Type                      (Id : E) return B is
   begin
      return Ekind (Id) in Digits_Kind;
   end Is_Digits_Type;

   function Is_Discrete_Or_Fixed_Point_Type     (Id : E) return B is
   begin
      return Ekind (Id) in Discrete_Or_Fixed_Point_Kind;
   end Is_Discrete_Or_Fixed_Point_Type;

   function Is_Discrete_Type                    (Id : E) return B is
   begin
      return Ekind (Id) in Discrete_Kind;
   end Is_Discrete_Type;

   function Is_Elementary_Type                  (Id : E) return B is
   begin
      return Ekind (Id) in Elementary_Kind;
   end Is_Elementary_Type;

   function Is_Entry                            (Id : E) return B is
   begin
      return Ekind (Id) in Entry_Kind;
   end Is_Entry;

   function Is_Enumeration_Type                 (Id : E) return B is
   begin
      return Ekind (Id) in Enumeration_Kind;
   end Is_Enumeration_Type;

   function Is_Fixed_Point_Type                 (Id : E) return B is
   begin
      return Ekind (Id) in Fixed_Point_Kind;
   end Is_Fixed_Point_Type;

   function Is_Floating_Point_Type              (Id : E) return B is
   begin
      return Ekind (Id) in Float_Kind;
   end Is_Floating_Point_Type;

   function Is_Formal                           (Id : E) return B is
   begin
      return Ekind (Id) in Formal_Kind;
   end Is_Formal;

   function Is_Formal_Object                    (Id : E) return B is
   begin
      return Ekind (Id) in Formal_Object_Kind;
   end Is_Formal_Object;

   function Is_Generic_Subprogram               (Id : E) return B is
   begin
      return Ekind (Id) in Generic_Subprogram_Kind;
   end Is_Generic_Subprogram;

   function Is_Generic_Unit                     (Id : E) return B is
   begin
      return Ekind (Id) in Generic_Unit_Kind;
   end Is_Generic_Unit;

   function Is_Ghost_Entity (Id : Entity_Id) return Boolean is
   begin
      return Is_Checked_Ghost_Entity (Id) or else Is_Ignored_Ghost_Entity (Id);
   end Is_Ghost_Entity;

   function Is_Incomplete_Or_Private_Type       (Id : E) return B is
   begin
      return Ekind (Id) in Incomplete_Or_Private_Kind;
   end Is_Incomplete_Or_Private_Type;

   function Is_Incomplete_Type                  (Id : E) return B is
   begin
      return Ekind (Id) in Incomplete_Kind;
   end Is_Incomplete_Type;

   function Is_Integer_Type                     (Id : E) return B is
   begin
      return Ekind (Id) in Integer_Kind;
   end Is_Integer_Type;

   function Is_Modular_Integer_Type             (Id : E) return B is
   begin
      return Ekind (Id) in Modular_Integer_Kind;
   end Is_Modular_Integer_Type;

   function Is_Named_Number                     (Id : E) return B is
   begin
      return Ekind (Id) in Named_Kind;
   end Is_Named_Number;

   function Is_Numeric_Type                     (Id : E) return B is
   begin
      return Ekind (Id) in Numeric_Kind;
   end Is_Numeric_Type;

   function Is_Object                           (Id : E) return B is
   begin
      return Ekind (Id) in Object_Kind;
   end Is_Object;

   function Is_Ordinary_Fixed_Point_Type        (Id : E) return B is
   begin
      return Ekind (Id) in Ordinary_Fixed_Point_Kind;
   end Is_Ordinary_Fixed_Point_Type;

   function Is_Overloadable                     (Id : E) return B is
   begin
      return Ekind (Id) in Overloadable_Kind;
   end Is_Overloadable;

   function Is_Private_Type                     (Id : E) return B is
   begin
      return Ekind (Id) in Private_Kind;
   end Is_Private_Type;

   function Is_Protected_Type                   (Id : E) return B is
   begin
      return Ekind (Id) in Protected_Kind;
   end Is_Protected_Type;

   function Is_Real_Type                        (Id : E) return B is
   begin
      return Ekind (Id) in Real_Kind;
   end Is_Real_Type;

   function Is_Record_Type                      (Id : E) return B is
   begin
      return Ekind (Id) in Record_Kind;
   end Is_Record_Type;

   function Is_Scalar_Type                      (Id : E) return B is
   begin
      return Ekind (Id) in Scalar_Kind;
   end Is_Scalar_Type;

   function Is_Signed_Integer_Type              (Id : E) return B is
   begin
      return Ekind (Id) in Signed_Integer_Kind;
   end Is_Signed_Integer_Type;

   function Is_Subprogram                       (Id : E) return B is
   begin
      return Ekind (Id) in Subprogram_Kind;
   end Is_Subprogram;

   function Is_Subprogram_Or_Generic_Subprogram (Id : E) return B is
   begin
      return Ekind (Id) in Subprogram_Kind
               or else
             Ekind (Id) in Generic_Subprogram_Kind;
   end Is_Subprogram_Or_Generic_Subprogram;

   function Is_Task_Type                        (Id : E) return B is
   begin
      return Ekind (Id) in Task_Kind;
   end Is_Task_Type;

   function Is_Type                             (Id : E) return B is
   begin
      return Ekind (Id) in Type_Kind;
   end Is_Type;

   ------------------------------
   -- Attribute Set Procedures --
   ------------------------------

   --  Note: in many of these set procedures an "obvious" assertion is missing.
   --  The reason for this is that in many cases, a field is set before the
   --  Ekind field is set, so that the field is set when Ekind = E_Void. It
   --  it is possible to add assertions that specifically include the E_Void
   --  possibility, but in some cases, we just omit the assertions.

   procedure Set_Abstract_States (Id : E; V : L) is
   begin
      pragma Assert (Ekind_In (Id, E_Generic_Package, E_Package));
      Set_Elist25 (Id, V);
   end Set_Abstract_States;

   procedure Set_Accept_Address (Id : E; V : L) is
   begin
      Set_Elist21 (Id, V);
   end Set_Accept_Address;

   procedure Set_Access_Disp_Table (Id : E; V : L) is
   begin
      pragma Assert (Ekind (Id) = E_Record_Type
        and then Id = Implementation_Base_Type (Id));
      pragma Assert (V = No_Elist or else Is_Tagged_Type (Id));
      Set_Elist16 (Id, V);
   end Set_Access_Disp_Table;

   procedure Set_Anonymous_Master (Id : E; V : E) is
   begin
      pragma Assert (Ekind_In (Id, E_Function,
                                   E_Package,
                                   E_Package_Body,
                                   E_Procedure,
                                   E_Subprogram_Body));
      Set_Node36 (Id, V);
   end Set_Anonymous_Master;

   procedure Set_Anonymous_Object (Id : E; V : E) is
   begin
      pragma Assert (Ekind_In (Id, E_Protected_Type, E_Task_Type));
      Set_Node30 (Id, V);
   end Set_Anonymous_Object;

   procedure Set_Associated_Entity (Id : E; V : E) is
   begin
      Set_Node37 (Id, V);
   end Set_Associated_Entity;

   procedure Set_Associated_Formal_Package (Id : E; V : E) is
   begin
      Set_Node12 (Id, V);
   end Set_Associated_Formal_Package;

   procedure Set_Associated_Node_For_Itype (Id : E; V : E) is
   begin
      Set_Node8 (Id, V);
   end Set_Associated_Node_For_Itype;

   procedure Set_Associated_Storage_Pool (Id : E; V : E) is
   begin
      pragma Assert (Is_Access_Type (Id) and then Is_Base_Type (Id));
      Set_Node22 (Id, V);
   end Set_Associated_Storage_Pool;

   procedure Set_Activation_Record_Component (Id : E; V : E) is
   begin
      pragma Assert (Ekind_In (Id, E_Constant,
                                   E_In_Parameter,
                                   E_In_Out_Parameter,
                                   E_Loop_Parameter,
                                   E_Out_Parameter,
                                   E_Variable));
      Set_Node31 (Id, V);
   end Set_Activation_Record_Component;

   procedure Set_Actual_Subtype (Id : E; V : E) is
   begin
      pragma Assert
        (Ekind_In (Id, E_Constant, E_Variable, E_Generic_In_Out_Parameter)
           or else Is_Formal (Id));
      Set_Node17 (Id, V);
   end Set_Actual_Subtype;

   procedure Set_Address_Taken (Id : E; V : B := True) is
   begin
      Set_Flag104 (Id, V);
   end Set_Address_Taken;

   procedure Set_Alias (Id : E; V : E) is
   begin
      pragma Assert
        (Is_Overloadable (Id) or else Ekind (Id) = E_Subprogram_Type);
      Set_Node18 (Id, V);
   end Set_Alias;

   procedure Set_Alignment (Id : E; V : U) is
   begin
      pragma Assert (Is_Type (Id)
                       or else Is_Formal (Id)
                       or else Ekind_In (Id, E_Loop_Parameter,
                                             E_Constant,
                                             E_Exception,
                                             E_Variable));
      Set_Uint14 (Id, V);
   end Set_Alignment;

   procedure Set_Barrier_Function (Id : E; V : N) is
   begin
      pragma Assert (Is_Entry (Id));
      Set_Node12 (Id, V);
   end Set_Barrier_Function;

   procedure Set_Block_Node (Id : E; V : N) is
   begin
      pragma Assert (Ekind (Id) = E_Block);
      Set_Node11 (Id, V);
   end Set_Block_Node;

   procedure Set_Body_Entity (Id : E; V : E) is
   begin
      pragma Assert (Ekind_In (Id, E_Package, E_Generic_Package));
      Set_Node19 (Id, V);
   end Set_Body_Entity;

   procedure Set_Body_Needed_For_SAL (Id : E; V : B := True) is
   begin
      pragma Assert
        (Ekind (Id) = E_Package
           or else Is_Subprogram (Id)
           or else Is_Generic_Unit (Id));
      Set_Flag40 (Id, V);
   end Set_Body_Needed_For_SAL;

   procedure Set_Body_References (Id : E; V : L) is
   begin
      pragma Assert (Ekind (Id) = E_Abstract_State);
      Set_Elist16 (Id, V);
   end Set_Body_References;

   procedure Set_BIP_Initialization_Call (Id : E; V : N) is
   begin
      pragma Assert (Ekind_In (Id, E_Constant, E_Variable));
      Set_Node29 (Id, V);
   end Set_BIP_Initialization_Call;

   procedure Set_C_Pass_By_Copy (Id : E; V : B := True) is
   begin
      pragma Assert (Is_Record_Type (Id) and then Is_Base_Type (Id));
      Set_Flag125 (Id, V);
   end Set_C_Pass_By_Copy;

   procedure Set_Can_Never_Be_Null (Id : E; V : B := True) is
   begin
      Set_Flag38 (Id, V);
   end Set_Can_Never_Be_Null;

   procedure Set_Can_Use_Internal_Rep (Id : E; V : B := True) is
   begin
      pragma Assert
        (Is_Access_Subprogram_Type (Id) and then Is_Base_Type (Id));
      Set_Flag229 (Id, V);
   end Set_Can_Use_Internal_Rep;

   procedure Set_Checks_May_Be_Suppressed (Id : E; V : B := True) is
   begin
      Set_Flag31 (Id, V);
   end Set_Checks_May_Be_Suppressed;

   procedure Set_Class_Wide_Preconds (Id : E; V : S) is
   begin
      pragma Assert (Is_Subprogram (Id));
      Set_List38 (Id, V);
   end Set_Class_Wide_Preconds;

   procedure Set_Class_Wide_Postconds (Id : E; V : S) is
   begin
      pragma Assert (Is_Subprogram (Id));
      Set_List39 (Id, V);
   end Set_Class_Wide_Postconds;

   procedure Set_Class_Wide_Type (Id : E; V : E) is
   begin
      pragma Assert (Is_Type (Id));
      Set_Node9 (Id, V);
   end Set_Class_Wide_Type;

   procedure Set_Cloned_Subtype (Id : E; V : E) is
   begin
      pragma Assert (Ekind_In (Id, E_Record_Subtype, E_Class_Wide_Subtype));
      Set_Node16 (Id, V);
   end Set_Cloned_Subtype;

   procedure Set_Component_Bit_Offset (Id : E; V : U) is
   begin
      pragma Assert (Ekind_In (Id, E_Component, E_Discriminant));
      Set_Uint11 (Id, V);
   end Set_Component_Bit_Offset;

   procedure Set_Component_Clause (Id : E; V : N) is
   begin
      pragma Assert (Ekind_In (Id, E_Component, E_Discriminant));
      Set_Node13 (Id, V);
   end Set_Component_Clause;

   procedure Set_Component_Size (Id : E; V : U) is
   begin
      pragma Assert (Is_Array_Type (Id) and then Is_Base_Type (Id));
      Set_Uint22 (Id, V);
   end Set_Component_Size;

   procedure Set_Component_Type (Id : E; V : E) is
   begin
      pragma Assert (Is_Array_Type (Id) and then Is_Base_Type (Id));
      Set_Node20 (Id, V);
   end Set_Component_Type;

   procedure Set_Contains_Ignored_Ghost_Code (Id : E; V : B := True) is
   begin
      pragma Assert
        (Ekind_In (Id, E_Block,
                       E_Function,
                       E_Generic_Function,
                       E_Generic_Package,
                       E_Generic_Procedure,
                       E_Package,
                       E_Package_Body,
                       E_Procedure,
                       E_Subprogram_Body));
      Set_Flag279 (Id, V);
   end Set_Contains_Ignored_Ghost_Code;

   procedure Set_Contract (Id : E; V : N) is
   begin
      pragma Assert
        (Ekind_In (Id, E_Protected_Type,   --  concurrent variants
                       E_Task_Body,
                       E_Task_Type)
           or else
         Ekind_In (Id, E_Constant,         --  object variants
                       E_Variable)
           or else
         Ekind_In (Id, E_Entry,            --  overloadable variants
                       E_Entry_Family,
                       E_Function,
                       E_Generic_Function,
                       E_Generic_Procedure,
                       E_Operator,
                       E_Procedure,
                       E_Subprogram_Body)
           or else
         Ekind_In (Id, E_Generic_Package,  --  package variants
                       E_Package,
                       E_Package_Body)
           or else
         Ekind (Id) = E_Void);             --  special purpose
      Set_Node34 (Id, V);
   end Set_Contract;

   procedure Set_Contract_Wrapper (Id : E; V : E) is
   begin
      pragma Assert (Ekind_In (Id, E_Entry, E_Entry_Family));
      Set_Node25 (Id, V);
   end Set_Contract_Wrapper;

   procedure Set_Corresponding_Concurrent_Type (Id : E; V : E) is
   begin
      pragma Assert
        (Ekind (Id) = E_Record_Type and then Is_Concurrent_Type (V));
      Set_Node18 (Id, V);
   end Set_Corresponding_Concurrent_Type;

   procedure Set_Corresponding_Discriminant (Id : E; V : E) is
   begin
      pragma Assert (Ekind (Id) = E_Discriminant);
      Set_Node19 (Id, V);
   end Set_Corresponding_Discriminant;

   procedure Set_Corresponding_Equality (Id : E; V : E) is
   begin
      pragma Assert
        (Ekind (Id) = E_Function
          and then not Comes_From_Source (Id)
          and then Chars (Id) = Name_Op_Ne);
      Set_Node30 (Id, V);
   end Set_Corresponding_Equality;

   procedure Set_Corresponding_Protected_Entry (Id : E; V : E) is
   begin
      pragma Assert (Ekind_In (Id, E_Void, E_Subprogram_Body));
      Set_Node18 (Id, V);
   end Set_Corresponding_Protected_Entry;

   procedure Set_Corresponding_Record_Type (Id : E; V : E) is
   begin
      pragma Assert (Is_Concurrent_Type (Id));
      Set_Node18 (Id, V);
   end Set_Corresponding_Record_Type;

   procedure Set_Corresponding_Remote_Type (Id : E; V : E) is
   begin
      Set_Node22 (Id, V);
   end Set_Corresponding_Remote_Type;

   procedure Set_Current_Use_Clause (Id : E; V : E) is
   begin
      pragma Assert (Ekind (Id) = E_Package or else Is_Type (Id));
      Set_Node27 (Id, V);
   end Set_Current_Use_Clause;

   procedure Set_Current_Value (Id : E; V : N) is
   begin
      pragma Assert (Ekind (Id) in Object_Kind or else Ekind (Id) = E_Void);
      Set_Node9 (Id, V);
   end Set_Current_Value;

   procedure Set_CR_Discriminant (Id : E; V : E) is
   begin
      Set_Node23 (Id, V);
   end Set_CR_Discriminant;

   procedure Set_Debug_Info_Off (Id : E; V : B := True) is
   begin
      Set_Flag166 (Id, V);
   end Set_Debug_Info_Off;

   procedure Set_Debug_Renaming_Link (Id : E; V : E) is
   begin
      Set_Node25 (Id, V);
   end Set_Debug_Renaming_Link;

   procedure Set_Default_Aspect_Component_Value (Id : E; V : E) is
   begin
      pragma Assert (Is_Array_Type (Id) and then Is_Base_Type (Id));
      Set_Node19 (Id, V);
   end Set_Default_Aspect_Component_Value;

   procedure Set_Default_Aspect_Value (Id : E; V : E) is
   begin
      pragma Assert (Is_Scalar_Type (Id) and then Is_Base_Type (Id));
      Set_Node19 (Id, V);
   end Set_Default_Aspect_Value;

   procedure Set_Default_Expr_Function (Id : E; V : E) is
   begin
      pragma Assert (Is_Formal (Id));
      Set_Node21 (Id, V);
   end Set_Default_Expr_Function;

   procedure Set_Default_Expressions_Processed (Id : E; V : B := True) is
   begin
      Set_Flag108 (Id, V);
   end Set_Default_Expressions_Processed;

   procedure Set_Default_Value (Id : E; V : N) is
   begin
      pragma Assert (Is_Formal (Id));
      Set_Node20 (Id, V);
   end Set_Default_Value;

   procedure Set_Delay_Cleanups (Id : E; V : B := True) is
   begin
      pragma Assert
        (Is_Subprogram (Id)
           or else Is_Task_Type (Id)
           or else Ekind (Id) = E_Block);
      Set_Flag114 (Id, V);
   end Set_Delay_Cleanups;

   procedure Set_Delay_Subprogram_Descriptors (Id : E; V : B := True) is
   begin
      pragma Assert
        (Is_Subprogram (Id) or else Ekind_In (Id, E_Package, E_Package_Body));

      Set_Flag50 (Id, V);
   end Set_Delay_Subprogram_Descriptors;

   procedure Set_Delta_Value (Id : E; V : R) is
   begin
      pragma Assert (Is_Fixed_Point_Type (Id));
      Set_Ureal18 (Id, V);
   end Set_Delta_Value;

   procedure Set_Dependent_Instances (Id : E; V : L) is
   begin
      pragma Assert (Is_Generic_Instance (Id));
      Set_Elist8 (Id, V);
   end Set_Dependent_Instances;

   procedure Set_Depends_On_Private (Id : E; V : B := True) is
   begin
      pragma Assert (Nkind (Id) in N_Entity);
      Set_Flag14 (Id, V);
   end Set_Depends_On_Private;

   procedure Set_Derived_Type_Link (Id : E; V : E) is
   begin
      pragma Assert (Is_Type (Id) and then Is_Base_Type (Id));
      Set_Node31 (Id, V);
   end Set_Derived_Type_Link;

   procedure Set_Digits_Value (Id : E; V : U) is
   begin
      pragma Assert
        (Is_Floating_Point_Type (Id)
          or else Is_Decimal_Fixed_Point_Type (Id));
      Set_Uint17 (Id, V);
   end Set_Digits_Value;

   procedure Set_Directly_Designated_Type (Id : E; V : E) is
   begin
      Set_Node20 (Id, V);
   end Set_Directly_Designated_Type;

   procedure Set_Disable_Controlled (Id : E; V : B := True) is
   begin
      pragma Assert (Is_Type (Id) and then Is_Base_Type (Id));
      Set_Flag253 (Id, V);
   end Set_Disable_Controlled;

   procedure Set_Discard_Names (Id : E; V : B := True) is
   begin
      Set_Flag88 (Id, V);
   end Set_Discard_Names;

   procedure Set_Discriminal (Id : E; V : E) is
   begin
      pragma Assert (Ekind (Id) = E_Discriminant);
      Set_Node17 (Id, V);
   end Set_Discriminal;

   procedure Set_Discriminal_Link (Id : E; V : E) is
   begin
      Set_Node10 (Id, V);
   end Set_Discriminal_Link;

   procedure Set_Discriminant_Checking_Func (Id  : E; V : E) is
   begin
      pragma Assert (Ekind (Id) = E_Component);
      Set_Node20 (Id, V);
   end Set_Discriminant_Checking_Func;

   procedure Set_Discriminant_Constraint (Id : E; V : L) is
   begin
      pragma Assert (Nkind (Id) in N_Entity);
      Set_Elist21 (Id, V);
   end Set_Discriminant_Constraint;

   procedure Set_Discriminant_Default_Value (Id : E; V : N) is
   begin
      Set_Node20 (Id, V);
   end Set_Discriminant_Default_Value;

   procedure Set_Discriminant_Number (Id : E; V : U) is
   begin
      Set_Uint15 (Id, V);
   end Set_Discriminant_Number;

   procedure Set_Dispatch_Table_Wrappers (Id : E; V : L) is
   begin
      pragma Assert (Ekind (Id) = E_Record_Type
        and then Id = Implementation_Base_Type (Id));
      pragma Assert (V = No_Elist or else Is_Tagged_Type (Id));
      Set_Elist26 (Id, V);
   end Set_Dispatch_Table_Wrappers;

   procedure Set_DT_Entry_Count (Id : E; V : U) is
   begin
      pragma Assert (Ekind (Id) = E_Component);
      Set_Uint15 (Id, V);
   end Set_DT_Entry_Count;

   procedure Set_DT_Offset_To_Top_Func (Id : E; V : E) is
   begin
      pragma Assert (Ekind (Id) = E_Component and then Is_Tag (Id));
      Set_Node25 (Id, V);
   end Set_DT_Offset_To_Top_Func;

   procedure Set_DT_Position (Id : E; V : U) is
   begin
      pragma Assert (Ekind_In (Id, E_Function, E_Procedure));
      Set_Uint15 (Id, V);
   end Set_DT_Position;

   procedure Set_DTC_Entity (Id : E; V : E) is
   begin
      pragma Assert (Ekind_In (Id, E_Function, E_Procedure));
      Set_Node16 (Id, V);
   end Set_DTC_Entity;

   procedure Set_Elaborate_Body_Desirable (Id : E; V : B := True) is
   begin
      pragma Assert (Ekind (Id) = E_Package);
      Set_Flag210 (Id, V);
   end Set_Elaborate_Body_Desirable;

   procedure Set_Elaboration_Entity (Id : E; V : E) is
   begin
      pragma Assert
        (Is_Subprogram (Id)
           or else
         Ekind (Id) = E_Package
           or else
         Is_Generic_Unit (Id));
      Set_Node13 (Id, V);
   end Set_Elaboration_Entity;

   procedure Set_Elaboration_Entity_Required (Id : E; V : B := True) is
   begin
      pragma Assert
        (Is_Subprogram (Id)
           or else
         Ekind (Id) = E_Package
           or else
         Is_Generic_Unit (Id));
      Set_Flag174 (Id, V);
   end Set_Elaboration_Entity_Required;

   procedure Set_Encapsulating_State (Id : E; V : E) is
   begin
      pragma Assert (Ekind_In (Id, E_Abstract_State, E_Constant, E_Variable));
      Set_Node32 (Id, V);
   end Set_Encapsulating_State;

   procedure Set_Enclosing_Scope (Id : E; V : E) is
   begin
      Set_Node18 (Id, V);
   end Set_Enclosing_Scope;

   procedure Set_Entry_Accepted (Id : E; V : B := True) is
   begin
      pragma Assert (Is_Entry (Id));
      Set_Flag152 (Id, V);
   end Set_Entry_Accepted;

<<<<<<< HEAD
=======
   procedure Set_Entry_Bodies_Array (Id : E; V : E) is
   begin
      Set_Node19 (Id, V);
   end Set_Entry_Bodies_Array;

>>>>>>> 7529f4d0
   procedure Set_Entry_Cancel_Parameter (Id : E; V : E) is
   begin
      Set_Node23 (Id, V);
   end Set_Entry_Cancel_Parameter;

   procedure Set_Entry_Component (Id : E; V : E) is
   begin
      Set_Node11 (Id, V);
   end Set_Entry_Component;

   procedure Set_Entry_Formal (Id : E; V : E) is
   begin
      Set_Node16 (Id, V);
   end Set_Entry_Formal;

   procedure Set_Entry_Index_Constant (Id : E; V : E) is
   begin
      pragma Assert (Ekind (Id) = E_Entry_Index_Parameter);
      Set_Node18 (Id, V);
   end Set_Entry_Index_Constant;

   procedure Set_Entry_Parameters_Type (Id : E; V : E) is
   begin
      Set_Node15 (Id, V);
   end Set_Entry_Parameters_Type;

   procedure Set_Enum_Pos_To_Rep (Id : E; V : E) is
   begin
      pragma Assert (Ekind (Id) = E_Enumeration_Type);
      Set_Node23 (Id, V);
   end Set_Enum_Pos_To_Rep;

   procedure Set_Enumeration_Pos (Id : E; V : U) is
   begin
      pragma Assert (Ekind (Id) = E_Enumeration_Literal);
      Set_Uint11 (Id, V);
   end Set_Enumeration_Pos;

   procedure Set_Enumeration_Rep (Id : E; V : U) is
   begin
      pragma Assert (Ekind (Id) = E_Enumeration_Literal);
      Set_Uint12 (Id, V);
   end Set_Enumeration_Rep;

   procedure Set_Enumeration_Rep_Expr (Id : E; V : N) is
   begin
      pragma Assert (Ekind (Id) = E_Enumeration_Literal);
      Set_Node22 (Id, V);
   end Set_Enumeration_Rep_Expr;

   procedure Set_Equivalent_Type (Id : E; V : E) is
   begin
      pragma Assert
        (Ekind_In (Id, E_Class_Wide_Type,
                       E_Class_Wide_Subtype,
                       E_Access_Protected_Subprogram_Type,
                       E_Anonymous_Access_Protected_Subprogram_Type,
                       E_Access_Subprogram_Type,
                       E_Exception_Type));
      Set_Node18 (Id, V);
   end Set_Equivalent_Type;

   procedure Set_Esize (Id : E; V : U) is
   begin
      Set_Uint12 (Id, V);
   end Set_Esize;

   procedure Set_Extra_Accessibility (Id : E; V : E) is
   begin
      pragma Assert
        (Is_Formal (Id) or else Ekind_In (Id, E_Variable, E_Constant));
      Set_Node13 (Id, V);
   end Set_Extra_Accessibility;

   procedure Set_Extra_Accessibility_Of_Result (Id : E; V : E) is
   begin
      pragma Assert (Ekind_In (Id, E_Function, E_Operator, E_Subprogram_Type));
      Set_Node19 (Id, V);
   end Set_Extra_Accessibility_Of_Result;

   procedure Set_Extra_Constrained (Id : E; V : E) is
   begin
      pragma Assert (Is_Formal (Id) or else Ekind (Id) = E_Variable);
      Set_Node23 (Id, V);
   end Set_Extra_Constrained;

   procedure Set_Extra_Formal (Id : E; V : E) is
   begin
      Set_Node15 (Id, V);
   end Set_Extra_Formal;

   procedure Set_Extra_Formals (Id : E; V : E) is
   begin
      pragma Assert
        (Is_Overloadable (Id)
           or else Ekind_In (Id, E_Entry_Family,
                                 E_Subprogram_Body,
                                 E_Subprogram_Type));
      Set_Node28 (Id, V);
   end Set_Extra_Formals;

   procedure Set_Finalization_Master (Id : E; V : E) is
   begin
      pragma Assert (Is_Access_Type (Id) and then Is_Base_Type (Id));
      Set_Node23 (Id, V);
   end Set_Finalization_Master;

   procedure Set_Finalize_Storage_Only (Id : E; V : B := True) is
   begin
      pragma Assert (Is_Type (Id) and then Is_Base_Type (Id));
      Set_Flag158 (Id, V);
   end Set_Finalize_Storage_Only;

   procedure Set_Finalizer (Id : E; V : E) is
   begin
      pragma Assert (Ekind_In (Id, E_Package, E_Package_Body));
      Set_Node28 (Id, V);
   end Set_Finalizer;

   procedure Set_First_Entity (Id : E; V : E) is
   begin
      Set_Node17 (Id, V);
   end Set_First_Entity;

   procedure Set_First_Exit_Statement (Id : E; V : N) is
   begin
      pragma Assert (Ekind (Id) = E_Loop);
      Set_Node8 (Id, V);
   end Set_First_Exit_Statement;

   procedure Set_First_Index (Id : E; V : N) is
   begin
      pragma Assert (Is_Array_Type (Id));
      Set_Node17 (Id, V);
   end Set_First_Index;

   procedure Set_First_Literal (Id : E; V : E) is
   begin
      pragma Assert (Is_Enumeration_Type (Id));
      Set_Node17 (Id, V);
   end Set_First_Literal;

   procedure Set_First_Private_Entity (Id : E; V : E) is
   begin
      pragma Assert (Ekind_In (Id, E_Package, E_Generic_Package)
                       or else Ekind (Id) in Concurrent_Kind);
      Set_Node16 (Id, V);
   end Set_First_Private_Entity;

   procedure Set_First_Rep_Item (Id : E; V : N) is
   begin
      Set_Node6 (Id, V);
   end Set_First_Rep_Item;

   procedure Set_Float_Rep (Id : E; V : F) is
      pragma Assert (Ekind (Id) = E_Floating_Point_Type);
   begin
      Set_Uint10 (Id, UI_From_Int (F'Pos (V)));
   end Set_Float_Rep;

   procedure Set_Freeze_Node (Id : E; V : N) is
   begin
      Set_Node7 (Id, V);
   end Set_Freeze_Node;

   procedure Set_From_Limited_With (Id : E; V : B := True) is
   begin
      pragma Assert
        (Is_Type (Id) or else Ekind_In (Id, E_Abstract_State, E_Package));
      Set_Flag159 (Id, V);
   end Set_From_Limited_With;

   procedure Set_Full_View (Id : E; V : E) is
   begin
      pragma Assert (Is_Type (Id) or else Ekind (Id) = E_Constant);
      Set_Node11 (Id, V);
   end Set_Full_View;

   procedure Set_Generic_Homonym (Id : E; V : E) is
   begin
      Set_Node11 (Id, V);
   end Set_Generic_Homonym;

   procedure Set_Generic_Renamings (Id : E; V : L) is
   begin
      Set_Elist23 (Id, V);
   end Set_Generic_Renamings;

   procedure Set_Handler_Records (Id : E; V : S) is
   begin
      Set_List10 (Id, V);
   end Set_Handler_Records;

   procedure Set_Has_Aliased_Components (Id : E; V : B := True) is
   begin
      pragma Assert (Id = Base_Type (Id));
      Set_Flag135 (Id, V);
   end Set_Has_Aliased_Components;

   procedure Set_Has_Alignment_Clause (Id : E; V : B := True) is
   begin
      Set_Flag46 (Id, V);
   end Set_Has_Alignment_Clause;

   procedure Set_Has_All_Calls_Remote (Id : E; V : B := True) is
   begin
      Set_Flag79 (Id, V);
   end Set_Has_All_Calls_Remote;

   procedure Set_Has_Atomic_Components (Id : E; V : B := True) is
   begin
      pragma Assert (not Is_Type (Id) or else Is_Base_Type (Id));
      Set_Flag86 (Id, V);
   end Set_Has_Atomic_Components;

   procedure Set_Has_Biased_Representation (Id : E; V : B := True) is
   begin
      pragma Assert
        ((V = False) or else (Is_Discrete_Type (Id) or else Is_Object (Id)));
      Set_Flag139 (Id, V);
   end Set_Has_Biased_Representation;

   procedure Set_Has_Completion (Id : E; V : B := True) is
   begin
      Set_Flag26 (Id, V);
   end Set_Has_Completion;

   procedure Set_Has_Completion_In_Body (Id : E; V : B := True) is
   begin
      pragma Assert (Is_Type (Id));
      Set_Flag71 (Id, V);
   end Set_Has_Completion_In_Body;

   procedure Set_Has_Complex_Representation (Id : E; V : B := True) is
   begin
      pragma Assert (Ekind (Id) = E_Record_Type);
      Set_Flag140 (Id, V);
   end Set_Has_Complex_Representation;

   procedure Set_Has_Component_Size_Clause (Id : E; V : B := True) is
   begin
      pragma Assert (Ekind (Id) = E_Array_Type);
      Set_Flag68 (Id, V);
   end Set_Has_Component_Size_Clause;

   procedure Set_Has_Constrained_Partial_View (Id : E; V : B := True) is
   begin
      pragma Assert (Is_Type (Id));
      Set_Flag187 (Id, V);
   end Set_Has_Constrained_Partial_View;

   procedure Set_Has_Contiguous_Rep (Id : E; V : B := True) is
   begin
      Set_Flag181 (Id, V);
   end Set_Has_Contiguous_Rep;

   procedure Set_Has_Controlled_Component (Id : E; V : B := True) is
   begin
      pragma Assert (Id = Base_Type (Id));
      Set_Flag43 (Id, V);
   end Set_Has_Controlled_Component;

   procedure Set_Has_Controlling_Result (Id : E; V : B := True) is
   begin
      Set_Flag98 (Id, V);
   end Set_Has_Controlling_Result;

   procedure Set_Has_Convention_Pragma (Id : E; V : B := True) is
   begin
      Set_Flag119 (Id, V);
   end Set_Has_Convention_Pragma;

   procedure Set_Has_Cyclic_Section (Id : E; V : B := True) is
   begin
      pragma Assert (Ekind (Id) in Task_Kind);
      Set_Flag286 (Id, V);
   end Set_Has_Cyclic_Section;

   procedure Set_Has_Default_Aspect (Id : E; V : B := True) is
   begin
      pragma Assert
        ((Is_Scalar_Type (Id) or else Is_Array_Type (Id))
           and then Is_Base_Type (Id));
      Set_Flag39 (Id, V);
   end Set_Has_Default_Aspect;

   procedure Set_Has_Default_Init_Cond (Id : E; V : B := True) is
   begin
      pragma Assert (Is_Type (Id));
      Set_Flag3 (Base_Type (Id), V);
   end Set_Has_Default_Init_Cond;

   procedure Set_Has_Delayed_Aspects (Id : E; V : B := True) is
   begin
      pragma Assert (Nkind (Id) in N_Entity);
      Set_Flag200 (Id, V);
   end Set_Has_Delayed_Aspects;

   procedure Set_Has_Delayed_Freeze (Id : E; V : B := True) is
   begin
      pragma Assert (Nkind (Id) in N_Entity);
      Set_Flag18 (Id, V);
   end Set_Has_Delayed_Freeze;

   procedure Set_Has_Delayed_Rep_Aspects (Id : E; V : B := True) is
   begin
      pragma Assert (Nkind (Id) in N_Entity);
      Set_Flag261 (Id, V);
   end Set_Has_Delayed_Rep_Aspects;

   procedure Set_Has_Discriminants (Id : E; V : B := True) is
   begin
      pragma Assert (Nkind (Id) in N_Entity);
      Set_Flag5 (Id, V);
   end Set_Has_Discriminants;

   procedure Set_Has_Dispatch_Table (Id : E; V : B := True) is
   begin
      pragma Assert (Ekind (Id) = E_Record_Type
        and then Is_Tagged_Type (Id));
      Set_Flag220 (Id, V);
   end Set_Has_Dispatch_Table;

   procedure Set_Has_Dynamic_Predicate_Aspect (Id : E; V : B := True) is
   begin
      pragma Assert (Is_Type (Id));
      Set_Flag258 (Id, V);
   end Set_Has_Dynamic_Predicate_Aspect;

   procedure Set_Has_Enumeration_Rep_Clause (Id : E; V : B := True) is
   begin
      pragma Assert (Is_Enumeration_Type (Id));
      Set_Flag66 (Id, V);
   end Set_Has_Enumeration_Rep_Clause;

   procedure Set_Has_Exit (Id : E; V : B := True) is
   begin
      Set_Flag47 (Id, V);
   end Set_Has_Exit;

   procedure Set_Has_Expanded_Contract (Id : E; V : B := True) is
   begin
      pragma Assert (Ekind_In (Id, E_Entry,
                                   E_Entry_Family,
                                   E_Function,
                                   E_Procedure));
      Set_Flag240 (Id, V);
   end Set_Has_Expanded_Contract;

   procedure Set_Has_Forward_Instantiation (Id : E; V : B := True) is
   begin
      Set_Flag175 (Id, V);
   end Set_Has_Forward_Instantiation;

   procedure Set_Has_Fully_Qualified_Name (Id : E; V : B := True) is
   begin
      Set_Flag173 (Id, V);
   end Set_Has_Fully_Qualified_Name;

   procedure Set_Has_Gigi_Rep_Item (Id : E; V : B := True) is
   begin
      Set_Flag82 (Id, V);
   end Set_Has_Gigi_Rep_Item;

   procedure Set_Has_Homonym (Id : E; V : B := True) is
   begin
      Set_Flag56 (Id, V);
   end Set_Has_Homonym;

   procedure Set_Has_Implicit_Dereference (Id : E; V : B := True) is
   begin
      Set_Flag251 (Id, V);
   end Set_Has_Implicit_Dereference;

   procedure Set_Has_Independent_Components (Id : E; V : B := True) is
   begin
      pragma Assert (not Is_Type (Id) or else Is_Base_Type (Id));
      Set_Flag34 (Id, V);
   end Set_Has_Independent_Components;

   procedure Set_Has_Inheritable_Invariants (Id : E; V : B := True) is
   begin
      pragma Assert (Is_Type (Id));
      Set_Flag248 (Id, V);
   end Set_Has_Inheritable_Invariants;

   procedure Set_Has_Inherited_Default_Init_Cond (Id : E; V : B := True) is
   begin
      pragma Assert (Is_Type (Id));
      Set_Flag133 (Base_Type (Id), V);
   end Set_Has_Inherited_Default_Init_Cond;

   procedure Set_Has_Initial_Value (Id : E; V : B := True) is
   begin
      pragma Assert (Ekind_In (Id, E_Variable, E_Out_Parameter));
      Set_Flag219 (Id, V);
   end Set_Has_Initial_Value;

   procedure Set_Has_Invariants (Id : E; V : B := True) is
   begin
      pragma Assert (Is_Type (Id));
      Set_Flag232 (Id, V);
   end Set_Has_Invariants;

   procedure Set_Has_Loop_Entry_Attributes (Id : E; V : B := True) is
   begin
      pragma Assert (Ekind (Id) = E_Loop);
      Set_Flag260 (Id, V);
   end Set_Has_Loop_Entry_Attributes;

   procedure Set_Has_Machine_Radix_Clause (Id : E; V : B := True) is
   begin
      pragma Assert (Is_Decimal_Fixed_Point_Type (Id));
      Set_Flag83 (Id, V);
   end Set_Has_Machine_Radix_Clause;

   procedure Set_Has_Master_Entity (Id : E; V : B := True) is
   begin
      Set_Flag21 (Id, V);
   end Set_Has_Master_Entity;

   procedure Set_Has_Missing_Return (Id : E; V : B := True) is
   begin
      pragma Assert (Ekind_In (Id, E_Function, E_Generic_Function));
      Set_Flag142 (Id, V);
   end Set_Has_Missing_Return;

   procedure Set_Has_Nested_Block_With_Handler (Id : E; V : B := True) is
   begin
      Set_Flag101 (Id, V);
   end Set_Has_Nested_Block_With_Handler;

   procedure Set_Has_Nested_Subprogram (Id : E; V : B := True) is
   begin
      pragma Assert (Is_Subprogram (Id));
      Set_Flag282 (Id, V);
   end Set_Has_Nested_Subprogram;

   procedure Set_Has_Non_Standard_Rep (Id : E; V : B := True) is
   begin
      pragma Assert (Id = Base_Type (Id));
      Set_Flag75 (Id, V);
   end Set_Has_Non_Standard_Rep;

   procedure Set_Has_Object_Size_Clause (Id : E; V : B := True) is
   begin
      pragma Assert (Is_Type (Id));
      Set_Flag172 (Id, V);
   end Set_Has_Object_Size_Clause;

   procedure Set_Has_Out_Or_In_Out_Parameter (Id : E; V : B := True) is
   begin
      pragma Assert
        (Ekind_In (Id, E_Entry, E_Entry_Family)
          or else Is_Subprogram_Or_Generic_Subprogram (Id));
      Set_Flag110 (Id, V);
   end Set_Has_Out_Or_In_Out_Parameter;

   procedure Set_Has_Per_Object_Constraint (Id : E; V : B := True) is
   begin
      Set_Flag154 (Id, V);
   end Set_Has_Per_Object_Constraint;

   procedure Set_Has_Pragma_Controlled (Id : E; V : B := True) is
   begin
      pragma Assert (Is_Access_Type (Id));
      Set_Flag27 (Base_Type (Id), V);
   end Set_Has_Pragma_Controlled;

   procedure Set_Has_Pragma_Elaborate_Body (Id : E; V : B := True) is
   begin
      Set_Flag150 (Id, V);
   end Set_Has_Pragma_Elaborate_Body;

   procedure Set_Has_Pragma_Inline (Id : E; V : B := True) is
   begin
      Set_Flag157 (Id, V);
   end Set_Has_Pragma_Inline;

   procedure Set_Has_Pragma_Inline_Always (Id : E; V : B := True) is
   begin
      Set_Flag230 (Id, V);
   end Set_Has_Pragma_Inline_Always;

   procedure Set_Has_Pragma_No_Inline (Id : E; V : B := True) is
   begin
      Set_Flag201 (Id, V);
   end Set_Has_Pragma_No_Inline;

   procedure Set_Has_Pragma_Ordered (Id : E; V : B := True) is
   begin
      pragma Assert (Is_Enumeration_Type (Id));
      pragma Assert (Id = Base_Type (Id));
      Set_Flag198 (Id, V);
   end Set_Has_Pragma_Ordered;

   procedure Set_Has_Pragma_Pack (Id : E; V : B := True) is
   begin
      pragma Assert (Is_Array_Type (Id) or else Is_Record_Type (Id));
      pragma Assert (Id = Base_Type (Id));
      Set_Flag121 (Id, V);
   end Set_Has_Pragma_Pack;

   procedure Set_Has_Pragma_Preelab_Init (Id : E; V : B := True) is
   begin
      Set_Flag221 (Id, V);
   end Set_Has_Pragma_Preelab_Init;

   procedure Set_Has_Pragma_Pure (Id : E; V : B := True) is
   begin
      Set_Flag203 (Id, V);
   end Set_Has_Pragma_Pure;

   procedure Set_Has_Pragma_Pure_Function (Id : E; V : B := True) is
   begin
      Set_Flag179 (Id, V);
   end Set_Has_Pragma_Pure_Function;

   procedure Set_Has_Pragma_Thread_Local_Storage (Id : E; V : B := True) is
   begin
      Set_Flag169 (Id, V);
   end Set_Has_Pragma_Thread_Local_Storage;

   procedure Set_Has_Pragma_Unmodified (Id : E; V : B := True) is
   begin
      Set_Flag233 (Id, V);
   end Set_Has_Pragma_Unmodified;

   procedure Set_Has_Pragma_Unreferenced (Id : E; V : B := True) is
   begin
      Set_Flag180 (Id, V);
   end Set_Has_Pragma_Unreferenced;

   procedure Set_Has_Pragma_Unreferenced_Objects (Id : E; V : B := True) is
   begin
      pragma Assert (Is_Type (Id));
      Set_Flag212 (Id, V);
   end Set_Has_Pragma_Unreferenced_Objects;

   procedure Set_Has_Predicates (Id : E; V : B := True) is
   begin
      pragma Assert (Is_Type (Id) or else Ekind (Id) = E_Void);
      Set_Flag250 (Id, V);
   end Set_Has_Predicates;

   procedure Set_Has_Primitive_Operations (Id : E; V : B := True) is
   begin
      pragma Assert (Id = Base_Type (Id));
      Set_Flag120 (Id, V);
   end Set_Has_Primitive_Operations;

   procedure Set_Has_Private_Ancestor (Id : E; V : B := True) is
   begin
      pragma Assert (Is_Type (Id));
      Set_Flag151 (Id, V);
   end Set_Has_Private_Ancestor;

   procedure Set_Has_Private_Declaration (Id : E; V : B := True) is
   begin
      Set_Flag155 (Id, V);
   end Set_Has_Private_Declaration;

   procedure Set_Has_Protected (Id : E; V : B := True) is
   begin
      Set_Flag271 (Id, V);
   end Set_Has_Protected;

   procedure Set_Has_Qualified_Name (Id : E; V : B := True) is
   begin
      Set_Flag161 (Id, V);
   end Set_Has_Qualified_Name;

   procedure Set_Has_RACW (Id : E; V : B := True) is
   begin
      pragma Assert (Ekind (Id) = E_Package);
      Set_Flag214 (Id, V);
   end Set_Has_RACW;

   procedure Set_Has_Record_Rep_Clause (Id : E; V : B := True) is
   begin
      pragma Assert (Id = Base_Type (Id));
      Set_Flag65 (Id, V);
   end Set_Has_Record_Rep_Clause;

   procedure Set_Has_Recursive_Call (Id : E; V : B := True) is
   begin
      pragma Assert (Is_Subprogram (Id));
      Set_Flag143 (Id, V);
   end Set_Has_Recursive_Call;

   procedure Set_Has_Shift_Operator (Id : E; V : B := True) is
   begin
      pragma Assert (Is_Integer_Type (Id) and then Is_Base_Type (Id));
      Set_Flag267 (Id, V);
   end Set_Has_Shift_Operator;

   procedure Set_Has_Size_Clause (Id : E; V : B := True) is
   begin
      Set_Flag29 (Id, V);
   end Set_Has_Size_Clause;

   procedure Set_Has_Small_Clause (Id : E; V : B := True) is
   begin
      pragma Assert (Is_Ordinary_Fixed_Point_Type (Id));
      Set_Flag67 (Id, V);
   end Set_Has_Small_Clause;

   procedure Set_Has_Specified_Layout (Id : E; V : B := True) is
   begin
      pragma Assert (Id = Base_Type (Id));
      Set_Flag100 (Id, V);
   end Set_Has_Specified_Layout;

   procedure Set_Has_Specified_Stream_Input (Id : E; V : B := True) is
   begin
      pragma Assert (Is_Type (Id));
      Set_Flag190 (Id, V);
   end Set_Has_Specified_Stream_Input;

   procedure Set_Has_Specified_Stream_Output (Id : E; V : B := True) is
   begin
      pragma Assert (Is_Type (Id));
      Set_Flag191 (Id, V);
   end Set_Has_Specified_Stream_Output;

   procedure Set_Has_Specified_Stream_Read (Id : E; V : B := True) is
   begin
      pragma Assert (Is_Type (Id));
      Set_Flag192 (Id, V);
   end Set_Has_Specified_Stream_Read;

   procedure Set_Has_Specified_Stream_Write (Id : E; V : B := True) is
   begin
      pragma Assert (Is_Type (Id));
      Set_Flag193 (Id, V);
   end Set_Has_Specified_Stream_Write;

   procedure Set_Has_Static_Discriminants (Id : E; V : B := True) is
   begin
      Set_Flag211 (Id, V);
   end Set_Has_Static_Discriminants;

   procedure Set_Has_Static_Predicate (Id : E; V : B := True) is
   begin
      pragma Assert (Is_Type (Id));
      Set_Flag269 (Id, V);
   end Set_Has_Static_Predicate;

   procedure Set_Has_Static_Predicate_Aspect (Id : E; V : B := True) is
   begin
      pragma Assert (Is_Type (Id));
      Set_Flag259 (Id, V);
   end Set_Has_Static_Predicate_Aspect;

   procedure Set_Has_Storage_Size_Clause (Id : E; V : B := True) is
   begin
      pragma Assert (Is_Access_Type (Id) or else Is_Task_Type (Id));
      pragma Assert (Id = Base_Type (Id));
      Set_Flag23 (Id, V);
   end Set_Has_Storage_Size_Clause;

   procedure Set_Has_Stream_Size_Clause (Id : E; V : B := True) is
   begin
      pragma Assert (Is_Elementary_Type (Id));
      Set_Flag184 (Id, V);
   end Set_Has_Stream_Size_Clause;

   procedure Set_Has_Task (Id : E; V : B := True) is
   begin
      pragma Assert (Id = Base_Type (Id));
      Set_Flag30 (Id, V);
   end Set_Has_Task;

   procedure Set_Has_Thunks (Id : E; V : B := True) is
   begin
      pragma Assert (Is_Tag (Id));
      Set_Flag228 (Id, V);
   end Set_Has_Thunks;

   procedure Set_Has_Unchecked_Union (Id : E; V : B := True) is
   begin
      pragma Assert (Id = Base_Type (Id));
      Set_Flag123 (Id, V);
   end Set_Has_Unchecked_Union;

   procedure Set_Has_Unknown_Discriminants (Id : E; V : B := True) is
   begin
      pragma Assert (Is_Type (Id));
      Set_Flag72 (Id, V);
   end Set_Has_Unknown_Discriminants;

   procedure Set_Has_Visible_Refinement (Id : E; V : B := True) is
   begin
      pragma Assert (Ekind (Id) = E_Abstract_State);
      Set_Flag263 (Id, V);
   end Set_Has_Visible_Refinement;

   procedure Set_Has_Volatile_Components (Id : E; V : B := True) is
   begin
      pragma Assert (not Is_Type (Id) or else Is_Base_Type (Id));
      Set_Flag87 (Id, V);
   end Set_Has_Volatile_Components;

   procedure Set_Has_Xref_Entry (Id : E; V : B := True) is
   begin
      Set_Flag182 (Id, V);
   end Set_Has_Xref_Entry;

   procedure Set_Hiding_Loop_Variable (Id : E; V : E) is
   begin
      pragma Assert (Ekind (Id) = E_Variable);
      Set_Node8 (Id, V);
   end Set_Hiding_Loop_Variable;

   procedure Set_Homonym (Id : E; V : E) is
   begin
      pragma Assert (Id /= V);
      Set_Node4 (Id, V);
   end Set_Homonym;

   procedure Set_Incomplete_Actuals (Id : E; V : L) is
   begin
      pragma Assert (Ekind (Id) = E_Package);
      Set_Elist24 (Id, V);
   end Set_Incomplete_Actuals;

   procedure Set_Import_Pragma (Id : E; V : E) is
   begin
      pragma Assert (Is_Subprogram (Id));
      Set_Node35 (Id, V);
   end Set_Import_Pragma;

   procedure Set_Interface_Alias (Id : E; V : E) is
   begin
      pragma Assert
        (Is_Internal (Id)
           and then Is_Hidden (Id)
           and then (Ekind_In (Id, E_Procedure, E_Function)));
      Set_Node25 (Id, V);
   end Set_Interface_Alias;

   procedure Set_Interfaces (Id : E; V : L) is
   begin
      pragma Assert (Is_Record_Type (Id));
      Set_Elist25 (Id, V);
   end Set_Interfaces;

   procedure Set_In_Package_Body (Id : E; V : B := True) is
   begin
      Set_Flag48 (Id, V);
   end Set_In_Package_Body;

   procedure Set_In_Private_Part (Id : E; V : B := True) is
   begin
      Set_Flag45 (Id, V);
   end Set_In_Private_Part;

   procedure Set_In_Use (Id : E; V : B := True) is
   begin
      pragma Assert (Nkind (Id) in N_Entity);
      Set_Flag8 (Id, V);
   end Set_In_Use;

   procedure Set_Initialization_Statements (Id : E; V : N) is
   begin
      --  Tolerate an E_Void entity since this can be called while resolving
      --  an aggregate used as the initialization expression for an object
      --  declaration, and this occurs before the Ekind for the object is set.

      pragma Assert (Ekind_In (Id, E_Void, E_Constant, E_Variable));
      Set_Node28 (Id, V);
   end Set_Initialization_Statements;

   procedure Set_Inner_Instances (Id : E; V : L) is
   begin
      Set_Elist23 (Id, V);
   end Set_Inner_Instances;

   procedure Set_Interface_Name (Id : E; V : N) is
   begin
      Set_Node21 (Id, V);
   end Set_Interface_Name;

   procedure Set_Is_Abstract_Subprogram (Id : E; V : B := True) is
   begin
      pragma Assert (Is_Overloadable (Id));
      Set_Flag19 (Id, V);
   end Set_Is_Abstract_Subprogram;

   procedure Set_Is_Abstract_Type (Id : E; V : B := True) is
   begin
      pragma Assert (Is_Type (Id));
      Set_Flag146 (Id, V);
   end Set_Is_Abstract_Type;

   procedure Set_Is_Local_Anonymous_Access (Id : E; V : B := True) is
   begin
      pragma Assert (Is_Access_Type (Id));
      Set_Flag194 (Id, V);
   end Set_Is_Local_Anonymous_Access;

   procedure Set_Is_Access_Constant (Id : E; V : B := True) is
   begin
      pragma Assert (Is_Access_Type (Id));
      Set_Flag69 (Id, V);
   end Set_Is_Access_Constant;

   procedure Set_Is_Ada_2005_Only (Id : E; V : B := True) is
   begin
      Set_Flag185 (Id, V);
   end Set_Is_Ada_2005_Only;

   procedure Set_Is_Ada_2012_Only (Id : E; V : B := True) is
   begin
      Set_Flag199 (Id, V);
   end Set_Is_Ada_2012_Only;

   procedure Set_Is_Aliased (Id : E; V : B := True) is
   begin
      pragma Assert (Nkind (Id) in N_Entity);
      Set_Flag15 (Id, V);
   end Set_Is_Aliased;

   procedure Set_Is_Asynchronous (Id : E; V : B := True) is
   begin
      pragma Assert
        (Ekind (Id) = E_Procedure or else Is_Type (Id));
      Set_Flag81 (Id, V);
   end Set_Is_Asynchronous;

   procedure Set_Is_Atomic (Id : E; V : B := True) is
   begin
      Set_Flag85 (Id, V);
   end Set_Is_Atomic;

   procedure Set_Is_Bit_Packed_Array (Id : E; V : B := True) is
   begin
      pragma Assert ((not V)
        or else (Is_Array_Type (Id) and then Is_Base_Type (Id)));
      Set_Flag122 (Id, V);
   end Set_Is_Bit_Packed_Array;

   procedure Set_Is_Called (Id : E; V : B := True) is
   begin
      pragma Assert (Ekind_In (Id, E_Procedure, E_Function));
      Set_Flag102 (Id, V);
   end Set_Is_Called;

   procedure Set_Is_Character_Type (Id : E; V : B := True) is
   begin
      Set_Flag63 (Id, V);
   end Set_Is_Character_Type;

   procedure Set_Is_Checked_Ghost_Entity (Id : E; V : B := True) is
   begin
      pragma Assert (Is_Formal (Id)
        or else Is_Object (Id)
        or else Is_Package_Or_Generic_Package (Id)
        or else Is_Subprogram_Or_Generic_Subprogram (Id)
        or else Is_Type (Id)
        or else Ekind (Id) = E_Abstract_State
        or else Ekind (Id) = E_Component
        or else Ekind (Id) = E_Discriminant
        or else Ekind (Id) = E_Exception
        or else Ekind (Id) = E_Package_Body
        or else Ekind (Id) = E_Subprogram_Body

        --  Allow this attribute to appear on non-analyzed entities

        or else Ekind (Id) = E_Void);
      Set_Flag277 (Id, V);
   end Set_Is_Checked_Ghost_Entity;

   procedure Set_Is_Child_Unit (Id : E; V : B := True) is
   begin
      Set_Flag73 (Id, V);
   end Set_Is_Child_Unit;

   procedure Set_Is_Class_Wide_Equivalent_Type (Id : E; V : B := True) is
   begin
      Set_Flag35 (Id, V);
   end Set_Is_Class_Wide_Equivalent_Type;

   procedure Set_Is_Compilation_Unit (Id : E; V : B := True) is
   begin
      Set_Flag149 (Id, V);
   end Set_Is_Compilation_Unit;

   procedure Set_Is_Completely_Hidden (Id : E; V : B := True) is
   begin
      pragma Assert (Ekind (Id) = E_Discriminant);
      Set_Flag103 (Id, V);
   end Set_Is_Completely_Hidden;

   procedure Set_Is_Concurrent_Record_Type (Id : E; V : B := True) is
   begin
      Set_Flag20 (Id, V);
   end Set_Is_Concurrent_Record_Type;

   procedure Set_Is_Constr_Subt_For_U_Nominal (Id : E; V : B := True) is
   begin
      Set_Flag80 (Id, V);
   end Set_Is_Constr_Subt_For_U_Nominal;

   procedure Set_Is_Constr_Subt_For_UN_Aliased (Id : E; V : B := True) is
   begin
      Set_Flag141 (Id, V);
   end Set_Is_Constr_Subt_For_UN_Aliased;

   procedure Set_Is_Constrained (Id : E; V : B := True) is
   begin
      pragma Assert (Nkind (Id) in N_Entity);
      Set_Flag12 (Id, V);
   end Set_Is_Constrained;

   procedure Set_Is_Constructor (Id : E; V : B := True) is
   begin
      Set_Flag76 (Id, V);
   end Set_Is_Constructor;

   procedure Set_Is_Controlled (Id : E; V : B := True) is
   begin
      pragma Assert (Id = Base_Type (Id));
      Set_Flag42 (Id, V);
   end Set_Is_Controlled;

   procedure Set_Is_Controlling_Formal (Id : E; V : B := True) is
   begin
      pragma Assert (Is_Formal (Id));
      Set_Flag97 (Id, V);
   end Set_Is_Controlling_Formal;

   procedure Set_Is_CPP_Class (Id : E; V : B := True) is
   begin
      Set_Flag74 (Id, V);
   end Set_Is_CPP_Class;

   procedure Set_Is_Default_Init_Cond_Procedure (Id : E; V : B := True) is
   begin
      pragma Assert (Ekind (Id) = E_Procedure);
      Set_Flag132 (Id, V);
   end Set_Is_Default_Init_Cond_Procedure;

   procedure Set_Is_Descendant_Of_Address (Id : E; V : B := True) is
   begin
      pragma Assert (Is_Type (Id));
      Set_Flag223 (Id, V);
   end Set_Is_Descendant_Of_Address;

   procedure Set_Is_Discrim_SO_Function (Id : E; V : B := True) is
   begin
      Set_Flag176 (Id, V);
   end Set_Is_Discrim_SO_Function;

   procedure Set_Is_Discriminant_Check_Function (Id : E; V : B := True) is
   begin
      Set_Flag264 (Id, V);
   end Set_Is_Discriminant_Check_Function;

   procedure Set_Is_Dispatch_Table_Entity (Id : E; V : B := True) is
   begin
      Set_Flag234 (Id, V);
   end Set_Is_Dispatch_Table_Entity;

   procedure Set_Is_Dispatching_Operation (Id : E; V : B := True) is
   begin
      pragma Assert
        (V = False
           or else
         Is_Overloadable (Id)
           or else
         Ekind (Id) = E_Subprogram_Type);

      Set_Flag6 (Id, V);
   end Set_Is_Dispatching_Operation;

   procedure Set_Is_Eliminated (Id : E; V : B := True) is
   begin
      Set_Flag124 (Id, V);
   end Set_Is_Eliminated;

   procedure Set_Is_Entry_Formal (Id : E; V : B := True) is
   begin
      Set_Flag52 (Id, V);
   end Set_Is_Entry_Formal;

   procedure Set_Is_Exception_Handler (Id : E; V : B := True) is
   begin
      pragma Assert (Ekind (Id) = E_Block);
      Set_Flag286 (Id, V);
   end Set_Is_Exception_Handler;

   procedure Set_Is_Exported (Id : E; V : B := True) is
   begin
      Set_Flag99 (Id, V);
   end Set_Is_Exported;

   procedure Set_Is_First_Subtype (Id : E; V : B := True) is
   begin
      Set_Flag70 (Id, V);
   end Set_Is_First_Subtype;

   procedure Set_Is_For_Access_Subtype (Id : E; V : B := True) is
   begin
      pragma Assert (Ekind_In (Id, E_Record_Subtype, E_Private_Subtype));
      Set_Flag118 (Id, V);
   end Set_Is_For_Access_Subtype;

   procedure Set_Is_Formal_Subprogram (Id : E; V : B := True) is
   begin
      Set_Flag111 (Id, V);
   end Set_Is_Formal_Subprogram;

   procedure Set_Is_Frozen (Id : E; V : B := True) is
   begin
      pragma Assert (Nkind (Id) in N_Entity);
      Set_Flag4 (Id, V);
   end Set_Is_Frozen;

   procedure Set_Is_Generic_Actual_Subprogram (Id : E; V : B := True) is
   begin
      pragma Assert (Ekind_In (Id, E_Function, E_Procedure));
      Set_Flag274 (Id, V);
   end Set_Is_Generic_Actual_Subprogram;

   procedure Set_Is_Generic_Actual_Type (Id : E; V : B := True) is
   begin
      pragma Assert (Is_Type (Id));
      Set_Flag94 (Id, V);
   end Set_Is_Generic_Actual_Type;

   procedure Set_Is_Generic_Instance (Id : E; V : B := True) is
   begin
      Set_Flag130 (Id, V);
   end Set_Is_Generic_Instance;

   procedure Set_Is_Generic_Type (Id : E; V : B := True) is
   begin
      pragma Assert (Nkind (Id) in N_Entity);
      Set_Flag13 (Id, V);
   end Set_Is_Generic_Type;

   procedure Set_Is_Hidden (Id : E; V : B := True) is
   begin
      Set_Flag57 (Id, V);
   end Set_Is_Hidden;

   procedure Set_Is_Hidden_Non_Overridden_Subpgm (Id : E; V : B := True) is
   begin
      pragma Assert (Ekind_In (Id, E_Function, E_Procedure));
      Set_Flag2 (Id, V);
   end Set_Is_Hidden_Non_Overridden_Subpgm;

   procedure Set_Is_Hidden_Open_Scope (Id : E; V : B := True) is
   begin
      Set_Flag171 (Id, V);
   end Set_Is_Hidden_Open_Scope;

   procedure Set_Is_Ignored_Ghost_Entity (Id : E; V : B := True) is
   begin
      pragma Assert (Is_Formal (Id)
        or else Is_Object (Id)
        or else Is_Package_Or_Generic_Package (Id)
        or else Is_Subprogram_Or_Generic_Subprogram (Id)
        or else Is_Type (Id)
        or else Ekind (Id) = E_Abstract_State
        or else Ekind (Id) = E_Component
        or else Ekind (Id) = E_Discriminant
        or else Ekind (Id) = E_Exception
        or else Ekind (Id) = E_Package_Body
        or else Ekind (Id) = E_Subprogram_Body

        --  Allow this attribute to appear on non-analyzed entities

        or else Ekind (Id) = E_Void);
      Set_Flag278 (Id, V);
   end Set_Is_Ignored_Ghost_Entity;

   procedure Set_Is_Immediately_Visible (Id : E; V : B := True) is
   begin
      pragma Assert (Nkind (Id) in N_Entity);
      Set_Flag7 (Id, V);
   end Set_Is_Immediately_Visible;

   procedure Set_Is_Implementation_Defined (Id : E; V : B := True) is
   begin
      Set_Flag254 (Id, V);
   end Set_Is_Implementation_Defined;

   procedure Set_Is_Imported (Id : E; V : B := True) is
   begin
      Set_Flag24 (Id, V);
   end Set_Is_Imported;

   procedure Set_Is_Independent (Id : E; V : B := True) is
   begin
      Set_Flag268 (Id, V);
   end Set_Is_Independent;

   procedure Set_Is_Inlined (Id : E; V : B := True) is
   begin
      Set_Flag11 (Id, V);
   end Set_Is_Inlined;

   procedure Set_Is_Inlined_Always (Id : E; V : B := True) is
   begin
      pragma Assert (Ekind (Id) = E_Function or else Ekind (Id) = E_Procedure);
      Set_Flag1 (Id, V);
   end Set_Is_Inlined_Always;

   procedure Set_Is_Interface (Id : E; V : B := True) is
   begin
      pragma Assert (Is_Record_Type (Id));
      Set_Flag186 (Id, V);
   end Set_Is_Interface;

   procedure Set_Is_Instantiated (Id : E; V : B := True) is
   begin
      Set_Flag126 (Id, V);
   end Set_Is_Instantiated;

   procedure Set_Is_Internal (Id : E; V : B := True) is
   begin
      pragma Assert (Nkind (Id) in N_Entity);
      Set_Flag17 (Id, V);
   end Set_Is_Internal;

   procedure Set_Is_Interrupt_Handler (Id : E; V : B := True) is
   begin
      pragma Assert (Nkind (Id) in N_Entity);
      Set_Flag89 (Id, V);
   end Set_Is_Interrupt_Handler;

   procedure Set_Is_Intrinsic_Subprogram (Id : E; V : B := True) is
   begin
      Set_Flag64 (Id, V);
   end Set_Is_Intrinsic_Subprogram;

   procedure Set_Is_Invariant_Procedure (Id : E; V : B := True) is
   begin
      pragma Assert (Ekind (Id) = E_Procedure);
      Set_Flag257 (Id, V);
   end Set_Is_Invariant_Procedure;

   procedure Set_Is_Itype (Id : E; V : B := True) is
   begin
      Set_Flag91 (Id, V);
   end Set_Is_Itype;

   procedure Set_Is_Known_Non_Null (Id : E; V : B := True) is
   begin
      Set_Flag37 (Id, V);
   end Set_Is_Known_Non_Null;

   procedure Set_Is_Known_Null (Id : E; V : B := True) is
   begin
      Set_Flag204 (Id, V);
   end Set_Is_Known_Null;

   procedure Set_Is_Known_Valid (Id : E; V : B := True) is
   begin
      Set_Flag170 (Id, V);
   end Set_Is_Known_Valid;

   procedure Set_Is_Limited_Composite (Id : E; V : B := True) is
   begin
      pragma Assert (Is_Type (Id));
      Set_Flag106 (Id, V);
   end Set_Is_Limited_Composite;

   procedure Set_Is_Limited_Interface (Id : E; V : B := True) is
   begin
      pragma Assert (Is_Interface (Id));
      Set_Flag197 (Id, V);
   end Set_Is_Limited_Interface;

   procedure Set_Is_Limited_Record (Id : E; V : B := True) is
   begin
      Set_Flag25 (Id, V);
   end Set_Is_Limited_Record;

   procedure Set_Is_Machine_Code_Subprogram (Id : E; V : B := True) is
   begin
      pragma Assert (Is_Subprogram (Id));
      Set_Flag137 (Id, V);
   end Set_Is_Machine_Code_Subprogram;

   procedure Set_Is_Non_Static_Subtype (Id : E; V : B := True) is
   begin
      pragma Assert (Is_Type (Id));
      Set_Flag109 (Id, V);
   end Set_Is_Non_Static_Subtype;

   procedure Set_Is_Null_Init_Proc (Id : E; V : B := True) is
   begin
      pragma Assert (Ekind (Id) = E_Procedure);
      Set_Flag178 (Id, V);
   end Set_Is_Null_Init_Proc;

   procedure Set_Is_Obsolescent (Id : E; V : B := True) is
   begin
      Set_Flag153 (Id, V);
   end Set_Is_Obsolescent;

   procedure Set_Is_Only_Out_Parameter (Id : E; V : B := True) is
   begin
      pragma Assert (Ekind (Id) = E_Out_Parameter);
      Set_Flag226 (Id, V);
   end Set_Is_Only_Out_Parameter;

   procedure Set_Is_Package_Body_Entity (Id : E; V : B := True) is
   begin
      Set_Flag160 (Id, V);
   end Set_Is_Package_Body_Entity;

   procedure Set_Is_Packed (Id : E; V : B := True) is
   begin
      pragma Assert (Id = Base_Type (Id));
      Set_Flag51 (Id, V);
   end Set_Is_Packed;

   procedure Set_Is_Packed_Array_Impl_Type (Id : E; V : B := True) is
   begin
      Set_Flag138 (Id, V);
   end Set_Is_Packed_Array_Impl_Type;

   procedure Set_Is_Param_Block_Component_Type (Id : E; V : B := True) is
   begin
      pragma Assert (Ekind_In (Id, E_Void, E_General_Access_Type));
      Set_Flag215 (Id, V);
   end Set_Is_Param_Block_Component_Type;

   procedure Set_Is_Potentially_Use_Visible (Id : E; V : B := True) is
   begin
      pragma Assert (Nkind (Id) in N_Entity);
      Set_Flag9 (Id, V);
   end Set_Is_Potentially_Use_Visible;

   procedure Set_Is_Predicate_Function (Id : E; V : B := True) is
   begin
      pragma Assert (Ekind_In (Id, E_Function, E_Procedure));
      Set_Flag255 (Id, V);
   end Set_Is_Predicate_Function;

   procedure Set_Is_Predicate_Function_M (Id : E; V : B := True) is
   begin
      pragma Assert (Ekind_In (Id, E_Function, E_Procedure));
      Set_Flag256 (Id, V);
   end Set_Is_Predicate_Function_M;

   procedure Set_Is_Preelaborated (Id : E; V : B := True) is
   begin
      Set_Flag59 (Id, V);
   end Set_Is_Preelaborated;

   procedure Set_Is_Primitive (Id : E; V : B := True) is
   begin
      pragma Assert
        (Is_Overloadable (Id)
           or else Ekind_In (Id, E_Generic_Function, E_Generic_Procedure));
      Set_Flag218 (Id, V);
   end Set_Is_Primitive;

   procedure Set_Is_Primitive_Wrapper (Id : E; V : B := True) is
   begin
      pragma Assert (Ekind_In (Id, E_Function, E_Procedure));
      Set_Flag195 (Id, V);
   end Set_Is_Primitive_Wrapper;

   procedure Set_Is_Private_Composite (Id : E; V : B := True) is
   begin
      pragma Assert (Is_Type (Id));
      Set_Flag107 (Id, V);
   end Set_Is_Private_Composite;

   procedure Set_Is_Private_Descendant (Id : E; V : B := True) is
   begin
      Set_Flag53 (Id, V);
   end Set_Is_Private_Descendant;

   procedure Set_Is_Private_Primitive (Id : E; V : B := True) is
   begin
      pragma Assert (Ekind_In (Id, E_Function, E_Procedure));
      Set_Flag245 (Id, V);
   end Set_Is_Private_Primitive;

   procedure Set_Is_Processed_Transient (Id : E; V : B := True) is
   begin
      pragma Assert (Ekind_In (Id, E_Constant, E_Loop_Parameter, E_Variable));
      Set_Flag252 (Id, V);
   end Set_Is_Processed_Transient;

   procedure Set_Is_Public (Id : E; V : B := True) is
   begin
      pragma Assert (Nkind (Id) in N_Entity);
      Set_Flag10 (Id, V);
   end Set_Is_Public;

   procedure Set_Is_Pure (Id : E; V : B := True) is
   begin
      Set_Flag44 (Id, V);
   end Set_Is_Pure;

   procedure Set_Is_Pure_Unit_Access_Type (Id : E; V : B := True) is
   begin
      pragma Assert (Is_Access_Type (Id));
      Set_Flag189 (Id, V);
   end Set_Is_Pure_Unit_Access_Type;

   procedure Set_Is_RACW_Stub_Type (Id : E; V : B := True) is
   begin
      pragma Assert (Is_Type (Id));
      Set_Flag244 (Id, V);
   end Set_Is_RACW_Stub_Type;

   procedure Set_Is_Raised (Id : E; V : B := True) is
   begin
      pragma Assert (Ekind (Id) = E_Exception);
      Set_Flag224 (Id, V);
   end Set_Is_Raised;

   procedure Set_Is_Remote_Call_Interface (Id : E; V : B := True) is
   begin
      Set_Flag62 (Id, V);
   end Set_Is_Remote_Call_Interface;

   procedure Set_Is_Remote_Types (Id : E; V : B := True) is
   begin
      Set_Flag61 (Id, V);
   end Set_Is_Remote_Types;

   procedure Set_Is_Renaming_Of_Object (Id : E; V : B := True) is
   begin
      Set_Flag112 (Id, V);
   end Set_Is_Renaming_Of_Object;

   procedure Set_Is_Return_Object (Id : E; V : B := True) is
   begin
      Set_Flag209 (Id, V);
   end Set_Is_Return_Object;

   procedure Set_Is_Safe_To_Reevaluate (Id : E; V : B := True) is
   begin
      pragma Assert (Ekind (Id) = E_Variable);
      Set_Flag249 (Id, V);
   end Set_Is_Safe_To_Reevaluate;

   procedure Set_Is_Shared_Passive (Id : E; V : B := True) is
   begin
      Set_Flag60 (Id, V);
   end Set_Is_Shared_Passive;

   procedure Set_Is_Static_Type (Id : E; V : B := True) is
   begin
      pragma Assert (Is_Type (Id));
      Set_Flag281 (Id, V);
   end Set_Is_Static_Type;

   procedure Set_Is_Statically_Allocated (Id : E; V : B := True) is
   begin
      pragma Assert
        (Is_Type (Id)
           or else Ekind_In (Id, E_Exception,
                                 E_Variable,
                                 E_Constant,
                                 E_Void));
      Set_Flag28 (Id, V);
   end Set_Is_Statically_Allocated;

   procedure Set_Is_Tag (Id : E; V : B := True) is
   begin
      pragma Assert (Ekind_In (Id, E_Component, E_Constant, E_Variable));
      Set_Flag78 (Id, V);
   end Set_Is_Tag;

   procedure Set_Is_Tagged_Type (Id : E; V : B := True) is
   begin
      Set_Flag55 (Id, V);
   end Set_Is_Tagged_Type;

   procedure Set_Is_Thunk (Id : E; V : B := True) is
   begin
      pragma Assert (Is_Subprogram (Id));
      Set_Flag225 (Id, V);
   end Set_Is_Thunk;

   procedure Set_Is_Trivial_Subprogram (Id : E; V : B := True) is
   begin
      Set_Flag235 (Id, V);
   end Set_Is_Trivial_Subprogram;

   procedure Set_Is_True_Constant (Id : E; V : B := True) is
   begin
      Set_Flag163 (Id, V);
   end Set_Is_True_Constant;

   procedure Set_Is_Unchecked_Union (Id : E; V : B := True) is
   begin
      pragma Assert (Id = Base_Type (Id));
      Set_Flag117 (Id, V);
   end Set_Is_Unchecked_Union;

   procedure Set_Is_Underlying_Record_View (Id : E; V : B := True) is
   begin
      pragma Assert (Ekind (Id) = E_Record_Type);
      Set_Flag246 (Id, V);
   end Set_Is_Underlying_Record_View;

   procedure Set_Is_Unimplemented (Id : E; V : B := True) is
   begin
      Set_Flag284 (Id, V);
   end Set_Is_Unimplemented;

   procedure Set_Is_Unsigned_Type (Id : E; V : B := True) is
   begin
      pragma Assert (Is_Discrete_Or_Fixed_Point_Type (Id));
      Set_Flag144 (Id, V);
   end Set_Is_Unsigned_Type;

   procedure Set_Is_Uplevel_Referenced_Entity (Id : E; V : B := True) is
   begin
      pragma Assert
        (Ekind_In (Id, E_Constant, E_Variable)
          or else Is_Formal (Id)
          or else Is_Type (Id));
      Set_Flag283 (Id, V);
   end Set_Is_Uplevel_Referenced_Entity;

   procedure Set_Is_Valued_Procedure (Id : E; V : B := True) is
   begin
      pragma Assert (Ekind (Id) = E_Procedure);
      Set_Flag127 (Id, V);
   end Set_Is_Valued_Procedure;

   procedure Set_Is_Visible_Formal (Id : E; V : B := True) is
   begin
      Set_Flag206 (Id, V);
   end Set_Is_Visible_Formal;

   procedure Set_Is_Visible_Lib_Unit (Id : E; V : B := True) is
   begin
      Set_Flag116 (Id, V);
   end Set_Is_Visible_Lib_Unit;

   procedure Set_Is_Volatile (Id : E; V : B := True) is
   begin
      pragma Assert (Nkind (Id) in N_Entity);
      Set_Flag16 (Id, V);
   end Set_Is_Volatile;

   procedure Set_Is_Volatile_Full_Access (Id : E; V : B := True) is
   begin
      Set_Flag285 (Id, V);
   end Set_Is_Volatile_Full_Access;

   procedure Set_Itype_Printed (Id : E; V : B := True) is
   begin
      pragma Assert (Is_Itype (Id));
      Set_Flag202 (Id, V);
   end Set_Itype_Printed;

   procedure Set_Kill_Elaboration_Checks (Id : E; V : B := True) is
   begin
      Set_Flag32 (Id, V);
   end Set_Kill_Elaboration_Checks;

   procedure Set_Kill_Range_Checks (Id : E; V : B := True) is
   begin
      Set_Flag33 (Id, V);
   end Set_Kill_Range_Checks;

   procedure Set_Known_To_Have_Preelab_Init (Id : E; V : B := True) is
   begin
      pragma Assert (Is_Type (Id));
      Set_Flag207 (Id, V);
   end Set_Known_To_Have_Preelab_Init;

   procedure Set_Last_Aggregate_Assignment (Id : E; V : N) is
   begin
      pragma Assert (Ekind_In (Id, E_Constant, E_Variable));
      Set_Node30 (Id, V);
   end Set_Last_Aggregate_Assignment;

   procedure Set_Last_Assignment (Id : E; V : N) is
   begin
      pragma Assert (Is_Assignable (Id));
      Set_Node26 (Id, V);
   end Set_Last_Assignment;

   procedure Set_Last_Entity (Id : E; V : E) is
   begin
      Set_Node20 (Id, V);
   end Set_Last_Entity;

   procedure Set_Limited_View (Id : E; V : E) is
   begin
      pragma Assert (Ekind (Id) = E_Package);
      Set_Node23 (Id, V);
   end Set_Limited_View;

   procedure Set_Linker_Section_Pragma (Id : E; V : N) is
   begin
      pragma Assert (Is_Type (Id)
        or else Ekind_In (Id, E_Constant, E_Variable)
        or else Is_Subprogram (Id));
      Set_Node33 (Id, V);
   end Set_Linker_Section_Pragma;

   procedure Set_Lit_Indexes (Id : E; V : E) is
   begin
      pragma Assert (Is_Enumeration_Type (Id) and then Root_Type (Id) = Id);
      Set_Node18 (Id, V);
   end Set_Lit_Indexes;

   procedure Set_Lit_Strings (Id : E; V : E) is
   begin
      pragma Assert (Is_Enumeration_Type (Id) and then Root_Type (Id) = Id);
      Set_Node16 (Id, V);
   end Set_Lit_Strings;

   procedure Set_Low_Bound_Tested (Id : E; V : B := True) is
   begin
      pragma Assert (Is_Formal (Id));
      Set_Flag205 (Id, V);
   end Set_Low_Bound_Tested;

   procedure Set_Machine_Radix_10 (Id : E; V : B := True) is
   begin
      pragma Assert (Is_Decimal_Fixed_Point_Type (Id));
      Set_Flag84 (Id, V);
   end Set_Machine_Radix_10;

   procedure Set_Master_Id (Id : E; V : E) is
   begin
      pragma Assert (Is_Access_Type (Id));
      Set_Node17 (Id, V);
   end Set_Master_Id;

   procedure Set_Materialize_Entity (Id : E; V : B := True) is
   begin
      Set_Flag168 (Id, V);
   end Set_Materialize_Entity;

   procedure Set_May_Inherit_Delayed_Rep_Aspects (Id : E; V : B := True) is
   begin
      Set_Flag262 (Id, V);
   end Set_May_Inherit_Delayed_Rep_Aspects;

   procedure Set_Mechanism (Id : E; V : M) is
   begin
      pragma Assert (Ekind (Id) = E_Function or else Is_Formal (Id));
      Set_Uint8 (Id, UI_From_Int (V));
   end Set_Mechanism;

   procedure Set_Modulus (Id : E; V : U) is
   begin
      pragma Assert (Ekind (Id) = E_Modular_Integer_Type);
      Set_Uint17 (Id, V);
   end Set_Modulus;

   procedure Set_Must_Be_On_Byte_Boundary (Id : E; V : B := True) is
   begin
      pragma Assert (Is_Type (Id));
      Set_Flag183 (Id, V);
   end Set_Must_Be_On_Byte_Boundary;

   procedure Set_Must_Have_Preelab_Init (Id : E; V : B := True) is
   begin
      pragma Assert (Is_Type (Id));
      Set_Flag208 (Id, V);
   end Set_Must_Have_Preelab_Init;

   procedure Set_Needs_Debug_Info (Id : E; V : B := True) is
   begin
      Set_Flag147 (Id, V);
   end Set_Needs_Debug_Info;

   procedure Set_Needs_No_Actuals (Id : E; V : B := True) is
   begin
      pragma Assert
        (Is_Overloadable (Id)
           or else Ekind_In (Id, E_Subprogram_Type, E_Entry_Family));
      Set_Flag22 (Id, V);
   end Set_Needs_No_Actuals;

   procedure Set_Never_Set_In_Source (Id : E; V : B := True) is
   begin
      Set_Flag115 (Id, V);
   end Set_Never_Set_In_Source;

   procedure Set_Next_Inlined_Subprogram (Id : E; V : E) is
   begin
      Set_Node12 (Id, V);
   end Set_Next_Inlined_Subprogram;

   procedure Set_No_Dynamic_Predicate_On_Actual (Id : E; V : B := True) is
   begin
      pragma Assert (Is_Discrete_Type (Id));
      Set_Flag276 (Id, V);
   end Set_No_Dynamic_Predicate_On_Actual;

   procedure Set_No_Pool_Assigned (Id : E; V : B := True) is
   begin
      pragma Assert (Is_Access_Type (Id) and then Is_Base_Type (Id));
      Set_Flag131 (Id, V);
   end Set_No_Pool_Assigned;

   procedure Set_No_Predicate_On_Actual (Id : E; V : B := True) is
   begin
      pragma Assert (Is_Discrete_Type (Id));
      Set_Flag275 (Id, V);
   end Set_No_Predicate_On_Actual;

   procedure Set_No_Return (Id : E; V : B := True) is
   begin
      pragma Assert
        (V = False or else Ekind_In (Id, E_Procedure, E_Generic_Procedure));
      Set_Flag113 (Id, V);
   end Set_No_Return;

   procedure Set_No_Strict_Aliasing (Id : E; V : B := True) is
   begin
      pragma Assert (Is_Access_Type (Id) and then Is_Base_Type (Id));
      Set_Flag136 (Id, V);
   end Set_No_Strict_Aliasing;

   procedure Set_No_Tagged_Streams_Pragma (Id : E; V : E) is
   begin
      pragma Assert (Is_Tagged_Type (Id));
      Set_Node32 (Id, V);
   end Set_No_Tagged_Streams_Pragma;

   procedure Set_Non_Binary_Modulus (Id : E; V : B := True) is
   begin
      pragma Assert (Is_Type (Id) and then Is_Base_Type (Id));
      Set_Flag58 (Id, V);
   end Set_Non_Binary_Modulus;

   procedure Set_Non_Limited_View (Id : E; V : E) is
   begin
      pragma Assert
        (Ekind (Id) in Incomplete_Kind
          or else Ekind_In (Id, E_Abstract_State, E_Class_Wide_Type));
      Set_Node19 (Id, V);
   end Set_Non_Limited_View;

   procedure Set_Nonzero_Is_True (Id : E; V : B := True) is
   begin
      pragma Assert
        (Root_Type (Id) = Standard_Boolean
          and then Ekind (Id) = E_Enumeration_Type);
      Set_Flag162 (Id, V);
   end Set_Nonzero_Is_True;

   procedure Set_Normalized_First_Bit (Id : E; V : U) is
   begin
      pragma Assert (Ekind_In (Id, E_Component, E_Discriminant));
      Set_Uint8 (Id, V);
   end Set_Normalized_First_Bit;

   procedure Set_Normalized_Position (Id : E; V : U) is
   begin
      pragma Assert (Ekind_In (Id, E_Component, E_Discriminant));
      Set_Uint14 (Id, V);
   end Set_Normalized_Position;

   procedure Set_Normalized_Position_Max (Id : E; V : U) is
   begin
      pragma Assert (Ekind_In (Id, E_Component, E_Discriminant));
      Set_Uint10 (Id, V);
   end Set_Normalized_Position_Max;

   procedure Set_OK_To_Rename (Id : E; V : B := True) is
   begin
      pragma Assert (Ekind (Id) = E_Variable);
      Set_Flag247 (Id, V);
   end Set_OK_To_Rename;

   procedure Set_OK_To_Reorder_Components (Id : E; V : B := True) is
   begin
      pragma Assert
        (Is_Record_Type (Id) and then Is_Base_Type (Id));
      Set_Flag239 (Id, V);
   end Set_OK_To_Reorder_Components;

   procedure Set_Optimize_Alignment_Space (Id : E; V : B := True) is
   begin
      pragma Assert
        (Is_Type (Id) or else Ekind_In (Id, E_Constant, E_Variable));
      Set_Flag241 (Id, V);
   end Set_Optimize_Alignment_Space;

   procedure Set_Optimize_Alignment_Time (Id : E; V : B := True) is
   begin
      pragma Assert
        (Is_Type (Id) or else Ekind_In (Id, E_Constant, E_Variable));
      Set_Flag242 (Id, V);
   end Set_Optimize_Alignment_Time;

   procedure Set_Original_Access_Type (Id : E; V : E) is
   begin
      pragma Assert (Ekind (Id) = E_Access_Subprogram_Type);
      Set_Node28 (Id, V);
   end Set_Original_Access_Type;

   procedure Set_Original_Array_Type (Id : E; V : E) is
   begin
      pragma Assert (Is_Array_Type (Id) or else Is_Modular_Integer_Type (Id));
      Set_Node21 (Id, V);
   end Set_Original_Array_Type;

   procedure Set_Original_Record_Component (Id : E; V : E) is
   begin
      pragma Assert (Ekind_In (Id, E_Void, E_Component, E_Discriminant));
      Set_Node22 (Id, V);
   end Set_Original_Record_Component;

   procedure Set_Overlays_Constant (Id : E; V : B := True) is
   begin
      Set_Flag243 (Id, V);
   end Set_Overlays_Constant;

   procedure Set_Overridden_Operation (Id : E; V : E) is
   begin
      pragma Assert (Is_Subprogram (Id) or else Is_Generic_Subprogram (Id));
      Set_Node26 (Id, V);
   end Set_Overridden_Operation;

   procedure Set_Package_Instantiation (Id : E; V : N) is
   begin
      pragma Assert (Ekind_In (Id, E_Void, E_Generic_Package, E_Package));
      Set_Node26 (Id, V);
   end Set_Package_Instantiation;

   procedure Set_Packed_Array_Impl_Type (Id : E; V : E) is
   begin
      pragma Assert (Is_Array_Type (Id));
      Set_Node23 (Id, V);
   end Set_Packed_Array_Impl_Type;

   procedure Set_Parent_Subtype (Id : E; V : E) is
   begin
      pragma Assert (Ekind (Id) = E_Record_Type);
      Set_Node19 (Id, V);
   end Set_Parent_Subtype;

   procedure Set_Part_Of_Constituents (Id : E; V : L) is
   begin
      pragma Assert (Ekind_In (Id, E_Abstract_State, E_Variable));
      Set_Elist10 (Id, V);
   end Set_Part_Of_Constituents;

   procedure Set_Part_Of_References (Id : E; V : L) is
   begin
      pragma Assert (Ekind (Id) = E_Variable);
      Set_Elist11 (Id, V);
   end Set_Part_Of_References;

   procedure Set_Partial_View_Has_Unknown_Discr (Id : E; V : B := True) is
   begin
      pragma Assert (Is_Type (Id));
      Set_Flag280 (Id, V);
   end Set_Partial_View_Has_Unknown_Discr;

   procedure Set_Pending_Access_Types (Id : E; V : L) is
   begin
      pragma Assert (Is_Type (Id));
      Set_Elist15 (Id, V);
   end Set_Pending_Access_Types;

   procedure Set_Postconditions_Proc (Id : E; V : E) is
   begin
      pragma Assert (Ekind_In (Id, E_Entry,
                                   E_Entry_Family,
                                   E_Function,
                                   E_Procedure));
      Set_Node14 (Id, V);
   end Set_Postconditions_Proc;

   procedure Set_Direct_Primitive_Operations (Id : E; V : L) is
   begin
      pragma Assert (Is_Tagged_Type (Id));
      Set_Elist10 (Id, V);
   end Set_Direct_Primitive_Operations;

   procedure Set_Prival (Id : E; V : E) is
   begin
      pragma Assert (Is_Protected_Component (Id));
      Set_Node17 (Id, V);
   end Set_Prival;

   procedure Set_Prival_Link (Id : E; V : E) is
   begin
      pragma Assert (Ekind_In (Id, E_Constant, E_Variable));
      Set_Node20 (Id, V);
   end Set_Prival_Link;

   procedure Set_Private_Dependents (Id : E; V : L) is
   begin
      pragma Assert (Is_Incomplete_Or_Private_Type (Id));
      Set_Elist18 (Id, V);
   end Set_Private_Dependents;

   procedure Set_Private_View (Id : E; V : N) is
   begin
      pragma Assert (Is_Private_Type (Id));
      Set_Node22 (Id, V);
   end Set_Private_View;

   procedure Set_Protected_Body_Subprogram (Id : E; V : E) is
   begin
      pragma Assert (Is_Subprogram (Id) or else Is_Entry (Id));
      Set_Node11 (Id, V);
   end Set_Protected_Body_Subprogram;

   procedure Set_Protected_Formal (Id : E; V : E) is
   begin
      pragma Assert (Is_Formal (Id));
      Set_Node22 (Id, V);
   end Set_Protected_Formal;

   procedure Set_Protection_Object (Id : E; V : E) is
   begin
      pragma Assert (Ekind_In (Id, E_Entry,
                                   E_Entry_Family,
                                   E_Function,
                                   E_Procedure));
      Set_Node23 (Id, V);
   end Set_Protection_Object;

   procedure Set_Reachable (Id : E; V : B := True) is
   begin
      Set_Flag49 (Id, V);
   end Set_Reachable;

   procedure Set_Referenced (Id : E; V : B := True) is
   begin
      Set_Flag156 (Id, V);
   end Set_Referenced;

   procedure Set_Referenced_As_LHS (Id : E; V : B := True) is
   begin
      Set_Flag36 (Id, V);
   end Set_Referenced_As_LHS;

   procedure Set_Referenced_As_Out_Parameter (Id : E; V : B := True) is
   begin
      Set_Flag227 (Id, V);
   end Set_Referenced_As_Out_Parameter;

   procedure Set_Refinement_Constituents (Id : E; V : L) is
   begin
      pragma Assert (Ekind (Id) = E_Abstract_State);
      Set_Elist8 (Id, V);
   end Set_Refinement_Constituents;

   procedure Set_Register_Exception_Call (Id : E; V : N) is
   begin
      pragma Assert (Ekind (Id) = E_Exception);
      Set_Node20 (Id, V);
   end Set_Register_Exception_Call;

   procedure Set_Related_Array_Object (Id : E; V : E) is
   begin
      pragma Assert (Is_Array_Type (Id));
      Set_Node25 (Id, V);
   end Set_Related_Array_Object;

   procedure Set_Related_Expression (Id : E; V : N) is
   begin
      pragma Assert (Ekind (Id) in Type_Kind
                       or else Ekind_In (Id, E_Constant, E_Variable, E_Void));
      Set_Node24 (Id, V);
   end Set_Related_Expression;

   procedure Set_Related_Instance (Id : E; V : E) is
   begin
      pragma Assert (Ekind_In (Id, E_Package, E_Package_Body));
      Set_Node15 (Id, V);
   end Set_Related_Instance;

   procedure Set_Related_Type (Id : E; V : E) is
   begin
      pragma Assert (Ekind_In (Id, E_Component, E_Constant, E_Variable));
      Set_Node27 (Id, V);
   end Set_Related_Type;

<<<<<<< HEAD
=======
   procedure Set_Relative_Deadline_Variable (Id : E; V : E) is
   begin
      pragma Assert (Is_Task_Type (Id) and then Is_Base_Type (Id));
      Set_Node28 (Id, V);
   end Set_Relative_Deadline_Variable;

>>>>>>> 7529f4d0
   procedure Set_Renamed_Entity (Id : E; V : N) is
   begin
      Set_Node18 (Id, V);
   end Set_Renamed_Entity;

   procedure Set_Renamed_In_Spec (Id : E; V : B := True) is
   begin
      pragma Assert (Ekind (Id) = E_Package);
      Set_Flag231 (Id, V);
   end Set_Renamed_In_Spec;

   procedure Set_Renamed_Object (Id : E; V : N) is
   begin
      Set_Node18 (Id, V);
   end Set_Renamed_Object;

   procedure Set_Renaming_Map (Id : E; V : U) is
   begin
      Set_Uint9 (Id, V);
   end Set_Renaming_Map;

   procedure Set_Requires_Overriding (Id : E; V : B := True) is
   begin
      pragma Assert (Is_Overloadable (Id));
      Set_Flag213 (Id, V);
   end Set_Requires_Overriding;

   procedure Set_Return_Present (Id : E; V : B := True) is
   begin
      Set_Flag54 (Id, V);
   end Set_Return_Present;

   procedure Set_Return_Applies_To (Id : E; V : N) is
   begin
      Set_Node8 (Id, V);
   end Set_Return_Applies_To;

   procedure Set_Returns_By_Ref (Id : E; V : B := True) is
   begin
      Set_Flag90 (Id, V);
   end Set_Returns_By_Ref;

   procedure Set_Returns_Limited_View (Id : E; V : B := True) is
   begin
      pragma Assert (Ekind (Id) = E_Function);
      Set_Flag134 (Id, V);
   end Set_Returns_Limited_View;

   procedure Set_Reverse_Bit_Order (Id : E; V : B := True) is
   begin
      pragma Assert
        (Is_Record_Type (Id) and then Is_Base_Type (Id));
      Set_Flag164 (Id, V);
   end Set_Reverse_Bit_Order;

   procedure Set_Reverse_Storage_Order (Id : E; V : B := True) is
   begin
      pragma Assert
        (Is_Base_Type (Id)
           and then (Is_Record_Type (Id) or else Is_Array_Type (Id)));
      Set_Flag93 (Id, V);
   end Set_Reverse_Storage_Order;

   procedure Set_Rewritten_For_C (Id : E; V : B := True) is
   begin
      pragma Assert (Ekind (Id) = E_Function);
      Set_Flag287 (Id, V);
   end Set_Rewritten_For_C;

   procedure Set_RM_Size (Id : E; V : U) is
   begin
      pragma Assert (Is_Type (Id));
      Set_Uint13 (Id, V);
   end Set_RM_Size;

   procedure Set_Scalar_Range (Id : E; V : N) is
   begin
      Set_Node20 (Id, V);
   end Set_Scalar_Range;

   procedure Set_Scale_Value (Id : E; V : U) is
   begin
      Set_Uint16 (Id, V);
   end Set_Scale_Value;

   procedure Set_Scope_Depth_Value (Id : E; V : U) is
   begin
      pragma Assert (not Is_Record_Type (Id));
      Set_Uint22 (Id, V);
   end Set_Scope_Depth_Value;

   procedure Set_Sec_Stack_Needed_For_Return (Id : E; V : B := True) is
   begin
      Set_Flag167 (Id, V);
   end Set_Sec_Stack_Needed_For_Return;

   procedure Set_Barrier_Service_Function (Id : E; V : E) is
   begin
      pragma Assert (Ekind_In (Id, E_Void, E_Protected_Type,
                     E_Protected_Subtype, E_Subprogram_Body));
      Set_Node26 (Id, V);
   end Set_Barrier_Service_Function;

   procedure Set_Shadow_Entities (Id : E; V : S) is
   begin
      pragma Assert (Ekind_In (Id, E_Package, E_Generic_Package));
      Set_List14 (Id, V);
   end Set_Shadow_Entities;

   procedure Set_Shared_Var_Procs_Instance (Id : E; V : E) is
   begin
      pragma Assert (Ekind (Id) = E_Variable);
      Set_Node22 (Id, V);
   end Set_Shared_Var_Procs_Instance;

   procedure Set_Size_Check_Code (Id : E; V : N) is
   begin
      pragma Assert (Ekind_In (Id, E_Constant, E_Variable));
      Set_Node19 (Id, V);
   end Set_Size_Check_Code;

   procedure Set_Size_Depends_On_Discriminant (Id : E; V : B := True) is
   begin
      Set_Flag177 (Id, V);
   end Set_Size_Depends_On_Discriminant;

   procedure Set_Size_Known_At_Compile_Time (Id : E; V : B := True) is
   begin
      Set_Flag92 (Id, V);
   end Set_Size_Known_At_Compile_Time;

   procedure Set_Small_Value (Id : E; V : R) is
   begin
      pragma Assert (Is_Fixed_Point_Type (Id));
      Set_Ureal21 (Id, V);
   end Set_Small_Value;

   procedure Set_SPARK_Aux_Pragma (Id : E; V : N) is
   begin
      pragma Assert
        (Ekind_In (Id, E_Protected_Type,   --  concurrent variants
                       E_Task_Type)
           or else
         Ekind_In (Id, E_Generic_Package,  --  package variants
                       E_Package,
                       E_Package_Body));
      Set_Node41 (Id, V);
   end Set_SPARK_Aux_Pragma;

   procedure Set_SPARK_Aux_Pragma_Inherited (Id : E; V : B := True) is
   begin
      pragma Assert
        (Ekind_In (Id, E_Protected_Type,   --  concurrent variants
                       E_Task_Type)
           or else
         Ekind_In (Id, E_Generic_Package,  --  package variants
                       E_Package,
                       E_Package_Body));
      Set_Flag266 (Id, V);
   end Set_SPARK_Aux_Pragma_Inherited;

   procedure Set_SPARK_Pragma (Id : E; V : N) is
   begin
      pragma Assert
        (Ekind_In (Id, E_Protected_Body,   --  concurrent variants
                       E_Protected_Type,
                       E_Task_Body,
                       E_Task_Type)
           or else
         Ekind_In (Id, E_Entry,            --  overloadable variants
                       E_Entry_Family,
                       E_Function,
                       E_Generic_Function,
                       E_Generic_Procedure,
                       E_Operator,
                       E_Procedure,
                       E_Subprogram_Body)
           or else
         Ekind_In (Id, E_Generic_Package,  --  package variants
                       E_Package,
                       E_Package_Body)
           or else
         Ekind (Id) = E_Variable);         --  variable
      Set_Node40 (Id, V);
   end Set_SPARK_Pragma;

   procedure Set_SPARK_Pragma_Inherited (Id : E; V : B := True) is
   begin
      pragma Assert
        (Ekind_In (Id, E_Protected_Body,   --  concurrent variants
                       E_Protected_Type,
                       E_Task_Body,
                       E_Task_Type)
           or else
         Ekind_In (Id, E_Entry,            --  overloadable variants
                       E_Entry_Family,
                       E_Function,
                       E_Generic_Function,
                       E_Generic_Procedure,
                       E_Operator,
                       E_Procedure,
                       E_Subprogram_Body)
           or else
         Ekind_In (Id, E_Generic_Package,  --  package variants
                       E_Package,
                       E_Package_Body)
           or else
         Ekind (Id) = E_Variable);         --  variable
      Set_Flag265 (Id, V);
   end Set_SPARK_Pragma_Inherited;

   procedure Set_Spec_Entity (Id : E; V : E) is
   begin
      pragma Assert (Ekind (Id) = E_Package_Body or else Is_Formal (Id));
      Set_Node19 (Id, V);
   end Set_Spec_Entity;

   procedure Set_SSO_Set_High_By_Default (Id : E; V : B := True) is
   begin
      pragma Assert
        (Is_Base_Type (Id)
         and then (Is_Record_Type (Id) or else Is_Array_Type (Id)));
      Set_Flag273 (Id, V);
   end Set_SSO_Set_High_By_Default;

   procedure Set_SSO_Set_Low_By_Default (Id : E; V : B := True) is
   begin
      pragma Assert
        (Is_Base_Type (Id)
         and then (Is_Record_Type (Id) or else Is_Array_Type (Id)));
      Set_Flag272 (Id, V);
   end Set_SSO_Set_Low_By_Default;

   procedure Set_Static_Discrete_Predicate (Id : E; V : S) is
   begin
      pragma Assert (Is_Discrete_Type (Id) and then Has_Predicates (Id));
      Set_List25 (Id, V);
   end Set_Static_Discrete_Predicate;

   procedure Set_Static_Real_Or_String_Predicate (Id : E; V : N) is
   begin
      pragma Assert ((Is_Real_Type (Id) or else Is_String_Type (Id))
                      and then Has_Predicates (Id));
      Set_Node25 (Id, V);
   end Set_Static_Real_Or_String_Predicate;

   procedure Set_Status_Flag_Or_Transient_Decl (Id : E; V : E) is
   begin
      pragma Assert (Ekind_In (Id, E_Constant, E_Variable));
      Set_Node15 (Id, V);
   end Set_Status_Flag_Or_Transient_Decl;

   procedure Set_Storage_Size_Variable (Id : E; V : E) is
   begin
      pragma Assert (Is_Access_Type (Id) or else Is_Task_Type (Id));
      pragma Assert (Id = Base_Type (Id));
      Set_Node26 (Id, V);
   end Set_Storage_Size_Variable;

   procedure Set_Static_Elaboration_Desired (Id : E; V : B) is
   begin
      pragma Assert (Ekind (Id) = E_Package);
      Set_Flag77 (Id, V);
   end Set_Static_Elaboration_Desired;

   procedure Set_Static_Initialization (Id : E; V : N) is
   begin
      pragma Assert
        (Ekind (Id) = E_Procedure and then not Is_Dispatching_Operation (Id));
      Set_Node30 (Id, V);
   end Set_Static_Initialization;

   procedure Set_Stored_Constraint (Id : E; V : L) is
   begin
      pragma Assert (Nkind (Id) in N_Entity);
      Set_Elist23 (Id, V);
   end Set_Stored_Constraint;

   procedure Set_Stores_Attribute_Old_Prefix (Id : E; V : B := True) is
   begin
      pragma Assert (Ekind (Id) = E_Constant);
      Set_Flag270 (Id, V);
   end Set_Stores_Attribute_Old_Prefix;

   procedure Set_Strict_Alignment (Id : E; V : B := True) is
   begin
      pragma Assert (Id = Base_Type (Id));
      Set_Flag145 (Id, V);
   end Set_Strict_Alignment;

   procedure Set_String_Literal_Length (Id : E; V : U) is
   begin
      pragma Assert (Ekind (Id) = E_String_Literal_Subtype);
      Set_Uint16 (Id, V);
   end Set_String_Literal_Length;

   procedure Set_String_Literal_Low_Bound (Id : E; V : N) is
   begin
      pragma Assert (Ekind (Id) = E_String_Literal_Subtype);
      Set_Node18 (Id, V);
   end Set_String_Literal_Low_Bound;

   procedure Set_Subprograms_For_Type (Id : E; V : E) is
   begin
      pragma Assert (Is_Type (Id) or else Is_Subprogram (Id));
      Set_Node29 (Id, V);
   end Set_Subprograms_For_Type;

   procedure Set_Subps_Index (Id : E; V : U) is
   begin
      pragma Assert (Is_Subprogram (Id));
      Set_Uint24 (Id, V);
   end Set_Subps_Index;

   procedure Set_Suppress_Elaboration_Warnings (Id : E; V : B := True) is
   begin
      Set_Flag148 (Id, V);
   end Set_Suppress_Elaboration_Warnings;

   procedure Set_Suppress_Initialization (Id : E; V : B := True) is
   begin
      pragma Assert (Is_Type (Id) or else Ekind (Id) = E_Variable);
      Set_Flag105 (Id, V);
   end Set_Suppress_Initialization;

   procedure Set_Suppress_Style_Checks (Id : E; V : B := True) is
   begin
      Set_Flag165 (Id, V);
   end Set_Suppress_Style_Checks;

   procedure Set_Suppress_Value_Tracking_On_Call (Id : E; V : B := True) is
   begin
      Set_Flag217 (Id, V);
   end Set_Suppress_Value_Tracking_On_Call;

   procedure Set_Task_Body_Procedure (Id : E; V : N) is
   begin
      pragma Assert (Ekind (Id) in Task_Kind);
      Set_Node25 (Id, V);
   end Set_Task_Body_Procedure;

   procedure Set_Thunk_Entity (Id : E; V : E) is
   begin
      pragma Assert (Ekind_In (Id, E_Function, E_Procedure)
                       and then Is_Thunk (Id));
      Set_Node31 (Id, V);
   end Set_Thunk_Entity;

   procedure Set_Treat_As_Volatile (Id : E; V : B := True) is
   begin
      Set_Flag41 (Id, V);
   end Set_Treat_As_Volatile;

   procedure Set_Underlying_Full_View (Id : E; V : E) is
   begin
      pragma Assert (Ekind (Id) in Private_Kind);
      Set_Node19 (Id, V);
   end Set_Underlying_Full_View;

   procedure Set_Underlying_Record_View (Id : E; V : E) is
   begin
      pragma Assert (Ekind (Id) = E_Record_Type);
      Set_Node28 (Id, V);
   end Set_Underlying_Record_View;

   procedure Set_Universal_Aliasing (Id : E; V : B := True) is
   begin
      pragma Assert (Is_Type (Id) and then Is_Base_Type (Id));
      Set_Flag216 (Id, V);
   end Set_Universal_Aliasing;

   procedure Set_Unset_Reference (Id : E; V : N) is
   begin
      Set_Node16 (Id, V);
   end Set_Unset_Reference;

   procedure Set_Used_As_Generic_Actual (Id : E; V : B := True) is
   begin
      Set_Flag222 (Id, V);
   end Set_Used_As_Generic_Actual;

   procedure Set_Uses_Lock_Free (Id : E; V : B := True) is
   begin
      pragma Assert (Ekind (Id) = E_Protected_Type);
      Set_Flag188 (Id, V);
   end Set_Uses_Lock_Free;

   procedure Set_Uses_Sec_Stack (Id : E; V : B := True) is
   begin
      Set_Flag95 (Id, V);
   end Set_Uses_Sec_Stack;

   procedure Set_Warnings_Off (Id : E; V : B := True) is
   begin
      Set_Flag96 (Id, V);
   end Set_Warnings_Off;

   procedure Set_Warnings_Off_Used (Id : E; V : B := True) is
   begin
      Set_Flag236 (Id, V);
   end Set_Warnings_Off_Used;

   procedure Set_Warnings_Off_Used_Unmodified (Id : E; V : B := True) is
   begin
      Set_Flag237 (Id, V);
   end Set_Warnings_Off_Used_Unmodified;

   procedure Set_Warnings_Off_Used_Unreferenced (Id : E; V : B := True) is
   begin
      Set_Flag238 (Id, V);
   end Set_Warnings_Off_Used_Unreferenced;

   procedure Set_Was_Hidden (Id : E; V : B := True) is
   begin
      Set_Flag196 (Id, V);
   end Set_Was_Hidden;

   procedure Set_Wrapped_Entity (Id : E; V : E) is
   begin
      pragma Assert (Ekind_In (Id, E_Function, E_Procedure)
                       and then Is_Primitive_Wrapper (Id));
      Set_Node27 (Id, V);
   end Set_Wrapped_Entity;

   -----------------------------------
   -- Field Initialization Routines --
   -----------------------------------

   procedure Init_Alignment (Id : E) is
   begin
      Set_Uint14 (Id, Uint_0);
   end Init_Alignment;

   procedure Init_Alignment (Id : E; V : Int) is
   begin
      Set_Uint14 (Id, UI_From_Int (V));
   end Init_Alignment;

   procedure Init_Component_Bit_Offset (Id : E) is
   begin
      Set_Uint11 (Id, No_Uint);
   end Init_Component_Bit_Offset;

   procedure Init_Component_Bit_Offset (Id : E; V : Int) is
   begin
      Set_Uint11 (Id, UI_From_Int (V));
   end Init_Component_Bit_Offset;

   procedure Init_Component_Size (Id : E) is
   begin
      Set_Uint22 (Id, Uint_0);
   end Init_Component_Size;

   procedure Init_Component_Size (Id : E; V : Int) is
   begin
      Set_Uint22 (Id, UI_From_Int (V));
   end Init_Component_Size;

   procedure Init_Digits_Value (Id : E) is
   begin
      Set_Uint17 (Id, Uint_0);
   end Init_Digits_Value;

   procedure Init_Digits_Value (Id : E; V : Int) is
   begin
      Set_Uint17 (Id, UI_From_Int (V));
   end Init_Digits_Value;

   procedure Init_Esize (Id : E) is
   begin
      Set_Uint12 (Id, Uint_0);
   end Init_Esize;

   procedure Init_Esize (Id : E; V : Int) is
   begin
      Set_Uint12 (Id, UI_From_Int (V));
   end Init_Esize;

   procedure Init_Normalized_First_Bit (Id : E) is
   begin
      Set_Uint8 (Id, No_Uint);
   end Init_Normalized_First_Bit;

   procedure Init_Normalized_First_Bit (Id : E; V : Int) is
   begin
      Set_Uint8 (Id, UI_From_Int (V));
   end Init_Normalized_First_Bit;

   procedure Init_Normalized_Position (Id : E) is
   begin
      Set_Uint14 (Id, No_Uint);
   end Init_Normalized_Position;

   procedure Init_Normalized_Position (Id : E; V : Int) is
   begin
      Set_Uint14 (Id, UI_From_Int (V));
   end Init_Normalized_Position;

   procedure Init_Normalized_Position_Max (Id : E) is
   begin
      Set_Uint10 (Id, No_Uint);
   end Init_Normalized_Position_Max;

   procedure Init_Normalized_Position_Max (Id : E; V : Int) is
   begin
      Set_Uint10 (Id, UI_From_Int (V));
   end Init_Normalized_Position_Max;

   procedure Init_RM_Size (Id : E) is
   begin
      Set_Uint13 (Id, Uint_0);
   end Init_RM_Size;

   procedure Init_RM_Size (Id : E; V : Int) is
   begin
      Set_Uint13 (Id, UI_From_Int (V));
   end Init_RM_Size;

   -----------------------------
   -- Init_Component_Location --
   -----------------------------

   procedure Init_Component_Location (Id : E) is
   begin
      Set_Uint8  (Id, No_Uint);  -- Normalized_First_Bit
      Set_Uint10 (Id, No_Uint);  -- Normalized_Position_Max
      Set_Uint11 (Id, No_Uint);  -- Component_Bit_Offset
      Set_Uint12 (Id, Uint_0);   -- Esize
      Set_Uint14 (Id, No_Uint);  -- Normalized_Position
   end Init_Component_Location;

   ----------------------------
   -- Init_Object_Size_Align --
   ----------------------------

   procedure Init_Object_Size_Align (Id : E) is
   begin
      Set_Uint12 (Id, Uint_0);  -- Esize
      Set_Uint14 (Id, Uint_0);  -- Alignment
   end Init_Object_Size_Align;

   ---------------
   -- Init_Size --
   ---------------

   procedure Init_Size (Id : E; V : Int) is
   begin
      pragma Assert (not Is_Object (Id));
      Set_Uint12 (Id, UI_From_Int (V));  -- Esize
      Set_Uint13 (Id, UI_From_Int (V));  -- RM_Size
   end Init_Size;

   ---------------------
   -- Init_Size_Align --
   ---------------------

   procedure Init_Size_Align (Id : E) is
   begin
      pragma Assert (not Is_Object (Id));
      Set_Uint12 (Id, Uint_0);  -- Esize
      Set_Uint13 (Id, Uint_0);  -- RM_Size
      Set_Uint14 (Id, Uint_0);  -- Alignment
   end Init_Size_Align;

   ----------------------------------------------
   -- Type Representation Attribute Predicates --
   ----------------------------------------------

   function Known_Alignment                       (E : Entity_Id) return B is
   begin
      return Uint14 (E) /= Uint_0
        and then Uint14 (E) /= No_Uint;
   end Known_Alignment;

   function Known_Component_Bit_Offset            (E : Entity_Id) return B is
   begin
      return Uint11 (E) /= No_Uint;
   end Known_Component_Bit_Offset;

   function Known_Component_Size                  (E : Entity_Id) return B is
   begin
      return Uint22 (Base_Type (E)) /= Uint_0
        and then Uint22 (Base_Type (E)) /= No_Uint;
   end Known_Component_Size;

   function Known_Esize                           (E : Entity_Id) return B is
   begin
      return Uint12 (E) /= Uint_0
        and then Uint12 (E) /= No_Uint;
   end Known_Esize;

   function Known_Normalized_First_Bit            (E : Entity_Id) return B is
   begin
      return Uint8 (E) /= No_Uint;
   end Known_Normalized_First_Bit;

   function Known_Normalized_Position             (E : Entity_Id) return B is
   begin
      return Uint14 (E) /= No_Uint;
   end Known_Normalized_Position;

   function Known_Normalized_Position_Max         (E : Entity_Id) return B is
   begin
      return Uint10 (E) /= No_Uint;
   end Known_Normalized_Position_Max;

   function Known_RM_Size                         (E : Entity_Id) return B is
   begin
      return Uint13 (E) /= No_Uint
        and then (Uint13 (E) /= Uint_0
                    or else Is_Discrete_Type (E)
                    or else Is_Fixed_Point_Type (E));
   end Known_RM_Size;

   function Known_Static_Component_Bit_Offset     (E : Entity_Id) return B is
   begin
      return Uint11 (E) /= No_Uint
        and then Uint11 (E) >= Uint_0;
   end Known_Static_Component_Bit_Offset;

   function Known_Static_Component_Size           (E : Entity_Id) return B is
   begin
      return Uint22 (Base_Type (E)) > Uint_0;
   end Known_Static_Component_Size;

   function Known_Static_Esize                    (E : Entity_Id) return B is
   begin
      return Uint12 (E) > Uint_0
        and then not Is_Generic_Type (E);
   end Known_Static_Esize;

   function Known_Static_Normalized_First_Bit     (E : Entity_Id) return B is
   begin
      return Uint8 (E) /= No_Uint
        and then Uint8 (E) >= Uint_0;
   end Known_Static_Normalized_First_Bit;

   function Known_Static_Normalized_Position      (E : Entity_Id) return B is
   begin
      return Uint14 (E) /= No_Uint
        and then Uint14 (E) >= Uint_0;
   end Known_Static_Normalized_Position;

   function Known_Static_Normalized_Position_Max  (E : Entity_Id) return B is
   begin
      return Uint10 (E) /= No_Uint
        and then Uint10 (E) >= Uint_0;
   end Known_Static_Normalized_Position_Max;

   function Known_Static_RM_Size                  (E : Entity_Id) return B is
   begin
      return (Uint13 (E) > Uint_0
                or else Is_Discrete_Type (E)
                or else Is_Fixed_Point_Type (E))
        and then not Is_Generic_Type (E);
   end Known_Static_RM_Size;

   function Unknown_Alignment                     (E : Entity_Id) return B is
   begin
      return Uint14 (E) = Uint_0
        or else Uint14 (E) = No_Uint;
   end Unknown_Alignment;

   function Unknown_Component_Bit_Offset          (E : Entity_Id) return B is
   begin
      return Uint11 (E) = No_Uint;
   end Unknown_Component_Bit_Offset;

   function Unknown_Component_Size                (E : Entity_Id) return B is
   begin
      return Uint22 (Base_Type (E)) = Uint_0
               or else
             Uint22 (Base_Type (E)) = No_Uint;
   end Unknown_Component_Size;

   function Unknown_Esize                         (E : Entity_Id) return B is
   begin
      return Uint12 (E) = No_Uint
               or else
             Uint12 (E) = Uint_0;
   end Unknown_Esize;

   function Unknown_Normalized_First_Bit          (E : Entity_Id) return B is
   begin
      return Uint8 (E) = No_Uint;
   end Unknown_Normalized_First_Bit;

   function Unknown_Normalized_Position           (E : Entity_Id) return B is
   begin
      return Uint14 (E) = No_Uint;
   end Unknown_Normalized_Position;

   function Unknown_Normalized_Position_Max       (E : Entity_Id) return B is
   begin
      return Uint10 (E) = No_Uint;
   end Unknown_Normalized_Position_Max;

   function Unknown_RM_Size                       (E : Entity_Id) return B is
   begin
      return (Uint13 (E) = Uint_0
                and then not Is_Discrete_Type (E)
                and then not Is_Fixed_Point_Type (E))
        or else Uint13 (E) = No_Uint;
   end Unknown_RM_Size;

   --------------------
   -- Address_Clause --
   --------------------

   function Address_Clause (Id : E) return N is
   begin
      return Get_Attribute_Definition_Clause (Id, Attribute_Address);
   end Address_Clause;

   ---------------
   -- Aft_Value --
   ---------------

   function Aft_Value (Id : E) return U is
      Result    : Nat := 1;
      Delta_Val : Ureal := Delta_Value (Id);
   begin
      while Delta_Val < Ureal_Tenth loop
         Delta_Val := Delta_Val * Ureal_10;
         Result := Result + 1;
      end loop;

      return UI_From_Int (Result);
   end Aft_Value;

   ----------------------
   -- Alignment_Clause --
   ----------------------

   function Alignment_Clause (Id : E) return N is
   begin
      return Get_Attribute_Definition_Clause (Id, Attribute_Alignment);
   end Alignment_Clause;

   -------------------
   -- Append_Entity --
   -------------------

   procedure Append_Entity (Id : Entity_Id; V : Entity_Id) is
   begin
      if Last_Entity (V) = Empty then
         Set_First_Entity (Id => V, V => Id);
      else
         Set_Next_Entity (Last_Entity (V), Id);
      end if;

      Set_Next_Entity (Id, Empty);
      Set_Scope (Id, V);
      Set_Last_Entity (Id => V, V => Id);
   end Append_Entity;

   ---------------
   -- Base_Type --
   ---------------

   function Base_Type (Id : E) return E is
   begin
      if Is_Base_Type (Id) then
         return Id;
      else
         pragma Assert (Is_Type (Id));
         return Etype (Id);
      end if;
   end Base_Type;

   -------------------------
   -- Component_Alignment --
   -------------------------

   --  Component Alignment is encoded using two flags, Flag128/129 as
   --  follows. Note that both flags False = Align_Default, so that the
   --  default initialization of flags to False initializes component
   --  alignment to the default value as required.

   --     Flag128      Flag129      Value
   --     -------      -------      -----
   --      False        False       Calign_Default
   --      False        True        Calign_Component_Size
   --      True         False       Calign_Component_Size_4
   --      True         True        Calign_Storage_Unit

   function Component_Alignment (Id : E) return C is
      BT : constant Node_Id := Base_Type (Id);

   begin
      pragma Assert (Is_Array_Type (Id) or else Is_Record_Type (Id));

      if Flag128 (BT) then
         if Flag129 (BT) then
            return Calign_Storage_Unit;
         else
            return Calign_Component_Size_4;
         end if;

      else
         if Flag129 (BT) then
            return Calign_Component_Size;
         else
            return Calign_Default;
         end if;
      end if;
   end Component_Alignment;

   ----------------------
   -- Declaration_Node --
   ----------------------

   function Declaration_Node (Id : E) return N is
      P : Node_Id;

   begin
      if Ekind (Id) = E_Incomplete_Type
        and then Present (Full_View (Id))
      then
         P := Parent (Full_View (Id));
      else
         P := Parent (Id);
      end if;

      loop
         if Nkind (P) /= N_Selected_Component
           and then Nkind (P) /= N_Expanded_Name
           and then
             not (Nkind (P) = N_Defining_Program_Unit_Name
                   and then Is_Child_Unit (Id))
         then
            return P;
         else
            P := Parent (P);
         end if;
      end loop;
   end Declaration_Node;

   ---------------------------------
   -- Default_Init_Cond_Procedure --
   ---------------------------------

   function Default_Init_Cond_Procedure (Id : E) return E is
      Subp_Id : Entity_Id;

   begin
      pragma Assert
        (Is_Type (Id)
          and then (Has_Default_Init_Cond (Id)
                     or Has_Inherited_Default_Init_Cond (Id)));

      Subp_Id := Subprograms_For_Type (Base_Type (Id));
      while Present (Subp_Id) loop
         if Is_Default_Init_Cond_Procedure (Subp_Id) then
            return Subp_Id;
         end if;

         Subp_Id := Subprograms_For_Type (Subp_Id);
      end loop;

      return Empty;
   end Default_Init_Cond_Procedure;

   ---------------------
   -- Designated_Type --
   ---------------------

   function Designated_Type (Id : E) return E is
      Desig_Type : E;

   begin
      Desig_Type := Directly_Designated_Type (Id);

      if Ekind (Desig_Type) = E_Incomplete_Type
        and then Present (Full_View (Desig_Type))
      then
         return Full_View (Desig_Type);

      elsif Is_Class_Wide_Type (Desig_Type)
        and then Ekind (Etype (Desig_Type)) = E_Incomplete_Type
        and then Present (Full_View (Etype (Desig_Type)))
        and then Present (Class_Wide_Type (Full_View (Etype (Desig_Type))))
      then
         return Class_Wide_Type (Full_View (Etype (Desig_Type)));

      else
         return Desig_Type;
      end if;
   end Designated_Type;

   ----------------------
   -- Entry_Index_Type --
   ----------------------

   function Entry_Index_Type (Id : E) return N is
   begin
      pragma Assert (Ekind (Id) = E_Entry_Family);
      return Etype (Discrete_Subtype_Definition (Parent (Id)));
   end Entry_Index_Type;

   ---------------------
   -- First_Component --
   ---------------------

   function First_Component (Id : E) return E is
      Comp_Id : E;

   begin
      pragma Assert
        (Is_Concurrent_Type (Id)
          or else Is_Incomplete_Or_Private_Type (Id)
          or else Is_Record_Type (Id));

      Comp_Id := First_Entity (Id);
      while Present (Comp_Id) loop
         exit when Ekind (Comp_Id) = E_Component;
         Comp_Id := Next_Entity (Comp_Id);
      end loop;

      return Comp_Id;
   end First_Component;

   -------------------------------------
   -- First_Component_Or_Discriminant --
   -------------------------------------

   function First_Component_Or_Discriminant (Id : E) return E is
      Comp_Id : E;

   begin
      pragma Assert
        (Is_Concurrent_Type (Id)
          or else Is_Incomplete_Or_Private_Type (Id)
          or else Is_Record_Type (Id)
          or else Has_Discriminants (Id));

      Comp_Id := First_Entity (Id);
      while Present (Comp_Id) loop
         exit when Ekind_In (Comp_Id, E_Component, E_Discriminant);
         Comp_Id := Next_Entity (Comp_Id);
      end loop;

      return Comp_Id;
   end First_Component_Or_Discriminant;

   ------------------
   -- First_Formal --
   ------------------

   function First_Formal (Id : E) return E is
      Formal : E;

   begin
      pragma Assert
        (Is_Generic_Subprogram (Id)
           or else Is_Overloadable (Id)
           or else Ekind_In (Id, E_Entry_Family,
                                 E_Subprogram_Body,
                                 E_Subprogram_Type));

      if Ekind (Id) = E_Enumeration_Literal then
         return Empty;

      else
         Formal := First_Entity (Id);

         --  Deal with the common, non-generic case first

         if No (Formal) or else Is_Formal (Formal) then
            return Formal;
         end if;

         --  The first/next entity chain of a generic subprogram contains all
         --  generic formal parameters, followed by the formal parameters.

         if Is_Generic_Subprogram (Id) then
            while Present (Formal) and then not Is_Formal (Formal) loop
               Next_Entity (Formal);
            end loop;
            return Formal;
         else
            return Empty;
         end if;
      end if;
   end First_Formal;

   ------------------------------
   -- First_Formal_With_Extras --
   ------------------------------

   function First_Formal_With_Extras (Id : E) return E is
      Formal : E;

   begin
      pragma Assert
        (Is_Generic_Subprogram (Id)
           or else Is_Overloadable (Id)
           or else Ekind_In (Id, E_Entry_Family,
                                 E_Subprogram_Body,
                                 E_Subprogram_Type));

      if Ekind (Id) = E_Enumeration_Literal then
         return Empty;

      else
         Formal := First_Entity (Id);

         --  The first/next entity chain of a generic subprogram contains all
         --  generic formal parameters, followed by the formal parameters. Go
         --  directly to the parameters by skipping the formal part.

         if Is_Generic_Subprogram (Id) then
            while Present (Formal) and then not Is_Formal (Formal) loop
               Next_Entity (Formal);
            end loop;
         end if;

         if Present (Formal) and then Is_Formal (Formal) then
            return Formal;
         else
            return Extra_Formals (Id);  -- Empty if no extra formals
         end if;
      end if;
   end First_Formal_With_Extras;

   -------------------------------------
   -- Get_Attribute_Definition_Clause --
   -------------------------------------

   function Get_Attribute_Definition_Clause
     (E  : Entity_Id;
      Id : Attribute_Id) return Node_Id
   is
      N : Node_Id;

   begin
      N := First_Rep_Item (E);
      while Present (N) loop
         if Nkind (N) = N_Attribute_Definition_Clause
           and then Get_Attribute_Id (Chars (N)) = Id
         then
            return N;
         else
            Next_Rep_Item (N);
         end if;
      end loop;

      return Empty;
   end Get_Attribute_Definition_Clause;

   -------------------
   -- Get_Full_View --
   -------------------

   function Get_Full_View (T : Entity_Id) return Entity_Id is
   begin
      if Ekind (T) = E_Incomplete_Type and then Present (Full_View (T)) then
         return Full_View (T);

      elsif Is_Class_Wide_Type (T)
        and then Ekind (Root_Type (T)) = E_Incomplete_Type
        and then Present (Full_View (Root_Type (T)))
      then
         return Class_Wide_Type (Full_View (Root_Type (T)));

      else
         return T;
      end if;
   end Get_Full_View;

   ----------------
   -- Get_Pragma --
   ----------------

   function Get_Pragma (E : Entity_Id; Id : Pragma_Id) return Node_Id is

      --  Classification pragmas

      Is_CLS : constant Boolean :=
                 Id = Pragma_Abstract_State             or else
                 Id = Pragma_Attach_Handler             or else
                 Id = Pragma_Async_Readers              or else
                 Id = Pragma_Async_Writers              or else
                 Id = Pragma_Constant_After_Elaboration or else
                 Id = Pragma_Depends                    or else
                 Id = Pragma_Effective_Reads            or else
                 Id = Pragma_Effective_Writes           or else
                 Id = Pragma_Extensions_Visible         or else
                 Id = Pragma_Global                     or else
                 Id = Pragma_Initial_Condition          or else
                 Id = Pragma_Initializes                or else
                 Id = Pragma_Interrupt_Handler          or else
                 Id = Pragma_Part_Of                    or else
                 Id = Pragma_Refined_Depends            or else
                 Id = Pragma_Refined_Global             or else
                 Id = Pragma_Refined_State              or else
                 Id = Pragma_Volatile_Function;

      --  Contract / test case pragmas

      Is_CTC : constant Boolean :=
                  Id = Pragma_Contract_Cases            or else
                  Id = Pragma_Test_Case;

      --  Pre / postcondition pragmas

      Is_PPC : constant Boolean :=
                  Id = Pragma_Precondition              or else
                  Id = Pragma_Postcondition             or else
                  Id = Pragma_Refined_Post;

      In_Contract : constant Boolean := Is_CLS or Is_CTC or Is_PPC;

      Item  : Node_Id;
      Items : Node_Id;

   begin
      --  Handle pragmas that appear in N_Contract nodes. Those have to be
      --  extracted from their specialized list.

      if In_Contract then
         Items := Contract (E);

         if No (Items) then
            return Empty;

         elsif Is_CLS then
            Item := Classifications (Items);

         elsif Is_CTC then
            Item := Contract_Test_Cases (Items);

         else
            Item := Pre_Post_Conditions (Items);
         end if;

      --  Regular pragmas

      else
         Item := First_Rep_Item (E);
      end if;

      while Present (Item) loop
         if Nkind (Item) = N_Pragma
           and then Get_Pragma_Id (Pragma_Name (Item)) = Id
         then
            return Item;

         --  All nodes in N_Contract are chained using Next_Pragma

         elsif In_Contract then
            Item := Next_Pragma (Item);

         --  Regular pragmas

         else
            Next_Rep_Item (Item);
         end if;
      end loop;

      return Empty;
   end Get_Pragma;

   --------------------------------------
   -- Get_Record_Representation_Clause --
   --------------------------------------

   function Get_Record_Representation_Clause (E : Entity_Id) return Node_Id is
      N : Node_Id;

   begin
      N := First_Rep_Item (E);
      while Present (N) loop
         if Nkind (N) = N_Record_Representation_Clause then
            return N;
         end if;

         Next_Rep_Item (N);
      end loop;

      return Empty;
   end Get_Record_Representation_Clause;

   ------------------------
   -- Has_Attach_Handler --
   ------------------------

   function Has_Attach_Handler (Id : E) return B is
      Ritem : Node_Id;

   begin
      pragma Assert (Is_Protected_Type (Id));

      Ritem := First_Rep_Item (Id);
      while Present (Ritem) loop
         if Nkind (Ritem) = N_Pragma
           and then Pragma_Name (Ritem) = Name_Attach_Handler
         then
            return True;
         else
            Next_Rep_Item (Ritem);
         end if;
      end loop;

      return False;
   end Has_Attach_Handler;

   -----------------
   -- Has_Entries --
   -----------------

   function Has_Entries (Id : E) return B is
      Ent : Entity_Id;

   begin
      pragma Assert (Is_Concurrent_Type (Id));

      Ent := First_Entity (Id);
      while Present (Ent) loop
         if Is_Entry (Ent) then
            return True;
         end if;

         Ent := Next_Entity (Ent);
      end loop;

      return False;
   end Has_Entries;

   ----------------------------
   -- Has_Foreign_Convention --
   ----------------------------

   function Has_Foreign_Convention (Id : E) return B is
   begin
      --  While regular Intrinsics such as the Standard operators fit in the
      --  "Ada" convention, those with an Interface_Name materialize GCC
      --  builtin imports for which Ada special treatments shouldn't apply.

      return Convention (Id) in Foreign_Convention
        or else (Convention (Id) = Convention_Intrinsic
                   and then Present (Interface_Name (Id)));
   end Has_Foreign_Convention;

   ---------------------------
   -- Has_Interrupt_Handler --
   ---------------------------

   function Has_Interrupt_Handler (Id : E) return B is
      Ritem : Node_Id;

   begin
      pragma Assert (Is_Protected_Type (Id));

      Ritem := First_Rep_Item (Id);
      while Present (Ritem) loop
         if Nkind (Ritem) = N_Pragma
           and then Pragma_Name (Ritem) = Name_Interrupt_Handler
         then
            return True;
         else
            Next_Rep_Item (Ritem);
         end if;
      end loop;

      return False;
   end Has_Interrupt_Handler;

   --------------------------
   -- Has_Non_Limited_View --
   --------------------------

   function Has_Non_Limited_View (Id : E) return B is
   begin
      return (Ekind (Id) in Incomplete_Kind
               or else Ekind (Id) in Class_Wide_Kind
               or else Ekind (Id) = E_Abstract_State)
        and then Present (Non_Limited_View (Id));
   end Has_Non_Limited_View;

   ---------------------------------
   -- Has_Non_Null_Abstract_State --
   ---------------------------------

   function Has_Non_Null_Abstract_State (Id : E) return B is
   begin
      pragma Assert (Ekind_In (Id, E_Generic_Package, E_Package));

      return
        Present (Abstract_States (Id))
          and then
            not Is_Null_State (Node (First_Elmt (Abstract_States (Id))));
   end Has_Non_Null_Abstract_State;

   -------------------------------------
   -- Has_Non_Null_Visible_Refinement --
   -------------------------------------

   function Has_Non_Null_Visible_Refinement (Id : E) return B is
      Constits : Elist_Id;

   begin
      --  "Refinement" is a concept applicable only to abstract states

      pragma Assert (Ekind (Id) = E_Abstract_State);
      Constits := Refinement_Constituents (Id);

      --  For a refinement to be non-null, the first constituent must be
      --  anything other than null.

      return
        Has_Visible_Refinement (Id)
          and then Present (Constits)
          and then Nkind (Node (First_Elmt (Constits))) /= N_Null;
   end Has_Non_Null_Visible_Refinement;

   -----------------------------
   -- Has_Null_Abstract_State --
   -----------------------------

   function Has_Null_Abstract_State (Id : E) return B is
   begin
      pragma Assert (Ekind_In (Id, E_Generic_Package, E_Package));

      return
        Present (Abstract_States (Id))
          and then Is_Null_State (Node (First_Elmt (Abstract_States (Id))));
   end Has_Null_Abstract_State;

   ---------------------------------
   -- Has_Null_Visible_Refinement --
   ---------------------------------

   function Has_Null_Visible_Refinement (Id : E) return B is
      Constits : Elist_Id;

   begin
      --  "Refinement" is a concept applicable only to abstract states

      pragma Assert (Ekind (Id) = E_Abstract_State);
      Constits := Refinement_Constituents (Id);

      --  For a refinement to be null, the state's sole constituent must be a
      --  null.

      return
        Has_Visible_Refinement (Id)
          and then Present (Constits)
          and then Nkind (Node (First_Elmt (Constits))) = N_Null;
   end Has_Null_Visible_Refinement;

   --------------------
   -- Has_Unmodified --
   --------------------

   function Has_Unmodified (E : Entity_Id) return Boolean is
   begin
      if Has_Pragma_Unmodified (E) then
         return True;
      elsif Warnings_Off (E) then
         Set_Warnings_Off_Used_Unmodified (E);
         return True;
      else
         return False;
      end if;
   end Has_Unmodified;

   ---------------------
   -- Has_Unreferenced --
   ---------------------

   function Has_Unreferenced (E : Entity_Id) return Boolean is
   begin
      if Has_Pragma_Unreferenced (E) then
         return True;
      elsif Warnings_Off (E) then
         Set_Warnings_Off_Used_Unreferenced (E);
         return True;
      else
         return False;
      end if;
   end Has_Unreferenced;

   ----------------------
   -- Has_Warnings_Off --
   ----------------------

   function Has_Warnings_Off (E : Entity_Id) return Boolean is
   begin
      if Warnings_Off (E) then
         Set_Warnings_Off_Used (E);
         return True;
      else
         return False;
      end if;
   end Has_Warnings_Off;

   ------------------------------
   -- Implementation_Base_Type --
   ------------------------------

   function Implementation_Base_Type (Id : E) return E is
      Bastyp : Entity_Id;
      Imptyp : Entity_Id;

   begin
      Bastyp := Base_Type (Id);

      if Is_Incomplete_Or_Private_Type (Bastyp) then
         Imptyp := Underlying_Type (Bastyp);

         --  If we have an implementation type, then just return it,
         --  otherwise we return the Base_Type anyway. This can only
         --  happen in error situations and should avoid some error bombs.

         if Present (Imptyp) then
            return Base_Type (Imptyp);
         else
            return Bastyp;
         end if;

      else
         return Bastyp;
      end if;
   end Implementation_Base_Type;

   -------------------------
   -- Invariant_Procedure --
   -------------------------

   function Invariant_Procedure (Id : E) return E is
      S : Entity_Id;

   begin
      pragma Assert (Is_Type (Id) and then Has_Invariants (Id));

      if No (Subprograms_For_Type (Id)) then
         return Empty;

      else
         S := Subprograms_For_Type (Id);
         while Present (S) loop
            if Is_Invariant_Procedure (S) then
               return S;
            else
               S := Subprograms_For_Type (S);
            end if;
         end loop;

         return Empty;
      end if;
   end Invariant_Procedure;

   ----------------------
   -- Is_Atomic_Or_VFA --
   ----------------------

   function Is_Atomic_Or_VFA (Id : E) return B is
   begin
      return Is_Atomic (Id) or else Is_Volatile_Full_Access (Id);
   end Is_Atomic_Or_VFA;

   ------------------
   -- Is_Base_Type --
   ------------------

   --  Global flag table allowing rapid computation of this function

   Entity_Is_Base_Type : constant array (Entity_Kind) of Boolean :=
     (E_Enumeration_Subtype          |
      E_Incomplete_Type              |
      E_Signed_Integer_Subtype       |
      E_Modular_Integer_Subtype      |
      E_Floating_Point_Subtype       |
      E_Ordinary_Fixed_Point_Subtype |
      E_Decimal_Fixed_Point_Subtype  |
      E_Array_Subtype                |
      E_Record_Subtype               |
      E_Private_Subtype              |
      E_Record_Subtype_With_Private  |
      E_Limited_Private_Subtype      |
      E_Access_Subtype               |
      E_Protected_Subtype            |
      E_Task_Subtype                 |
      E_String_Literal_Subtype       |
      E_Class_Wide_Subtype           => False,
      others                         => True);

   function Is_Base_Type (Id : E) return Boolean is
   begin
      return Entity_Is_Base_Type (Ekind (Id));
   end Is_Base_Type;

   ---------------------
   -- Is_Boolean_Type --
   ---------------------

   function Is_Boolean_Type (Id : E) return B is
   begin
      return Root_Type (Id) = Standard_Boolean;
   end Is_Boolean_Type;

   ------------------------
   -- Is_Constant_Object --
   ------------------------

   function Is_Constant_Object (Id : E) return B is
      K : constant Entity_Kind := Ekind (Id);
   begin
      return
        K = E_Constant or else K = E_In_Parameter or else K = E_Loop_Parameter;
   end Is_Constant_Object;

   --------------------------
   -- Is_Controlled_Active --
   --------------------------

   function Is_Controlled_Active (Id : E) return B is
   begin
      return Is_Controlled (Id) and then not Disable_Controlled (Id);
   end Is_Controlled_Active;

   --------------------
   -- Is_Discriminal --
   --------------------

   function Is_Discriminal (Id : E) return B is
   begin
      return (Ekind_In (Id, E_Constant, E_In_Parameter)
                and then Present (Discriminal_Link (Id)));
   end Is_Discriminal;

   ----------------------
   -- Is_Dynamic_Scope --
   ----------------------

   function Is_Dynamic_Scope (Id : E) return B is
   begin
      return
        Ekind (Id) = E_Block
          or else
        Ekind (Id) = E_Function
          or else
        Ekind (Id) = E_Procedure
          or else
        Ekind (Id) = E_Subprogram_Body
          or else
        Ekind (Id) = E_Task_Type
          or else
       (Ekind (Id) = E_Limited_Private_Type
         and then Present (Full_View (Id))
         and then Ekind (Full_View (Id)) = E_Task_Type)
          or else
        Ekind (Id) = E_Entry
          or else
        Ekind (Id) = E_Entry_Family
          or else
        Ekind (Id) = E_Return_Statement;
   end Is_Dynamic_Scope;

   --------------------
   -- Is_Entity_Name --
   --------------------

   function Is_Entity_Name (N : Node_Id) return Boolean is
      Kind : constant Node_Kind := Nkind (N);

   begin
      --  Identifiers, operator symbols, expanded names are entity names

      return Kind = N_Identifier
        or else Kind = N_Operator_Symbol
        or else Kind = N_Expanded_Name

      --  Attribute references are entity names if they refer to an entity.
      --  Note that we don't do this by testing for the presence of the
      --  Entity field in the N_Attribute_Reference node, since it may not
      --  have been set yet.

        or else (Kind = N_Attribute_Reference
                  and then Is_Entity_Attribute_Name (Attribute_Name (N)));
   end Is_Entity_Name;

   -----------------------
   -- Is_External_State --
   -----------------------

   function Is_External_State (Id : E) return B is
   begin
      return
        Ekind (Id) = E_Abstract_State and then Has_Option (Id, Name_External);
   end Is_External_State;

   ------------------
   -- Is_Finalizer --
   ------------------

   function Is_Finalizer (Id : E) return B is
   begin
      return Ekind (Id) = E_Procedure and then Chars (Id) = Name_uFinalizer;
   end Is_Finalizer;

   -------------------
   -- Is_Null_State --
   -------------------

   function Is_Null_State (Id : E) return B is
   begin
      return
        Ekind (Id) = E_Abstract_State and then Nkind (Parent (Id)) = N_Null;
   end Is_Null_State;

   ---------------------
   -- Is_Packed_Array --
   ---------------------

   function Is_Packed_Array (Id : E) return B is
   begin
      return Is_Array_Type (Id) and then Is_Packed (Id);
   end Is_Packed_Array;

   -----------------------------------
   -- Is_Package_Or_Generic_Package --
   -----------------------------------

   function Is_Package_Or_Generic_Package (Id : E) return B is
   begin
      return Ekind_In (Id, E_Generic_Package, E_Package);
   end Is_Package_Or_Generic_Package;

   ---------------
   -- Is_Prival --
   ---------------

   function Is_Prival (Id : E) return B is
   begin
      return (Ekind_In (Id, E_Constant, E_Variable)
                and then Present (Prival_Link (Id)));
   end Is_Prival;

   ----------------------------
   -- Is_Protected_Component --
   ----------------------------

   function Is_Protected_Component (Id : E) return B is
   begin
      return Ekind (Id) = E_Component and then Is_Protected_Type (Scope (Id));
   end Is_Protected_Component;

   ----------------------------
   -- Is_Protected_Interface --
   ----------------------------

   function Is_Protected_Interface (Id : E) return B is
      Typ : constant Entity_Id := Base_Type (Id);
   begin
      if not Is_Interface (Typ) then
         return False;
      elsif Is_Class_Wide_Type (Typ) then
         return Is_Protected_Interface (Etype (Typ));
      else
         return Protected_Present (Type_Definition (Parent (Typ)));
      end if;
   end Is_Protected_Interface;

   ------------------------------
   -- Is_Protected_Record_Type --
   ------------------------------

   function Is_Protected_Record_Type (Id : E) return B is
   begin
      return
        Is_Concurrent_Record_Type (Id)
          and then Is_Protected_Type (Corresponding_Concurrent_Type (Id));
   end Is_Protected_Record_Type;

   --------------------------------
   -- Is_Standard_Character_Type --
   --------------------------------

   function Is_Standard_Character_Type (Id : E) return B is
   begin
      if Is_Type (Id) then
         declare
            R : constant Entity_Id := Root_Type (Id);
         begin
            return
              R = Standard_Character
                or else
              R = Standard_Wide_Character
                or else
              R = Standard_Wide_Wide_Character;
         end;

      else
         return False;
      end if;
   end Is_Standard_Character_Type;

   -----------------------------
   -- Is_Standard_String_Type --
   -----------------------------

   function Is_Standard_String_Type (Id : E) return B is
   begin
      if Is_Type (Id) then
         declare
            R : constant Entity_Id := Root_Type (Id);
         begin
            return
              R = Standard_String
                or else
              R = Standard_Wide_String
                or else
              R = Standard_Wide_Wide_String;
         end;

      else
         return False;
      end if;
   end Is_Standard_String_Type;

   --------------------
   -- Is_String_Type --
   --------------------

   function Is_String_Type (Id : E) return B is
   begin
      return Is_Array_Type (Id)
        and then Id /= Any_Composite
        and then Number_Dimensions (Id) = 1
        and then Is_Character_Type (Component_Type (Id));
   end Is_String_Type;

   -------------------------------
   -- Is_Synchronized_Interface --
   -------------------------------

   function Is_Synchronized_Interface (Id : E) return B is
      Typ : constant Entity_Id := Base_Type (Id);

   begin
      if not Is_Interface (Typ) then
         return False;

      elsif Is_Class_Wide_Type (Typ) then
         return Is_Synchronized_Interface (Etype (Typ));

      else
         return    Protected_Present    (Type_Definition (Parent (Typ)))
           or else Synchronized_Present (Type_Definition (Parent (Typ)))
           or else Task_Present         (Type_Definition (Parent (Typ)));
      end if;
   end Is_Synchronized_Interface;

   ---------------------------
   -- Is_Synchronized_State --
   ---------------------------

   function Is_Synchronized_State (Id : E) return B is
   begin
      return
        Ekind (Id) = E_Abstract_State
          and then Has_Option (Id, Name_Synchronous);
   end Is_Synchronized_State;

   -----------------------
   -- Is_Task_Interface --
   -----------------------

   function Is_Task_Interface (Id : E) return B is
      Typ : constant Entity_Id := Base_Type (Id);
   begin
      if not Is_Interface (Typ) then
         return False;
      elsif Is_Class_Wide_Type (Typ) then
         return Is_Task_Interface (Etype (Typ));
      else
         return Task_Present (Type_Definition (Parent (Typ)));
      end if;
   end Is_Task_Interface;

   -------------------------
   -- Is_Task_Record_Type --
   -------------------------

   function Is_Task_Record_Type (Id : E) return B is
   begin
      return
        Is_Concurrent_Record_Type (Id)
          and then Is_Task_Type (Corresponding_Concurrent_Type (Id));
   end Is_Task_Record_Type;

   ------------------------
   -- Is_Wrapper_Package --
   ------------------------

   function Is_Wrapper_Package (Id : E) return B is
   begin
      return (Ekind (Id) = E_Package and then Present (Related_Instance (Id)));
   end Is_Wrapper_Package;

   -----------------
   -- Last_Formal --
   -----------------

   function Last_Formal (Id : E) return E is
      Formal : E;

   begin
      pragma Assert
        (Is_Overloadable (Id)
          or else Ekind_In (Id, E_Entry_Family,
                                E_Subprogram_Body,
                                E_Subprogram_Type));

      if Ekind (Id) = E_Enumeration_Literal then
         return Empty;

      else
         Formal := First_Formal (Id);

         if Present (Formal) then
            while Present (Next_Formal (Formal)) loop
               Formal := Next_Formal (Formal);
            end loop;
         end if;

         return Formal;
      end if;
   end Last_Formal;

   function Model_Emin_Value (Id : E) return Uint is
   begin
      return Machine_Emin_Value (Id);
   end Model_Emin_Value;

   -------------------------
   -- Model_Epsilon_Value --
   -------------------------

   function Model_Epsilon_Value (Id : E) return Ureal is
      Radix : constant Ureal := UR_From_Uint (Machine_Radix_Value (Id));
   begin
      return Radix ** (1 - Model_Mantissa_Value (Id));
   end Model_Epsilon_Value;

   --------------------------
   -- Model_Mantissa_Value --
   --------------------------

   function Model_Mantissa_Value (Id : E) return Uint is
   begin
      return Machine_Mantissa_Value (Id);
   end Model_Mantissa_Value;

   -----------------------
   -- Model_Small_Value --
   -----------------------

   function Model_Small_Value (Id : E) return Ureal is
      Radix : constant Ureal := UR_From_Uint (Machine_Radix_Value (Id));
   begin
      return Radix ** (Model_Emin_Value (Id) - 1);
   end Model_Small_Value;

   ------------------------
   -- Machine_Emax_Value --
   ------------------------

   function Machine_Emax_Value (Id : E) return Uint is
      Digs : constant Pos := UI_To_Int (Digits_Value (Base_Type (Id)));

   begin
      case Float_Rep (Id) is
         when IEEE_Binary =>
            case Digs is
               when  1 ..  6 => return Uint_128;
               when  7 .. 15 => return 2**10;
               when 16 .. 33 => return 2**14;
               when others => return No_Uint;
            end case;

         when AAMP =>
            return Uint_2 ** Uint_7 - Uint_1;
      end case;
   end Machine_Emax_Value;

   ------------------------
   -- Machine_Emin_Value --
   ------------------------

   function Machine_Emin_Value (Id : E) return Uint is
   begin
      case Float_Rep (Id) is
         when IEEE_Binary => return Uint_3 - Machine_Emax_Value (Id);
         when AAMP        => return -Machine_Emax_Value (Id);
      end case;
   end Machine_Emin_Value;

   ----------------------------
   -- Machine_Mantissa_Value --
   ----------------------------

   function Machine_Mantissa_Value (Id : E) return Uint is
      Digs : constant Pos := UI_To_Int (Digits_Value (Base_Type (Id)));

   begin
      case Float_Rep (Id) is
         when IEEE_Binary =>
            case Digs is
               when  1 ..  6 => return Uint_24;
               when  7 .. 15 => return UI_From_Int (53);
               when 16 .. 18 => return Uint_64;
               when 19 .. 33 => return UI_From_Int (113);
               when others => return No_Uint;
            end case;

         when AAMP =>
            case Digs is
               when  1 ..  6 => return Uint_24;
               when  7 ..  9 => return UI_From_Int (40);
               when others => return No_Uint;
            end case;
      end case;
   end Machine_Mantissa_Value;

   -------------------------
   -- Machine_Radix_Value --
   -------------------------

   function Machine_Radix_Value (Id : E) return U is
   begin
      case Float_Rep (Id) is
         when IEEE_Binary | AAMP =>
            return Uint_2;
      end case;
   end Machine_Radix_Value;

   --------------------
   -- Next_Component --
   --------------------

   function Next_Component (Id : E) return E is
      Comp_Id : E;

   begin
      Comp_Id := Next_Entity (Id);
      while Present (Comp_Id) loop
         exit when Ekind (Comp_Id) = E_Component;
         Comp_Id := Next_Entity (Comp_Id);
      end loop;

      return Comp_Id;
   end Next_Component;

   ------------------------------------
   -- Next_Component_Or_Discriminant --
   ------------------------------------

   function Next_Component_Or_Discriminant (Id : E) return E is
      Comp_Id : E;

   begin
      Comp_Id := Next_Entity (Id);
      while Present (Comp_Id) loop
         exit when Ekind_In (Comp_Id, E_Component, E_Discriminant);
         Comp_Id := Next_Entity (Comp_Id);
      end loop;

      return Comp_Id;
   end Next_Component_Or_Discriminant;

   -----------------------
   -- Next_Discriminant --
   -----------------------

   --  This function actually implements both Next_Discriminant and
   --  Next_Stored_Discriminant by making sure that the Discriminant
   --  returned is of the same variety as Id.

   function Next_Discriminant (Id : E) return E is

      --  Derived Tagged types with private extensions look like this...

      --       E_Discriminant d1
      --       E_Discriminant d2
      --       E_Component    _tag
      --       E_Discriminant d1
      --       E_Discriminant d2
      --       ...

      --  so it is critical not to go past the leading discriminants

      D : E := Id;

   begin
      pragma Assert (Ekind (Id) = E_Discriminant);

      loop
         D := Next_Entity (D);
         if No (D)
           or else (Ekind (D) /= E_Discriminant
                      and then not Is_Itype (D))
         then
            return Empty;
         end if;

         exit when Ekind (D) = E_Discriminant
           and then (Is_Completely_Hidden (D) = Is_Completely_Hidden (Id));
      end loop;

      return D;
   end Next_Discriminant;

   -----------------
   -- Next_Formal --
   -----------------

   function Next_Formal (Id : E) return E is
      P : E;

   begin
      --  Follow the chain of declared entities as long as the kind of the
      --  entity corresponds to a formal parameter. Skip internal entities
      --  that may have been created for implicit subtypes, in the process
      --  of analyzing default expressions.

      P := Id;
      loop
         Next_Entity (P);

         if No (P) or else Is_Formal (P) then
            return P;
         elsif not Is_Internal (P) then
            return Empty;
         end if;
      end loop;
   end Next_Formal;

   -----------------------------
   -- Next_Formal_With_Extras --
   -----------------------------

   function Next_Formal_With_Extras (Id : E) return E is
   begin
      if Present (Extra_Formal (Id)) then
         return Extra_Formal (Id);
      else
         return Next_Formal (Id);
      end if;
   end Next_Formal_With_Extras;

   ----------------
   -- Next_Index --
   ----------------

   function Next_Index (Id : Node_Id) return Node_Id is
   begin
      return Next (Id);
   end Next_Index;

   ------------------
   -- Next_Literal --
   ------------------

   function Next_Literal (Id : E) return E is
   begin
      pragma Assert (Nkind (Id) in N_Entity);
      return Next (Id);
   end Next_Literal;

   ------------------------------
   -- Next_Stored_Discriminant --
   ------------------------------

   function Next_Stored_Discriminant (Id : E) return E is
   begin
      --  See comment in Next_Discriminant

      return Next_Discriminant (Id);
   end Next_Stored_Discriminant;

   -----------------------
   -- Number_Dimensions --
   -----------------------

   function Number_Dimensions (Id : E) return Pos is
      N : Int;
      T : Node_Id;

   begin
      if Ekind (Id) = E_String_Literal_Subtype then
         return 1;

      else
         N := 0;
         T := First_Index (Id);
         while Present (T) loop
            N := N + 1;
            Next_Index (T);
         end loop;

         return N;
      end if;
   end Number_Dimensions;

   --------------------
   -- Number_Entries --
   --------------------

   function Number_Entries (Id : E) return Nat is
      N   : Int;
      Ent : Entity_Id;

   begin
      pragma Assert (Is_Concurrent_Type (Id));

      N := 0;
      Ent := First_Entity (Id);
      while Present (Ent) loop
         if Is_Entry (Ent) then
            N := N + 1;
         end if;

         Ent := Next_Entity (Ent);
      end loop;

      return N;
   end Number_Entries;

   --------------------
   -- Number_Formals --
   --------------------

   function Number_Formals (Id : E) return Pos is
      N      : Int;
      Formal : Entity_Id;

   begin
      N := 0;
      Formal := First_Formal (Id);
      while Present (Formal) loop
         N := N + 1;
         Formal := Next_Formal (Formal);
      end loop;

      return N;
   end Number_Formals;

   --------------------
   -- Parameter_Mode --
   --------------------

   function Parameter_Mode (Id : E) return Formal_Kind is
   begin
      return Ekind (Id);
   end Parameter_Mode;

   ------------------------
   -- Predicate_Function --
   ------------------------

   function Predicate_Function (Id : E) return E is
      S : Entity_Id;
      T : Entity_Id;

   begin
      pragma Assert (Is_Type (Id));

      --  If type is private and has a completion, predicate may be defined
      --  on the full view.

      if Is_Private_Type (Id)
         and then
           (not Has_Predicates (Id) or else No (Subprograms_For_Type (Id)))
         and then Present (Full_View (Id))
      then
         T := Full_View (Id);

      else
         T := Id;
      end if;

      if No (Subprograms_For_Type (T)) then
         return Empty;

      else
         S := Subprograms_For_Type (T);
         while Present (S) loop
            if Is_Predicate_Function (S) then
               return S;
            else
               S := Subprograms_For_Type (S);
            end if;
         end loop;

         return Empty;
      end if;
   end Predicate_Function;

   --------------------------
   -- Predicate_Function_M --
   --------------------------

   function Predicate_Function_M (Id : E) return E is
      S : Entity_Id;
      T : Entity_Id;

   begin
      pragma Assert (Is_Type (Id));

      --  If type is private and has a completion, predicate may be defined
      --  on the full view.

      if Is_Private_Type (Id) and then Present (Full_View (Id)) then
         T := Full_View (Id);
      else
         T := Id;
      end if;

      if No (Subprograms_For_Type (T)) then
         return Empty;

      else
         S := Subprograms_For_Type (T);
         while Present (S) loop
            if Is_Predicate_Function_M (S) then
               return S;
            else
               S := Subprograms_For_Type (S);
            end if;
         end loop;

         return Empty;
      end if;
   end Predicate_Function_M;

   -------------------------
   -- Present_In_Rep_Item --
   -------------------------

   function Present_In_Rep_Item (E : Entity_Id; N : Node_Id) return Boolean is
      Ritem : Node_Id;

   begin
      Ritem := First_Rep_Item (E);

      while Present (Ritem) loop
         if Ritem = N then
            return True;
         end if;

         Next_Rep_Item (Ritem);
      end loop;

      return False;
   end Present_In_Rep_Item;

   --------------------------
   -- Primitive_Operations --
   --------------------------

   function Primitive_Operations (Id : E) return L is
   begin
      if Is_Concurrent_Type (Id) then
         if Present (Corresponding_Record_Type (Id)) then
            return Direct_Primitive_Operations
              (Corresponding_Record_Type (Id));

         --  If expansion is disabled the corresponding record type is absent,
         --  but if the type has ancestors it may have primitive operations.

         elsif Is_Tagged_Type (Id) then
            return Direct_Primitive_Operations (Id);

         else
            return No_Elist;
         end if;
      else
         return Direct_Primitive_Operations (Id);
      end if;
   end Primitive_Operations;

   ---------------------
   -- Record_Rep_Item --
   ---------------------

   procedure Record_Rep_Item (E : Entity_Id; N : Node_Id) is
   begin
      Set_Next_Rep_Item (N, First_Rep_Item (E));
      Set_First_Rep_Item (E, N);
   end Record_Rep_Item;

   ---------------
   -- Root_Type --
   ---------------

   function Root_Type (Id : E) return E is
      T, Etyp : E;

   begin
      pragma Assert (Nkind (Id) in N_Entity);

      T := Base_Type (Id);

      if Ekind (T) = E_Class_Wide_Type then
         return Etype (T);

      --  Other cases

      else
         loop
            Etyp := Etype (T);

            if T = Etyp then
               return T;

            --  Following test catches some error cases resulting from
            --  previous errors.

            elsif No (Etyp) then
               Check_Error_Detected;
               return T;

            elsif Is_Private_Type (T) and then Etyp = Full_View (T) then
               return T;

            elsif Is_Private_Type (Etyp) and then Full_View (Etyp) = T then
               return T;
            end if;

            T := Etyp;

            --  Return if there is a circularity in the inheritance chain. This
            --  happens in some error situations and we do not want to get
            --  stuck in this loop.

            if T = Base_Type (Id) then
               return T;
            end if;
         end loop;
      end if;
   end Root_Type;

   ---------------------
   -- Safe_Emax_Value --
   ---------------------

   function Safe_Emax_Value (Id : E) return Uint is
   begin
      return Machine_Emax_Value (Id);
   end Safe_Emax_Value;

   ----------------------
   -- Safe_First_Value --
   ----------------------

   function Safe_First_Value (Id : E) return Ureal is
   begin
      return -Safe_Last_Value (Id);
   end Safe_First_Value;

   ---------------------
   -- Safe_Last_Value --
   ---------------------

   function Safe_Last_Value (Id : E) return Ureal is
      Radix       : constant Uint := Machine_Radix_Value (Id);
      Mantissa    : constant Uint := Machine_Mantissa_Value (Id);
      Emax        : constant Uint := Safe_Emax_Value (Id);
      Significand : constant Uint := Radix ** Mantissa - 1;
      Exponent    : constant Uint := Emax - Mantissa;

   begin
      if Radix = 2 then
         return
           UR_From_Components
             (Num   => Significand * 2 ** (Exponent mod 4),
              Den   => -Exponent / 4,
              Rbase => 16);
      else
         return
           UR_From_Components
             (Num => Significand,
              Den => -Exponent,
              Rbase => 16);
      end if;
   end Safe_Last_Value;

   -----------------
   -- Scope_Depth --
   -----------------

   function Scope_Depth (Id : E) return Uint is
      Scop : Entity_Id;

   begin
      Scop := Id;
      while Is_Record_Type (Scop) loop
         Scop := Scope (Scop);
      end loop;

      return Scope_Depth_Value (Scop);
   end Scope_Depth;

   ---------------------
   -- Scope_Depth_Set --
   ---------------------

   function Scope_Depth_Set (Id : E) return B is
   begin
      return not Is_Record_Type (Id)
        and then Field22 (Id) /= Union_Id (Empty);
   end Scope_Depth_Set;

   -----------------------------
   -- Set_Component_Alignment --
   -----------------------------

   --  Component Alignment is encoded using two flags, Flag128/129 as
   --  follows. Note that both flags False = Align_Default, so that the
   --  default initialization of flags to False initializes component
   --  alignment to the default value as required.

   --     Flag128      Flag129      Value
   --     -------      -------      -----
   --      False        False       Calign_Default
   --      False        True        Calign_Component_Size
   --      True         False       Calign_Component_Size_4
   --      True         True        Calign_Storage_Unit

   procedure Set_Component_Alignment (Id : E; V : C) is
   begin
      pragma Assert ((Is_Array_Type (Id) or else Is_Record_Type (Id))
                       and then Is_Base_Type (Id));

      case V is
         when Calign_Default          =>
            Set_Flag128 (Id, False);
            Set_Flag129 (Id, False);

         when Calign_Component_Size   =>
            Set_Flag128 (Id, False);
            Set_Flag129 (Id, True);

         when Calign_Component_Size_4 =>
            Set_Flag128 (Id, True);
            Set_Flag129 (Id, False);

         when Calign_Storage_Unit     =>
            Set_Flag128 (Id, True);
            Set_Flag129 (Id, True);
      end case;
   end Set_Component_Alignment;

   -------------------------------------
   -- Set_Default_Init_Cond_Procedure --
   -------------------------------------

   procedure Set_Default_Init_Cond_Procedure (Id : E; V : E) is
      Base_Typ : Entity_Id;
      Subp_Id  : Entity_Id;

   begin
      pragma Assert
        (Is_Type (Id)
          and then (Has_Default_Init_Cond (Id)
                     or Has_Inherited_Default_Init_Cond (Id)));
      Base_Typ := Base_Type (Id);

      Subp_Id := Subprograms_For_Type (Base_Typ);
      Set_Subprograms_For_Type (Base_Typ, V);
      Set_Subprograms_For_Type (V, Subp_Id);

      --  Check for a duplicate procedure

      while Present (Subp_Id) loop
         if Is_Default_Init_Cond_Procedure (Subp_Id) then
            raise Program_Error;
         end if;

         Subp_Id := Subprograms_For_Type (Subp_Id);
      end loop;
   end Set_Default_Init_Cond_Procedure;

   -----------------------------
   -- Set_Invariant_Procedure --
   -----------------------------

   procedure Set_Invariant_Procedure (Id : E; V : E) is
      S : Entity_Id;

   begin
      pragma Assert (Is_Type (Id) and then Has_Invariants (Id));

      S := Subprograms_For_Type (Id);
      Set_Subprograms_For_Type (Id, V);
      Set_Subprograms_For_Type (V, S);

      --  Check for duplicate entry

      while Present (S) loop
         if Is_Invariant_Procedure (S) then
            raise Program_Error;
         else
            S := Subprograms_For_Type (S);
         end if;
      end loop;
   end Set_Invariant_Procedure;

   ----------------------------
   -- Set_Predicate_Function --
   ----------------------------

   procedure Set_Predicate_Function (Id : E; V : E) is
      S : Entity_Id;

   begin
      pragma Assert (Is_Type (Id) and then Has_Predicates (Id));

      S := Subprograms_For_Type (Id);
      Set_Subprograms_For_Type (Id, V);
      Set_Subprograms_For_Type (V, S);

      while Present (S) loop
         if Is_Predicate_Function (S) then
            raise Program_Error;
         else
            S := Subprograms_For_Type (S);
         end if;
      end loop;
   end Set_Predicate_Function;

   ------------------------------
   -- Set_Predicate_Function_M --
   ------------------------------

   procedure Set_Predicate_Function_M (Id : E; V : E) is
      S : Entity_Id;

   begin
      pragma Assert (Is_Type (Id) and then Has_Predicates (Id));

      S := Subprograms_For_Type (Id);
      Set_Subprograms_For_Type (Id, V);
      Set_Subprograms_For_Type (V, S);

      --  Check for duplicates

      while Present (S) loop
         if Is_Predicate_Function_M (S) then
            raise Program_Error;
         else
            S := Subprograms_For_Type (S);
         end if;
      end loop;
   end Set_Predicate_Function_M;

   -----------------
   -- Size_Clause --
   -----------------

   function Size_Clause (Id : E) return N is
   begin
      return Get_Attribute_Definition_Clause (Id, Attribute_Size);
   end Size_Clause;

   ------------------------
   -- Stream_Size_Clause --
   ------------------------

   function Stream_Size_Clause (Id : E) return N is
   begin
      return Get_Attribute_Definition_Clause (Id, Attribute_Stream_Size);
   end Stream_Size_Clause;

   ------------------
   -- Subtype_Kind --
   ------------------

   function Subtype_Kind (K : Entity_Kind) return Entity_Kind is
      Kind : Entity_Kind;

   begin
      case K is
         when Access_Kind                    =>
            Kind := E_Access_Subtype;

         when E_Array_Type                   |
              E_Array_Subtype                =>
            Kind := E_Array_Subtype;

         when E_Class_Wide_Type              |
              E_Class_Wide_Subtype           =>
            Kind := E_Class_Wide_Subtype;

         when E_Decimal_Fixed_Point_Type     |
              E_Decimal_Fixed_Point_Subtype  =>
            Kind := E_Decimal_Fixed_Point_Subtype;

         when E_Ordinary_Fixed_Point_Type    |
              E_Ordinary_Fixed_Point_Subtype =>
            Kind := E_Ordinary_Fixed_Point_Subtype;

         when E_Private_Type                 |
              E_Private_Subtype              =>
            Kind := E_Private_Subtype;

         when E_Limited_Private_Type         |
              E_Limited_Private_Subtype      =>
            Kind := E_Limited_Private_Subtype;

         when E_Record_Type_With_Private     |
              E_Record_Subtype_With_Private  =>
            Kind := E_Record_Subtype_With_Private;

         when E_Record_Type                  |
              E_Record_Subtype               =>
            Kind := E_Record_Subtype;

         when Enumeration_Kind               =>
            Kind := E_Enumeration_Subtype;

         when Float_Kind                     =>
            Kind := E_Floating_Point_Subtype;

         when Signed_Integer_Kind            =>
            Kind := E_Signed_Integer_Subtype;

         when Modular_Integer_Kind           =>
            Kind := E_Modular_Integer_Subtype;

         when Protected_Kind                 =>
            Kind := E_Protected_Subtype;

         when Task_Kind                      =>
            Kind := E_Task_Subtype;

         when others                         =>
            Kind := E_Void;
            raise Program_Error;
      end case;

      return Kind;
   end Subtype_Kind;

   ---------------------
   -- Type_High_Bound --
   ---------------------

   function Type_High_Bound (Id : E) return Node_Id is
      Rng : constant Node_Id := Scalar_Range (Id);
   begin
      if Nkind (Rng) = N_Subtype_Indication then
         return High_Bound (Range_Expression (Constraint (Rng)));
      else
         return High_Bound (Rng);
      end if;
   end Type_High_Bound;

   --------------------
   -- Type_Low_Bound --
   --------------------

   function Type_Low_Bound (Id : E) return Node_Id is
      Rng : constant Node_Id := Scalar_Range (Id);
   begin
      if Nkind (Rng) = N_Subtype_Indication then
         return Low_Bound (Range_Expression (Constraint (Rng)));
      else
         return Low_Bound (Rng);
      end if;
   end Type_Low_Bound;

   ---------------------
   -- Underlying_Type --
   ---------------------

   function Underlying_Type (Id : E) return E is
   begin
      --  For record_with_private the underlying type is always the direct
      --  full view. Never try to take the full view of the parent it
      --  doesn't make sense.

      if Ekind (Id) = E_Record_Type_With_Private then
         return Full_View (Id);

      elsif Ekind (Id) in Incomplete_Or_Private_Kind then

         --  If we have an incomplete or private type with a full view,
         --  then we return the Underlying_Type of this full view.

         if Present (Full_View (Id)) then
            if Id = Full_View (Id) then

               --  Previous error in declaration

               return Empty;

            else
               return Underlying_Type (Full_View (Id));
            end if;

         --  If we have a private type with an underlying full view, then we
         --  return the Underlying_Type of this underlying full view.

         elsif Ekind (Id) in Private_Kind
           and then Present (Underlying_Full_View (Id))
         then
            return Underlying_Type (Underlying_Full_View (Id));

         --  If we have an incomplete entity that comes from the limited
         --  view then we return the Underlying_Type of its non-limited
         --  view.

         elsif From_Limited_With (Id)
           and then Present (Non_Limited_View (Id))
         then
            return Underlying_Type (Non_Limited_View (Id));

         --  Otherwise check for the case where we have a derived type or
         --  subtype, and if so get the Underlying_Type of the parent type.

         elsif Etype (Id) /= Id then
            return Underlying_Type (Etype (Id));

         --  Otherwise we have an incomplete or private type that has
         --  no full view, which means that we have not encountered the
         --  completion, so return Empty to indicate the underlying type
         --  is not yet known.

         else
            return Empty;
         end if;

      --  For non-incomplete, non-private types, return the type itself Also
      --  for entities that are not types at all return the entity itself.

      else
         return Id;
      end if;
   end Underlying_Type;

   ------------------------
   -- Write_Entity_Flags --
   ------------------------

   procedure Write_Entity_Flags (Id : Entity_Id; Prefix : String) is

      procedure W (Flag_Name : String; Flag : Boolean);
      --  Write out given flag if it is set

      -------
      -- W --
      -------

      procedure W (Flag_Name : String; Flag : Boolean) is
      begin
         if Flag then
            Write_Str (Prefix);
            Write_Str (Flag_Name);
            Write_Str (" = True");
            Write_Eol;
         end if;
      end W;

   --  Start of processing for Write_Entity_Flags

   begin
      if (Is_Array_Type (Id) or else Is_Record_Type (Id))
        and then Is_Base_Type (Id)
      then
         Write_Str (Prefix);
         Write_Str ("Component_Alignment = ");

         case Component_Alignment (Id) is
            when Calign_Default =>
               Write_Str ("Calign_Default");

            when Calign_Component_Size =>
               Write_Str ("Calign_Component_Size");

            when Calign_Component_Size_4 =>
               Write_Str ("Calign_Component_Size_4");

            when Calign_Storage_Unit =>
               Write_Str ("Calign_Storage_Unit");
         end case;

         Write_Eol;
      end if;

      W ("Address_Taken",                   Flag104 (Id));
      W ("Body_Needed_For_SAL",             Flag40  (Id));
      W ("C_Pass_By_Copy",                  Flag125 (Id));
      W ("Can_Never_Be_Null",               Flag38  (Id));
      W ("Checks_May_Be_Suppressed",        Flag31  (Id));
      W ("Contains_Ignored_Ghost_Code",     Flag279 (Id));
      W ("Debug_Info_Off",                  Flag166 (Id));
      W ("Default_Expressions_Processed",   Flag108 (Id));
      W ("Delay_Cleanups",                  Flag114 (Id));
      W ("Delay_Subprogram_Descriptors",    Flag50  (Id));
      W ("Depends_On_Private",              Flag14  (Id));
      W ("Discard_Names",                   Flag88  (Id));
      W ("Elaboration_Entity_Required",     Flag174 (Id));
      W ("Elaborate_Body_Desirable",        Flag210 (Id));
      W ("Entry_Accepted",                  Flag152 (Id));
      W ("Can_Use_Internal_Rep",            Flag229 (Id));
      W ("Finalize_Storage_Only",           Flag158 (Id));
      W ("From_Limited_With",               Flag159 (Id));
      W ("Has_Aliased_Components",          Flag135 (Id));
      W ("Has_Alignment_Clause",            Flag46  (Id));
      W ("Has_All_Calls_Remote",            Flag79  (Id));
      W ("Has_Atomic_Components",           Flag86  (Id));
      W ("Has_Biased_Representation",       Flag139 (Id));
      W ("Has_Completion",                  Flag26  (Id));
      W ("Has_Completion_In_Body",          Flag71  (Id));
      W ("Has_Complex_Representation",      Flag140 (Id));
      W ("Has_Component_Size_Clause",       Flag68  (Id));
      W ("Has_Contiguous_Rep",              Flag181 (Id));
      W ("Has_Controlled_Component",        Flag43  (Id));
      W ("Has_Controlling_Result",          Flag98  (Id));
      W ("Has_Convention_Pragma",           Flag119 (Id));
      W ("Has_Cyclic_Section",              Flag286 (Id));
      W ("Has_Default_Aspect",              Flag39  (Id));
      W ("Has_Default_Init_Cond",           Flag3   (Id));
      W ("Has_Delayed_Aspects",             Flag200 (Id));
      W ("Has_Delayed_Freeze",              Flag18  (Id));
      W ("Has_Delayed_Rep_Aspects",         Flag261 (Id));
      W ("Has_Discriminants",               Flag5   (Id));
      W ("Has_Dispatch_Table",              Flag220 (Id));
      W ("Has_Dynamic_Predicate_Aspect",    Flag258 (Id));
      W ("Has_Enumeration_Rep_Clause",      Flag66  (Id));
      W ("Has_Exit",                        Flag47  (Id));
      W ("Has_Expanded_Contract",           Flag240 (Id));
      W ("Has_Forward_Instantiation",       Flag175 (Id));
      W ("Has_Fully_Qualified_Name",        Flag173 (Id));
      W ("Has_Gigi_Rep_Item",               Flag82  (Id));
      W ("Has_Homonym",                     Flag56  (Id));
      W ("Has_Implicit_Dereference",        Flag251 (Id));
      W ("Has_Independent_Components",      Flag34  (Id));
      W ("Has_Inheritable_Invariants",      Flag248 (Id));
      W ("Has_Inherited_Default_Init_Cond", Flag133 (Id));
      W ("Has_Initial_Value",               Flag219 (Id));
      W ("Has_Invariants",                  Flag232 (Id));
      W ("Has_Loop_Entry_Attributes",       Flag260 (Id));
      W ("Has_Machine_Radix_Clause",        Flag83  (Id));
      W ("Has_Master_Entity",               Flag21  (Id));
      W ("Has_Missing_Return",              Flag142 (Id));
      W ("Has_Nested_Block_With_Handler",   Flag101 (Id));
      W ("Has_Nested_Subprogram",           Flag282 (Id));
      W ("Has_Non_Standard_Rep",            Flag75  (Id));
      W ("Has_Out_Or_In_Out_Parameter",     Flag110 (Id));
      W ("Has_Object_Size_Clause",          Flag172 (Id));
      W ("Has_Per_Object_Constraint",       Flag154 (Id));
      W ("Has_Pragma_Controlled",           Flag27  (Id));
      W ("Has_Pragma_Elaborate_Body",       Flag150 (Id));
      W ("Has_Pragma_Inline",               Flag157 (Id));
      W ("Has_Pragma_Inline_Always",        Flag230 (Id));
      W ("Has_Pragma_No_Inline",            Flag201 (Id));
      W ("Has_Pragma_Ordered",              Flag198 (Id));
      W ("Has_Pragma_Pack",                 Flag121 (Id));
      W ("Has_Pragma_Preelab_Init",         Flag221 (Id));
      W ("Has_Pragma_Pure",                 Flag203 (Id));
      W ("Has_Pragma_Pure_Function",        Flag179 (Id));
      W ("Has_Pragma_Thread_Local_Storage", Flag169 (Id));
      W ("Has_Pragma_Unmodified",           Flag233 (Id));
      W ("Has_Pragma_Unreferenced",         Flag180 (Id));
      W ("Has_Pragma_Unreferenced_Objects", Flag212 (Id));
      W ("Has_Predicates",                  Flag250 (Id));
      W ("Has_Primitive_Operations",        Flag120 (Id));
      W ("Has_Private_Ancestor",            Flag151 (Id));
      W ("Has_Private_Declaration",         Flag155 (Id));
      W ("Has_Protected",                   Flag271 (Id));
      W ("Has_Qualified_Name",              Flag161 (Id));
      W ("Has_RACW",                        Flag214 (Id));
      W ("Has_Record_Rep_Clause",           Flag65  (Id));
      W ("Has_Recursive_Call",              Flag143 (Id));
      W ("Has_Shift_Operator",              Flag267 (Id));
      W ("Has_Size_Clause",                 Flag29  (Id));
      W ("Has_Small_Clause",                Flag67  (Id));
      W ("Has_Specified_Layout",            Flag100 (Id));
      W ("Has_Specified_Stream_Input",      Flag190 (Id));
      W ("Has_Specified_Stream_Output",     Flag191 (Id));
      W ("Has_Specified_Stream_Read",       Flag192 (Id));
      W ("Has_Specified_Stream_Write",      Flag193 (Id));
      W ("Has_Static_Discriminants",        Flag211 (Id));
      W ("Has_Static_Predicate",            Flag269 (Id));
      W ("Has_Static_Predicate_Aspect",     Flag259 (Id));
      W ("Has_Storage_Size_Clause",         Flag23  (Id));
      W ("Has_Stream_Size_Clause",          Flag184 (Id));
      W ("Has_Task",                        Flag30  (Id));
      W ("Has_Thunks",                      Flag228 (Id));
      W ("Has_Unchecked_Union",             Flag123 (Id));
      W ("Has_Unknown_Discriminants",       Flag72  (Id));
      W ("Has_Visible_Refinement",          Flag263 (Id));
      W ("Has_Volatile_Components",         Flag87  (Id));
      W ("Has_Xref_Entry",                  Flag182 (Id));
      W ("In_Package_Body",                 Flag48  (Id));
      W ("In_Private_Part",                 Flag45  (Id));
      W ("In_Use",                          Flag8   (Id));
      W ("Is_Abstract_Subprogram",          Flag19  (Id));
      W ("Is_Abstract_Type",                Flag146 (Id));
      W ("Is_Access_Constant",              Flag69  (Id));
      W ("Is_Ada_2005_Only",                Flag185 (Id));
      W ("Is_Ada_2012_Only",                Flag199 (Id));
      W ("Is_Aliased",                      Flag15  (Id));
      W ("Is_Asynchronous",                 Flag81  (Id));
      W ("Is_Atomic",                       Flag85  (Id));
      W ("Is_Bit_Packed_Array",             Flag122 (Id));
      W ("Is_CPP_Class",                    Flag74  (Id));
      W ("Is_Called",                       Flag102 (Id));
      W ("Is_Character_Type",               Flag63  (Id));
      W ("Is_Checked_Ghost_Entity",         Flag277 (Id));
      W ("Is_Child_Unit",                   Flag73  (Id));
      W ("Is_Class_Wide_Equivalent_Type",   Flag35  (Id));
      W ("Is_Compilation_Unit",             Flag149 (Id));
      W ("Is_Completely_Hidden",            Flag103 (Id));
      W ("Is_Concurrent_Record_Type",       Flag20  (Id));
      W ("Is_Constr_Subt_For_UN_Aliased",   Flag141 (Id));
      W ("Is_Constr_Subt_For_U_Nominal",    Flag80  (Id));
      W ("Is_Constrained",                  Flag12  (Id));
      W ("Is_Constructor",                  Flag76  (Id));
      W ("Is_Controlled",                   Flag42  (Id));
      W ("Is_Controlling_Formal",           Flag97  (Id));
      W ("Is_Default_Init_Cond_Procedure",  Flag132 (Id));
      W ("Is_Descendant_Of_Address",        Flag223 (Id));
      W ("Is_Discrim_SO_Function",          Flag176 (Id));
      W ("Is_Discriminant_Check_Function",  Flag264 (Id));
      W ("Is_Dispatch_Table_Entity",        Flag234 (Id));
      W ("Is_Dispatching_Operation",        Flag6   (Id));
      W ("Is_Eliminated",                   Flag124 (Id));
      W ("Is_Entry_Formal",                 Flag52  (Id));
      W ("Is_Exception_Handler",            Flag286 (Id));
      W ("Is_Exported",                     Flag99  (Id));
      W ("Is_First_Subtype",                Flag70  (Id));
      W ("Is_For_Access_Subtype",           Flag118 (Id));
      W ("Is_Formal_Subprogram",            Flag111 (Id));
      W ("Is_Frozen",                       Flag4   (Id));
      W ("Is_Generic_Actual_Subprogram",    Flag274 (Id));
      W ("Is_Generic_Actual_Type",          Flag94  (Id));
      W ("Is_Generic_Instance",             Flag130 (Id));
      W ("Is_Generic_Type",                 Flag13  (Id));
      W ("Is_Hidden",                       Flag57  (Id));
      W ("Is_Hidden_Non_Overridden_Subpgm", Flag2   (Id));
      W ("Is_Hidden_Open_Scope",            Flag171 (Id));
      W ("Is_Ignored_Ghost_Entity",         Flag278 (Id));
      W ("Is_Immediately_Visible",          Flag7   (Id));
      W ("Is_Implementation_Defined",       Flag254 (Id));
      W ("Is_Imported",                     Flag24  (Id));
      W ("Is_Independent",                  Flag268 (Id));
      W ("Is_Inlined",                      Flag11  (Id));
      W ("Is_Inlined_Always",               Flag1   (Id));
      W ("Is_Instantiated",                 Flag126 (Id));
      W ("Is_Interface",                    Flag186 (Id));
      W ("Is_Internal",                     Flag17  (Id));
      W ("Is_Interrupt_Handler",            Flag89  (Id));
      W ("Is_Intrinsic_Subprogram",         Flag64  (Id));
      W ("Is_Invariant_Procedure",          Flag257 (Id));
      W ("Is_Itype",                        Flag91  (Id));
      W ("Is_Known_Non_Null",               Flag37  (Id));
      W ("Is_Known_Null",                   Flag204 (Id));
      W ("Is_Known_Valid",                  Flag170 (Id));
      W ("Is_Limited_Composite",            Flag106 (Id));
      W ("Is_Limited_Interface",            Flag197 (Id));
      W ("Is_Limited_Record",               Flag25  (Id));
      W ("Is_Local_Anonymous_Access",       Flag194 (Id));
      W ("Is_Machine_Code_Subprogram",      Flag137 (Id));
      W ("Is_Non_Static_Subtype",           Flag109 (Id));
      W ("Is_Null_Init_Proc",               Flag178 (Id));
      W ("Is_Obsolescent",                  Flag153 (Id));
      W ("Is_Only_Out_Parameter",           Flag226 (Id));
      W ("Is_Package_Body_Entity",          Flag160 (Id));
      W ("Is_Packed",                       Flag51  (Id));
      W ("Is_Packed_Array_Impl_Type",       Flag138 (Id));
      W ("Is_Param_Block_Component_Type",   Flag215 (Id));
      W ("Is_Potentially_Use_Visible",      Flag9   (Id));
      W ("Is_Predicate_Function",           Flag255 (Id));
      W ("Is_Predicate_Function_M",         Flag256 (Id));
      W ("Is_Preelaborated",                Flag59  (Id));
      W ("Is_Primitive",                    Flag218 (Id));
      W ("Is_Primitive_Wrapper",            Flag195 (Id));
      W ("Is_Private_Composite",            Flag107 (Id));
      W ("Is_Private_Descendant",           Flag53  (Id));
      W ("Is_Private_Primitive",            Flag245 (Id));
      W ("Is_Processed_Transient",          Flag252 (Id));
      W ("Is_Public",                       Flag10  (Id));
      W ("Is_Pure",                         Flag44  (Id));
      W ("Is_Pure_Unit_Access_Type",        Flag189 (Id));
      W ("Is_RACW_Stub_Type",               Flag244 (Id));
      W ("Is_Raised",                       Flag224 (Id));
      W ("Is_Remote_Call_Interface",        Flag62  (Id));
      W ("Is_Remote_Types",                 Flag61  (Id));
      W ("Is_Renaming_Of_Object",           Flag112 (Id));
      W ("Is_Return_Object",                Flag209 (Id));
      W ("Is_Safe_To_Reevaluate",           Flag249 (Id));
      W ("Is_Shared_Passive",               Flag60  (Id));
      W ("Is_Static_Type",                  Flag281 (Id));
      W ("Is_Statically_Allocated",         Flag28  (Id));
      W ("Is_Tag",                          Flag78  (Id));
      W ("Is_Tagged_Type",                  Flag55  (Id));
      W ("Is_Thunk",                        Flag225 (Id));
      W ("Is_Trivial_Subprogram",           Flag235 (Id));
      W ("Is_True_Constant",                Flag163 (Id));
      W ("Is_Unchecked_Union",              Flag117 (Id));
      W ("Is_Underlying_Record_View",       Flag246 (Id));
      W ("Is_Unimplemented",                Flag284 (Id));
      W ("Is_Unsigned_Type",                Flag144 (Id));
      W ("Is_Uplevel_Referenced_Entity",    Flag283 (Id));
      W ("Is_Valued_Procedure",             Flag127 (Id));
      W ("Is_Visible_Formal",               Flag206 (Id));
      W ("Is_Visible_Lib_Unit",             Flag116 (Id));
      W ("Is_Volatile",                     Flag16  (Id));
      W ("Is_Volatile_Full_Access",         Flag285 (Id));
      W ("Itype_Printed",                   Flag202 (Id));
      W ("Kill_Elaboration_Checks",         Flag32  (Id));
      W ("Kill_Range_Checks",               Flag33  (Id));
      W ("Known_To_Have_Preelab_Init",      Flag207 (Id));
      W ("Low_Bound_Tested",                Flag205 (Id));
      W ("Machine_Radix_10",                Flag84  (Id));
      W ("Materialize_Entity",              Flag168 (Id));
      W ("May_Inherit_Delayed_Rep_Aspects", Flag262 (Id));
      W ("Must_Be_On_Byte_Boundary",        Flag183 (Id));
      W ("Must_Have_Preelab_Init",          Flag208 (Id));
      W ("Needs_Debug_Info",                Flag147 (Id));
      W ("Needs_No_Actuals",                Flag22  (Id));
      W ("Never_Set_In_Source",             Flag115 (Id));
      W ("No_Dynamic_Predicate_On_actual",  Flag276 (Id));
      W ("No_Pool_Assigned",                Flag131 (Id));
      W ("No_Predicate_On_actual",          Flag275 (Id));
      W ("No_Return",                       Flag113 (Id));
      W ("No_Strict_Aliasing",              Flag136 (Id));
      W ("Non_Binary_Modulus",              Flag58  (Id));
      W ("Nonzero_Is_True",                 Flag162 (Id));
      W ("OK_To_Rename",                    Flag247 (Id));
      W ("OK_To_Reorder_Components",        Flag239 (Id));
      W ("Optimize_Alignment_Space",        Flag241 (Id));
      W ("Optimize_Alignment_Time",         Flag242 (Id));
      W ("Overlays_Constant",               Flag243 (Id));
      W ("Partial_View_Has_Unknown_Discr",  Flag280 (Id));
      W ("Reachable",                       Flag49  (Id));
      W ("Referenced",                      Flag156 (Id));
      W ("Referenced_As_LHS",               Flag36  (Id));
      W ("Referenced_As_Out_Parameter",     Flag227 (Id));
      W ("Renamed_In_Spec",                 Flag231 (Id));
      W ("Requires_Overriding",             Flag213 (Id));
      W ("Return_Present",                  Flag54  (Id));
      W ("Returns_By_Ref",                  Flag90  (Id));
      W ("Returns_Limited_View",            Flag134 (Id));
      W ("Reverse_Bit_Order",               Flag164 (Id));
      W ("Reverse_Storage_Order",           Flag93  (Id));
      W ("Rewritten_For_C",                 Flag287 (Id));
      W ("Sec_Stack_Needed_For_Return",     Flag167 (Id));
      W ("Size_Depends_On_Discriminant",    Flag177 (Id));
      W ("Size_Known_At_Compile_Time",      Flag92  (Id));
      W ("SPARK_Aux_Pragma_Inherited",      Flag266 (Id));
      W ("SPARK_Pragma_Inherited",          Flag265 (Id));
      W ("SSO_Set_High_By_Default",         Flag273 (Id));
      W ("SSO_Set_Low_By_Default",          Flag272 (Id));
      W ("Static_Elaboration_Desired",      Flag77  (Id));
      W ("Stores_Attribute_Old_Prefix",     Flag270 (Id));
      W ("Strict_Alignment",                Flag145 (Id));
      W ("Suppress_Elaboration_Warnings",   Flag148 (Id));
      W ("Suppress_Initialization",         Flag105 (Id));
      W ("Suppress_Style_Checks",           Flag165 (Id));
      W ("Suppress_Value_Tracking_On_Call", Flag217 (Id));
      W ("Treat_As_Volatile",               Flag41  (Id));
      W ("Universal_Aliasing",              Flag216 (Id));
      W ("Used_As_Generic_Actual",          Flag222 (Id));
      W ("Uses_Sec_Stack",                  Flag95  (Id));
      W ("Warnings_Off",                    Flag96  (Id));
      W ("Warnings_Off_Used",               Flag236 (Id));
      W ("Warnings_Off_Used_Unmodified",    Flag237 (Id));
      W ("Warnings_Off_Used_Unreferenced",  Flag238 (Id));
      W ("Was_Hidden",                      Flag196 (Id));
   end Write_Entity_Flags;

   -----------------------
   -- Write_Entity_Info --
   -----------------------

   procedure Write_Entity_Info (Id : Entity_Id; Prefix : String) is

      procedure Write_Attribute (Which : String; Nam : E);
      --  Write attribute value with given string name

      procedure Write_Kind (Id : Entity_Id);
      --  Write Ekind field of entity

      ---------------------
      -- Write_Attribute --
      ---------------------

      procedure Write_Attribute (Which : String; Nam : E) is
      begin
         Write_Str (Prefix);
         Write_Str (Which);
         Write_Int (Int (Nam));
         Write_Str (" ");
         Write_Name (Chars (Nam));
         Write_Str (" ");
      end Write_Attribute;

      ----------------
      -- Write_Kind --
      ----------------

      procedure Write_Kind (Id : Entity_Id) is
         K : constant String := Entity_Kind'Image (Ekind (Id));

      begin
         Write_Str (Prefix);
         Write_Str ("   Kind    ");

         if Is_Type (Id) and then Is_Tagged_Type (Id) then
            Write_Str ("TAGGED ");
         end if;

         Write_Str (K (3 .. K'Length));
         Write_Str (" ");

         if Is_Type (Id) and then Depends_On_Private (Id) then
            Write_Str ("Depends_On_Private ");
         end if;
      end Write_Kind;

   --  Start of processing for Write_Entity_Info

   begin
      Write_Eol;
      Write_Attribute ("Name ", Id);
      Write_Int (Int (Id));
      Write_Eol;
      Write_Kind (Id);
      Write_Eol;
      Write_Attribute ("   Type    ", Etype (Id));
      Write_Eol;
      Write_Attribute ("   Scope   ", Scope (Id));
      Write_Eol;

      case Ekind (Id) is

         when Discrete_Kind =>
            Write_Str ("Bounds: Id = ");

            if Present (Scalar_Range (Id)) then
               Write_Int (Int (Type_Low_Bound (Id)));
               Write_Str (" .. Id = ");
               Write_Int (Int (Type_High_Bound (Id)));
            else
               Write_Str ("Empty");
            end if;

            Write_Eol;

         when Array_Kind =>
            declare
               Index : E;

            begin
               Write_Attribute
                 ("   Component Type    ", Component_Type (Id));
               Write_Eol;
               Write_Str (Prefix);
               Write_Str ("   Indexes ");

               Index := First_Index (Id);
               while Present (Index) loop
                  Write_Attribute (" ", Etype (Index));
                  Index := Next_Index (Index);
               end loop;

               Write_Eol;
            end;

         when Access_Kind =>
               Write_Attribute
                 ("   Directly Designated Type ",
                  Directly_Designated_Type (Id));
               Write_Eol;

         when Overloadable_Kind =>
            if Present (Homonym (Id)) then
               Write_Str ("   Homonym   ");
               Write_Name (Chars (Homonym (Id)));
               Write_Str ("   ");
               Write_Int (Int (Homonym (Id)));
               Write_Eol;
            end if;

            Write_Eol;

         when E_Component =>
            if Ekind (Scope (Id)) in Record_Kind then
               Write_Attribute (
                  "   Original_Record_Component   ",
                  Original_Record_Component (Id));
               Write_Int (Int (Original_Record_Component (Id)));
               Write_Eol;
            end if;

         when others => null;
      end case;
   end Write_Entity_Info;

   -----------------------
   -- Write_Field6_Name --
   -----------------------

   procedure Write_Field6_Name (Id : Entity_Id) is
      pragma Unreferenced (Id);
   begin
      Write_Str ("First_Rep_Item");
   end Write_Field6_Name;

   -----------------------
   -- Write_Field7_Name --
   -----------------------

   procedure Write_Field7_Name (Id : Entity_Id) is
      pragma Unreferenced (Id);
   begin
      Write_Str ("Freeze_Node");
   end Write_Field7_Name;

   -----------------------
   -- Write_Field8_Name --
   -----------------------

   procedure Write_Field8_Name (Id : Entity_Id) is
   begin
      case Ekind (Id) is
         when Type_Kind                                    =>
            Write_Str ("Associated_Node_For_Itype");

         when E_Package                                    =>
            Write_Str ("Dependent_Instances");

         when E_Loop                                       =>
            Write_Str ("First_Exit_Statement");

         when E_Variable                                   =>
            Write_Str ("Hiding_Loop_Variable");

         when Formal_Kind                                  |
              E_Function                                   |
              E_Subprogram_Body                            =>
            Write_Str ("Mechanism");

         when E_Component                                  |
              E_Discriminant                               =>
            Write_Str ("Normalized_First_Bit");

         when E_Abstract_State                             =>
            Write_Str ("Refinement_Constituents");

         when E_Return_Statement                           =>
            Write_Str ("Return_Applies_To");

         when others                                       =>
            Write_Str ("Field8??");
      end case;
   end Write_Field8_Name;

   -----------------------
   -- Write_Field9_Name --
   -----------------------

   procedure Write_Field9_Name (Id : Entity_Id) is
   begin
      case Ekind (Id) is
         when Type_Kind                                    =>
            Write_Str ("Class_Wide_Type");

         when Object_Kind                                  =>
            Write_Str ("Current_Value");

         when E_Function                                   |
              E_Generic_Function                           |
              E_Generic_Package                            |
              E_Generic_Procedure                          |
              E_Package                                    |
              E_Procedure                                  =>
            Write_Str ("Renaming_Map");

         when others                                       =>
            Write_Str ("Field9??");
      end case;
   end Write_Field9_Name;

   ------------------------
   -- Write_Field10_Name --
   ------------------------

   procedure Write_Field10_Name (Id : Entity_Id) is
   begin
      case Ekind (Id) is
         when Class_Wide_Kind                              |
              Incomplete_Kind                              |
              E_Record_Type                                |
              E_Record_Subtype                             |
              Private_Kind                                 |
              Concurrent_Kind                              =>
            Write_Str ("Direct_Primitive_Operations");

         when E_In_Parameter                               |
              E_Constant                                   =>
            Write_Str ("Discriminal_Link");

         when Float_Kind                                   =>
            Write_Str ("Float_Rep");

         when E_Function                                   |
              E_Package                                    |
              E_Package_Body                               |
              E_Procedure                                  =>
            Write_Str ("Handler_Records");

         when E_Component                                  |
              E_Discriminant                               =>
            Write_Str ("Normalized_Position_Max");

         when E_Abstract_State                             |
              E_Variable                                   =>
            Write_Str ("Part_Of_Constituents");

         when others                                       =>
            Write_Str ("Field10??");
      end case;
   end Write_Field10_Name;

   ------------------------
   -- Write_Field11_Name --
   ------------------------

   procedure Write_Field11_Name (Id : Entity_Id) is
   begin
      case Ekind (Id) is
         when E_Block                                      =>
            Write_Str ("Block_Node");

         when E_Component                                  |
              E_Discriminant                               =>
            Write_Str ("Component_Bit_Offset");

         when Formal_Kind                                  =>
            Write_Str ("Entry_Component");

         when E_Enumeration_Literal                        =>
            Write_Str ("Enumeration_Pos");

         when Type_Kind                                    |
              E_Constant                                   =>
            Write_Str ("Full_View");

         when E_Generic_Package                            =>
            Write_Str ("Generic_Homonym");

         when E_Variable                                   =>
            Write_Str ("Part_Of_References");

         when E_Entry                                      |
              E_Entry_Family                               |
              E_Function                                   |
              E_Procedure                                  =>
            Write_Str ("Protected_Body_Subprogram");

         when others                                       =>
            Write_Str ("Field11??");
      end case;
   end Write_Field11_Name;

   ------------------------
   -- Write_Field12_Name --
   ------------------------

   procedure Write_Field12_Name (Id : Entity_Id) is
   begin
      case Ekind (Id) is
         when E_Package                                    =>
            Write_Str ("Associated_Formal_Package");

         when Entry_Kind                                   =>
            Write_Str ("Barrier_Function");

         when E_Enumeration_Literal                        =>
            Write_Str ("Enumeration_Rep");

         when Type_Kind                                    |
              E_Component                                  |
              E_Constant                                   |
              E_Discriminant                               |
              E_Exception                                  |
              E_In_Parameter                               |
              E_In_Out_Parameter                           |
              E_Out_Parameter                              |
              E_Loop_Parameter                             |
              E_Variable                                   =>
            Write_Str ("Esize");

         when E_Function                                   |
              E_Procedure                                  =>
            Write_Str ("Next_Inlined_Subprogram");

         when others                                       =>
            Write_Str ("Field12??");
      end case;
   end Write_Field12_Name;

   ------------------------
   -- Write_Field13_Name --
   ------------------------

   procedure Write_Field13_Name (Id : Entity_Id) is
   begin
      case Ekind (Id) is
         when E_Component                                  |
              E_Discriminant                               =>
            Write_Str ("Component_Clause");

         when E_Function                                   =>
            Write_Str ("Elaboration_Entity");

         when E_Procedure                                  |
              E_Package                                    |
              Generic_Unit_Kind                            =>
            Write_Str ("Elaboration_Entity");

         when Formal_Kind                                  |
              E_Variable                                   =>
            Write_Str ("Extra_Accessibility");

         when Type_Kind                                    =>
            Write_Str ("RM_Size");

         when others                                       =>
            Write_Str ("Field13??");
      end case;
   end Write_Field13_Name;

   -----------------------
   -- Write_Field14_Name --
   -----------------------

   procedure Write_Field14_Name (Id : Entity_Id) is
   begin
      case Ekind (Id) is
         when Type_Kind                                    |
              Formal_Kind                                  |
              E_Constant                                   |
              E_Exception                                  |
              E_Loop_Parameter                             |
              E_Variable                                   =>
            Write_Str ("Alignment");

         when E_Component                                  |
              E_Discriminant                               =>
            Write_Str ("Normalized_Position");

         when E_Entry                                      |
              E_Entry_Family                               |
              E_Function                                   |
              E_Procedure                                  =>
            Write_Str ("Postconditions_Proc");

         when E_Generic_Package                            |
              E_Package                                    =>
            Write_Str ("Shadow_Entities");

         when others                                       =>
            Write_Str ("Field14??");
      end case;
   end Write_Field14_Name;

   ------------------------
   -- Write_Field15_Name --
   ------------------------

   procedure Write_Field15_Name (Id : Entity_Id) is
   begin
      case Ekind (Id) is
         when E_Discriminant                               =>
            Write_Str ("Discriminant_Number");

         when E_Component                                  =>
            Write_Str ("DT_Entry_Count");

         when E_Function                                   |
              E_Procedure                                  =>
            Write_Str ("DT_Position");

         when Entry_Kind                                   =>
            Write_Str ("Entry_Parameters_Type");

         when Formal_Kind                                  =>
            Write_Str ("Extra_Formal");

         when Type_Kind                                    =>
            Write_Str ("Pending_Access_Types");

         when E_Package                                    |
              E_Package_Body                               =>
            Write_Str ("Related_Instance");

         when E_Constant                                   |
              E_Variable                                   =>
            Write_Str ("Status_Flag_Or_Transient_Decl");

         when others                                       =>
            Write_Str ("Field15??");
      end case;
   end Write_Field15_Name;

   ------------------------
   -- Write_Field16_Name --
   ------------------------

   procedure Write_Field16_Name (Id : Entity_Id) is
   begin
      case Ekind (Id) is
         when E_Record_Type                                |
              E_Record_Type_With_Private                   =>
            Write_Str ("Access_Disp_Table");

         when E_Abstract_State                             =>
            Write_Str ("Body_References");

         when E_Record_Subtype                             |
              E_Class_Wide_Subtype                         =>
            Write_Str ("Cloned_Subtype");

         when E_Function                                   |
              E_Procedure                                  =>
            Write_Str ("DTC_Entity");

         when E_Component                                  =>
            Write_Str ("Entry_Formal");

         when E_Package                                    |
              E_Generic_Package                            |
              Concurrent_Kind                              =>
            Write_Str ("First_Private_Entity");

         when Enumeration_Kind                             =>
            Write_Str ("Lit_Strings");

         when Decimal_Fixed_Point_Kind                     =>
            Write_Str ("Scale_Value");

         when E_String_Literal_Subtype                     =>
            Write_Str ("String_Literal_Length");

         when E_Variable                                   |
              E_Out_Parameter                              =>
            Write_Str ("Unset_Reference");

         when others                                       =>
            Write_Str ("Field16??");
      end case;
   end Write_Field16_Name;

   ------------------------
   -- Write_Field17_Name --
   ------------------------

   procedure Write_Field17_Name (Id : Entity_Id) is
   begin
      case Ekind (Id) is
         when Formal_Kind                                  |
              E_Constant                                   |
              E_Generic_In_Out_Parameter                   |
              E_Variable                                   =>
            Write_Str ("Actual_Subtype");

         when Digits_Kind                                  =>
            Write_Str ("Digits_Value");

         when E_Discriminant                               =>
            Write_Str ("Discriminal");

         when E_Block                                      |
              Class_Wide_Kind                              |
              Concurrent_Kind                              |
              Private_Kind                                 |
              E_Entry                                      |
              E_Entry_Family                               |
              E_Function                                   |
              E_Generic_Function                           |
              E_Generic_Package                            |
              E_Generic_Procedure                          |
              E_Loop                                       |
              E_Operator                                   |
              E_Package                                    |
              E_Package_Body                               |
              E_Procedure                                  |
              E_Record_Type                                |
              E_Record_Subtype                             |
              E_Return_Statement                           |
              E_Subprogram_Body                            |
              E_Subprogram_Type                            =>
            Write_Str ("First_Entity");

         when Array_Kind                                   =>
            Write_Str ("First_Index");

         when Enumeration_Kind                             =>
            Write_Str ("First_Literal");

         when Access_Kind                                  =>
            Write_Str ("Master_Id");

         when Modular_Integer_Kind                         =>
            Write_Str ("Modulus");

         when E_Component                                  =>
            Write_Str ("Prival");

         when others                                       =>
            Write_Str ("Field17??");
      end case;
   end Write_Field17_Name;

   ------------------------
   -- Write_Field18_Name --
   ------------------------

   procedure Write_Field18_Name (Id : Entity_Id) is
   begin
      case Ekind (Id) is
         when E_Enumeration_Literal                        |
              E_Function                                   |
              E_Operator                                   |
              E_Procedure                                  =>
            Write_Str ("Alias");

         when E_Record_Type                                =>
            Write_Str ("Corresponding_Concurrent_Type");

         when E_Subprogram_Body                            =>
            Write_Str ("Corresponding_Protected_Entry");

         when Concurrent_Kind                              =>
            Write_Str ("Corresponding_Record_Type");

         when E_Label                                      |
              E_Loop                                       |
              E_Block                                      =>
            Write_Str ("Enclosing_Scope");

         when E_Entry_Index_Parameter                      =>
            Write_Str ("Entry_Index_Constant");

         when E_Class_Wide_Subtype                         |
              E_Access_Protected_Subprogram_Type           |
              E_Anonymous_Access_Protected_Subprogram_Type |
              E_Access_Subprogram_Type                     |
              E_Exception_Type                             =>
            Write_Str ("Equivalent_Type");

         when Fixed_Point_Kind                             =>
            Write_Str ("Delta_Value");

         when Enumeration_Kind                             =>
            Write_Str ("Lit_Indexes");

         when Incomplete_Or_Private_Kind                   |
              E_Record_Subtype                             =>
            Write_Str ("Private_Dependents");

         when Object_Kind                                  =>
            Write_Str ("Renamed_Object");

         when E_Exception                                  |
              E_Package                                    |
              E_Generic_Function                           |
              E_Generic_Procedure                          |
              E_Generic_Package                            =>
            Write_Str ("Renamed_Entity");

         when E_String_Literal_Subtype                     =>
            Write_Str ("String_Literal_Low_Bound");

         when others                                       =>
            Write_Str ("Field18??");
      end case;
   end Write_Field18_Name;

   -----------------------
   -- Write_Field19_Name --
   -----------------------

   procedure Write_Field19_Name (Id : Entity_Id) is
   begin
      case Ekind (Id) is
         when E_Package                                    |
              E_Generic_Package                            =>
            Write_Str ("Body_Entity");

         when E_Discriminant                               =>
            Write_Str ("Corresponding_Discriminant");

         when Scalar_Kind                                  =>
            Write_Str ("Default_Aspect_Value");

         when E_Abstract_State                             |
              E_Class_Wide_Type                            |
              E_Incomplete_Type                            =>
            Write_Str ("Non_Limited_View");

         when E_Incomplete_Subtype                         =>
            if From_Limited_With (Id) then
               Write_Str ("Non_Limited_View");
            end if;

         when E_Array_Type                                 =>
            Write_Str ("Default_Component_Value");

         when E_Protected_Type                             =>
            Write_Str ("Entry_Bodies_Array");

         when E_Function                                   |
              E_Operator                                   |
              E_Subprogram_Type                            =>
            Write_Str ("Extra_Accessibility_Of_Result");

         when E_Record_Type                                =>
            Write_Str ("Parent_Subtype");

         when E_Constant                                   |
              E_Variable                                   =>
            Write_Str ("Size_Check_Code");

         when E_Package_Body                               |
              Formal_Kind                                  =>
            Write_Str ("Spec_Entity");

         when Private_Kind                                 =>
            Write_Str ("Underlying_Full_View");

<<<<<<< HEAD
            Write_Str ("Extra_Accessibility_Of_Result");

=======
>>>>>>> 7529f4d0
         when others                                       =>
            Write_Str ("Field19??");
      end case;
   end Write_Field19_Name;

   -----------------------
   -- Write_Field20_Name --
   -----------------------

   procedure Write_Field20_Name (Id : Entity_Id) is
   begin
      case Ekind (Id) is
         when Array_Kind                                   =>
            Write_Str ("Component_Type");

         when E_In_Parameter                               |
              E_Generic_In_Parameter                       =>
            Write_Str ("Default_Value");

         when Access_Kind                                  =>
            Write_Str ("Directly_Designated_Type");

         when E_Component                                  =>
            Write_Str ("Discriminant_Checking_Func");

         when E_Discriminant                               =>
            Write_Str ("Discriminant_Default_Value");

         when E_Block                                      |
              Class_Wide_Kind                              |
              Concurrent_Kind                              |
              Private_Kind                                 |
              E_Entry                                      |
              E_Entry_Family                               |
              E_Function                                   |
              E_Generic_Function                           |
              E_Generic_Package                            |
              E_Generic_Procedure                          |
              E_Loop                                       |
              E_Operator                                   |
              E_Package                                    |
              E_Package_Body                               |
              E_Procedure                                  |
              E_Record_Type                                |
              E_Record_Subtype                             |
              E_Return_Statement                           |
              E_Subprogram_Body                            |
              E_Subprogram_Type                            =>
            Write_Str ("Last_Entity");

         when E_Constant                                   |
              E_Variable                                   =>
            Write_Str ("Prival_Link");

         when Scalar_Kind                                  =>
            Write_Str ("Scalar_Range");

         when E_Exception                                  =>
            Write_Str ("Register_Exception_Call");

         when others                                       =>
            Write_Str ("Field20??");
      end case;
   end Write_Field20_Name;

   -----------------------
   -- Write_Field21_Name --
   -----------------------

   procedure Write_Field21_Name (Id : Entity_Id) is
   begin
      case Ekind (Id) is
         when Entry_Kind                                   =>
            Write_Str ("Accept_Address");

         when E_In_Parameter                               =>
            Write_Str ("Default_Expr_Function");

         when Concurrent_Kind                              |
              Incomplete_Or_Private_Kind                   |
              Class_Wide_Kind                              |
              E_Record_Type                                |
              E_Record_Subtype                             =>
            Write_Str ("Discriminant_Constraint");

         when E_Constant                                   |
              E_Exception                                  |
              E_Function                                   |
              E_Generic_Function                           |
              E_Procedure                                  |
              E_Generic_Procedure                          |
              E_Variable                                   =>
            Write_Str ("Interface_Name");

         when Array_Kind                                   |
              Modular_Integer_Kind                         =>
            Write_Str ("Original_Array_Type");

         when Fixed_Point_Kind                             =>
            Write_Str ("Small_Value");

         when others                                       =>
            Write_Str ("Field21??");
      end case;
   end Write_Field21_Name;

   -----------------------
   -- Write_Field22_Name --
   -----------------------

   procedure Write_Field22_Name (Id : Entity_Id) is
   begin
      case Ekind (Id) is
         when Access_Kind                                  =>
            Write_Str ("Associated_Storage_Pool");

         when Array_Kind                                   =>
            Write_Str ("Component_Size");

         when E_Record_Type                                =>
            Write_Str ("Corresponding_Remote_Type");

         when E_Component                                  |
              E_Discriminant                               =>
            Write_Str ("Original_Record_Component");

         when E_Enumeration_Literal                        =>
            Write_Str ("Enumeration_Rep_Expr");

         when E_Record_Type_With_Private                   |
              E_Record_Subtype_With_Private                |
              E_Private_Type                               |
              E_Private_Subtype                            |
              E_Limited_Private_Type                       |
              E_Limited_Private_Subtype                    =>
            Write_Str ("Private_View");

         when Formal_Kind                                  =>
            Write_Str ("Protected_Formal");

         when E_Block                                      |
              E_Entry                                      |
              E_Entry_Family                               |
              E_Function                                   |
              E_Loop                                       |
              E_Package                                    |
              E_Package_Body                               |
              E_Generic_Package                            |
              E_Generic_Function                           |
              E_Generic_Procedure                          |
              E_Procedure                                  |
              E_Protected_Type                             |
              E_Return_Statement                           |
              E_Subprogram_Body                            |
              E_Task_Type                                  =>
            Write_Str ("Scope_Depth_Value");

         when E_Variable                                   =>
            Write_Str ("Shared_Var_Procs_Instance");

         when others                                       =>
            Write_Str ("Field22??");
      end case;
   end Write_Field22_Name;

   ------------------------
   -- Write_Field23_Name --
   ------------------------

   procedure Write_Field23_Name (Id : Entity_Id) is
   begin
      case Ekind (Id) is
         when E_Discriminant                               =>
            Write_Str ("CR_Discriminant");

         when E_Block                                      =>
            Write_Str ("Entry_Cancel_Parameter");

         when E_Enumeration_Type                           =>
            Write_Str ("Enum_Pos_To_Rep");

         when Formal_Kind                                  |
              E_Variable                                   =>
            Write_Str ("Extra_Constrained");

         when Access_Kind                                  =>
            Write_Str ("Finalization_Master");

         when E_Generic_Function                           |
              E_Generic_Package                            |
              E_Generic_Procedure                          =>
            Write_Str ("Inner_Instances");

         when Array_Kind                                   =>
            Write_Str ("Packed_Array_Impl_Type");

         when Entry_Kind                                   =>
            Write_Str ("Protection_Object");

         when Concurrent_Kind                              |
              Incomplete_Or_Private_Kind                   |
              Class_Wide_Kind                              |
              E_Record_Type                                |
              E_Record_Subtype                             =>
            Write_Str ("Stored_Constraint");

         when E_Function                                   |
              E_Procedure                                  =>
            if Present (Scope (Id))
              and then Is_Protected_Type (Scope (Id))
            then
               Write_Str ("Protection_Object");
            else
               Write_Str ("Generic_Renamings");
            end if;

         when E_Package                                    =>
            if Is_Generic_Instance (Id) then
               Write_Str ("Generic_Renamings");
            else
               Write_Str ("Limited_View");
            end if;

         when others                                       =>
            Write_Str ("Field23??");
      end case;
   end Write_Field23_Name;

   ------------------------
   -- Write_Field24_Name --
   ------------------------

   procedure Write_Field24_Name (Id : Entity_Id) is
   begin
      case Ekind (Id) is
         when E_Constant                                   |
              E_Variable                                   |
              Type_Kind                                    =>
            Write_Str ("Related_Expression");

         when E_Function                                   |
              E_Operator                                   |
              E_Procedure                                  =>
            Write_Str ("Subps_Index");

         when E_Package                                    =>
            Write_Str ("Incomplete_Actuals");

         when others                                       =>
            Write_Str ("Field24???");
      end case;
   end Write_Field24_Name;

   ------------------------
   -- Write_Field25_Name --
   ------------------------

   procedure Write_Field25_Name (Id : Entity_Id) is
   begin
      case Ekind (Id) is
         when E_Generic_Package                            |
              E_Package                                    =>
            Write_Str ("Abstract_States");

         when E_Entry                                      |
              E_Entry_Family                               =>
            Write_Str ("Contract_Wrapper");

         when E_Variable                                   =>
            Write_Str ("Debug_Renaming_Link");

         when E_Component                                  =>
            Write_Str ("DT_Offset_To_Top_Func");

         when E_Procedure                                  |
              E_Function                                   =>
            Write_Str ("Interface_Alias");

         when E_Record_Type                                |
              E_Record_Subtype                             |
              E_Record_Type_With_Private                   |
              E_Record_Subtype_With_Private                =>
            Write_Str ("Interfaces");

         when E_Array_Type                                 |
              E_Array_Subtype                              =>
            Write_Str ("Related_Array_Object");

         when Task_Kind                                    =>
            Write_Str ("Task_Body_Procedure");

         when Discrete_Kind                                =>
            Write_Str ("Static_Discrete_Predicate");

         when Real_Kind                                    =>
            Write_Str ("Static_Real_Or_String_Predicate");

         when others                                       =>
            Write_Str ("Field25??");
      end case;
   end Write_Field25_Name;

   ------------------------
   -- Write_Field26_Name --
   ------------------------

   procedure Write_Field26_Name (Id : Entity_Id) is
   begin
      case Ekind (Id) is
         when E_Record_Type                                |
              E_Record_Type_With_Private                   =>
            Write_Str ("Dispatch_Table_Wrappers");

         when E_In_Out_Parameter                           |
              E_Out_Parameter                              |
              E_Variable                                   =>
            Write_Str ("Last_Assignment");

         when E_Procedure                                  |
              E_Function                                   =>
            Write_Str ("Overridden_Operation");

         when E_Generic_Package                            |
              E_Package                                    =>
            Write_Str ("Package_Instantiation");

         when E_Component                                  |
              E_Constant                                   =>
            Write_Str ("Related_Type");

<<<<<<< HEAD
         when E_Procedure                                  |
              E_Function                                   =>
            Write_Str ("Overridden_Operation");
=======
         when Access_Kind                                  |
              Task_Kind                                    =>
            Write_Str ("Storage_Size_Variable");
>>>>>>> 7529f4d0

         when E_Subprogram_Body                            |
              E_Protected_Type                             |
              E_Protected_Subtype                          =>
            Write_Str ("Barrier_Service_Function");

         when others                                       =>
            Write_Str ("Field26??");
      end case;
   end Write_Field26_Name;

   ------------------------
   -- Write_Field27_Name --
   ------------------------

   procedure Write_Field27_Name (Id : Entity_Id) is
   begin
      case Ekind (Id) is
         when E_Package                                    |
              Type_Kind                                    =>
            Write_Str ("Current_Use_Clause");

         when E_Component                                  |
              E_Constant                                   |
              E_Variable                                   =>
            Write_Str ("Related_Type");

         when E_Procedure                                  |
              E_Function                                   =>
            Write_Str ("Wrapped_Entity");

         when others                                       =>
            Write_Str ("Field27??");
      end case;
   end Write_Field27_Name;

   ------------------------
   -- Write_Field28_Name --
   ------------------------

   procedure Write_Field28_Name (Id : Entity_Id) is
   begin
      case Ekind (Id) is
         when E_Entry                                      |
              E_Entry_Family                               |
              E_Function                                   |
              E_Procedure                                  |
              E_Subprogram_Body                            |
              E_Subprogram_Type                            =>
            Write_Str ("Extra_Formals");

         when E_Package                                    |
              E_Package_Body                               =>
            Write_Str ("Finalizer");

         when E_Constant                                   |
              E_Variable                                   =>
            Write_Str ("Initialization_Statements");

         when E_Access_Subprogram_Type                     =>
            Write_Str ("Original_Access_Type");

         when Task_Kind                                    =>
            Write_Str ("Relative_Deadline_Variable");

         when E_Record_Type =>
            Write_Str ("Underlying_Record_View");

         when others                                       =>
            Write_Str ("Field28??");
      end case;
   end Write_Field28_Name;

   ------------------------
   -- Write_Field29_Name --
   ------------------------

   procedure Write_Field29_Name (Id : Entity_Id) is
   begin
      case Ekind (Id) is
         when E_Constant                                   |
              E_Variable                                   =>
            Write_Str ("BIP_Initialization_Call");

         when Type_Kind =>
            Write_Str ("Subprograms_For_Type");

         when others                                       =>
            Write_Str ("Field29??");
      end case;
   end Write_Field29_Name;

   ------------------------
   -- Write_Field30_Name --
   ------------------------

   procedure Write_Field30_Name (Id : Entity_Id) is
   begin
      case Ekind (Id) is
         when E_Protected_Type                             |
              E_Task_Type                                  =>
            Write_Str ("Anonymous_Object");

         when E_Function                                   =>
            Write_Str ("Corresponding_Equality");

         when E_Constant                                   |
              E_Variable                                   =>
            Write_Str ("Last_Aggregate_Assignment");

         when E_Procedure                                  =>
            Write_Str ("Static_Initialization");

         when others                                       =>
            Write_Str ("Field30??");
      end case;
   end Write_Field30_Name;

   ------------------------
   -- Write_Field31_Name --
   ------------------------

   procedure Write_Field31_Name (Id : Entity_Id) is
   begin
      case Ekind (Id) is
         when E_Procedure                                  |
              E_Function                                   =>
            Write_Str ("Thunk_Entity");

         when Type_Kind                                    =>
            Write_Str ("Derived_Type_Link");

         when E_Constant                                   |
              E_In_Parameter                               |
              E_In_Out_Parameter                           |
              E_Loop_Parameter                             |
              E_Out_Parameter                              |
              E_Variable                                   =>
            Write_Str ("Activation_Record_Component");

         when others                                       =>
            Write_Str ("Field31??");
      end case;
   end Write_Field31_Name;

   ------------------------
   -- Write_Field32_Name --
   ------------------------

   procedure Write_Field32_Name (Id : Entity_Id) is
   begin
      case Ekind (Id) is
         when E_Abstract_State                             |
              E_Constant                                   |
              E_Variable                                   =>
            Write_Str ("Encapsulating_State");

         when Type_Kind                                    =>
            Write_Str ("No_Tagged_Streams_Pragma");

         when others                                       =>
            Write_Str ("Field32??");
      end case;
   end Write_Field32_Name;

   ------------------------
   -- Write_Field33_Name --
   ------------------------

   procedure Write_Field33_Name (Id : Entity_Id) is
   begin
      case Ekind (Id) is
         when E_Constant                                   |
              E_Variable                                   |
              Subprogram_Kind                              |
              Type_Kind                                    =>
            Write_Str ("Linker_Section_Pragma");

         when others                                       =>
            Write_Str ("Field33??");
      end case;
   end Write_Field33_Name;

   ------------------------
   -- Write_Field34_Name --
   ------------------------

   procedure Write_Field34_Name (Id : Entity_Id) is
   begin
      case Ekind (Id) is
         when E_Constant                                   |
              E_Entry                                      |
              E_Entry_Family                               |
              E_Function                                   |
              E_Generic_Function                           |
              E_Generic_Package                            |
              E_Generic_Procedure                          |
              E_Operator                                   |
              E_Package                                    |
              E_Package_Body                               |
              E_Procedure                                  |
              E_Protected_Type                             |
              E_Subprogram_Body                            |
              E_Task_Body                                  |
              E_Task_Type                                  |
              E_Variable                                   |
              E_Void                                       =>
            Write_Str ("Contract");

         when others                                       =>
            Write_Str ("Field34??");
      end case;
   end Write_Field34_Name;

   ------------------------
   -- Write_Field35_Name --
   ------------------------

   procedure Write_Field35_Name (Id : Entity_Id) is
   begin
      case Ekind (Id) is
         when Subprogram_Kind                              =>
            Write_Str ("Import_Pragma");

         when others                                       =>
            Write_Str ("Field35??");
      end case;
   end Write_Field35_Name;

   ------------------------
   -- Write_Field36_Name --
   ------------------------

   procedure Write_Field36_Name (Id : Entity_Id) is
   begin
      case Ekind (Id) is
         when E_Function                                   |
              E_Operator                                   |
              E_Package                                    |
              E_Package_Body                               |
              E_Procedure                                  |
              E_Subprogram_Body                            =>
            Write_Str ("Anonymous_Master");

         when others                                       =>
            Write_Str ("Field36??");
      end case;
   end Write_Field36_Name;

   ------------------------
   -- Write_Field37_Name --
   ------------------------

   procedure Write_Field37_Name (Id : Entity_Id) is
      pragma Unreferenced (Id);
   begin
      Write_Str ("Associated_Entity");
   end Write_Field37_Name;

   ------------------------
   -- Write_Field38_Name --
   ------------------------

   procedure Write_Field38_Name (Id : Entity_Id) is
   begin
      case Ekind (Id) is
         when E_Function                                   |
              E_Procedure                                  =>
            Write_Str ("Class-wide preconditions");

         when others                                       =>
            Write_Str ("Field38??");
      end case;
   end Write_Field38_Name;

   ------------------------
   -- Write_Field39_Name --
   ------------------------

   procedure Write_Field39_Name (Id : Entity_Id) is
   begin
      case Ekind (Id) is
         when E_Function                                   |
              E_Procedure                                  =>
            Write_Str ("Class-wide postcondition");

         when others                                       =>
            Write_Str ("Field39??");
      end case;
   end Write_Field39_Name;

   ------------------------
   -- Write_Field40_Name --
   ------------------------

   procedure Write_Field40_Name (Id : Entity_Id) is
   begin
      case Ekind (Id) is
         when E_Entry                                      |
              E_Entry_Family                               |
              E_Function                                   |
              E_Generic_Function                           |
              E_Generic_Package                            |
              E_Generic_Procedure                          |
              E_Operator                                   |
              E_Package                                    |
              E_Package_Body                               |
              E_Procedure                                  |
              E_Protected_Body                             |
              E_Protected_Type                             |
              E_Subprogram_Body                            |
              E_Task_Body                                  |
              E_Task_Type                                  |
              E_Variable                                   =>
            Write_Str ("SPARK_Pragma");

         when others                                       =>
            Write_Str ("Field40??");
      end case;
   end Write_Field40_Name;

   ------------------------
   -- Write_Field41_Name --
   ------------------------

   procedure Write_Field41_Name (Id : Entity_Id) is
   begin
      case Ekind (Id) is
         when E_Generic_Package                            |
              E_Package                                    |
              E_Package_Body                               |
              E_Protected_Type                             |
              E_Task_Type                                  =>
            Write_Str ("SPARK_Aux_Pragma");

         when others                                       =>
            Write_Str ("Field41??");
      end case;
   end Write_Field41_Name;

   -------------------------
   -- Iterator Procedures --
   -------------------------

   procedure Proc_Next_Component                 (N : in out Node_Id) is
   begin
      N := Next_Component (N);
   end Proc_Next_Component;

   procedure Proc_Next_Component_Or_Discriminant (N : in out Node_Id) is
   begin
      N := Next_Entity (N);
      while Present (N) loop
         exit when Ekind_In (N, E_Component, E_Discriminant);
         N := Next_Entity (N);
      end loop;
   end Proc_Next_Component_Or_Discriminant;

   procedure Proc_Next_Discriminant              (N : in out Node_Id) is
   begin
      N := Next_Discriminant (N);
   end Proc_Next_Discriminant;

   procedure Proc_Next_Formal                    (N : in out Node_Id) is
   begin
      N := Next_Formal (N);
   end Proc_Next_Formal;

   procedure Proc_Next_Formal_With_Extras        (N : in out Node_Id) is
   begin
      N := Next_Formal_With_Extras (N);
   end Proc_Next_Formal_With_Extras;

   procedure Proc_Next_Index                     (N : in out Node_Id) is
   begin
      N := Next_Index (N);
   end Proc_Next_Index;

   procedure Proc_Next_Inlined_Subprogram        (N : in out Node_Id) is
   begin
      N := Next_Inlined_Subprogram (N);
   end Proc_Next_Inlined_Subprogram;

   procedure Proc_Next_Literal                   (N : in out Node_Id) is
   begin
      N := Next_Literal (N);
   end Proc_Next_Literal;

   procedure Proc_Next_Stored_Discriminant       (N : in out Node_Id) is
   begin
      N := Next_Stored_Discriminant (N);
   end Proc_Next_Stored_Discriminant;

end Einfo;<|MERGE_RESOLUTION|>--- conflicted
+++ resolved
@@ -231,11 +231,7 @@
    --    Last_Assignment                 Node26
    --    Overridden_Operation            Node26
    --    Package_Instantiation           Node26
-<<<<<<< HEAD
-   --    Barrier_Service_Function        Node26
-=======
    --    Storage_Size_Variable           Node26
->>>>>>> 7529f4d0
 
    --    Current_Use_Clause              Node27
    --    Related_Type                    Node27
@@ -245,7 +241,7 @@
    --    Finalizer                       Node28
    --    Initialization_Statements       Node28
    --    Original_Access_Type            Node28
-   --    Relative_Deadline_Variable      Node28
+   --    Barrier_Service_Function        Node28
    --    Underlying_Record_View          Node28
 
    --    BIP_Initialization_Call         Node29
@@ -591,24 +587,6 @@
    --    Is_Generic_Actual_Subprogram    Flag274
    --    No_Predicate_On_Actual          Flag275
    --    No_Dynamic_Predicate_On_Actual  Flag276
-<<<<<<< HEAD
-
-   --    (unused)                        Flag275
-   --    (unused)                        Flag276
-   --    (unused)                        Flag277
-   --    (unused)                        Flag278
-   --    (unused)                        Flag279
-   --    (unused)                        Flag280
-
-   --    (unused)                        Flag281
-   --    (unused)                        Flag282
-   --    (unused)                        Flag283
-   --    (unused)                        Flag284
-   --    (unused)                        Flag285
-   --    Has_Cyclic_Section              Flag286
-
-   --  Note: Flag287-317 are defined in atree.ads/adb, but not yet in atree.h
-=======
    --    Is_Checked_Ghost_Entity         Flag277
    --    Is_Ignored_Ghost_Entity         Flag278
    --    Contains_Ignored_Ghost_Code     Flag279
@@ -634,10 +612,9 @@
    --    (unused)                        Flag306
    --    (unused)                        Flag307
    --    (unused)                        Flag308
-   --    (unused)                        Flag309
+   --    Has_Cyclic_Section              Flag309
 
    --  Note: Flag310-317 are defined in atree.ads/adb, but not yet in atree.h
->>>>>>> 7529f4d0
 
    -----------------------
    -- Local subprograms --
@@ -1187,14 +1164,6 @@
       return Flag152 (Id);
    end Entry_Accepted;
 
-<<<<<<< HEAD
-=======
-   function Entry_Bodies_Array (Id : E) return E is
-   begin
-      return Node19 (Id);
-   end Entry_Bodies_Array;
-
->>>>>>> 7529f4d0
    function Entry_Cancel_Parameter (Id : E) return E is
    begin
       return Node23 (Id);
@@ -1513,7 +1482,7 @@
    function Has_Cyclic_Section (Id : E) return B is
    begin
       pragma Assert (Ekind (Id) in Task_Kind);
-      return Flag286 (Id);
+      return Flag309 (Id);
    end Has_Cyclic_Section;
 
    function Has_Default_Aspect (Id : E) return B is
@@ -3028,15 +2997,6 @@
       return Node27 (Id);
    end Related_Type;
 
-<<<<<<< HEAD
-=======
-   function Relative_Deadline_Variable (Id : E) return E is
-   begin
-      pragma Assert (Is_Task_Type (Id));
-      return Node28 (Implementation_Base_Type (Id));
-   end Relative_Deadline_Variable;
-
->>>>>>> 7529f4d0
    function Renamed_Entity (Id : E) return N is
    begin
       return Node18 (Id);
@@ -3133,7 +3093,7 @@
    begin
       pragma Assert (Ekind_In (Id, E_Protected_Type, E_Protected_Subtype,
                                E_Subprogram_Body));
-      return Node26 (Id);
+      return Node28 (Id);
    end Barrier_Service_Function;
 
    function Shadow_Entities (Id : E) return S is
@@ -4209,14 +4169,6 @@
       Set_Flag152 (Id, V);
    end Set_Entry_Accepted;
 
-<<<<<<< HEAD
-=======
-   procedure Set_Entry_Bodies_Array (Id : E; V : E) is
-   begin
-      Set_Node19 (Id, V);
-   end Set_Entry_Bodies_Array;
-
->>>>>>> 7529f4d0
    procedure Set_Entry_Cancel_Parameter (Id : E; V : E) is
    begin
       Set_Node23 (Id, V);
@@ -4492,7 +4444,7 @@
    procedure Set_Has_Cyclic_Section (Id : E; V : B := True) is
    begin
       pragma Assert (Ekind (Id) in Task_Kind);
-      Set_Flag286 (Id, V);
+      Set_Flag309 (Id, V);
    end Set_Has_Cyclic_Section;
 
    procedure Set_Has_Default_Aspect (Id : E; V : B := True) is
@@ -6104,15 +6056,6 @@
       Set_Node27 (Id, V);
    end Set_Related_Type;
 
-<<<<<<< HEAD
-=======
-   procedure Set_Relative_Deadline_Variable (Id : E; V : E) is
-   begin
-      pragma Assert (Is_Task_Type (Id) and then Is_Base_Type (Id));
-      Set_Node28 (Id, V);
-   end Set_Relative_Deadline_Variable;
-
->>>>>>> 7529f4d0
    procedure Set_Renamed_Entity (Id : E; V : N) is
    begin
       Set_Node18 (Id, V);
@@ -6213,7 +6156,7 @@
    begin
       pragma Assert (Ekind_In (Id, E_Void, E_Protected_Type,
                      E_Protected_Subtype, E_Subprogram_Body));
-      Set_Node26 (Id, V);
+      Set_Node28 (Id, V);
    end Set_Barrier_Service_Function;
 
    procedure Set_Shadow_Entities (Id : E; V : S) is
@@ -8937,7 +8880,7 @@
       W ("Has_Controlled_Component",        Flag43  (Id));
       W ("Has_Controlling_Result",          Flag98  (Id));
       W ("Has_Convention_Pragma",           Flag119 (Id));
-      W ("Has_Cyclic_Section",              Flag286 (Id));
+      W ("Has_Cyclic_Section",              Flag309 (Id));
       W ("Has_Default_Aspect",              Flag39  (Id));
       W ("Has_Default_Init_Cond",           Flag3   (Id));
       W ("Has_Delayed_Aspects",             Flag200 (Id));
@@ -9853,11 +9796,6 @@
          when Private_Kind                                 =>
             Write_Str ("Underlying_Full_View");
 
-<<<<<<< HEAD
-            Write_Str ("Extra_Accessibility_Of_Result");
-
-=======
->>>>>>> 7529f4d0
          when others                                       =>
             Write_Str ("Field19??");
       end case;
@@ -10188,20 +10126,9 @@
               E_Constant                                   =>
             Write_Str ("Related_Type");
 
-<<<<<<< HEAD
-         when E_Procedure                                  |
-              E_Function                                   =>
-            Write_Str ("Overridden_Operation");
-=======
          when Access_Kind                                  |
               Task_Kind                                    =>
             Write_Str ("Storage_Size_Variable");
->>>>>>> 7529f4d0
-
-         when E_Subprogram_Body                            |
-              E_Protected_Type                             |
-              E_Protected_Subtype                          =>
-            Write_Str ("Barrier_Service_Function");
 
          when others                                       =>
             Write_Str ("Field26??");
@@ -10259,11 +10186,13 @@
          when E_Access_Subprogram_Type                     =>
             Write_Str ("Original_Access_Type");
 
-         when Task_Kind                                    =>
-            Write_Str ("Relative_Deadline_Variable");
-
          when E_Record_Type =>
             Write_Str ("Underlying_Record_View");
+
+         when E_Subprogram_Body                            |
+              E_Protected_Type                             |
+              E_Protected_Subtype                          =>
+            Write_Str ("Barrier_Service_Function");
 
          when others                                       =>
             Write_Str ("Field28??");
