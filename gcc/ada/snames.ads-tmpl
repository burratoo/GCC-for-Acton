--- conflicted
+++ resolved
@@ -142,15 +142,6 @@
    Name_Dimension                      : constant Name_Id := N + $;
    Name_Dimension_System               : constant Name_Id := N + $;
    Name_Dynamic_Predicate              : constant Name_Id := N + $;
-<<<<<<< HEAD
-   Name_No_End_Barrier                 : constant Name_Id := N + $;
-   Name_No_Start_Barrier               : constant Name_Id := N + $;
-   Name_Participating_Actions          : constant Name_Id := N + $;
-   Name_Post                           : constant Name_Id := N + $;
-   Name_Pre                            : constant Name_Id := N + $;
-   Name_Restore_State                  : constant Name_Id := N + $;
-=======
->>>>>>> 5a9bdbcd
    Name_Static_Predicate               : constant Name_Id := N + $;
    Name_Synchronization                : constant Name_Id := N + $;
 
@@ -159,7 +150,6 @@
    --  names are only referenced internally by expander generated code.
 
    Name_uAbort_Signal                  : constant Name_Id := N + $;
-   Name_uAction_Id                     : constant Name_Id := N + $;
    Name_uAlignment                     : constant Name_Id := N + $;
    Name_uAssign                        : constant Name_Id := N + $;
    Name_uBarriers                      : constant Name_Id := N + $;
@@ -175,8 +165,6 @@
    Name_uDeadline_Response             : constant Name_Id := N + $;
    Name_uDeadline_Handler              : constant Name_Id := N + $;
    Name_uDispatching_Domain            : constant Name_Id := N + $;
-   Name_uEnsure                        : constant Name_Id := N + $;
-   Name_uExcept                        : constant Name_Id := N + $;
    Name_uExecution_Deadline            : constant Name_Id := N + $;
    Name_uEntry_Bodies                  : constant Name_Id := N + $;
    Name_uEntry_Id                      : constant Name_Id := N + $;
@@ -188,7 +176,6 @@
    Name_uInvariant                     : constant Name_Id := N + $;
    Name_uMaster                        : constant Name_Id := N + $;
    Name_uObject                        : constant Name_Id := N + $;
-   Name_uOTCR                          : constant Name_Id := N + $;
    Name_uPost                          : constant Name_Id := N + $;
    Name_uPostconditions                : constant Name_Id := N + $;
    Name_uPre                           : constant Name_Id := N + $;
@@ -521,7 +508,6 @@
    Name_Elaborate                      : constant Name_Id := N + $; -- Ada 83
    Name_Elaborate_All                  : constant Name_Id := N + $;
    Name_Elaborate_Body                 : constant Name_Id := N + $;
-   Name_Ensure                         : constant Name_Id := N + $; -- Acton
    Name_Export                         : constant Name_Id := N + $;
    Name_Export_Exception               : constant Name_Id := N + $; -- VMS
    Name_Export_Function                : constant Name_Id := N + $; -- GNAT
@@ -618,7 +604,10 @@
    Name_Pure_05                        : constant Name_Id := N + $; -- GNAT
    Name_Pure_12                        : constant Name_Id := N + $; -- GNAT
    Name_Pure_Function                  : constant Name_Id := N + $; -- GNAT
-<<<<<<< HEAD
+   Name_Refined_Depends                : constant Name_Id := N + $; -- GNAT
+   Name_Refined_Global                 : constant Name_Id := N + $; -- GNAT
+   Name_Refined_Post                   : constant Name_Id := N + $; -- GNAT
+   Name_Refined_State                  : constant Name_Id := N + $; -- GNAT
 
    --  Note: Relative_Deadline is not in this list because its name matches the
    --  name of the corresponding attribute. However, it is included in the
@@ -626,13 +615,6 @@
    --  Is_Pragma_Id correctly recognize and process CPU. CPU is a standard Ada
    --  2005 pragma.
 
-=======
-   Name_Refined_Depends                : constant Name_Id := N + $; -- GNAT
-   Name_Refined_Global                 : constant Name_Id := N + $; -- GNAT
-   Name_Refined_Post                   : constant Name_Id := N + $; -- GNAT
-   Name_Refined_State                  : constant Name_Id := N + $; -- GNAT
-   Name_Relative_Deadline              : constant Name_Id := N + $; -- Ada 05
->>>>>>> 5a9bdbcd
    Name_Remote_Access_Type             : constant Name_Id := N + $; -- GNAT
    Name_Remote_Call_Interface          : constant Name_Id := N + $;
    Name_Remote_Types                   : constant Name_Id := N + $;
@@ -1462,17 +1444,6 @@
    subtype Ada_2012_Reserved_Words is
      Name_Id range First_2012_Reserved_Word .. Last_2012_Reserved_Word;
 
-   --  Ada Acton reserved words
-
-   First_Acton_Reserved_Word             : constant Name_Id := N + $;
-   Name_Action                           : constant Name_Id := N + $;
-   Name_Atomic_Action                    : constant Name_Id := N + $;
-   Name_Cycles                           : constant Name_Id := N + $;
-   Last_Acton_Reserved_Word              : constant Name_Id := N + $;
-
-   subtype Acton_Reserved_Words is
-     Name_Id range First_Acton_Reserved_Word .. Last_Acton_Reserved_Word;
-
    --  Mark last defined name for consistency check in Snames body
 
    Last_Predefined_Name                  : constant Name_Id := N + $;
@@ -1714,7 +1685,6 @@
 
       Convention_Ada,
       Convention_Intrinsic,
-      Convention_Action,
       Convention_Entry,
       Convention_Ghost,
       Convention_Protected,
@@ -1880,7 +1850,6 @@
       Pragma_Elaborate,
       Pragma_Elaborate_All,
       Pragma_Elaborate_Body,
-      Pragma_Ensure,
       Pragma_Export,
       Pragma_Export_Exception,
       Pragma_Export_Function,
@@ -1952,14 +1921,10 @@
       Pragma_Pure_05,
       Pragma_Pure_12,
       Pragma_Pure_Function,
-<<<<<<< HEAD
-=======
       Pragma_Refined_Depends,
       Pragma_Refined_Global,
       Pragma_Refined_Post,
       Pragma_Refined_State,
-      Pragma_Relative_Deadline,
->>>>>>> 5a9bdbcd
       Pragma_Remote_Access_Type,
       Pragma_Remote_Call_Interface,
       Pragma_Remote_Types,
