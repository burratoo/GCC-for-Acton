--- conflicted
+++ resolved
@@ -158,11 +158,8 @@
    Name_uChain                         : constant Name_Id := N + $;
    Name_uController                    : constant Name_Id := N + $;
    Name_uCPU                           : constant Name_Id := N + $;
-<<<<<<< HEAD
    Name_uCycle_Period                  : constant Name_Id := N + $;
-=======
    Name_uDispatching_Domain            : constant Name_Id := N + $;
->>>>>>> 80581666
    Name_uEntry_Bodies                  : constant Name_Id := N + $;
    Name_uExpunge                       : constant Name_Id := N + $;
    Name_uFinalizer                     : constant Name_Id := N + $;
