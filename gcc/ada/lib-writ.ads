------------------------------------------------------------------------------
--                                                                          --
--                         GNAT COMPILER COMPONENTS                         --
--                                                                          --
--                             L I B . W R I T                              --
--                                                                          --
--                                 S p e c                                  --
--                                                                          --
--          Copyright (C) 1992-2013, Free Software Foundation, Inc.         --
--                                                                          --
-- GNAT is free software;  you can  redistribute it  and/or modify it under --
-- terms of the  GNU General Public License as published  by the Free Soft- --
-- ware  Foundation;  either version 3,  or (at your option) any later ver- --
-- sion.  GNAT is distributed in the hope that it will be useful, but WITH- --
-- OUT ANY WARRANTY;  without even the  implied warranty of MERCHANTABILITY --
-- or FITNESS FOR A PARTICULAR PURPOSE.  See the GNU General Public License --
-- for  more details.  You should have  received  a copy of the GNU General --
-- Public License  distributed with GNAT; see file COPYING3.  If not, go to --
-- http://www.gnu.org/licenses for a complete copy of the license.          --
--                                                                          --
-- GNAT was originally developed  by the GNAT team at  New York University. --
-- Extensive contributions were provided by Ada Core Technologies Inc.      --
--                                                                          --
------------------------------------------------------------------------------

--  This package contains the routines for writing the library information

package Lib.Writ is

   -----------------------------------
   -- Format of Library Information --
   -----------------------------------

   --  This section describes the format of the library information that is
   --  associated with object files. The exact method of this association is
   --  potentially implementation dependent and is described and implemented in
   --  package ali. From the point of view of the description here, all we need
   --  to know is that the information is represented as a string of characters
   --  that is somehow associated with an object file, and can be retrieved. If
   --  no library information exists for a given object file, then we take this
   --  as equivalent to the non-existence of the object file, as if source file
   --  has not been previously compiled.

   --  The library information is written as a series of lines of the form:

   --    Key_Character parameter parameter ...

   --  The following sections describe the format of these lines in detail

   --------------------------------------
   -- Making Changes to the ALI Format --
   --------------------------------------

   --  A number of tools use ali.adb to parse ali files. This means that
   --  changes to this format can cause old versions of these tools to be
   --  incompatible with new versions of the compiler. Any changes to ali file
   --  formats must be carefully evaluated to understand any such possible
   --  conflicts, and in particular, it is very undesirable to create conflicts
   --  between older versions of GPS and newer versions of the compiler.

   --  If the following guidelines are respected, downward compatibility
   --  problems (old tools reading new ali files) should be minimized:

   --    The basic key character format must be kept

   --    The V line must be the first line, this is checked by ali.adb even in
   --    Ignore_Errors mode, and is used to verify that the file at hand is
   --    indeed likely intended to be an ali file.

   --    The P line must be present, though may be modified in contents
   --    according to remaining guidelines. Again, ali.adb assumes the P
   --    line is present even in Ignore_Errors mode.

   --    New modifiers can generally be added (in particular adding new two
   --    letter modifiers to the P or U lines is always safe)

   --    Adding entirely new lines (with a new key letter) to the ali file is
   --    always safe, at any point (other than before the V line), since such
   --    lines will be ignored.

   --  Following the guidelines in this section should ensure that this problem
   --  is minimized and that old tools will be able to deal successfully with
   --  new ali formats. Note that this does not apply to the compiler itself,
   --  which always requires consistency between the ali files and the binder.
   --  That is because one of the main functions of the binder is to ensure
   --  consistency of the partition, and this can be compromised if the ali
   --  files are inconsistent.

   ------------------
   -- Header Lines --
   ------------------

   --  The initial header lines in the file give information about the
   --  compilation environment, and identify other special information such as
   --  main program parameters.

   --  ----------------
   --  -- V  Version --
   --  ----------------

   --    V "xxxxxxxxxxxxxxxx"
   --
   --      This line indicates the library output version, as defined in
   --      Gnatvsn. It ensures that separate object modules of a program are
   --      consistent. It has to be changed if anything changes which would
   --      affect successful binding of separately compiled modules. Examples
   --      of such changes are modifications in the format of the library info
   --      described in this package, or modifications to calling sequences, or
   --      to the way that data is represented.

   --    Note: the V line absolutely must be the first line, and no change
   --    to the ALI format should change this, since even in Ignore_Errors
   --    mode, Scan_ALI insists on finding a V line.

   --  ---------------------
   --  -- M  Main Program --
   --  ---------------------

   --    M type [priority] [T=time-slice] [AB] [C=cpu] [S=stack-size] W=?

   --      This line appears only if the main unit for this file is suitable
   --      for use as a main program. The parameters are:

   --        type

   --          P for a parameterless procedure
   --          F for a function returning a value of integral type
   --            (used for writing a main program returning an exit status)

   --        priority

   --          Present only if there was a valid pragma Priority in the
   --          corresponding unit to set the main task priority. It is an
   --          unsigned decimal integer.

   --        T=time-slice

   --          Present only if there was a valid pragma Time_Slice in the
   --          corresponding unit. It is an unsigned decimal integer in the
   --          range 0 .. 10**9 giving the time slice value in units of
   --          milliseconds. The actual significance of this parameter is
   --          target dependent.

   --        AB

   --          Present if there is an allocator in the body of the procedure
   --          after the BEGIN. This will be a violation of the restriction
   --          No_Allocators_After_Elaboration if it is present, and this
   --          unit is used as a main program (only the binder can find the
   --          violation, since only the binder knows the main program).

   --        C=cpu

   --          Present only if there was a valid pragma CPU in the
   --          corresponding unit to set the main task affinity. It is an
   --          unsigned decimal integer.

   --        S=stack-size

   --          Present only if there was a valid pragma Storage_Size in the
   --          corresponding unit to set the main task's stack size. It is
   --          an unsigned decimal integer.

   --        W=?

   --          This parameter indicates the wide character encoding method used
   --          when compiling the main program file. The ? character is the
   --          single character used in the -gnatW? switch. This is used to
   --          provide the default wide-character encoding for Wide_Text_IO
   --          files.

   --  -----------------
   --  -- A  Argument --
   --  -----------------

   --    A argument

   --      One of these lines appears for each of the arguments present in the
   --      call to the gnat1 program. This can be used if it is necessary to
   --      reconstruct this call (e.g. for fix and continue).

   --  -------------------
   --  -- P  Parameters --
   --  -------------------

   --    P <<parameters>>

   --      Indicates various information that applies to the compilation of the
   --      corresponding source file. Parameters is a sequence of zero or more
   --      two letter codes that indicate configuration pragmas and other
   --      parameters that apply:

   --      The arguments are as follows:

   --         CE   Compilation errors. If this is present it means that the ali
   --              file resulted from a compilation with the -gnatQ switch set,
   --              and illegalities were detected. The ali file contents may
   --              not be completely reliable, but the format will be correct
   --              and complete. Note that NO is always present if CE is
   --              present.

   --         DB   Detect_Blocking pragma is in effect for all units in this
   --              file.

   --         Ex   A valid Partition_Elaboration_Policy pragma applies to all
   --              the units in this file, where x is the first character
   --              (upper case) of the policy name (e.g. 'C' for Concurrent).

   --         FD   Configuration pragmas apply to all the units in this file
   --              specifying a possibly non-standard floating point format
   --              (VAX float with Long_Float using D_Float).

   --         FG   Configuration pragmas apply to all the units in this file
   --              specifying a possibly non-standard floating point format
   --              (VAX float with Long_Float using G_Float).

   --         FI   Configuration pragmas apply to all the units in this file
   --              specifying a possibly non-standard floating point format
   --              (IEEE Float).
<<<<<<< HEAD
   --
   --         Gu   A valid Global_Start_Phase pragma applies to all the units
   --              in this file, where u is the unsigned integer of the
   --              corresponding policy name.
   --
=======

>>>>>>> 5a9bdbcd
   --         Lx   A valid Locking_Policy pragma applies to all the units in
   --              this file, where x is the first character (upper case) of
   --              the policy name (e.g. 'C' for Ceiling_Locking).

   --         NO   No object. This flag indicates that the units in this file
   --              were not compiled to produce an object. This can occur as a
   --              result of the use of -gnatc, or if no object can be produced
   --              (e.g. when a package spec is compiled instead of the body,
   --              or a subunit on its own).

   --         NR   No_Run_Time. Indicates that a pragma No_Run_Time applies
   --              to all units in the file.

   --         NS   Normalize_Scalars pragma in effect for all units in
   --              this file.

   --         Qx   A valid Queueing_Policy pragma applies to all the units
   --              in this file, where x is the first character (upper case)
   --              of the policy name (e.g. 'P' for Priority_Queueing).

   --         SL   Indicates that the unit is an Interface to a Standalone
   --              Library. Note that this indication is never given by the
   --              compiler, but is added by the Project Manager in gnatmake
   --              when an Interface ALI file is copied to the library
   --              directory.

   --         SS   This unit references System.Secondary_Stack (that is,
   --              the unit makes use of the secondary stack facilities).
<<<<<<< HEAD
   --
   --         Ts   A valid Task_Dispatching_Policy pragma applies to all
   --              the units in this file, where s is the string of the
   --              corresponding policy name.
   --
=======

   --         Tx   A valid Task_Dispatching_Policy pragma applies to all
   --              the units in this file, where x is the first character
   --              (upper case) of the corresponding policy name (e.g. 'F'
   --              for FIFO_Within_Priorities).

>>>>>>> 5a9bdbcd
   --         UA  Unreserve_All_Interrupts pragma was processed in one or
   --             more units in this file

   --         ZX  Units in this file use zero-cost exceptions and have
   --             generated exception tables. If ZX is not present, the
   --             longjmp/setjmp exception scheme is in use.

   --      Note that language defined units never output policy (Lx, Tx, Qx)
   --      parameters. Language defined units must correctly handle all
   --      possible cases. These values are checked for consistency by the
   --      binder and then copied to the generated binder output file.

   --    Note: The P line must be present. Even in Ignore_Errors mode, Scan_ALI
   --    insists on finding a P line. So if changes are made to the ALI format,
   --    they should not include removing the P line.

   --  ---------------------
   --  -- R  Restrictions --
   --  ---------------------

   --  There are two forms for R lines, positional and named. The positional
   --  notation is now considered obsolescent, it is not generated by the most
   --  recent versions of the compiler except under control of the debug switch
   --  -gnatdR, but is still recognized by the binder.

   --  The recognition by the binder is to ease the transition, and better deal
   --  with some cases of inconsistent builds using incompatible versions of
   --  the compiler and binder. The named notation is the current preferred
   --  approach.

   --  Note that R lines are generated using the information in unit Rident,
   --  and intepreted by the binder using the information in System.Rident.
   --  Normally these two units should be effectively identical. However in
   --  some cases of inconsistent builds, they may be different. This may lead
   --  to binder diagnostics, which can be suppressed using the -C switch for
   --  the binder, which results in ignoring unrecognized restrictions in the
   --  ali files.

   --  ---------------------------------------
   --  -- R  Restrictions (Positional Form) --
   --  ---------------------------------------

   --  The first R line records the status of restrictions generated by pragma
   --  Restrictions encountered, as well as information on what the compiler
   --  has been able to determine with respect to restrictions violations.
   --  The format is:

   --    R <<restriction-characters>> <<restriction-param-id-entries>>

   --      The first parameter is a string of characters that records
   --      information regarding restrictions that do not take parameter not
   --      take parameter values. It is a string of characters, one character
   --      for each value (in order) in All_Boolean_Restrictions. There are
   --      three possible settings for each restriction:

   --        r   Restricted. Unit was compiled under control of a pragma
   --            Restrictions for the corresponding restriction. In this case
   --            the unit certainly does not violate the Restriction, since
   --            this would have been detected by the compiler.

   --        n   Not used. The unit was not compiled under control of a pragma
   --            Restrictions for the corresponding restriction, and does not
   --            make any use of the referenced feature.

   --        v   Violated. The unit was not compiled under control of a pragma
   --            Restrictions for the corresponding restriction, and it does
   --            indeed use the referenced feature.

   --      This information is used in the binder to check consistency, i.e. to
   --      detect cases where one unit has "r" and another unit has "v", which
   --      is not permitted, since these restrictions are partition-wide.

   --  The second parameter, which immediately follows the first (with no
   --  separating space) gives restriction information for identifiers for
   --  which a parameter is given.

   --      The parameter is a string of entries, one for each value in
   --      Restrict.All_Parameter_Restrictions. Each entry has two components
   --      in sequence, the first indicating whether or not there is a
   --      restriction, and the second indicating whether or not the compiler
   --      detected violations. In the boolean case it is not necessary to
   --      separate these, since if a restriction is set, and violated, that is
   --      an error. But in the parameter case, this is not true. For example,
   --      we can have a unit with a pragma Restrictions (Max_Tasks => 4),
   --      where the compiler can detect that there are exactly three tasks
   --      declared. Both of these pieces of information must be passed to the
   --      binder. The parameter of 4 is important in case the total number of
   --      tasks in the partition is greater than 4. The parameter of 3 is
   --      important in case some other unit has a restrictions pragma with
   --      Max_Tasks=>2.

   --      The component for the presence of restriction has one of two
   --      possible forms:

   --         n   No pragma for this restriction is present in the set of units
   --             for this ali file.

   --         rN  At least one pragma for this restriction is present in the
   --             set of units for this ali file. The value N is the minimum
   --             parameter value encountered in any such pragma. N is in the
   --             range of Integer (a value larger than N'Last causes the
   --             pragma to be ignored).

   --      The component for the violation detection has one of three
   --      possible forms:

   --         n   No violations were detected by the compiler

   --         vN  A violation was detected. N is either the maximum or total
   --             count of violations (depending on the checking type) in all
   --             the units represented by the ali file). Note that this
   --             setting is only allowed for restrictions that are in
   --             Checked_[Max|Sum]_Parameter_Restrictions. The value here is
   --             known to be exact by the compiler and is in the range of
   --             Natural.

   --         vN+ A violation was detected. The compiler cannot determine
   --             the exact count of violations, but it is at least N.

   --      There are no spaces within the parameter string, so the entry
   --      described above in the header of this section for Max_Tasks would
   --      appear as the string r4v3.

   --      Note: The restrictions line is required to be present. Even in
   --      Ignore_Errors mode, Scan_ALI expects to find an R line and will
   --      signal a fatal error if it is missing. This means that future
   --      changes to the ALI file format must retain the R line.

   --  ----------------------------------
   --  -- R  Restrictions (Named Form) --
   --  ----------------------------------

   --  The first R line for named form announces that named notation will be
   --  used, and also assures that there is at least one R line present, which
   --  makes parsing of ali files simpler. A blank line preceds the RN line.

   --  RN

   --  In named notation, the restrictions are given as a series of lines, one
   --  per retrictions that is specified or violated (no information is present
   --  for restrictions that are not specified or violated). In the following
   --  name is the name of the restriction in all upper case.

   --  For boolean restrictions, we have only two possibilities. A restrictions
   --  pragma is present, or a violation is detected:

   --  RR name

   --    A restriction pragma is present for the named boolean restriction.
   --    No violations were detected by the compiler (or the unit in question
   --    would have been found to be illegal).

   --  RV name

   --    No restriction pragma is present for the named boolean restriction.
   --    However, the compiler did detect one or more violations of this
   --    restriction, which may require a binder consistency check. Note that
   --    one case of a violation is the use of a Restriction_Set attribute for
   --    the restriction that yielded False.

   --  For the case of restrictions that take a parameter, we need both the
   --  information from pragma if present, and the actual information about
   --  what possible violations occur. For example, we can have a unit with
   --  a pragma Restrictions (Max_Tasks => 4), where the compiler can detect
   --  that there are exactly three tasks declared. Both of these pieces
   --  of information must be passed to the binder. The parameter of 4 is
   --  important in case the total number of tasks in the partition is greater
   --  than 4. The parameter of 3 is important in case some other unit has a
   --  restrictions pragma with Max_Tasks=>2.

   --  RR name=N

   --    A restriction pragma is present for the named restriction which is
   --    one of the restrictions taking a parameter. The value N (a decimal
   --    integer) is the value given in the restriction pragma.

   --  RV name=N

   --    A restriction pragma may or may not be present for the restriction
   --    given by name (one of the restrictions taking a parameter). But in
   --    either case, the compiler detected possible violations. N (a decimal
   --    integer) is the maximum or total count of violations (depending
   --    on the checking type) in all the units represented by the ali file).
   --    The value here is known to be exact by the compiler and is in the
   --    range of Natural. Note that if an RR line is present for the same
   --    restriction, then the value in the RV line cannot exceed the value
   --    in the RR line (since otherwise the compiler would have detected a
   --    violation of the restriction).

   --  RV name=N+

   --    Similar to the above, but the compiler cannot determine the exact
   --    count of violations, but it is at least N.

   --  -------------------------------------------------
   --  -- R  Restrictions (No_Dependence Information) --
   --  -------------------------------------------------

   --  Subsequent R lines are present only if pragma Restriction No_Dependence
   --  is used. There is one such line for each such pragma appearing in the
   --  extended main unit. The format is:

   --    R unit_name

   --      Here the unit name is in all lower case. The components of the unit
   --      name are separated by periods. The names themselves are in encoded
   --      form, as documented in Namet.

   --  -------------------------
   --  -- I  Interrupt States --
   --  -------------------------

   --    I interrupt-number interrupt-state line-number

   --      This line records information from an Interrupt_State pragma. There
   --      is one line for each separate pragma, and if no such pragmas are
   --      used, then no I lines are present.

   --      The interrupt-number is an unsigned positive integer giving the
   --      value of the interrupt as defined in Ada.Interrupts.Names.

   --      The interrupt-state is one of r/s/u for Runtime/System/User

   --      The line number is an unsigned decimal integer giving the line
   --      number of the corresponding Interrupt_State pragma. This is used
   --      in consistency messages.

   --  --------------------------------------
   --  -- S  Priority Specific Dispatching --
   --  --------------------------------------

   --    S policy_identifier first_priority last_priority line-number

   --      This line records information from a Priority_Specific_Dispatching
   --      pragma. There is one line for each separate pragma, and if no such
   --      pragmas are used, then no S lines are present.

   --      The policy_identifier is the string of the policy name
   --      (e.g. FIFO_Within_Priorities).

   --      The first_priority and last_priority fields define the range of
   --      priorities to which the specified dispatching policy apply.

   --      The line number is an unsigned decimal integer giving the line
   --      number of the corresponding Priority_Specific_Dispatching pragma.
   --      This is used in consistency messages.

   ----------------------------
   -- Compilation Unit Lines --
   ----------------------------

   --  Following these header lines, a set of information lines appears for
   --  each compilation unit that appears in the corresponding object file. In
   --  particular, when a package body or subprogram body is compiled, there
   --  will be two sets of information, one for the spec and one for the body,
   --  with the entry for the body appearing first. This is the only case in
   --  which a single ALI file contains more than one unit (in particular note
   --  that subunits do *not* count as compilation units for this purpose, and
   --  generate no library information, since they are inlined).

   --  --------------------
   --  -- U  Unit Header --
   --  --------------------

   --  The lines for each compilation unit have the following form

   --    U unit-name source-name version <<attributes>>

   --      This line identifies the unit to which this section of the library
   --      information file applies. The first three parameters are the unit
   --      name in internal format, as described in package Uname, and the name
   --      of the source file containing the unit.

   --      Version is the version given as eight hexadecimal characters with
   --      upper case letters. This value is the exclusive or of the source
   --      checksums of the unit and all its semantically dependent units.

   --      The <<attributes>> are a series of two letter codes indicating
   --      information about the unit:

   --         BD  Unit does not have pragma Elaborate_Body, but the elaboration
   --             circuit has determined that it would be a good idea if this
   --             pragma were present, since the body of the package contains
   --             elaboration code that modifies one or more variables in the
   --             visible part of the package. The binder will try, but does
   --             not promise, to keep the elaboration of the body close to
   --             the elaboration of the spec.

   --         DE  Dynamic Elaboration. This unit was compiled with the dynamic
   --             elaboration model, as set by either the -gnatE switch or
   --             pragma Elaboration_Checks (Dynamic).
   --
   --         EB  Unit has pragma Elaborate_Body, or is a generic instance that
   --             has a body. Set for instances because RM 12.3(20) requires
   --             that the body be immediately elaborated after the spec (we
   --             would normally do that anyway, because elaborate spec and
   --             body together whenever possible, and for an instance it is
   --             always possible; however setting EB ensures that this is done
   --             even when using the -p gnatbind switch).

   --         EE  Elaboration entity is present which must be set true when
   --             the unit is elaborated. The name of the elaboration entity is
   --             formed from the unit name in the usual way. If EE is present,
   --             then this boolean must be set True as part of the elaboration
   --             processing routine generated by the binder. Note that EE can
   --             be set even if NE is set. This happens when the boolean is
   --             needed solely for checking for the case of access before
   --             elaboration.

   --         GE  Unit is a generic declaration, or corresponding body
   --
   --         IL  Unit source uses a style with identifiers in all lower-case
   --         IU  (IL) or all upper case (IU). If the standard mixed-case usage
   --             is detected, or the compiler cannot determine the style, then
   --             no I parameter will appear.

   --         IS  Initialize_Scalars pragma applies to this unit, or else there
   --             is at least one use of the Invalid_Value attribute.

   --         KM  Unit source uses a style with keywords in mixed case (KM)
   --         KU  or all upper case (KU). If the standard lower-case usage is
   --             is detected, or the compiler cannot determine the style, then
   --             no K parameter will appear.

   --         NE  Unit has no elaboration routine. All subprogram bodies and
   --             specs are in this category. Package bodies and specs may or
   --             may not have NE set, depending on whether or not elaboration
   --             code is required. Set if N_Compilation_Unit node has flag
   --             Has_No_Elaboration_Code set.

   --         OL   The units in this file are compiled with a local pragma
   --              Optimize_Alignment, so no consistency requirement applies
   --              to these units. All internal units have this status since
   --              they have an automatic default of Optimize_Alignment (Off).
   --
   --         OO   Optimize_Alignment (Off) is the default setting for all
   --              units in this file. All files in the partition that specify
   --              a default must specify the same default.

   --         OS   Optimize_Alignment (Space) is the default setting for all
   --              units in this file. All files in the partition that specify
   --              a default must specify the same default.

   --         OT   Optimize_Alignment (Time) is the default setting for all
   --              units in this file. All files in the partition that specify
   --              a default must specify the same default.

   --         PF  The unit has a library-level (package) finalizer

   --         PK  Unit is package, rather than a subprogram

   --         PU  Unit has pragma Pure

   --         PR  Unit has pragma Preelaborate

   --         RA  Unit declares a Remote Access to Class-Wide (RACW) type

   --         RC  Unit has pragma Remote_Call_Interface

   --         RT  Unit has pragma Remote_Types

   --         SP  Unit has pragma Shared_Passive.

   --         SU  Unit is a subprogram, rather than a package

   --      The attributes may appear in any order, separated by spaces.

   --  -----------------------------
   --  -- W, Y and Z Withed Units --
   --  -----------------------------

   --  Following each U line, is a series of lines of the form

   --    W unit-name [source-name lib-name] [E] [EA] [ED] [AD]
   --      or
   --    Y unit-name [source-name lib-name] [E] [EA] [ED] [AD]
   --      or
   --    Z unit-name [source-name lib-name] [E] [EA] [ED] [AD]

   --      One W line is present for each unit that is mentioned in an explicit
   --      non-limited with clause by the current unit. One Y line is present
   --      for each unit that is mentioned in an explicit limited with clause
   --      by the current unit. One Z line is present for each unit that is
   --      only implicitly withed by the current unit. The first parameter is
   --      the unit name in internal format. The second parameter is the file
   --      name of the file that must be compiled to compile this unit. It is
   --      usually the file for the body, except for packages which have no
   --      body. For units that need a body, if the source file for the body
   --      cannot be found, the file name of the spec is used instead. The
   --      third parameter is the file name of the library information file
   --      that contains the results of compiling this unit. The optional
   --      modifiers are used as follows:

   --        E   pragma Elaborate applies to this unit

   --        EA  pragma Elaborate_All applies to this unit

   --        ED  Elaborate_Desirable set for this unit, which means that there
   --            is no Elaborate, but the analysis suggests that Program_Error
   --            may be raised if the Elaborate conditions cannot be satisfied.
   --            The binder will attempt to treat ED as E if it can.

   --        AD  Elaborate_All_Desirable set for this unit, which means that
   --            there is no Elaborate_All, but the analysis suggests that
   --            Program_Error may be raised if the Elaborate_All conditions
   --            cannot be satisfied. The binder will attempt to treat AD as
   --            EA if it can.

   --      The parameter source-name and lib-name are omitted for the case of a
   --      generic unit compiled with earlier versions of GNAT which did not
   --      generate object or ali files for generics. For compatibility in the
   --      bootstrap path we continue to omit these entries for predefined
   --      generic units, even though we do now generate object and ali files.

   --      However, in SPARK mode, we always generate source-name and lib-name
   --      parameters. Bootstrap issues do not apply there, and we need this
   --      information to properly compute frame conditions of subprograms.

   --      The parameter source-name and lib-name are also omitted for the W
   --      lines that result from use of a Restriction_Set attribute which gets
   --      a result of False from a No_Dependence check, in the case where the
   --      unit is not in the semantic closure. In such a case, the bare W
   --      line is generated, but no D (dependency) line. This will make the
   --      binder do the consistency check, but not include the unit in the
   --      partition closure (unless it is properly With'ed somewhere).

   --  -----------------------
   --  -- L  Linker_Options --
   --  -----------------------

   --  Following the W lines (if any, or the U line if not), are an optional
   --  series of lines that indicates the usage of the pragma Linker_Options in
   --  the associated unit. For each appearance of a pragma Linker_Options (or
   --  Link_With) in the unit, a line is present with the form:

   --    L "string"

   --      where string is the string from the unit line enclosed in quotes.
   --      Within the quotes the following can occur:

   --        c    graphic characters in range 20-7E other than " or {
   --        ""   indicating a single " character
   --        {hh} indicating a character whose code is hex hh (0-9,A-F)
   --        {00} [ASCII.NUL] is used as a separator character
   --             to separate multiple arguments of a single
   --             Linker_Options pragma.

   --      For further details, see Stringt.Write_String_Table_Entry. Note that
   --      wide characters in the form {hhhh} cannot be produced, since pragma
   --      Linker_Option accepts only String, not Wide_String.

   --      The L lines are required to appear in the same order as the
   --      corresponding Linker_Options (or Link_With) pragmas appear in the
   --      source file, so that this order is preserved by the binder in
   --      constructing the set of linker arguments.

   --  Note: Linker_Options lines never appear in the ALI file generated for
   --  a predefined generic unit, and there is cicuitry in Sem_Prag to enforce
   --  this restriction, which is needed because of not generating source name
   --  and lib name parameters on the with lines for such files, as explained
   --  above in the section on with lines.

   --  --------------
   --  -- N  Notes --
   --  --------------

   --  The final section of unit-specific lines contains notes which record
   --  annotations inserted in source code for processing by external tools
   --  using pragmas. For each occurrence of any of these pragmas, a line is
   --  generated with the following syntax:

   --    N x<sloc> [<arg_id>:]<arg> ...

   --      x is one of:
   --        A  pragma Annotate
   --        C  pragma Comment
   --        I  pragma Ident
   --        T  pragma Title
   --        S  pragma Subtitle

   --      <sloc> is the source location of the pragma in line:col format

   --      Successive entries record the pragma_argument_associations.

   --        If a pragma argument identifier is present, the entry is prefixed
   --        with the pragma argument identifier <arg_id> followed by a colon.

   --        <arg> represents the pragma argument, and has the following
   --        conventions:

   --          - identifiers are output verbatim
   --          - static string expressions are output as literals encoded as
   --            for L lines
   --          - static integer expressions are output as decimal literals
   --          - any other expression is replaced by the placeholder "<expr>"

   ---------------------
   -- Reference Lines --
   ---------------------

   --  The reference lines contain information about references from any of the
   --  units in the compilation (including body version and version attributes,
   --  linker options pragmas and source dependencies).

   --  ------------------------------------
   --  -- E  External Version References --
   --  ------------------------------------

   --  One of these lines is present for each use of 'Body_Version or 'Version
   --  in any of the units of the compilation. These are used by the linker to
   --  determine which version symbols must be output. The format is simply:

   --    E name

   --  where name is the external name, i.e. the unit name with either a S or a
   --  B for spec or body version referenced (Body_Version always references
   --  the body, Version references the Spec, except in the case of a reference
   --  to a subprogram with no separate spec). Upper half and wide character
   --  codes are encoded using the same method as in Namet (Uhh for upper half,
   --  Whhhh for wide character, where hh are hex digits).

   --  ---------------------
   --  -- D  Dependencies --
   --  ---------------------

   --  The dependency lines indicate the source files on which the compiled
   --  units depend. This is used by the binder for consistency checking.
   --  These lines are also referenced by the cross-reference information.

   --    D source-name time-stamp checksum [subunit-name] line:file-name

   --      source-name also includes preprocessing data file and preprocessing
   --      definition file. These preprocessing files may be given as full
   --      path names instead of simple file names. If a full path name
   --      includes a directory with spaces, the path name is quoted (quote
   --      characters (") added at start and end, and any internal quotes are
   --      doubled).

   --      The time-stamp field contains the time stamp of the corresponding
   --      source file. See types.ads for details on time stamp representation.

   --      The checksum is an 8-hex digit representation of the source file
   --      checksum, with letters given in lower case.

   --      The subunit name is present only if the dependency line is for a
   --      subunit. It contains the fully qualified name of the subunit in all
   --      lower case letters.

   --      The line:file-name entry is present only if a Source_Reference
   --      pragma appeared in the source file identified by source-name. In
   --      this case, it gives the information from this pragma. Note that this
   --      allows cross-reference information to be related back to the
   --      original file. Note: the reason the line number comes first is that
   --      a leading digit immediately identifies this as a Source_Reference
   --      entry, rather than a subunit-name.

   --      A line number of zero for line: in this entry indicates that there
   --      is more than one source reference pragma. In this case, the line
   --      numbers in the cross-reference are correct, and refer to the
   --      original line number, but there is no information that allows a
   --      reader of the ALI file to determine the exact mapping of physical
   --      line numbers back to the original source.

   --      Files with a zero checksum and a non-zero time stamp are in general
   --      files on which the compilation depends but which are not Ada files
   --      with further dependencies. This includes preprocessor data files
   --      and preprocessor definition files.

   --      Note: blank lines are ignored when the library information is read,
   --      and separate sections of the file are separated by blank lines to
   --      ease readability. Blanks between fields are also ignored.

   --      For entries corresponding to files that were not present (and thus
   --      resulted in error messages), or for files that are not part of the
   --      dependency set, both the time stamp and checksum are set to all zero
   --      characters. These dummy entries are ignored by the binder in
   --      dependency checking, but must be present for proper interpretation
   --      of the cross-reference data.

   --------------------------
   -- Cross-Reference Data --
   --------------------------

   --  The cross-reference data follows the dependency lines. See the spec of
   --  Lib.Xref in file lib-xref.ads for details on the format of this data.

   ---------------------------------
   -- Source Coverage Obligations --
   ---------------------------------

   --  The Source Coverage Obligation (SCO) information follows the cross-
   --  reference data. See the spec of Par_SCO in file par_sco.ads for full
   --  details of the format.

   ---------------------------------------
   -- SPARK Cross-Reference Information --
   ---------------------------------------

   --  The SPARK cross-reference information follows the SCO information. See
   --  the spec of SPARK_Xrefs in file spark_xrefs.ads for full details of the
   --  format.

   ----------------------
   -- Global Variables --
   ----------------------

   --  The table defined here stores one entry for each Interrupt_State pragma
   --  encountered either in the main source or in an ancillary with'ed source.
   --  Since interrupt state values have to be consistent across all units in a
   --  partition, we detect inconsistencies at compile time when we can.

   type Interrupt_State_Entry is record
      Interrupt_Number : Pos;
      --  Interrupt number value

      Interrupt_State : Character;
      --  Set to r/s/u for Runtime/System/User

      Pragma_Loc : Source_Ptr;
      --  Location of pragma setting this value in place
   end record;

   package Interrupt_States is new Table.Table (
     Table_Component_Type => Interrupt_State_Entry,
     Table_Index_Type     => Nat,
     Table_Low_Bound      => 1,
     Table_Initial        => 30,
     Table_Increment      => 200,
     Table_Name           => "Name_Interrupt_States");

   --  The table structure defined here stores one entry for each
   --  Priority_Specific_Dispatching pragma encountered either in the main
   --  source or in an ancillary with'ed source. Since have to be consistent
   --  across all units in a partition, we may as well detect inconsistencies
   --  at compile time when we can.

   type Specific_Dispatching_Entry is record
      Dispatching_Policy : Name_Id;
      --  First character (upper case) of the corresponding policy name

      First_Priority     : Nat;
      --  Lower bound of the priority range to which the specified dispatching
      --  policy applies.

      Last_Priority      : Nat;
      --  Upper bound of the priority range to which the specified dispatching
      --  policy applies.

      Pragma_Loc         : Source_Ptr;
      --  Location of pragma setting this value in place
   end record;

   package Specific_Dispatching is new Table.Table (
     Table_Component_Type => Specific_Dispatching_Entry,
     Table_Index_Type     => Nat,
     Table_Low_Bound      => 1,
     Table_Initial        => 10,
     Table_Increment      => 100,
     Table_Name           => "Name_Priority_Specific_Dispatching");

   -----------------
   -- Subprograms --
   -----------------

   procedure Ensure_System_Dependency;
   --  This procedure ensures that a dependency is created on system.ads. Even
   --  if there is no semantic dependency, Targparm has read the file to
   --  acquire target parameters, so we need a source dependency.

   procedure Write_ALI (Object : Boolean);
   --  This procedure writes the library information for the current main unit
   --  The Object parameter is true if an object file is created, and false
   --  otherwise.
   --
   --  Note: in the case where we are not generating code (-gnatc mode), this
   --  routine only writes an ALI file if it cannot find an existing up to
   --  date ALI file. If it *can* find an existing up to date ALI file, then
   --  it reads this file and sets the Lib.Compilation_Arguments table from
   --  the A lines in this file.

   procedure Add_Preprocessing_Dependency (S : Source_File_Index);
   --  Indicate that there is a dependency to be added on a preprocessing data
   --  file or on a preprocessing definition file.

end Lib.Writ;<|MERGE_RESOLUTION|>--- conflicted
+++ resolved
@@ -217,15 +217,11 @@
    --         FI   Configuration pragmas apply to all the units in this file
    --              specifying a possibly non-standard floating point format
    --              (IEEE Float).
-<<<<<<< HEAD
-   --
+
    --         Gu   A valid Global_Start_Phase pragma applies to all the units
    --              in this file, where u is the unsigned integer of the
    --              corresponding policy name.
-   --
-=======
-
->>>>>>> 5a9bdbcd
+
    --         Lx   A valid Locking_Policy pragma applies to all the units in
    --              this file, where x is the first character (upper case) of
    --              the policy name (e.g. 'C' for Ceiling_Locking).
@@ -254,20 +250,11 @@
 
    --         SS   This unit references System.Secondary_Stack (that is,
    --              the unit makes use of the secondary stack facilities).
-<<<<<<< HEAD
-   --
+
    --         Ts   A valid Task_Dispatching_Policy pragma applies to all
    --              the units in this file, where s is the string of the
    --              corresponding policy name.
-   --
-=======
-
-   --         Tx   A valid Task_Dispatching_Policy pragma applies to all
-   --              the units in this file, where x is the first character
-   --              (upper case) of the corresponding policy name (e.g. 'F'
-   --              for FIFO_Within_Priorities).
-
->>>>>>> 5a9bdbcd
+
    --         UA  Unreserve_All_Interrupts pragma was processed in one or
    --             more units in this file
 
