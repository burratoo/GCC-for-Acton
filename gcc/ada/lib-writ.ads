------------------------------------------------------------------------------
--                                                                          --
--                         GNAT COMPILER COMPONENTS                         --
--                                                                          --
--                             L I B . W R I T                              --
--                                                                          --
--                                 S p e c                                  --
--                                                                          --
--          Copyright (C) 1992-2014, Free Software Foundation, Inc.         --
--                                                                          --
-- GNAT is free software;  you can  redistribute it  and/or modify it under --
-- terms of the  GNU General Public License as published  by the Free Soft- --
-- ware  Foundation;  either version 3,  or (at your option) any later ver- --
-- sion.  GNAT is distributed in the hope that it will be useful, but WITH- --
-- OUT ANY WARRANTY;  without even the  implied warranty of MERCHANTABILITY --
-- or FITNESS FOR A PARTICULAR PURPOSE.  See the GNU General Public License --
-- for  more details.  You should have  received  a copy of the GNU General --
-- Public License  distributed with GNAT; see file COPYING3.  If not, go to --
-- http://www.gnu.org/licenses for a complete copy of the license.          --
--                                                                          --
-- GNAT was originally developed  by the GNAT team at  New York University. --
-- Extensive contributions were provided by Ada Core Technologies Inc.      --
--                                                                          --
------------------------------------------------------------------------------

--  This package contains the routines for writing the library information

package Lib.Writ is

   -----------------------------------
   -- Format of Library Information --
   -----------------------------------

   --  This section describes the format of the library information that is
   --  associated with object files. The exact method of this association is
   --  potentially implementation dependent and is described and implemented in
   --  package ali. From the point of view of the description here, all we need
   --  to know is that the information is represented as a string of characters
   --  that is somehow associated with an object file, and can be retrieved. If
   --  no library information exists for a given object file, then we take this
   --  as equivalent to the non-existence of the object file, as if source file
   --  has not been previously compiled.

   --  The library information is written as a series of lines of the form:

   --    Key_Character parameter parameter ...

   --  The following sections describe the format of these lines in detail

   --------------------------------------
   -- Making Changes to the ALI Format --
   --------------------------------------

   --  A number of tools use ali.adb to parse ali files. This means that
   --  changes to this format can cause old versions of these tools to be
   --  incompatible with new versions of the compiler. Any changes to ali file
   --  formats must be carefully evaluated to understand any such possible
   --  conflicts, and in particular, it is very undesirable to create conflicts
   --  between older versions of GPS and newer versions of the compiler.

   --  If the following guidelines are respected, downward compatibility
   --  problems (old tools reading new ali files) should be minimized:

   --    The basic key character format must be kept

   --    The V line must be the first line, this is checked by ali.adb even in
   --    Ignore_Errors mode, and is used to verify that the file at hand is
   --    indeed likely intended to be an ali file.

   --    The P line must be present, though may be modified in contents
   --    according to remaining guidelines. Again, ali.adb assumes the P
   --    line is present even in Ignore_Errors mode.

   --    New modifiers can generally be added (in particular adding new two
   --    letter modifiers to the P or U lines is always safe)

   --    Adding entirely new lines (with a new key letter) to the ali file is
   --    always safe, at any point (other than before the V line), since such
   --    lines will be ignored.

   --  Following the guidelines in this section should ensure that this problem
   --  is minimized and that old tools will be able to deal successfully with
   --  new ali formats. Note that this does not apply to the compiler itself,
   --  which always requires consistency between the ali files and the binder.
   --  That is because one of the main functions of the binder is to ensure
   --  consistency of the partition, and this can be compromised if the ali
   --  files are inconsistent.

   ------------------
   -- Header Lines --
   ------------------

   --  The initial header lines in the file give information about the
   --  compilation environment, and identify other special information such as
   --  main program parameters.

   --  ----------------
   --  -- V  Version --
   --  ----------------

   --    V "xxxxxxxxxxxxxxxx"
   --
   --      This line indicates the library output version, as defined in
   --      Gnatvsn. It ensures that separate object modules of a program are
   --      consistent. It has to be changed if anything changes which would
   --      affect successful binding of separately compiled modules. Examples
   --      of such changes are modifications in the format of the library info
   --      described in this package, or modifications to calling sequences, or
   --      to the way that data is represented.

   --    Note: the V line absolutely must be the first line, and no change
   --    to the ALI format should change this, since even in Ignore_Errors
   --    mode, Scan_ALI insists on finding a V line.

   --  ---------------------
   --  -- M  Main Program --
   --  ---------------------

<<<<<<< HEAD
   --    M type [priority] [T=time-slice] [AB] [C=cpu] [S=stack-size] W=?
=======
   --    M type [priority] [T=time-slice] [C=cpu] W=?
>>>>>>> 760e63ca

   --      This line appears only if the main unit for this file is suitable
   --      for use as a main program. The parameters are:

   --        type

   --          P for a parameterless procedure
   --          F for a function returning a value of integral type
   --            (used for writing a main program returning an exit status)

   --        priority

   --          Present only if there was a valid pragma Priority in the
   --          corresponding unit to set the main task priority. It is an
   --          unsigned decimal integer.

   --        T=time-slice

   --          Present only if there was a valid pragma Time_Slice in the
   --          corresponding unit. It is an unsigned decimal integer in the
   --          range 0 .. 10**9 giving the time slice value in units of
   --          milliseconds. The actual significance of this parameter is
   --          target dependent.

   --        C=cpu

   --          Present only if there was a valid pragma CPU in the
   --          corresponding unit to set the main task affinity. It is an
   --          unsigned decimal integer.

   --        S=stack-size

   --          Present only if there was a valid pragma Storage_Size in the
   --          corresponding unit to set the main task's stack size. It is
   --          an unsigned decimal integer.

   --        W=?

   --          This parameter indicates the wide character encoding method used
   --          when compiling the main program file. The ? character is the
   --          single character used in the -gnatW? switch. This is used to
   --          provide the default wide-character encoding for Wide_Text_IO
   --          files.

   --  -----------------
   --  -- A  Argument --
   --  -----------------

   --    A argument

   --      One of these lines appears for each of the arguments present in the
   --      call to the gnat1 program. This can be used if it is necessary to
   --      reconstruct this call (e.g. for fix and continue).

   --  -------------------
   --  -- P  Parameters --
   --  -------------------

   --    P <<parameters>>

   --      Indicates various information that applies to the compilation of the
   --      corresponding source file. Parameters is a sequence of zero or more
   --      two letter codes that indicate configuration pragmas and other
   --      parameters that apply:

   --      The arguments are as follows:

   --         CE   Compilation errors. If this is present it means that the ali
   --              file resulted from a compilation with the -gnatQ switch set,
   --              and illegalities were detected. The ali file contents may
   --              not be completely reliable, but the format will be correct
   --              and complete. Note that NO is always present if CE is
   --              present.

   --         DB   Detect_Blocking pragma is in effect for all units in this
   --              file.

   --         Ex   A valid Partition_Elaboration_Policy pragma applies to all
   --              the units in this file, where x is the first character
   --              (upper case) of the policy name (e.g. 'C' for Concurrent).

   --         FD   Configuration pragmas apply to all the units in this file
   --              specifying a possibly non-standard floating point format
   --              (VAX float with Long_Float using D_Float).

   --         FG   Configuration pragmas apply to all the units in this file
   --              specifying a possibly non-standard floating point format
   --              (VAX float with Long_Float using G_Float).

   --         FI   Configuration pragmas apply to all the units in this file
   --              specifying a possibly non-standard floating point format
   --              (IEEE Float).

   --         Gu   A valid Global_Start_Phase pragma applies to all the units
   --              in this file, where u is the unsigned integer of the
   --              corresponding policy name.

   --         Lx   A valid Locking_Policy pragma applies to all the units in
   --              this file, where x is the first character (upper case) of
   --              the policy name (e.g. 'C' for Ceiling_Locking).

   --         NO   No object. This flag indicates that the units in this file
   --              were not compiled to produce an object. This can occur as a
   --              result of the use of -gnatc, or if no object can be produced
   --              (e.g. when a package spec is compiled instead of the body,
   --              or a subunit on its own).

   --         NR   No_Run_Time. Indicates that a pragma No_Run_Time applies
   --              to all units in the file.

   --         NS   Normalize_Scalars pragma in effect for all units in
   --              this file.

   --         Qx   A valid Queueing_Policy pragma applies to all the units
   --              in this file, where x is the first character (upper case)
   --              of the policy name (e.g. 'P' for Priority_Queueing).

   --         SL   Indicates that the unit is an Interface to a Standalone
   --              Library. Note that this indication is never given by the
   --              compiler, but is added by the Project Manager in gnatmake
   --              when an Interface ALI file is copied to the library
   --              directory.

   --         SS   This unit references System.Secondary_Stack (that is,
   --              the unit makes use of the secondary stack facilities).

   --         Ts   A valid Task_Dispatching_Policy pragma applies to all
   --              the units in this file, where s is the string of the
   --              corresponding policy name.

   --         UA  Unreserve_All_Interrupts pragma was processed in one or
   --             more units in this file

   --         ZX  Units in this file use zero-cost exceptions and have
   --             generated exception tables. If ZX is not present, the
   --             longjmp/setjmp exception scheme is in use.

   --      Note that language defined units never output policy (Lx, Tx, Qx)
   --      parameters. Language defined units must correctly handle all
   --      possible cases. These values are checked for consistency by the
   --      binder and then copied to the generated binder output file.

   --    Note: The P line must be present. Even in Ignore_Errors mode, Scan_ALI
   --    insists on finding a P line. So if changes are made to the ALI format,
   --    they should not include removing the P line.

   --  ---------------------
   --  -- R  Restrictions --
   --  ---------------------

   --  There are two forms for R lines, positional and named. The positional
   --  notation is now considered obsolescent, it is not generated by the most
   --  recent versions of the compiler except under control of the debug switch
   --  -gnatdR, but is still recognized by the binder.

   --  The recognition by the binder is to ease the transition, and better deal
   --  with some cases of inconsistent builds using incompatible versions of
   --  the compiler and binder. The named notation is the current preferred
   --  approach.

   --  Note that R lines are generated using the information in unit Rident,
   --  and intepreted by the binder using the information in System.Rident.
   --  Normally these two units should be effectively identical. However in
   --  some cases of inconsistent builds, they may be different. This may lead
   --  to binder diagnostics, which can be suppressed using the -C switch for
   --  the binder, which results in ignoring unrecognized restrictions in the
   --  ali files.

   --  ---------------------------------------
   --  -- R  Restrictions (Positional Form) --
   --  ---------------------------------------

   --  The first R line records the status of restrictions generated by pragma
   --  Restrictions encountered, as well as information on what the compiler
   --  has been able to determine with respect to restrictions violations.
   --  The format is:

   --    R <<restriction-characters>> <<restriction-param-id-entries>>

   --      The first parameter is a string of characters that records
   --      information regarding restrictions that do not take parameter not
   --      take parameter values. It is a string of characters, one character
   --      for each value (in order) in All_Boolean_Restrictions. There are
   --      three possible settings for each restriction:

   --        r   Restricted. Unit was compiled under control of a pragma
   --            Restrictions for the corresponding restriction. In this case
   --            the unit certainly does not violate the Restriction, since
   --            this would have been detected by the compiler.

   --        n   Not used. The unit was not compiled under control of a pragma
   --            Restrictions for the corresponding restriction, and does not
   --            make any use of the referenced feature.

   --        v   Violated. The unit was not compiled under control of a pragma
   --            Restrictions for the corresponding restriction, and it does
   --            indeed use the referenced feature.

   --      This information is used in the binder to check consistency, i.e. to
   --      detect cases where one unit has "r" and another unit has "v", which
   --      is not permitted, since these restrictions are partition-wide.

   --  The second parameter, which immediately follows the first (with no
   --  separating space) gives restriction information for identifiers for
   --  which a parameter is given.

   --      The parameter is a string of entries, one for each value in
   --      Restrict.All_Parameter_Restrictions. Each entry has two components
   --      in sequence, the first indicating whether or not there is a
   --      restriction, and the second indicating whether or not the compiler
   --      detected violations. In the boolean case it is not necessary to
   --      separate these, since if a restriction is set, and violated, that is
   --      an error. But in the parameter case, this is not true. For example,
   --      we can have a unit with a pragma Restrictions (Max_Tasks => 4),
   --      where the compiler can detect that there are exactly three tasks
   --      declared. Both of these pieces of information must be passed to the
   --      binder. The parameter of 4 is important in case the total number of
   --      tasks in the partition is greater than 4. The parameter of 3 is
   --      important in case some other unit has a restrictions pragma with
   --      Max_Tasks=>2.

   --      The component for the presence of restriction has one of two
   --      possible forms:

   --         n   No pragma for this restriction is present in the set of units
   --             for this ali file.

   --         rN  At least one pragma for this restriction is present in the
   --             set of units for this ali file. The value N is the minimum
   --             parameter value encountered in any such pragma. N is in the
   --             range of Integer (a value larger than N'Last causes the
   --             pragma to be ignored).

   --      The component for the violation detection has one of three
   --      possible forms:

   --         n   No violations were detected by the compiler

   --         vN  A violation was detected. N is either the maximum or total
   --             count of violations (depending on the checking type) in all
   --             the units represented by the ali file). Note that this
   --             setting is only allowed for restrictions that are in
   --             Checked_[Max|Sum]_Parameter_Restrictions. The value here is
   --             known to be exact by the compiler and is in the range of
   --             Natural.

   --         vN+ A violation was detected. The compiler cannot determine
   --             the exact count of violations, but it is at least N.

   --      There are no spaces within the parameter string, so the entry
   --      described above in the header of this section for Max_Tasks would
   --      appear as the string r4v3.

   --      Note: The restrictions line is required to be present. Even in
   --      Ignore_Errors mode, Scan_ALI expects to find an R line and will
   --      signal a fatal error if it is missing. This means that future
   --      changes to the ALI file format must retain the R line.

   --  ----------------------------------
   --  -- R  Restrictions (Named Form) --
   --  ----------------------------------

   --  The first R line for named form announces that named notation will be
   --  used, and also assures that there is at least one R line present, which
   --  makes parsing of ali files simpler. A blank line preceds the RN line.

   --  RN

   --  In named notation, the restrictions are given as a series of lines, one
   --  per retrictions that is specified or violated (no information is present
   --  for restrictions that are not specified or violated). In the following
   --  name is the name of the restriction in all upper case.

   --  For boolean restrictions, we have only two possibilities. A restrictions
   --  pragma is present, or a violation is detected:

   --  RR name

   --    A restriction pragma is present for the named boolean restriction.
   --    No violations were detected by the compiler (or the unit in question
   --    would have been found to be illegal).

   --  RV name

   --    No restriction pragma is present for the named boolean restriction.
   --    However, the compiler did detect one or more violations of this
   --    restriction, which may require a binder consistency check. Note that
   --    one case of a violation is the use of a Restriction_Set attribute for
   --    the restriction that yielded False.

   --  For the case of restrictions that take a parameter, we need both the
   --  information from pragma if present, and the actual information about
   --  what possible violations occur. For example, we can have a unit with
   --  a pragma Restrictions (Max_Tasks => 4), where the compiler can detect
   --  that there are exactly three tasks declared. Both of these pieces
   --  of information must be passed to the binder. The parameter of 4 is
   --  important in case the total number of tasks in the partition is greater
   --  than 4. The parameter of 3 is important in case some other unit has a
   --  restrictions pragma with Max_Tasks=>2.

   --  RR name=N

   --    A restriction pragma is present for the named restriction which is
   --    one of the restrictions taking a parameter. The value N (a decimal
   --    integer) is the value given in the restriction pragma.

   --  RV name=N

   --    A restriction pragma may or may not be present for the restriction
   --    given by name (one of the restrictions taking a parameter). But in
   --    either case, the compiler detected possible violations. N (a decimal
   --    integer) is the maximum or total count of violations (depending
   --    on the checking type) in all the units represented by the ali file).
   --    The value here is known to be exact by the compiler and is in the
   --    range of Natural. Note that if an RR line is present for the same
   --    restriction, then the value in the RV line cannot exceed the value
   --    in the RR line (since otherwise the compiler would have detected a
   --    violation of the restriction).

   --  RV name=N+

   --    Similar to the above, but the compiler cannot determine the exact
   --    count of violations, but it is at least N.

   --  -------------------------------------------------
   --  -- R  Restrictions (No_Dependence Information) --
   --  -------------------------------------------------

   --  Subsequent R lines are present only if pragma Restriction No_Dependence
   --  is used. There is one such line for each such pragma appearing in the
   --  extended main unit. The format is:

   --    R unit_name

   --      Here the unit name is in all lower case. The components of the unit
   --      name are separated by periods. The names themselves are in encoded
   --      form, as documented in Namet.

   --  -------------------------
   --  -- I  Interrupt States --
   --  -------------------------

   --    I interrupt-number interrupt-state line-number

   --      This line records information from an Interrupt_State pragma. There
   --      is one line for each separate pragma, and if no such pragmas are
   --      used, then no I lines are present.

   --      The interrupt-number is an unsigned positive integer giving the
   --      value of the interrupt as defined in Ada.Interrupts.Names.

   --      The interrupt-state is one of r/s/u for Runtime/System/User

   --      The line number is an unsigned decimal integer giving the line
   --      number of the corresponding Interrupt_State pragma. This is used
   --      in consistency messages.

   --  --------------------------------------
   --  -- S  Priority Specific Dispatching --
   --  --------------------------------------

   --    S policy_identifier first_priority last_priority line-number

   --      This line records information from a Priority_Specific_Dispatching
   --      pragma. There is one line for each separate pragma, and if no such
   --      pragmas are used, then no S lines are present.

   --      The policy_identifier is the string of the policy name
   --      (e.g. FIFO_Within_Priorities).

   --      The first_priority and last_priority fields define the range of
   --      priorities to which the specified dispatching policy apply.

   --      The line number is an unsigned decimal integer giving the line
   --      number of the corresponding Priority_Specific_Dispatching pragma.
   --      This is used in consistency messages.

   ----------------------------
   -- Compilation Unit Lines --
   ----------------------------

   --  Following these header lines, a set of information lines appears for
   --  each compilation unit that appears in the corresponding object file. In
   --  particular, when a package body or subprogram body is compiled, there
   --  will be two sets of information, one for the spec and one for the body,
   --  with the entry for the body appearing first. This is the only case in
   --  which a single ALI file contains more than one unit (in particular note
   --  that subunits do *not* count as compilation units for this purpose, and
   --  generate no library information, since they are inlined).

   --  --------------------
   --  -- U  Unit Header --
   --  --------------------

   --  The lines for each compilation unit have the following form

   --    U unit-name source-name version <<attributes>>

   --      This line identifies the unit to which this section of the library
   --      information file applies. The first three parameters are the unit
   --      name in internal format, as described in package Uname, and the name
   --      of the source file containing the unit.

   --      Version is the version given as eight hexadecimal characters with
   --      upper case letters. This value is the exclusive or of the source
   --      checksums of the unit and all its semantically dependent units.

   --      The <<attributes>> are a series of two letter codes indicating
   --      information about the unit:

   --         BD  Unit does not have pragma Elaborate_Body, but the elaboration
   --             circuit has determined that it would be a good idea if this
   --             pragma were present, since the body of the package contains
   --             elaboration code that modifies one or more variables in the
   --             visible part of the package. The binder will try, but does
   --             not promise, to keep the elaboration of the body close to
   --             the elaboration of the spec.

   --         DE  Dynamic Elaboration. This unit was compiled with the dynamic
   --             elaboration model, as set by either the -gnatE switch or
   --             pragma Elaboration_Checks (Dynamic).
   --
   --         EB  Unit has pragma Elaborate_Body, or is a generic instance that
   --             has a body. Set for instances because RM 12.3(20) requires
   --             that the body be immediately elaborated after the spec (we
   --             would normally do that anyway, because elaborate spec and
   --             body together whenever possible, and for an instance it is
   --             always possible; however setting EB ensures that this is done
   --             even when using the -p gnatbind switch).

   --         EE  Elaboration entity is present which must be set true when
   --             the unit is elaborated. The name of the elaboration entity is
   --             formed from the unit name in the usual way. If EE is present,
   --             then this boolean must be set True as part of the elaboration
   --             processing routine generated by the binder. Note that EE can
   --             be set even if NE is set. This happens when the boolean is
   --             needed solely for checking for the case of access before
   --             elaboration.

   --         GE  Unit is a generic declaration, or corresponding body
   --
   --         IL  Unit source uses a style with identifiers in all lower-case
   --         IU  (IL) or all upper case (IU). If the standard mixed-case usage
   --             is detected, or the compiler cannot determine the style, then
   --             no I parameter will appear.

   --         IS  Initialize_Scalars pragma applies to this unit, or else there
   --             is at least one use of the Invalid_Value attribute.

   --         KM  Unit source uses a style with keywords in mixed case (KM)
   --         KU  or all upper case (KU). If the standard lower-case usage is
   --             is detected, or the compiler cannot determine the style, then
   --             no K parameter will appear.

   --         NE  Unit has no elaboration routine. All subprogram bodies and
   --             specs are in this category. Package bodies and specs may or
   --             may not have NE set, depending on whether or not elaboration
   --             code is required. Set if N_Compilation_Unit node has flag
   --             Has_No_Elaboration_Code set.

   --         OL   The units in this file are compiled with a local pragma
   --              Optimize_Alignment, so no consistency requirement applies
   --              to these units. All internal units have this status since
   --              they have an automatic default of Optimize_Alignment (Off).
   --
   --         OO   Optimize_Alignment (Off) is the default setting for all
   --              units in this file. All files in the partition that specify
   --              a default must specify the same default.

   --         OS   Optimize_Alignment (Space) is the default setting for all
   --              units in this file. All files in the partition that specify
   --              a default must specify the same default.

   --         OT   Optimize_Alignment (Time) is the default setting for all
   --              units in this file. All files in the partition that specify
   --              a default must specify the same default.

   --         PF  The unit has a library-level (package) finalizer

   --         PK  Unit is package, rather than a subprogram

   --         PU  Unit has pragma Pure

   --         PR  Unit has pragma Preelaborate

   --         RA  Unit declares a Remote Access to Class-Wide (RACW) type

   --         RC  Unit has pragma Remote_Call_Interface

   --         RT  Unit has pragma Remote_Types

   --         SP  Unit has pragma Shared_Passive.

   --         SU  Unit is a subprogram, rather than a package

   --      The attributes may appear in any order, separated by spaces.

   --  -----------------------------
   --  -- W, Y and Z Withed Units --
   --  -----------------------------

   --  Following each U line, is a series of lines of the form

   --    W unit-name [source-name lib-name] [E] [EA] [ED] [AD]
   --      or
   --    Y unit-name [source-name lib-name] [E] [EA] [ED] [AD]
   --      or
   --    Z unit-name [source-name lib-name] [E] [EA] [ED] [AD]

   --      One W line is present for each unit that is mentioned in an explicit
   --      non-limited with clause by the current unit. One Y line is present
   --      for each unit that is mentioned in an explicit limited with clause
   --      by the current unit. One Z line is present for each unit that is
   --      only implicitly withed by the current unit. The first parameter is
   --      the unit name in internal format. The second parameter is the file
   --      name of the file that must be compiled to compile this unit. It is
   --      usually the file for the body, except for packages which have no
   --      body. For units that need a body, if the source file for the body
   --      cannot be found, the file name of the spec is used instead. The
   --      third parameter is the file name of the library information file
   --      that contains the results of compiling this unit. The optional
   --      modifiers are used as follows:

   --        E   pragma Elaborate applies to this unit

   --        EA  pragma Elaborate_All applies to this unit

   --        ED  Elaborate_Desirable set for this unit, which means that there
   --            is no Elaborate, but the analysis suggests that Program_Error
   --            may be raised if the Elaborate conditions cannot be satisfied.
   --            The binder will attempt to treat ED as E if it can.

   --        AD  Elaborate_All_Desirable set for this unit, which means that
   --            there is no Elaborate_All, but the analysis suggests that
   --            Program_Error may be raised if the Elaborate_All conditions
   --            cannot be satisfied. The binder will attempt to treat AD as
   --            EA if it can.

   --      The parameter source-name and lib-name are omitted for the case of a
   --      generic unit compiled with earlier versions of GNAT which did not
   --      generate object or ali files for generics. For compatibility in the
   --      bootstrap path we continue to omit these entries for predefined
   --      generic units, even though we do now generate object and ali files.

   --      However, in SPARK mode, we always generate source-name and lib-name
   --      parameters. Bootstrap issues do not apply there, and we need this
   --      information to properly compute frame conditions of subprograms.

   --      The parameter source-name and lib-name are also omitted for the W
   --      lines that result from use of a Restriction_Set attribute which gets
   --      a result of False from a No_Dependence check, in the case where the
   --      unit is not in the semantic closure. In such a case, the bare W
   --      line is generated, but no D (dependency) line. This will make the
   --      binder do the consistency check, but not include the unit in the
   --      partition closure (unless it is properly With'ed somewhere).

   --  -----------------------
   --  -- L  Linker_Options --
   --  -----------------------

   --  Following the W lines (if any, or the U line if not), are an optional
   --  series of lines that indicates the usage of the pragma Linker_Options in
   --  the associated unit. For each appearance of a pragma Linker_Options (or
   --  Link_With) in the unit, a line is present with the form:

   --    L "string"

   --      where string is the string from the unit line enclosed in quotes.
   --      Within the quotes the following can occur:

   --        c    graphic characters in range 20-7E other than " or {
   --        ""   indicating a single " character
   --        {hh} indicating a character whose code is hex hh (0-9,A-F)
   --        {00} [ASCII.NUL] is used as a separator character
   --             to separate multiple arguments of a single
   --             Linker_Options pragma.

   --      For further details, see Stringt.Write_String_Table_Entry. Note that
   --      wide characters in the form {hhhh} cannot be produced, since pragma
   --      Linker_Option accepts only String, not Wide_String.

   --      The L lines are required to appear in the same order as the
   --      corresponding Linker_Options (or Link_With) pragmas appear in the
   --      source file, so that this order is preserved by the binder in
   --      constructing the set of linker arguments.

   --  Note: Linker_Options lines never appear in the ALI file generated for
   --  a predefined generic unit, and there is cicuitry in Sem_Prag to enforce
   --  this restriction, which is needed because of not generating source name
   --  and lib name parameters on the with lines for such files, as explained
   --  above in the section on with lines.

   --  --------------
   --  -- N  Notes --
   --  --------------

   --  The final section of unit-specific lines contains notes which record
   --  annotations inserted in source code for processing by external tools
   --  using pragmas. For each occurrence of any of these pragmas, a line is
   --  generated with the following syntax:

   --    N x<sloc> [<arg_id>:]<arg> ...

   --      x is one of:
   --        A  pragma Annotate
   --        C  pragma Comment
   --        I  pragma Ident
   --        T  pragma Title
   --        S  pragma Subtitle

   --      <sloc> is the source location of the pragma in line:col format

   --      Successive entries record the pragma_argument_associations.

   --        If a pragma argument identifier is present, the entry is prefixed
   --        with the pragma argument identifier <arg_id> followed by a colon.

   --        <arg> represents the pragma argument, and has the following
   --        conventions:

   --          - identifiers are output verbatim
   --          - static string expressions are output as literals encoded as
   --            for L lines
   --          - static integer expressions are output as decimal literals
   --          - any other expression is replaced by the placeholder "<expr>"

   ---------------------
   -- Reference Lines --
   ---------------------

   --  The reference lines contain information about references from any of the
   --  units in the compilation (including body version and version attributes,
   --  linker options pragmas and source dependencies).

   --  ------------------------------------
   --  -- E  External Version References --
   --  ------------------------------------

   --  One of these lines is present for each use of 'Body_Version or 'Version
   --  in any of the units of the compilation. These are used by the linker to
   --  determine which version symbols must be output. The format is simply:

   --    E name

   --  where name is the external name, i.e. the unit name with either a S or a
   --  B for spec or body version referenced (Body_Version always references
   --  the body, Version references the Spec, except in the case of a reference
   --  to a subprogram with no separate spec). Upper half and wide character
   --  codes are encoded using the same method as in Namet (Uhh for upper half,
   --  Whhhh for wide character, where hh are hex digits).

   --  ---------------------
   --  -- D  Dependencies --
   --  ---------------------

   --  The dependency lines indicate the source files on which the compiled
   --  units depend. This is used by the binder for consistency checking.
   --  These lines are also referenced by the cross-reference information.

   --    D source-name time-stamp checksum (sub)unit-name line:file-name

   --      source-name also includes preprocessing data file and preprocessing
   --      definition file. These preprocessing files may be given as full
   --      path names instead of simple file names. If a full path name
   --      includes a directory with spaces, the path name is quoted (quote
   --      characters (") added at start and end, and any internal quotes are
   --      doubled).

   --      The time-stamp field contains the time stamp of the corresponding
   --      source file. See types.ads for details on time stamp representation.

   --      The checksum is an 8-hex digit representation of the source file
   --      checksum, with letters given in lower case.

   --      If the unit is not a subunit, the (sub)unit name is the unit name in
   --      internal format, as described in package Uname. If the unit is a
   --      subunit, the (sub)unit name is the fully qualified name of the
   --      subunit in all lower case letters.

   --      The line:file-name entry is present only if a Source_Reference
   --      pragma appeared in the source file identified by source-name. In
   --      this case, it gives the information from this pragma. Note that this
   --      allows cross-reference information to be related back to the
   --      original file. Note: the reason the line number comes first is that
   --      a leading digit immediately identifies this as a Source_Reference
   --      entry, rather than a subunit-name.

   --      A line number of zero for line: in this entry indicates that there
   --      is more than one source reference pragma. In this case, the line
   --      numbers in the cross-reference are correct, and refer to the
   --      original line number, but there is no information that allows a
   --      reader of the ALI file to determine the exact mapping of physical
   --      line numbers back to the original source.

   --      Files with a zero checksum and a non-zero time stamp are in general
   --      files on which the compilation depends but which are not Ada files
   --      with further dependencies. This includes preprocessor data files
   --      and preprocessor definition files.

   --      Note: blank lines are ignored when the library information is read,
   --      and separate sections of the file are separated by blank lines to
   --      ease readability. Blanks between fields are also ignored.

   --      For entries corresponding to files that were not present (and thus
   --      resulted in error messages), or for files that are not part of the
   --      dependency set, both the time stamp and checksum are set to all zero
   --      characters. These dummy entries are ignored by the binder in
   --      dependency checking, but must be present for proper interpretation
   --      of the cross-reference data.

   --------------------------
   -- Cross-Reference Data --
   --------------------------

   --  The cross-reference data follows the dependency lines. See the spec of
   --  Lib.Xref in file lib-xref.ads for details on the format of this data.

   ---------------------------------
   -- Source Coverage Obligations --
   ---------------------------------

   --  The Source Coverage Obligation (SCO) information follows the cross-
   --  reference data. See the spec of Par_SCO in file par_sco.ads for full
   --  details of the format.

   ---------------------------------------
   -- SPARK Cross-Reference Information --
   ---------------------------------------

   --  The SPARK cross-reference information follows the SCO information. See
   --  the spec of SPARK_Xrefs in file spark_xrefs.ads for full details of the
   --  format.

   -------------------------------
   -- ALI File Generation for C --
   -------------------------------

   --  The C compiler can also generate ALI files for use by the IDE's in
   --  providing navigation services in C. These ALI files are a subset of
   --  the specification above, lacking all Ada-specific output. Primarily
   --  the IDE uses the cross-reference sections of such files.

   ----------------------
   -- Global Variables --
   ----------------------

   --  The table defined here stores one entry for each Interrupt_State pragma
   --  encountered either in the main source or in an ancillary with'ed source.
   --  Since interrupt state values have to be consistent across all units in a
   --  partition, we detect inconsistencies at compile time when we can.

   type Interrupt_State_Entry is record
      Interrupt_Number : Pos;
      --  Interrupt number value

      Interrupt_State : Character;
      --  Set to r/s/u for Runtime/System/User

      Pragma_Loc : Source_Ptr;
      --  Location of pragma setting this value in place
   end record;

   package Interrupt_States is new Table.Table (
     Table_Component_Type => Interrupt_State_Entry,
     Table_Index_Type     => Nat,
     Table_Low_Bound      => 1,
     Table_Initial        => 30,
     Table_Increment      => 200,
     Table_Name           => "Name_Interrupt_States");

   --  The table structure defined here stores one entry for each
   --  Priority_Specific_Dispatching pragma encountered either in the main
   --  source or in an ancillary with'ed source. Since have to be consistent
   --  across all units in a partition, we may as well detect inconsistencies
   --  at compile time when we can.

   type Specific_Dispatching_Entry is record
      Dispatching_Policy : Name_Id;
      --  First character (upper case) of the corresponding policy name

      First_Priority     : Nat;
      --  Lower bound of the priority range to which the specified dispatching
      --  policy applies.

      Last_Priority      : Nat;
      --  Upper bound of the priority range to which the specified dispatching
      --  policy applies.

      Pragma_Loc         : Source_Ptr;
      --  Location of pragma setting this value in place
   end record;

   package Specific_Dispatching is new Table.Table (
     Table_Component_Type => Specific_Dispatching_Entry,
     Table_Index_Type     => Nat,
     Table_Low_Bound      => 1,
     Table_Initial        => 10,
     Table_Increment      => 100,
     Table_Name           => "Name_Priority_Specific_Dispatching");

   -----------------
   -- Subprograms --
   -----------------

   procedure Ensure_System_Dependency;
   --  This procedure ensures that a dependency is created on system.ads. Even
   --  if there is no semantic dependency, Targparm has read the file to
   --  acquire target parameters, so we need a source dependency.

   procedure Write_ALI (Object : Boolean);
   --  This procedure writes the library information for the current main unit
   --  The Object parameter is true if an object file is created, and false
   --  otherwise.
   --
   --  Note: in the case where we are not generating code (-gnatc mode), this
   --  routine only writes an ALI file if it cannot find an existing up to
   --  date ALI file. If it *can* find an existing up to date ALI file, then
   --  it reads this file and sets the Lib.Compilation_Arguments table from
   --  the A lines in this file.

   procedure Add_Preprocessing_Dependency (S : Source_File_Index);
   --  Indicate that there is a dependency to be added on a preprocessing data
   --  file or on a preprocessing definition file.

end Lib.Writ;<|MERGE_RESOLUTION|>--- conflicted
+++ resolved
@@ -116,11 +116,7 @@
    --  -- M  Main Program --
    --  ---------------------
 
-<<<<<<< HEAD
-   --    M type [priority] [T=time-slice] [AB] [C=cpu] [S=stack-size] W=?
-=======
-   --    M type [priority] [T=time-slice] [C=cpu] W=?
->>>>>>> 760e63ca
+   --    M type [priority] [T=time-slice] [C=cpu] [S=stack-size] W=?
 
    --      This line appears only if the main unit for this file is suitable
    --      for use as a main program. The parameters are:
