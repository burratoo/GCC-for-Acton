--- conflicted
+++ resolved
@@ -198,25 +198,10 @@
    --              the units in this file, where x is the first character
    --              (upper case) of the policy name (e.g. 'C' for Concurrent).
 
-<<<<<<< HEAD
-   --         FD   Configuration pragmas apply to all the units in this file
-   --              specifying a possibly non-standard floating point format
-   --              (VAX float with Long_Float using D_Float).
-
-   --         FG   Configuration pragmas apply to all the units in this file
-   --              specifying a possibly non-standard floating point format
-   --              (VAX float with Long_Float using G_Float).
-
-   --         FI   Configuration pragmas apply to all the units in this file
-   --              specifying a possibly non-standard floating point format
-   --              (IEEE Float).
-
    --         Gu   A valid Global_Start_Phase pragma applies to all the units
    --              in this file, where u is the unsigned integer of the
    --              corresponding policy name.
 
-=======
->>>>>>> 4769e3e0
    --         Lx   A valid Locking_Policy pragma applies to all the units in
    --              this file, where x is the first character (upper case) of
    --              the policy name (e.g. 'C' for Ceiling_Locking).
