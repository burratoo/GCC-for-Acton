------------------------------------------------------------------------------
--                                                                          --
--                         GNAT COMPILER COMPONENTS                         --
--                                                                          --
--                                S I N F O                                 --
--                                                                          --
--                                 B o d y                                  --
--                                                                          --
--          Copyright (C) 1992-2015, Free Software Foundation, Inc.         --
--                                                                          --
-- GNAT is free software;  you can  redistribute it  and/or modify it under --
-- terms of the  GNU General Public License as published  by the Free Soft- --
-- ware  Foundation;  either version 3,  or (at your option) any later ver- --
-- sion.  GNAT is distributed in the hope that it will be useful, but WITH- --
-- OUT ANY WARRANTY;  without even the  implied warranty of MERCHANTABILITY --
-- or FITNESS FOR A PARTICULAR PURPOSE.                                     --
--                                                                          --
-- As a special exception under Section 7 of GPL version 3, you are granted --
-- additional permissions described in the GCC Runtime Library Exception,   --
-- version 3.1, as published by the Free Software Foundation.               --
--                                                                          --
-- You should have received a copy of the GNU General Public License and    --
-- a copy of the GCC Runtime Library Exception along with this program;     --
-- see the files COPYING3 and COPYING.RUNTIME respectively.  If not, see    --
-- <http://www.gnu.org/licenses/>.                                          --
--                                                                          --
-- GNAT was originally developed  by the GNAT team at  New York University. --
-- Extensive contributions were provided by Ada Core Technologies Inc.      --
--                                                                          --
------------------------------------------------------------------------------

pragma Style_Checks (All_Checks);
--  No subprogram ordering check, due to logical grouping

with Atree; use Atree;

package body Sinfo is

   use Atree.Unchecked_Access;
   --  This package is one of the few packages which is allowed to make direct
   --  references to tree nodes (since it is in the business of providing a
   --  higher level of tree access which other clients are expected to use and
   --  which implements checks).

   use Atree_Private_Part;
   --  The only reason that we ask for direct access to the private part of
   --  the tree package is so that we can directly reference the Nkind field
   --  of nodes table entries. We do this since it helps the efficiency of
   --  the Sinfo debugging checks considerably (note that when we are checking
   --  Nkind values, we don't need to check for a valid node reference, because
   --  we will check that anyway when we reference the field).

   NT : Nodes.Table_Ptr renames Nodes.Table;
   --  A short hand abbreviation, useful for the debugging checks

   ----------------------------
   -- Field Access Functions --
   ----------------------------

   --  Note: The use of Assert (False or else ...) is just a device to allow
   --  uniform format of the conditions following this. Note that csinfo
   --  expects this uniform format.

   function ABE_Is_Certain
      (N : Node_Id) return Boolean is
   begin
      pragma Assert (False
        or else NT (N).Nkind = N_Formal_Package_Declaration
        or else NT (N).Nkind = N_Function_Call
        or else NT (N).Nkind = N_Function_Instantiation
        or else NT (N).Nkind = N_Package_Instantiation
        or else NT (N).Nkind = N_Procedure_Call_Statement
        or else NT (N).Nkind = N_Procedure_Instantiation);
      return Flag18 (N);
   end ABE_Is_Certain;

   function Abort_Present
      (N : Node_Id) return Boolean is
   begin
      pragma Assert (False
        or else NT (N).Nkind = N_Requeue_Statement);
      return Flag15 (N);
   end Abort_Present;

   function Abortable_Part
      (N : Node_Id) return Node_Id is
   begin
      pragma Assert (False
        or else NT (N).Nkind = N_Asynchronous_Select);
      return Node2 (N);
   end Abortable_Part;

   function Abstract_Present
      (N : Node_Id) return Boolean is
   begin
      pragma Assert (False
        or else NT (N).Nkind = N_Derived_Type_Definition
        or else NT (N).Nkind = N_Formal_Derived_Type_Definition
        or else NT (N).Nkind = N_Formal_Private_Type_Definition
        or else NT (N).Nkind = N_Private_Extension_Declaration
        or else NT (N).Nkind = N_Private_Type_Declaration
        or else NT (N).Nkind = N_Record_Definition);
      return Flag4 (N);
   end Abstract_Present;

   function Accept_Handler_Records
      (N : Node_Id) return List_Id is
   begin
      pragma Assert (False
        or else NT (N).Nkind = N_Accept_Alternative);
      return List5 (N);
   end Accept_Handler_Records;

   function Accept_Statement
      (N : Node_Id) return Node_Id is
   begin
      pragma Assert (False
        or else NT (N).Nkind = N_Accept_Alternative);
      return Node2 (N);
   end Accept_Statement;

   function Access_Definition
     (N : Node_Id) return Node_Id is
   begin
      pragma Assert (False
        or else NT (N).Nkind = N_Component_Definition
        or else NT (N).Nkind = N_Formal_Object_Declaration
        or else NT (N).Nkind = N_Object_Renaming_Declaration);
      return Node3 (N);
   end Access_Definition;

   function Access_To_Subprogram_Definition
     (N : Node_Id) return Node_Id is
   begin
      pragma Assert (False
        or else NT (N).Nkind = N_Access_Definition);
      return Node3 (N);
   end Access_To_Subprogram_Definition;

   function Access_Types_To_Process
      (N : Node_Id) return Elist_Id is
   begin
      pragma Assert (False
        or else NT (N).Nkind = N_Freeze_Entity);
      return Elist2 (N);
   end Access_Types_To_Process;

   function Actions
      (N : Node_Id) return List_Id is
   begin
      pragma Assert (False
        or else NT (N).Nkind = N_And_Then
        or else NT (N).Nkind = N_Case_Expression_Alternative
        or else NT (N).Nkind = N_Compilation_Unit_Aux
        or else NT (N).Nkind = N_Compound_Statement
        or else NT (N).Nkind = N_Expression_With_Actions
        or else NT (N).Nkind = N_Freeze_Entity
        or else NT (N).Nkind = N_Or_Else);
      return List1 (N);
   end Actions;

   function Activation_Chain_Entity
      (N : Node_Id) return Node_Id is
   begin
      pragma Assert (False
        or else NT (N).Nkind = N_Block_Statement
        or else NT (N).Nkind = N_Entry_Body
        or else NT (N).Nkind = N_Generic_Package_Declaration
        or else NT (N).Nkind = N_Package_Declaration
        or else NT (N).Nkind = N_Subprogram_Body
        or else NT (N).Nkind = N_Task_Body);
      return Node3 (N);
   end Activation_Chain_Entity;

   function Acts_As_Spec
      (N : Node_Id) return Boolean is
   begin
      pragma Assert (False
        or else NT (N).Nkind = N_Compilation_Unit
        or else NT (N).Nkind = N_Subprogram_Body);
      return Flag4 (N);
   end Acts_As_Spec;

   function Actual_Designated_Subtype
     (N : Node_Id) return Node_Id is
   begin
      pragma Assert (False
        or else NT (N).Nkind = N_Explicit_Dereference
        or else NT (N).Nkind = N_Free_Statement);
      return Node4 (N);
   end Actual_Designated_Subtype;

   function Address_Warning_Posted
      (N : Node_Id) return Boolean is
   begin
      pragma Assert (False
        or else NT (N).Nkind = N_Attribute_Definition_Clause);
      return Flag18 (N);
   end Address_Warning_Posted;

   function Aggregate_Bounds
      (N : Node_Id) return Node_Id is
   begin
      pragma Assert (False
        or else NT (N).Nkind = N_Aggregate);
      return Node3 (N);
   end Aggregate_Bounds;

   function Aliased_Present
      (N : Node_Id) return Boolean is
   begin
      pragma Assert (False
        or else NT (N).Nkind = N_Component_Definition
        or else NT (N).Nkind = N_Object_Declaration
        or else NT (N).Nkind = N_Parameter_Specification);
      return Flag4 (N);
   end Aliased_Present;

   function All_Others
      (N : Node_Id) return Boolean is
   begin
      pragma Assert (False
        or else NT (N).Nkind = N_Others_Choice);
      return Flag11 (N);
   end All_Others;

   function All_Present
      (N : Node_Id) return Boolean is
   begin
      pragma Assert (False
        or else NT (N).Nkind = N_Access_Definition
        or else NT (N).Nkind = N_Access_To_Object_Definition
        or else NT (N).Nkind = N_Quantified_Expression
        or else NT (N).Nkind = N_Use_Type_Clause);
      return Flag15 (N);
   end All_Present;

   function Alternatives
      (N : Node_Id) return List_Id is
   begin
      pragma Assert (False
        or else NT (N).Nkind = N_Case_Expression
        or else NT (N).Nkind = N_Case_Statement
        or else NT (N).Nkind = N_In
        or else NT (N).Nkind = N_Not_In);
      return List4 (N);
   end Alternatives;

   function Ancestor_Part
      (N : Node_Id) return Node_Id is
   begin
      pragma Assert (False
        or else NT (N).Nkind = N_Extension_Aggregate);
      return Node3 (N);
   end Ancestor_Part;

   function Atomic_Sync_Required
      (N : Node_Id) return Boolean is
   begin
      pragma Assert (False
        or else NT (N).Nkind = N_Expanded_Name
        or else NT (N).Nkind = N_Explicit_Dereference
        or else NT (N).Nkind = N_Identifier
        or else NT (N).Nkind = N_Indexed_Component
        or else NT (N).Nkind = N_Selected_Component);
      return Flag14 (N);
   end Atomic_Sync_Required;

   function Array_Aggregate
      (N : Node_Id) return Node_Id is
   begin
      pragma Assert (False
        or else NT (N).Nkind = N_Enumeration_Representation_Clause);
      return Node3 (N);
   end Array_Aggregate;

   function Aspect_Rep_Item
      (N : Node_Id) return Node_Id is
   begin
      pragma Assert (False
        or else NT (N).Nkind = N_Aspect_Specification);
      return Node2 (N);
   end Aspect_Rep_Item;

   function Assignment_OK
      (N : Node_Id) return Boolean is
   begin
      pragma Assert (False
        or else NT (N).Nkind = N_Object_Declaration
        or else NT (N).Nkind in N_Subexpr);
      return Flag15 (N);
   end Assignment_OK;

   function Associated_Node
      (N : Node_Id) return Node_Id is
   begin
      pragma Assert (False
        or else NT (N).Nkind in N_Has_Entity
        or else NT (N).Nkind = N_Aggregate
        or else NT (N).Nkind = N_Extension_Aggregate
        or else NT (N).Nkind = N_Selected_Component);
      return Node4 (N);
   end Associated_Node;

   function At_End_Proc
      (N : Node_Id) return Node_Id is
   begin
      pragma Assert (False
        or else NT (N).Nkind = N_Cycle_Sequence_Of_Statements
        or else NT (N).Nkind = N_Handled_Sequence_Of_Statements);
      return Node1 (N);
   end At_End_Proc;

   function Attribute_Name
      (N : Node_Id) return Name_Id is
   begin
      pragma Assert (False
        or else NT (N).Nkind = N_Attribute_Reference);
      return Name2 (N);
   end Attribute_Name;

   function Aux_Decls_Node
      (N : Node_Id) return Node_Id is
   begin
      pragma Assert (False
        or else NT (N).Nkind = N_Compilation_Unit);
      return Node5 (N);
   end Aux_Decls_Node;

   function Backwards_OK
      (N : Node_Id) return Boolean is
   begin
      pragma Assert (False
        or else NT (N).Nkind = N_Assignment_Statement);
      return Flag6 (N);
   end Backwards_OK;

   function Bad_Is_Detected
      (N : Node_Id) return Boolean is
   begin
      pragma Assert (False
        or else NT (N).Nkind = N_Subprogram_Body);
      return Flag15 (N);
   end Bad_Is_Detected;

   function Body_Required
      (N : Node_Id) return Boolean is
   begin
      pragma Assert (False
        or else NT (N).Nkind = N_Compilation_Unit);
      return Flag13 (N);
   end Body_Required;

   function Body_To_Inline
      (N : Node_Id) return Node_Id is
   begin
      pragma Assert (False
        or else NT (N).Nkind = N_Subprogram_Declaration);
      return Node3 (N);
   end Body_To_Inline;

   function Box_Present
      (N : Node_Id) return Boolean is
   begin
      pragma Assert (False
        or else NT (N).Nkind = N_Component_Association
        or else NT (N).Nkind = N_Formal_Abstract_Subprogram_Declaration
        or else NT (N).Nkind = N_Formal_Concrete_Subprogram_Declaration
        or else NT (N).Nkind = N_Formal_Package_Declaration
        or else NT (N).Nkind = N_Generic_Association);
      return Flag15 (N);
   end Box_Present;

   function By_Ref
      (N : Node_Id) return Boolean is
   begin
      pragma Assert (False
        or else NT (N).Nkind = N_Extended_Return_Statement
        or else NT (N).Nkind = N_Simple_Return_Statement);
      return Flag5 (N);
   end By_Ref;

   function Char_Literal_Value
      (N : Node_Id) return Uint is
   begin
      pragma Assert (False
        or else NT (N).Nkind = N_Character_Literal);
      return Uint2 (N);
   end Char_Literal_Value;

   function Chars
      (N : Node_Id) return Name_Id is
   begin
      pragma Assert (False
        or else NT (N).Nkind in N_Has_Chars);
      return Name1 (N);
   end Chars;

   function Check_Address_Alignment
      (N : Node_Id) return Boolean is
   begin
      pragma Assert (False
          or else NT (N).Nkind = N_Attribute_Definition_Clause);
      return Flag11 (N);
   end Check_Address_Alignment;

   function Choice_Parameter
      (N : Node_Id) return Node_Id is
   begin
      pragma Assert (False
        or else NT (N).Nkind = N_Exception_Handler);
      return Node2 (N);
   end Choice_Parameter;

   function Choices
      (N : Node_Id) return List_Id is
   begin
      pragma Assert (False
        or else NT (N).Nkind = N_Component_Association);
      return List1 (N);
   end Choices;

   function Class_Present
      (N : Node_Id) return Boolean is
   begin
      pragma Assert (False
        or else NT (N).Nkind = N_Aspect_Specification
        or else NT (N).Nkind = N_Pragma);
      return Flag6 (N);
   end Class_Present;

   function Classifications
      (N : Node_Id) return Node_Id is
   begin
      pragma Assert (False
        or else NT (N).Nkind = N_Contract);
      return Node3 (N);
   end Classifications;

   function Cleanup_Actions
     (N : Node_Id) return List_Id is
   begin
      pragma Assert (False
        or else NT (N).Nkind = N_Block_Statement);
      return List5 (N);
   end Cleanup_Actions;

   function Comes_From_Extended_Return_Statement
     (N : Node_Id) return Boolean is
   begin
      pragma Assert (False
        or else NT (N).Nkind = N_Simple_Return_Statement);
      return Flag18 (N);
   end Comes_From_Extended_Return_Statement;

   function Compile_Time_Known_Aggregate
      (N : Node_Id) return Boolean is
   begin
      pragma Assert (False
        or else NT (N).Nkind = N_Aggregate);
      return Flag18 (N);
   end Compile_Time_Known_Aggregate;

   function Component_Associations
      (N : Node_Id) return List_Id is
   begin
      pragma Assert (False
        or else NT (N).Nkind = N_Aggregate
        or else NT (N).Nkind = N_Extension_Aggregate);
      return List2 (N);
   end Component_Associations;

   function Component_Clauses
      (N : Node_Id) return List_Id is
   begin
      pragma Assert (False
        or else NT (N).Nkind = N_Record_Representation_Clause);
      return List3 (N);
   end Component_Clauses;

   function Component_Definition
      (N : Node_Id) return Node_Id is
   begin
      pragma Assert (False
        or else NT (N).Nkind = N_Component_Declaration
        or else NT (N).Nkind = N_Constrained_Array_Definition
        or else NT (N).Nkind = N_Unconstrained_Array_Definition);
      return Node4 (N);
   end Component_Definition;

   function Component_Items
      (N : Node_Id) return List_Id is
   begin
      pragma Assert (False
        or else NT (N).Nkind = N_Component_List);
      return List3 (N);
   end Component_Items;

   function Component_List
      (N : Node_Id) return Node_Id is
   begin
      pragma Assert (False
        or else NT (N).Nkind = N_Record_Definition
        or else NT (N).Nkind = N_Variant);
      return Node1 (N);
   end Component_List;

   function Component_Name
      (N : Node_Id) return Node_Id is
   begin
      pragma Assert (False
        or else NT (N).Nkind = N_Component_Clause);
      return Node1 (N);
   end Component_Name;

   function Componentwise_Assignment
      (N : Node_Id) return Boolean is
   begin
      pragma Assert (False
        or else NT (N).Nkind = N_Assignment_Statement);
      return Flag14 (N);
   end Componentwise_Assignment;

   function Condition
      (N : Node_Id) return Node_Id is
   begin
      pragma Assert (False
        or else NT (N).Nkind = N_Accept_Alternative
        or else NT (N).Nkind = N_Delay_Alternative
        or else NT (N).Nkind = N_Elsif_Part
        or else NT (N).Nkind = N_Entry_Body_Formal_Part
        or else NT (N).Nkind = N_Exit_Statement
        or else NT (N).Nkind = N_If_Statement
        or else NT (N).Nkind = N_Iteration_Scheme
        or else NT (N).Nkind = N_Quantified_Expression
        or else NT (N).Nkind = N_Raise_Constraint_Error
        or else NT (N).Nkind = N_Raise_Program_Error
        or else NT (N).Nkind = N_Raise_Storage_Error
        or else NT (N).Nkind = N_Terminate_Alternative);
      return Node1 (N);
   end Condition;

   function Condition_Actions
      (N : Node_Id) return List_Id is
   begin
      pragma Assert (False
        or else NT (N).Nkind = N_Elsif_Part
        or else NT (N).Nkind = N_Iteration_Scheme);
      return List3 (N);
   end Condition_Actions;

   function Config_Pragmas
      (N : Node_Id) return List_Id is
   begin
      pragma Assert (False
        or else NT (N).Nkind = N_Compilation_Unit_Aux);
      return List4 (N);
   end Config_Pragmas;

   function Constant_Present
      (N : Node_Id) return Boolean is
   begin
      pragma Assert (False
        or else NT (N).Nkind = N_Access_Definition
        or else NT (N).Nkind = N_Access_To_Object_Definition
        or else NT (N).Nkind = N_Object_Declaration);
      return Flag17 (N);
   end Constant_Present;

   function Constraint
      (N : Node_Id) return Node_Id is
   begin
      pragma Assert (False
        or else NT (N).Nkind = N_Subtype_Indication);
      return Node3 (N);
   end Constraint;

   function Constraints
      (N : Node_Id) return List_Id is
   begin
      pragma Assert (False
        or else NT (N).Nkind = N_Index_Or_Discriminant_Constraint);
      return List1 (N);
   end Constraints;

   function Context_Installed
      (N : Node_Id) return Boolean is
   begin
      pragma Assert (False
        or else NT (N).Nkind = N_With_Clause);
      return Flag13 (N);
   end Context_Installed;

   function Context_Items
      (N : Node_Id) return List_Id is
   begin
      pragma Assert (False
        or else NT (N).Nkind = N_Compilation_Unit);
      return List1 (N);
   end Context_Items;

   function Context_Pending
      (N : Node_Id) return Boolean is
   begin
      pragma Assert (False
        or else NT (N).Nkind = N_Compilation_Unit);
      return Flag16 (N);
   end Context_Pending;

   function Contract_Test_Cases
      (N : Node_Id) return Node_Id is
   begin
      pragma Assert (False
        or else NT (N).Nkind = N_Contract);
      return Node2 (N);
   end Contract_Test_Cases;

   function Controlling_Argument
      (N : Node_Id) return Node_Id is
   begin
      pragma Assert (False
        or else NT (N).Nkind = N_Function_Call
        or else NT (N).Nkind = N_Procedure_Call_Statement);
      return Node1 (N);
   end Controlling_Argument;

   function Conversion_OK
      (N : Node_Id) return Boolean is
   begin
      pragma Assert (False
        or else NT (N).Nkind = N_Type_Conversion);
      return Flag14 (N);
   end Conversion_OK;

   function Convert_To_Return_False
      (N : Node_Id) return Boolean is
   begin
      pragma Assert (False
        or else NT (N).Nkind = N_Raise_Expression);
      return Flag13 (N);
   end Convert_To_Return_False;

   function Corresponding_Aspect
      (N : Node_Id) return Node_Id is
   begin
      pragma Assert (False
        or else NT (N).Nkind = N_Pragma);
      return Node3 (N);
   end Corresponding_Aspect;

   function Corresponding_Body
      (N : Node_Id) return Node_Id is
   begin
      pragma Assert (False
        or else NT (N).Nkind = N_Entry_Declaration
        or else NT (N).Nkind = N_Generic_Package_Declaration
        or else NT (N).Nkind = N_Generic_Subprogram_Declaration
        or else NT (N).Nkind = N_Package_Body_Stub
        or else NT (N).Nkind = N_Package_Declaration
        or else NT (N).Nkind = N_Protected_Body_Stub
        or else NT (N).Nkind = N_Protected_Type_Declaration
        or else NT (N).Nkind = N_Subprogram_Body_Stub
        or else NT (N).Nkind = N_Subprogram_Declaration
        or else NT (N).Nkind = N_Task_Body_Stub
        or else NT (N).Nkind = N_Task_Type_Declaration);
      return Node5 (N);
   end Corresponding_Body;

   function Corresponding_Formal_Spec
      (N : Node_Id) return Node_Id is
   begin
      pragma Assert (False
        or else NT (N).Nkind = N_Subprogram_Renaming_Declaration);
      return Node3 (N);
   end Corresponding_Formal_Spec;

   function Corresponding_Generic_Association
      (N : Node_Id) return Node_Id is
   begin
      pragma Assert (False
        or else NT (N).Nkind = N_Object_Declaration
        or else NT (N).Nkind = N_Object_Renaming_Declaration);
      return Node5 (N);
   end Corresponding_Generic_Association;

   function Corresponding_Integer_Value
      (N : Node_Id) return Uint is
   begin
      pragma Assert (False
        or else NT (N).Nkind = N_Real_Literal);
      return Uint4 (N);
   end Corresponding_Integer_Value;

   function Corresponding_Spec
      (N : Node_Id) return Entity_Id is
   begin
      pragma Assert (False
        or else NT (N).Nkind = N_Entry_Body_Formal_Part
        or else NT (N).Nkind = N_Expression_Function
        or else NT (N).Nkind = N_Package_Body
        or else NT (N).Nkind = N_Protected_Body
        or else NT (N).Nkind = N_Subprogram_Body
        or else NT (N).Nkind = N_Subprogram_Renaming_Declaration
        or else NT (N).Nkind = N_Task_Body
        or else NT (N).Nkind = N_With_Clause);
      return Node5 (N);
   end Corresponding_Spec;

   function Corresponding_Spec_Of_Stub
      (N : Node_Id) return Entity_Id is
   begin
      pragma Assert (False
        or else NT (N).Nkind = N_Package_Body_Stub
        or else NT (N).Nkind = N_Protected_Body_Stub
        or else NT (N).Nkind = N_Subprogram_Body_Stub
        or else NT (N).Nkind = N_Task_Body_Stub);
      return Node2 (N);
   end Corresponding_Spec_Of_Stub;

   function Corresponding_Stub
      (N : Node_Id) return Node_Id is
   begin
      pragma Assert (False
        or else NT (N).Nkind = N_Subunit);
      return Node3 (N);
   end Corresponding_Stub;

   function Cycle_Statement_Sequence
      (N : Node_Id) return Node_Id is
   begin
      pragma Assert (False
        or else NT (N).Nkind = N_Task_Body_Statement_Sequence);
      return Node1 (N);
   end Cycle_Statement_Sequence;

   function Dcheck_Function
      (N : Node_Id) return Entity_Id is
   begin
      pragma Assert (False
        or else NT (N).Nkind = N_Variant);
      return Node5 (N);
   end Dcheck_Function;

   function Declarations
      (N : Node_Id) return List_Id is
   begin
      pragma Assert (False
        or else NT (N).Nkind = N_Accept_Statement
        or else NT (N).Nkind = N_Block_Statement
        or else NT (N).Nkind = N_Compilation_Unit_Aux
        or else NT (N).Nkind = N_Entry_Body
        or else NT (N).Nkind = N_Package_Body
        or else NT (N).Nkind = N_Protected_Body
        or else NT (N).Nkind = N_Subprogram_Body
        or else NT (N).Nkind = N_Task_Body);
      return List2 (N);
   end Declarations;

   function Default_Expression
      (N : Node_Id) return Node_Id is
   begin
      pragma Assert (False
        or else NT (N).Nkind = N_Formal_Object_Declaration
        or else NT (N).Nkind = N_Parameter_Specification);
      return Node5 (N);
   end Default_Expression;

   function Default_Storage_Pool
      (N : Node_Id) return Node_Id is
   begin
      pragma Assert (False
        or else NT (N).Nkind = N_Compilation_Unit_Aux);
      return Node3 (N);
   end Default_Storage_Pool;

   function Default_Name
      (N : Node_Id) return Node_Id is
   begin
      pragma Assert (False
        or else NT (N).Nkind = N_Formal_Abstract_Subprogram_Declaration
        or else NT (N).Nkind = N_Formal_Concrete_Subprogram_Declaration);
      return Node2 (N);
   end Default_Name;

   function Defining_Identifier
      (N : Node_Id) return Entity_Id is
   begin
      pragma Assert (False
        or else NT (N).Nkind = N_Component_Declaration
        or else NT (N).Nkind = N_Defining_Program_Unit_Name
        or else NT (N).Nkind = N_Discriminant_Specification
        or else NT (N).Nkind = N_Entry_Body
        or else NT (N).Nkind = N_Entry_Declaration
        or else NT (N).Nkind = N_Entry_Index_Specification
        or else NT (N).Nkind = N_Exception_Declaration
        or else NT (N).Nkind = N_Exception_Renaming_Declaration
        or else NT (N).Nkind = N_Formal_Object_Declaration
        or else NT (N).Nkind = N_Formal_Package_Declaration
        or else NT (N).Nkind = N_Formal_Type_Declaration
        or else NT (N).Nkind = N_Full_Type_Declaration
        or else NT (N).Nkind = N_Implicit_Label_Declaration
        or else NT (N).Nkind = N_Incomplete_Type_Declaration
        or else NT (N).Nkind = N_Iterator_Specification
        or else NT (N).Nkind = N_Loop_Parameter_Specification
        or else NT (N).Nkind = N_Number_Declaration
        or else NT (N).Nkind = N_Object_Declaration
        or else NT (N).Nkind = N_Object_Renaming_Declaration
        or else NT (N).Nkind = N_Package_Body_Stub
        or else NT (N).Nkind = N_Parameter_Specification
        or else NT (N).Nkind = N_Private_Extension_Declaration
        or else NT (N).Nkind = N_Private_Type_Declaration
        or else NT (N).Nkind = N_Protected_Body
        or else NT (N).Nkind = N_Protected_Body_Stub
        or else NT (N).Nkind = N_Protected_Type_Declaration
        or else NT (N).Nkind = N_Single_Protected_Declaration
        or else NT (N).Nkind = N_Single_Task_Declaration
        or else NT (N).Nkind = N_Subtype_Declaration
        or else NT (N).Nkind = N_Task_Body
        or else NT (N).Nkind = N_Task_Body_Stub
        or else NT (N).Nkind = N_Task_Type_Declaration);
      return Node1 (N);
   end Defining_Identifier;

   function Defining_Unit_Name
      (N : Node_Id) return Node_Id is
   begin
      pragma Assert (False
        or else NT (N).Nkind = N_Function_Instantiation
        or else NT (N).Nkind = N_Function_Specification
        or else NT (N).Nkind = N_Generic_Function_Renaming_Declaration
        or else NT (N).Nkind = N_Generic_Package_Renaming_Declaration
        or else NT (N).Nkind = N_Generic_Procedure_Renaming_Declaration
        or else NT (N).Nkind = N_Package_Body
        or else NT (N).Nkind = N_Package_Instantiation
        or else NT (N).Nkind = N_Package_Renaming_Declaration
        or else NT (N).Nkind = N_Package_Specification
        or else NT (N).Nkind = N_Procedure_Instantiation
        or else NT (N).Nkind = N_Procedure_Specification);
      return Node1 (N);
   end Defining_Unit_Name;

   function Delay_Alternative
      (N : Node_Id) return Node_Id is
   begin
      pragma Assert (False
        or else NT (N).Nkind = N_Timed_Entry_Call);
      return Node4 (N);
   end Delay_Alternative;

   function Delay_Statement
      (N : Node_Id) return Node_Id is
   begin
      pragma Assert (False
        or else NT (N).Nkind = N_Delay_Alternative);
      return Node2 (N);
   end Delay_Statement;

   function Delta_Expression
      (N : Node_Id) return Node_Id is
   begin
      pragma Assert (False
        or else NT (N).Nkind = N_Decimal_Fixed_Point_Definition
        or else NT (N).Nkind = N_Delta_Constraint
        or else NT (N).Nkind = N_Ordinary_Fixed_Point_Definition);
      return Node3 (N);
   end Delta_Expression;

   function Digits_Expression
      (N : Node_Id) return Node_Id is
   begin
      pragma Assert (False
        or else NT (N).Nkind = N_Decimal_Fixed_Point_Definition
        or else NT (N).Nkind = N_Digits_Constraint
        or else NT (N).Nkind = N_Floating_Point_Definition);
      return Node2 (N);
   end Digits_Expression;

   function Discr_Check_Funcs_Built
      (N : Node_Id) return Boolean is
   begin
      pragma Assert (False
        or else NT (N).Nkind = N_Full_Type_Declaration);
      return Flag11 (N);
   end Discr_Check_Funcs_Built;

   function Discrete_Choices
      (N : Node_Id) return List_Id is
   begin
      pragma Assert (False
        or else NT (N).Nkind = N_Case_Expression_Alternative
        or else NT (N).Nkind = N_Case_Statement_Alternative
        or else NT (N).Nkind = N_Variant);
      return List4 (N);
   end Discrete_Choices;

   function Discrete_Range
      (N : Node_Id) return Node_Id is
   begin
      pragma Assert (False
        or else NT (N).Nkind = N_Slice);
      return Node4 (N);
   end Discrete_Range;

   function Discrete_Subtype_Definition
      (N : Node_Id) return Node_Id is
   begin
      pragma Assert (False
        or else NT (N).Nkind = N_Entry_Declaration
        or else NT (N).Nkind = N_Entry_Index_Specification
        or else NT (N).Nkind = N_Loop_Parameter_Specification);
      return Node4 (N);
   end Discrete_Subtype_Definition;

   function Discrete_Subtype_Definitions
      (N : Node_Id) return List_Id is
   begin
      pragma Assert (False
        or else NT (N).Nkind = N_Constrained_Array_Definition);
      return List2 (N);
   end Discrete_Subtype_Definitions;

   function Discriminant_Specifications
      (N : Node_Id) return List_Id is
   begin
      pragma Assert (False
        or else NT (N).Nkind = N_Formal_Type_Declaration
        or else NT (N).Nkind = N_Full_Type_Declaration
        or else NT (N).Nkind = N_Incomplete_Type_Declaration
        or else NT (N).Nkind = N_Private_Extension_Declaration
        or else NT (N).Nkind = N_Private_Type_Declaration
        or else NT (N).Nkind = N_Protected_Type_Declaration
        or else NT (N).Nkind = N_Task_Type_Declaration);
      return List4 (N);
   end Discriminant_Specifications;

   function Discriminant_Type
      (N : Node_Id) return Node_Id is
   begin
      pragma Assert (False
        or else NT (N).Nkind = N_Discriminant_Specification);
      return Node5 (N);
   end Discriminant_Type;

   function Do_Accessibility_Check
      (N : Node_Id) return Boolean is
   begin
      pragma Assert (False
        or else NT (N).Nkind = N_Parameter_Specification);
      return Flag13 (N);
   end Do_Accessibility_Check;

   function Do_Discriminant_Check
      (N : Node_Id) return Boolean is
   begin
      pragma Assert (False
        or else NT (N).Nkind = N_Assignment_Statement
        or else NT (N).Nkind = N_Selected_Component
        or else NT (N).Nkind = N_Type_Conversion);
      return Flag1 (N);
   end Do_Discriminant_Check;

   function Do_Division_Check
      (N : Node_Id) return Boolean is
   begin
      pragma Assert (False
        or else NT (N).Nkind = N_Op_Divide
        or else NT (N).Nkind = N_Op_Mod
        or else NT (N).Nkind = N_Op_Rem);
      return Flag13 (N);
   end Do_Division_Check;

   function Do_Length_Check
      (N : Node_Id) return Boolean is
   begin
      pragma Assert (False
        or else NT (N).Nkind = N_Assignment_Statement
        or else NT (N).Nkind = N_Op_And
        or else NT (N).Nkind = N_Op_Or
        or else NT (N).Nkind = N_Op_Xor
        or else NT (N).Nkind = N_Type_Conversion);
      return Flag4 (N);
   end Do_Length_Check;

   function Do_Overflow_Check
      (N : Node_Id) return Boolean is
   begin
      pragma Assert (False
        or else NT (N).Nkind in N_Op
        or else NT (N).Nkind = N_Attribute_Reference
        or else NT (N).Nkind = N_Case_Expression
        or else NT (N).Nkind = N_If_Expression
        or else NT (N).Nkind = N_Type_Conversion);
      return Flag17 (N);
   end Do_Overflow_Check;

   function Do_Range_Check
      (N : Node_Id) return Boolean is
   begin
      pragma Assert (False
        or else NT (N).Nkind in N_Subexpr);
      return Flag9 (N);
   end Do_Range_Check;

   function Do_Storage_Check
      (N : Node_Id) return Boolean is
   begin
      pragma Assert (False
        or else NT (N).Nkind = N_Allocator
        or else NT (N).Nkind = N_Subprogram_Body);
      return Flag17 (N);
   end Do_Storage_Check;

   function Do_Tag_Check
      (N : Node_Id) return Boolean is
   begin
      pragma Assert (False
        or else NT (N).Nkind = N_Assignment_Statement
        or else NT (N).Nkind = N_Extended_Return_Statement
        or else NT (N).Nkind = N_Function_Call
        or else NT (N).Nkind = N_Procedure_Call_Statement
        or else NT (N).Nkind = N_Simple_Return_Statement
        or else NT (N).Nkind = N_Type_Conversion);
      return Flag13 (N);
   end Do_Tag_Check;

   function Elaborate_All_Desirable
      (N : Node_Id) return Boolean is
   begin
      pragma Assert (False
        or else NT (N).Nkind = N_With_Clause);
      return Flag9 (N);
   end Elaborate_All_Desirable;

   function Elaborate_All_Present
      (N : Node_Id) return Boolean is
   begin
      pragma Assert (False
        or else NT (N).Nkind = N_With_Clause);
      return Flag14 (N);
   end Elaborate_All_Present;

   function Elaborate_Desirable
      (N : Node_Id) return Boolean is
   begin
      pragma Assert (False
        or else NT (N).Nkind = N_With_Clause);
      return Flag11 (N);
   end Elaborate_Desirable;

   function Elaborate_Present
      (N : Node_Id) return Boolean is
   begin
      pragma Assert (False
        or else NT (N).Nkind = N_With_Clause);
      return Flag4 (N);
   end Elaborate_Present;

   function Else_Actions
      (N : Node_Id) return List_Id is
   begin
      pragma Assert (False
        or else NT (N).Nkind = N_If_Expression);
      return List3 (N);
   end Else_Actions;

   function Else_Statements
      (N : Node_Id) return List_Id is
   begin
      pragma Assert (False
        or else NT (N).Nkind = N_Conditional_Entry_Call
        or else NT (N).Nkind = N_If_Statement
        or else NT (N).Nkind = N_Selective_Accept);
      return List4 (N);
   end Else_Statements;

   function Elsif_Parts
      (N : Node_Id) return List_Id is
   begin
      pragma Assert (False
        or else NT (N).Nkind = N_If_Statement);
      return List3 (N);
   end Elsif_Parts;

   function Enclosing_Variant
      (N : Node_Id) return Node_Id is
   begin
      pragma Assert (False
        or else NT (N).Nkind = N_Variant);
      return Node2 (N);
   end Enclosing_Variant;

   function End_Label
      (N : Node_Id) return Node_Id is
   begin
      pragma Assert (False
        or else NT (N).Nkind = N_Enumeration_Type_Definition
        or else NT (N).Nkind = N_Handled_Sequence_Of_Statements
        or else NT (N).Nkind = N_Loop_Statement
        or else NT (N).Nkind = N_Package_Specification
        or else NT (N).Nkind = N_Protected_Body
        or else NT (N).Nkind = N_Protected_Definition
        or else NT (N).Nkind = N_Record_Definition
        or else NT (N).Nkind = N_Task_Definition);
      return Node4 (N);
   end End_Label;

   function End_Span
      (N : Node_Id) return Uint is
   begin
      pragma Assert (False
        or else NT (N).Nkind = N_Case_Statement
        or else NT (N).Nkind = N_If_Statement);
      return Uint5 (N);
   end End_Span;

   function Entity
      (N : Node_Id) return Node_Id is
   begin
      pragma Assert (False
        or else NT (N).Nkind in N_Has_Entity
        or else NT (N).Nkind = N_Aspect_Specification
        or else NT (N).Nkind = N_Attribute_Definition_Clause
        or else NT (N).Nkind = N_Freeze_Entity
        or else NT (N).Nkind = N_Freeze_Generic_Entity);
      return Node4 (N);
   end Entity;

   function Entity_Or_Associated_Node
      (N : Node_Id) return Node_Id is
   begin
      pragma Assert (False
        or else NT (N).Nkind in N_Has_Entity
        or else NT (N).Nkind = N_Freeze_Entity);
      return Node4 (N);
   end Entity_Or_Associated_Node;

   function Entry_Body_Formal_Part
      (N : Node_Id) return Node_Id is
   begin
      pragma Assert (False
        or else NT (N).Nkind = N_Entry_Body);
      return Node5 (N);
   end Entry_Body_Formal_Part;

   function Entry_Call_Alternative
      (N : Node_Id) return Node_Id is
   begin
      pragma Assert (False
        or else NT (N).Nkind = N_Conditional_Entry_Call
        or else NT (N).Nkind = N_Timed_Entry_Call);
      return Node1 (N);
   end Entry_Call_Alternative;

   function Entry_Call_Statement
      (N : Node_Id) return Node_Id is
   begin
      pragma Assert (False
        or else NT (N).Nkind = N_Entry_Call_Alternative);
      return Node1 (N);
   end Entry_Call_Statement;

   function Entry_Direct_Name
      (N : Node_Id) return Node_Id is
   begin
      pragma Assert (False
        or else NT (N).Nkind = N_Accept_Statement);
      return Node1 (N);
   end Entry_Direct_Name;

   function Entry_Index
      (N : Node_Id) return Node_Id is
   begin
      pragma Assert (False
        or else NT (N).Nkind = N_Accept_Statement);
      return Node5 (N);
   end Entry_Index;

   function Entry_Index_Specification
      (N : Node_Id) return Node_Id is
   begin
      pragma Assert (False
        or else NT (N).Nkind = N_Entry_Body_Formal_Part);
      return Node4 (N);
   end Entry_Index_Specification;

   function Etype
      (N : Node_Id) return Node_Id is
   begin
      pragma Assert (False
        or else NT (N).Nkind in N_Has_Etype);
      return Node5 (N);
   end Etype;

   function Exception_Choices
      (N : Node_Id) return List_Id is
   begin
      pragma Assert (False
        or else NT (N).Nkind = N_Exception_Handler);
      return List4 (N);
   end Exception_Choices;

   function Exception_Handlers
      (N : Node_Id) return List_Id is
   begin
      pragma Assert (False
        or else NT (N).Nkind = N_Cycle_Sequence_Of_Statements
        or else NT (N).Nkind = N_Handled_Sequence_Of_Statements);
      return List5 (N);
   end Exception_Handlers;

   function Exception_Junk
     (N : Node_Id) return Boolean is
   begin
      pragma Assert (False
        or else NT (N).Nkind = N_Block_Statement
        or else NT (N).Nkind = N_Goto_Statement
        or else NT (N).Nkind = N_Label
        or else NT (N).Nkind = N_Object_Declaration
        or else NT (N).Nkind = N_Subtype_Declaration);
      return Flag8 (N);
   end Exception_Junk;

   function Exception_Label
     (N : Node_Id) return Node_Id is
   begin
      pragma Assert (False
        or else NT (N).Nkind = N_Exception_Handler
        or else NT (N).Nkind = N_Push_Constraint_Error_Label
        or else NT (N).Nkind = N_Push_Program_Error_Label
        or else NT (N).Nkind = N_Push_Storage_Error_Label);
      return Node5 (N);
   end Exception_Label;

   function Expansion_Delayed
     (N : Node_Id) return Boolean is
   begin
      pragma Assert (False
        or else NT (N).Nkind = N_Aggregate
        or else NT (N).Nkind = N_Extension_Aggregate);
      return Flag11 (N);
   end Expansion_Delayed;

   function Explicit_Actual_Parameter
      (N : Node_Id) return Node_Id is
   begin
      pragma Assert (False
        or else NT (N).Nkind = N_Parameter_Association);
      return Node3 (N);
   end Explicit_Actual_Parameter;

   function Explicit_Generic_Actual_Parameter
      (N : Node_Id) return Node_Id is
   begin
      pragma Assert (False
        or else NT (N).Nkind = N_Generic_Association);
      return Node1 (N);
   end Explicit_Generic_Actual_Parameter;

   function Expression
      (N : Node_Id) return Node_Id is
   begin
      pragma Assert (False
        or else NT (N).Nkind = N_Allocator
        or else NT (N).Nkind = N_Aspect_Specification
        or else NT (N).Nkind = N_Assignment_Statement
        or else NT (N).Nkind = N_At_Clause
        or else NT (N).Nkind = N_Attribute_Definition_Clause
        or else NT (N).Nkind = N_Case_Expression
        or else NT (N).Nkind = N_Case_Expression_Alternative
        or else NT (N).Nkind = N_Case_Statement
        or else NT (N).Nkind = N_Code_Statement
        or else NT (N).Nkind = N_Component_Association
        or else NT (N).Nkind = N_Component_Declaration
        or else NT (N).Nkind = N_Delay_Relative_Statement
        or else NT (N).Nkind = N_Delay_Until_Statement
        or else NT (N).Nkind = N_Discriminant_Association
        or else NT (N).Nkind = N_Discriminant_Specification
        or else NT (N).Nkind = N_Exception_Declaration
        or else NT (N).Nkind = N_Expression_Function
        or else NT (N).Nkind = N_Expression_With_Actions
        or else NT (N).Nkind = N_Free_Statement
        or else NT (N).Nkind = N_Mod_Clause
        or else NT (N).Nkind = N_Modular_Type_Definition
        or else NT (N).Nkind = N_Number_Declaration
        or else NT (N).Nkind = N_Object_Declaration
        or else NT (N).Nkind = N_Parameter_Specification
        or else NT (N).Nkind = N_Pragma_Argument_Association
        or else NT (N).Nkind = N_Qualified_Expression
        or else NT (N).Nkind = N_Raise_Expression
        or else NT (N).Nkind = N_Raise_Statement
        or else NT (N).Nkind = N_Simple_Return_Statement
        or else NT (N).Nkind = N_Type_Conversion
        or else NT (N).Nkind = N_Unchecked_Expression
        or else NT (N).Nkind = N_Unchecked_Type_Conversion);
      return Node3 (N);
   end Expression;

   function Expressions
      (N : Node_Id) return List_Id is
   begin
      pragma Assert (False
        or else NT (N).Nkind = N_Aggregate
        or else NT (N).Nkind = N_Attribute_Reference
        or else NT (N).Nkind = N_Extension_Aggregate
        or else NT (N).Nkind = N_If_Expression
        or else NT (N).Nkind = N_Indexed_Component);
      return List1 (N);
   end Expressions;

   function First_Bit
      (N : Node_Id) return Node_Id is
   begin
      pragma Assert (False
        or else NT (N).Nkind = N_Component_Clause);
      return Node3 (N);
   end First_Bit;

   function First_Inlined_Subprogram
      (N : Node_Id) return Entity_Id is
   begin
      pragma Assert (False
        or else NT (N).Nkind = N_Compilation_Unit);
      return Node3 (N);
   end First_Inlined_Subprogram;

   function First_Name
      (N : Node_Id) return Boolean is
   begin
      pragma Assert (False
        or else NT (N).Nkind = N_With_Clause);
      return Flag5 (N);
   end First_Name;

   function First_Named_Actual
      (N : Node_Id) return Node_Id is
   begin
      pragma Assert (False
        or else NT (N).Nkind = N_Entry_Call_Statement
        or else NT (N).Nkind = N_Function_Call
        or else NT (N).Nkind = N_Procedure_Call_Statement);
      return Node4 (N);
   end First_Named_Actual;

   function First_Real_Statement
      (N : Node_Id) return Node_Id is
   begin
      pragma Assert (False
        or else NT (N).Nkind = N_Cycle_Sequence_Of_Statements
        or else NT (N).Nkind = N_Handled_Sequence_Of_Statements);
      return Node2 (N);
   end First_Real_Statement;

   function First_Subtype_Link
      (N : Node_Id) return Entity_Id is
   begin
      pragma Assert (False
        or else NT (N).Nkind = N_Freeze_Entity);
      return Node5 (N);
   end First_Subtype_Link;

   function Float_Truncate
      (N : Node_Id) return Boolean is
   begin
      pragma Assert (False
        or else NT (N).Nkind = N_Type_Conversion);
      return Flag11 (N);
   end Float_Truncate;

   function Formal_Type_Definition
      (N : Node_Id) return Node_Id is
   begin
      pragma Assert (False
        or else NT (N).Nkind = N_Formal_Type_Declaration);
      return Node3 (N);
   end Formal_Type_Definition;

   function Forwards_OK
      (N : Node_Id) return Boolean is
   begin
      pragma Assert (False
        or else NT (N).Nkind = N_Assignment_Statement);
      return Flag5 (N);
   end Forwards_OK;

   function From_Aspect_Specification
      (N : Node_Id) return Boolean is
   begin
      pragma Assert (False
        or else NT (N).Nkind = N_Attribute_Definition_Clause
        or else NT (N).Nkind = N_Pragma);
      return Flag13 (N);
   end From_Aspect_Specification;

   function From_At_End
      (N : Node_Id) return Boolean is
   begin
      pragma Assert (False
        or else NT (N).Nkind = N_Raise_Statement);
      return Flag4 (N);
   end From_At_End;

   function From_At_Mod
      (N : Node_Id) return Boolean is
   begin
      pragma Assert (False
        or else NT (N).Nkind = N_Attribute_Definition_Clause);
      return Flag4 (N);
   end From_At_Mod;

   function From_Conditional_Expression
      (N : Node_Id) return Boolean is
   begin
      pragma Assert (False
        or else NT (N).Nkind = N_Case_Statement
        or else NT (N).Nkind = N_If_Statement);
      return Flag1 (N);
   end From_Conditional_Expression;

   function From_Default
      (N : Node_Id) return Boolean is
   begin
      pragma Assert (False
        or else NT (N).Nkind = N_Subprogram_Renaming_Declaration);
      return Flag6 (N);
   end From_Default;

   function Generalized_Indexing
      (N : Node_Id) return Node_Id is
   begin
      pragma Assert (False
        or else NT (N).Nkind = N_Indexed_Component);
      return Node4 (N);
   end Generalized_Indexing;

   function Generic_Associations
      (N : Node_Id) return List_Id is
   begin
      pragma Assert (False
        or else NT (N).Nkind = N_Formal_Package_Declaration
        or else NT (N).Nkind = N_Function_Instantiation
        or else NT (N).Nkind = N_Package_Instantiation
        or else NT (N).Nkind = N_Procedure_Instantiation);
      return List3 (N);
   end Generic_Associations;

   function Generic_Formal_Declarations
      (N : Node_Id) return List_Id is
   begin
      pragma Assert (False
        or else NT (N).Nkind = N_Generic_Package_Declaration
        or else NT (N).Nkind = N_Generic_Subprogram_Declaration);
      return List2 (N);
   end Generic_Formal_Declarations;

   function Generic_Parent
      (N : Node_Id) return Node_Id is
   begin
      pragma Assert (False
        or else NT (N).Nkind = N_Function_Specification
        or else NT (N).Nkind = N_Package_Specification
        or else NT (N).Nkind = N_Procedure_Specification);
      return Node5 (N);
   end Generic_Parent;

   function Generic_Parent_Type
      (N : Node_Id) return Node_Id is
   begin
      pragma Assert (False
        or else NT (N).Nkind = N_Subtype_Declaration);
      return Node4 (N);
   end Generic_Parent_Type;

   function Handled_Statement_Sequence
      (N : Node_Id) return Node_Id is
   begin
      pragma Assert (False
        or else NT (N).Nkind = N_Accept_Statement
        or else NT (N).Nkind = N_Block_Statement
        or else NT (N).Nkind = N_Entry_Body
        or else NT (N).Nkind = N_Extended_Return_Statement
        or else NT (N).Nkind = N_Package_Body
        or else NT (N).Nkind = N_Subprogram_Body
        or else NT (N).Nkind = N_Task_Body_Statement_Sequence);
      return Node4 (N);
   end Handled_Statement_Sequence;

   function Handler_List_Entry
      (N : Node_Id) return Node_Id is
   begin
      pragma Assert (False
        or else NT (N).Nkind = N_Object_Declaration);
      return Node2 (N);
   end Handler_List_Entry;

   function Has_Created_Identifier
      (N : Node_Id) return Boolean is
   begin
      pragma Assert (False
        or else NT (N).Nkind = N_Block_Statement
        or else NT (N).Nkind = N_Loop_Statement);
      return Flag15 (N);
   end Has_Created_Identifier;

   function Has_Dereference_Action
      (N : Node_Id) return Boolean is
   begin
      pragma Assert (False
        or else NT (N).Nkind = N_Explicit_Dereference);
      return Flag13 (N);
   end Has_Dereference_Action;

   function Has_Dynamic_Length_Check
      (N : Node_Id) return Boolean is
   begin
      pragma Assert (False
        or else NT (N).Nkind in N_Subexpr);
      return Flag10 (N);
   end Has_Dynamic_Length_Check;

   function Has_Dynamic_Range_Check
      (N : Node_Id) return Boolean is
   begin
      pragma Assert (False
        or else NT (N).Nkind =  N_Subtype_Declaration
        or else NT (N).Nkind in N_Subexpr);
      return Flag12 (N);
   end Has_Dynamic_Range_Check;

   function Has_Init_Expression
      (N : Node_Id) return Boolean is
   begin
      pragma Assert (False
        or else NT (N).Nkind = N_Object_Declaration);
      return Flag14 (N);
   end Has_Init_Expression;

   function Has_Local_Raise
      (N : Node_Id) return Boolean is
   begin
      pragma Assert (False
        or else NT (N).Nkind = N_Exception_Handler);
      return Flag8 (N);
   end Has_Local_Raise;

   function Has_No_Elaboration_Code
      (N : Node_Id) return Boolean is
   begin
      pragma Assert (False
        or else NT (N).Nkind = N_Compilation_Unit);
      return Flag17 (N);
   end Has_No_Elaboration_Code;

   function Has_Pragma_Suppress_All
      (N : Node_Id) return Boolean is
   begin
      pragma Assert (False
        or else NT (N).Nkind = N_Compilation_Unit);
      return Flag14 (N);
   end Has_Pragma_Suppress_All;

   function Has_Private_View
      (N : Node_Id) return Boolean is
   begin
      pragma Assert (False
       or else NT (N).Nkind in N_Op
       or else NT (N).Nkind = N_Character_Literal
       or else NT (N).Nkind = N_Expanded_Name
       or else NT (N).Nkind = N_Identifier
       or else NT (N).Nkind = N_Operator_Symbol);
      return Flag11 (N);
   end Has_Private_View;

   function Has_Self_Reference
      (N : Node_Id) return Boolean is
   begin
      pragma Assert (False
        or else NT (N).Nkind = N_Aggregate
        or else NT (N).Nkind = N_Extension_Aggregate);
      return Flag13 (N);
   end Has_Self_Reference;

   function Has_SP_Choice
      (N : Node_Id) return Boolean is
   begin
      pragma Assert (False
        or else NT (N).Nkind = N_Case_Expression_Alternative
        or else NT (N).Nkind = N_Case_Statement_Alternative
        or else NT (N).Nkind = N_Variant);
      return Flag15 (N);
   end Has_SP_Choice;

   function Has_Storage_Size_Pragma
      (N : Node_Id) return Boolean is
   begin
      pragma Assert (False
        or else NT (N).Nkind = N_Subprogram_Body
        or else NT (N).Nkind = N_Task_Definition);
      return Flag18 (N);
   end Has_Storage_Size_Pragma;

   function Has_Wide_Character
      (N : Node_Id) return Boolean is
   begin
      pragma Assert (False
        or else NT (N).Nkind = N_String_Literal);
      return Flag11 (N);
   end Has_Wide_Character;

   function Has_Wide_Wide_Character
      (N : Node_Id) return Boolean is
   begin
      pragma Assert (False
        or else NT (N).Nkind = N_String_Literal);
      return Flag13 (N);
   end Has_Wide_Wide_Character;

   function Header_Size_Added
      (N : Node_Id) return Boolean is
   begin
      pragma Assert (False
        or else NT (N).Nkind = N_Attribute_Reference);
      return Flag11 (N);
   end Header_Size_Added;

   function Hidden_By_Use_Clause
     (N : Node_Id) return Elist_Id is
   begin
      pragma Assert (False
        or else NT (N).Nkind = N_Use_Package_Clause
        or else NT (N).Nkind = N_Use_Type_Clause);
      return Elist4 (N);
   end Hidden_By_Use_Clause;

   function High_Bound
      (N : Node_Id) return Node_Id is
   begin
      pragma Assert (False
        or else NT (N).Nkind = N_Range
        or else NT (N).Nkind = N_Real_Range_Specification
        or else NT (N).Nkind = N_Signed_Integer_Type_Definition);
      return Node2 (N);
   end High_Bound;

   function Identifier
      (N : Node_Id) return Node_Id is
   begin
      pragma Assert (False
        or else NT (N).Nkind = N_Aspect_Specification
        or else NT (N).Nkind = N_At_Clause
        or else NT (N).Nkind = N_Block_Statement
        or else NT (N).Nkind = N_Designator
        or else NT (N).Nkind = N_Enumeration_Representation_Clause
        or else NT (N).Nkind = N_Label
        or else NT (N).Nkind = N_Loop_Statement
        or else NT (N).Nkind = N_Record_Representation_Clause);
      return Node1 (N);
   end Identifier;

   function Implicit_With
      (N : Node_Id) return Boolean is
   begin
      pragma Assert (False
        or else NT (N).Nkind = N_With_Clause);
      return Flag16 (N);
   end Implicit_With;

   function Implicit_With_From_Instantiation
      (N : Node_Id) return Boolean is
   begin
      pragma Assert (False
        or else NT (N).Nkind = N_With_Clause);
      return Flag12 (N);
   end Implicit_With_From_Instantiation;

   function Interface_List
      (N : Node_Id) return List_Id is
   begin
      pragma Assert (False
        or else NT (N).Nkind = N_Derived_Type_Definition
        or else NT (N).Nkind = N_Formal_Derived_Type_Definition
        or else NT (N).Nkind = N_Private_Extension_Declaration
        or else NT (N).Nkind = N_Protected_Type_Declaration
        or else NT (N).Nkind = N_Record_Definition
        or else NT (N).Nkind = N_Single_Protected_Declaration
        or else NT (N).Nkind = N_Single_Task_Declaration
        or else NT (N).Nkind = N_Task_Type_Declaration);
      return List2 (N);
   end Interface_List;

   function Interface_Present
      (N : Node_Id) return Boolean is
   begin
      pragma Assert (False
        or else NT (N).Nkind = N_Derived_Type_Definition
        or else NT (N).Nkind = N_Record_Definition);
      return Flag16 (N);
   end Interface_Present;

   function Import_Interface_Present
      (N : Node_Id) return Boolean is
   begin
      pragma Assert (False
        or else NT (N).Nkind = N_Pragma);
      return Flag16 (N);
   end Import_Interface_Present;

   function In_Present
      (N : Node_Id) return Boolean is
   begin
      pragma Assert (False
        or else NT (N).Nkind = N_Formal_Object_Declaration
        or else NT (N).Nkind = N_Parameter_Specification);
      return Flag15 (N);
   end In_Present;

   function Includes_Infinities
      (N : Node_Id) return Boolean is
   begin
      pragma Assert (False
        or else NT (N).Nkind = N_Range);
      return Flag11 (N);
   end Includes_Infinities;

   function Incomplete_View
     (N : Node_Id) return Node_Id is
   begin
      pragma Assert (False
        or else NT (N).Nkind = N_Full_Type_Declaration);
      return Node2 (N);
   end Incomplete_View;

   function Inherited_Discriminant
      (N : Node_Id) return Boolean is
   begin
      pragma Assert (False
        or else NT (N).Nkind = N_Component_Association);
      return Flag13 (N);
   end Inherited_Discriminant;

   function Instance_Spec
      (N : Node_Id) return Node_Id is
   begin
      pragma Assert (False
        or else NT (N).Nkind = N_Formal_Package_Declaration
        or else NT (N).Nkind = N_Function_Instantiation
        or else NT (N).Nkind = N_Package_Instantiation
        or else NT (N).Nkind = N_Procedure_Instantiation);
      return Node5 (N);
   end Instance_Spec;

   function Intval
      (N : Node_Id) return Uint is
   begin
      pragma Assert (False
        or else NT (N).Nkind = N_Integer_Literal);
      return Uint3 (N);
   end Intval;

   function Is_Accessibility_Actual
     (N : Node_Id) return Boolean is
   begin
      pragma Assert (False
        or else NT (N).Nkind = N_Parameter_Association);
      return Flag13 (N);
   end Is_Accessibility_Actual;

   function Is_Analyzed_Pragma
      (N : Node_Id) return Boolean is
   begin
      pragma Assert (False
        or else NT (N).Nkind = N_Pragma);
      return Flag5 (N);
   end Is_Analyzed_Pragma;

   function Is_Asynchronous_Call_Block
      (N : Node_Id) return Boolean is
   begin
      pragma Assert (False
        or else NT (N).Nkind = N_Block_Statement);
      return Flag7 (N);
   end Is_Asynchronous_Call_Block;

   function Is_Boolean_Aspect
      (N : Node_Id) return Boolean is
   begin
      pragma Assert (False
        or else NT (N).Nkind = N_Aspect_Specification);
      return Flag16 (N);
   end Is_Boolean_Aspect;

   function Is_Checked
      (N : Node_Id) return Boolean is
   begin
      pragma Assert (False
        or else NT (N).Nkind = N_Aspect_Specification
        or else NT (N).Nkind = N_Pragma);
      return Flag11 (N);
   end Is_Checked;

   function Is_Component_Left_Opnd
      (N : Node_Id) return Boolean is
   begin
      pragma Assert (False
        or else NT (N).Nkind = N_Op_Concat);
      return Flag13 (N);
   end Is_Component_Left_Opnd;

   function Is_Component_Right_Opnd
      (N : Node_Id) return Boolean is
   begin
      pragma Assert (False
        or else NT (N).Nkind = N_Op_Concat);
      return Flag14 (N);
   end Is_Component_Right_Opnd;

   function Is_Controlling_Actual
      (N : Node_Id) return Boolean is
   begin
      pragma Assert (False
        or else NT (N).Nkind in N_Subexpr);
      return Flag16 (N);
   end Is_Controlling_Actual;

   function Is_Disabled
      (N : Node_Id) return Boolean is
   begin
      pragma Assert (False
        or else NT (N).Nkind = N_Aspect_Specification
        or else NT (N).Nkind = N_Pragma);
      return Flag15 (N);
   end Is_Disabled;

   function Is_Delayed_Aspect
      (N : Node_Id) return Boolean is
   begin
      pragma Assert (False
        or else NT (N).Nkind = N_Aspect_Specification
        or else NT (N).Nkind = N_Attribute_Definition_Clause
        or else NT (N).Nkind = N_Pragma);
      return Flag14 (N);
   end Is_Delayed_Aspect;

   function Is_Dynamic_Coextension
      (N : Node_Id) return Boolean is
   begin
      pragma Assert (False
        or else NT (N).Nkind = N_Allocator);
      return Flag18 (N);
   end Is_Dynamic_Coextension;

   function Is_Elsif
     (N : Node_Id) return Boolean is
   begin
      pragma Assert (False
        or else NT (N).Nkind = N_If_Expression);
      return Flag13 (N);
   end Is_Elsif;

   function Is_Entry_Barrier_Function
      (N : Node_Id) return Boolean is
   begin
      pragma Assert (False
        or else NT (N).Nkind = N_Subprogram_Body
        or else NT (N).Nkind = N_Subprogram_Declaration);
      return Flag8 (N);
   end Is_Entry_Barrier_Function;

   function Is_Expanded_Build_In_Place_Call
      (N : Node_Id) return Boolean is
   begin
      pragma Assert (False
        or else NT (N).Nkind = N_Function_Call);
      return Flag11 (N);
   end Is_Expanded_Build_In_Place_Call;

   function Is_Expanded_Contract
      (N : Node_Id) return Boolean is
   begin
      pragma Assert (False
        or else NT (N).Nkind = N_Contract);
      return Flag1 (N);
   end Is_Expanded_Contract;

   function Is_Finalization_Wrapper
      (N : Node_Id) return Boolean is
   begin
      pragma Assert (False
        or else NT (N).Nkind = N_Block_Statement);
      return Flag9 (N);
   end Is_Finalization_Wrapper;

   function Is_Folded_In_Parser
      (N : Node_Id) return Boolean is
   begin
      pragma Assert (False
        or else NT (N).Nkind = N_String_Literal);
      return Flag4 (N);
   end Is_Folded_In_Parser;

   function Is_Generic_Contract_Pragma
      (N : Node_Id) return Boolean is
   begin
      pragma Assert (False
        or else NT (N).Nkind = N_Pragma);
      return Flag2 (N);
   end Is_Generic_Contract_Pragma;

   function Is_Ghost_Pragma
      (N : Node_Id) return Boolean is
   begin
      pragma Assert (False
        or else NT (N).Nkind = N_Pragma);
      return Flag3 (N);
   end Is_Ghost_Pragma;

   function Is_Ignored
      (N : Node_Id) return Boolean is
   begin
      pragma Assert (False
        or else NT (N).Nkind = N_Aspect_Specification
        or else NT (N).Nkind = N_Pragma);
      return Flag9 (N);
   end Is_Ignored;

   function Is_In_Discriminant_Check
      (N : Node_Id) return Boolean is
   begin
      pragma Assert (False
        or else NT (N).Nkind = N_Selected_Component);
      return Flag11 (N);
   end Is_In_Discriminant_Check;

   function Is_Inherited_Pragma
      (N : Node_Id) return Boolean is
   begin
      pragma Assert (False
        or else NT (N).Nkind = N_Pragma);
      return Flag4 (N);
   end Is_Inherited_Pragma;

   function Is_Machine_Number
      (N : Node_Id) return Boolean is
   begin
      pragma Assert (False
        or else NT (N).Nkind = N_Real_Literal);
      return Flag11 (N);
   end Is_Machine_Number;

   function Is_Null_Loop
      (N : Node_Id) return Boolean is
   begin
      pragma Assert (False
        or else NT (N).Nkind = N_Loop_Statement);
      return Flag16 (N);
   end Is_Null_Loop;

   function Is_Overloaded
      (N : Node_Id) return Boolean is
   begin
      pragma Assert (False
        or else NT (N).Nkind in N_Subexpr);
      return Flag5 (N);
   end Is_Overloaded;

   function Is_Power_Of_2_For_Shift
      (N : Node_Id) return Boolean is
   begin
      pragma Assert (False
        or else NT (N).Nkind = N_Op_Expon);
      return Flag13 (N);
   end Is_Power_Of_2_For_Shift;

   function Is_Prefixed_Call
      (N : Node_Id) return Boolean is
   begin
      pragma Assert (False
        or else NT (N).Nkind = N_Selected_Component);
      return Flag17 (N);
   end Is_Prefixed_Call;

   function Is_Protected_Subprogram_Body
      (N : Node_Id) return Boolean is
   begin
      pragma Assert (False
        or else NT (N).Nkind = N_Subprogram_Body);
      return Flag7 (N);
   end Is_Protected_Subprogram_Body;

   function Is_Qualified_Universal_Literal
      (N : Node_Id) return Boolean is
   begin
      pragma Assert (False
        or else NT (N).Nkind = N_Qualified_Expression);
      return Flag4 (N);
   end Is_Qualified_Universal_Literal;

   function Is_Static_Coextension
      (N : Node_Id) return Boolean is
   begin
      pragma Assert (False
        or else NT (N).Nkind = N_Allocator);
      return Flag14 (N);
   end Is_Static_Coextension;

   function Is_Static_Expression
      (N : Node_Id) return Boolean is
   begin
      pragma Assert (False
        or else NT (N).Nkind in N_Subexpr);
      return Flag6 (N);
   end Is_Static_Expression;

   function Is_Subprogram_Descriptor
      (N : Node_Id) return Boolean is
   begin
      pragma Assert (False
        or else NT (N).Nkind = N_Object_Declaration);
      return Flag16 (N);
   end Is_Subprogram_Descriptor;

   function Is_Task_Allocation_Block
      (N : Node_Id) return Boolean is
   begin
      pragma Assert (False
        or else NT (N).Nkind = N_Block_Statement);
      return Flag6 (N);
   end Is_Task_Allocation_Block;

   function Is_Task_Body_Procedure
      (N : Node_Id) return Boolean is
   begin
      pragma Assert (False
        or else NT (N).Nkind = N_Subprogram_Body
        or else NT (N).Nkind = N_Subprogram_Declaration);
      return Flag1 (N);
   end Is_Task_Body_Procedure;

   function Is_Task_Master
      (N : Node_Id) return Boolean is
   begin
      pragma Assert (False
        or else NT (N).Nkind = N_Block_Statement
        or else NT (N).Nkind = N_Subprogram_Body
        or else NT (N).Nkind = N_Task_Body);
      return Flag5 (N);
   end Is_Task_Master;

   function Iteration_Scheme
      (N : Node_Id) return Node_Id is
   begin
      pragma Assert (False
        or else NT (N).Nkind = N_Loop_Statement);
      return Node2 (N);
   end Iteration_Scheme;

   function Iterator_Specification
     (N : Node_Id) return Node_Id is
   begin
      pragma Assert (False
        or else NT (N).Nkind = N_Iteration_Scheme
        or else NT (N).Nkind = N_Quantified_Expression);
      return Node2 (N);
   end Iterator_Specification;

   function Itype
      (N : Node_Id) return Node_Id is
   begin
      pragma Assert (False
      or else NT (N).Nkind = N_Itype_Reference);
      return Node1 (N);
   end Itype;

   function Kill_Range_Check
      (N : Node_Id) return Boolean is
   begin
      pragma Assert (False
        or else NT (N).Nkind = N_Unchecked_Type_Conversion);
      return Flag11 (N);
   end Kill_Range_Check;

   function Label_Construct
      (N : Node_Id) return Node_Id is
   begin
      pragma Assert (False
        or else NT (N).Nkind = N_Implicit_Label_Declaration);
      return Node2 (N);
   end Label_Construct;

   function Last_Bit
      (N : Node_Id) return Node_Id is
   begin
      pragma Assert (False
        or else NT (N).Nkind = N_Component_Clause);
      return Node4 (N);
   end Last_Bit;

   function Last_Name
      (N : Node_Id) return Boolean is
   begin
      pragma Assert (False
        or else NT (N).Nkind = N_With_Clause);
      return Flag6 (N);
   end Last_Name;

   function Left_Opnd
      (N : Node_Id) return Node_Id is
   begin
      pragma Assert (False
        or else NT (N).Nkind = N_And_Then
        or else NT (N).Nkind = N_In
        or else NT (N).Nkind = N_Not_In
        or else NT (N).Nkind = N_Or_Else
        or else NT (N).Nkind in N_Binary_Op);
      return Node2 (N);
   end Left_Opnd;

   function Library_Unit
      (N : Node_Id) return Node_Id is
   begin
      pragma Assert (False
        or else NT (N).Nkind = N_Compilation_Unit
        or else NT (N).Nkind = N_Package_Body_Stub
        or else NT (N).Nkind = N_Protected_Body_Stub
        or else NT (N).Nkind = N_Subprogram_Body_Stub
        or else NT (N).Nkind = N_Task_Body_Stub
        or else NT (N).Nkind = N_With_Clause);
      return Node4 (N);
   end Library_Unit;

   function Limited_View_Installed
      (N : Node_Id) return Boolean is
   begin
      pragma Assert (False
        or else NT (N).Nkind = N_Package_Specification
        or else NT (N).Nkind = N_With_Clause);
      return Flag18 (N);
   end Limited_View_Installed;

   function Limited_Present
      (N : Node_Id) return Boolean is
   begin
      pragma Assert (False
        or else NT (N).Nkind = N_Derived_Type_Definition
        or else NT (N).Nkind = N_Formal_Derived_Type_Definition
        or else NT (N).Nkind = N_Formal_Private_Type_Definition
        or else NT (N).Nkind = N_Private_Extension_Declaration
        or else NT (N).Nkind = N_Private_Type_Declaration
        or else NT (N).Nkind = N_Record_Definition
        or else NT (N).Nkind = N_With_Clause);
      return Flag17 (N);
   end Limited_Present;

   function Literals
      (N : Node_Id) return List_Id is
   begin
      pragma Assert (False
        or else NT (N).Nkind = N_Enumeration_Type_Definition);
      return List1 (N);
   end Literals;

   function Local_Raise_Not_OK
      (N : Node_Id) return Boolean is
   begin
      pragma Assert (False
        or else NT (N).Nkind = N_Exception_Handler);
      return Flag7 (N);
   end Local_Raise_Not_OK;

   function Local_Raise_Statements
      (N : Node_Id) return Elist_Id is
   begin
      pragma Assert (False
        or else NT (N).Nkind = N_Exception_Handler);
      return Elist1 (N);
   end Local_Raise_Statements;

   function Loop_Actions
      (N : Node_Id) return List_Id is
   begin
      pragma Assert (False
        or else NT (N).Nkind = N_Component_Association);
      return List2 (N);
   end Loop_Actions;

   function Loop_Parameter_Specification
      (N : Node_Id) return Node_Id is
   begin
      pragma Assert (False
        or else NT (N).Nkind = N_Iteration_Scheme
        or else NT (N).Nkind = N_Quantified_Expression);
      return Node4 (N);
   end Loop_Parameter_Specification;

   function Low_Bound
      (N : Node_Id) return Node_Id is
   begin
      pragma Assert (False
        or else NT (N).Nkind = N_Range
        or else NT (N).Nkind = N_Real_Range_Specification
        or else NT (N).Nkind = N_Signed_Integer_Type_Definition);
      return Node1 (N);
   end Low_Bound;

   function Mod_Clause
      (N : Node_Id) return Node_Id is
   begin
      pragma Assert (False
        or else NT (N).Nkind = N_Record_Representation_Clause);
      return Node2 (N);
   end Mod_Clause;

   function More_Ids
      (N : Node_Id) return Boolean is
   begin
      pragma Assert (False
        or else NT (N).Nkind = N_Component_Declaration
        or else NT (N).Nkind = N_Discriminant_Specification
        or else NT (N).Nkind = N_Exception_Declaration
        or else NT (N).Nkind = N_Formal_Object_Declaration
        or else NT (N).Nkind = N_Number_Declaration
        or else NT (N).Nkind = N_Object_Declaration
        or else NT (N).Nkind = N_Parameter_Specification);
      return Flag5 (N);
   end More_Ids;

   function Must_Be_Byte_Aligned
      (N : Node_Id) return Boolean is
   begin
      pragma Assert (False
        or else NT (N).Nkind = N_Attribute_Reference);
      return Flag14 (N);
   end Must_Be_Byte_Aligned;

   function Must_Not_Freeze
      (N : Node_Id) return Boolean is
   begin
      pragma Assert (False
        or else NT (N).Nkind = N_Subtype_Indication
        or else NT (N).Nkind in N_Subexpr);
      return Flag8 (N);
   end Must_Not_Freeze;

   function Must_Not_Override
      (N : Node_Id) return Boolean is
   begin
      pragma Assert (False
        or else NT (N).Nkind = N_Entry_Declaration
        or else NT (N).Nkind = N_Function_Instantiation
        or else NT (N).Nkind = N_Function_Specification
        or else NT (N).Nkind = N_Procedure_Instantiation
        or else NT (N).Nkind = N_Procedure_Specification);
      return Flag15 (N);
   end Must_Not_Override;

   function Must_Override
      (N : Node_Id) return Boolean is
   begin
      pragma Assert (False
        or else NT (N).Nkind = N_Entry_Declaration
        or else NT (N).Nkind = N_Function_Instantiation
        or else NT (N).Nkind = N_Function_Specification
        or else NT (N).Nkind = N_Procedure_Instantiation
        or else NT (N).Nkind = N_Procedure_Specification);
      return Flag14 (N);
   end Must_Override;

   function Name
      (N : Node_Id) return Node_Id is
   begin
      pragma Assert (False
        or else NT (N).Nkind = N_Assignment_Statement
        or else NT (N).Nkind = N_Attribute_Definition_Clause
        or else NT (N).Nkind = N_Defining_Program_Unit_Name
        or else NT (N).Nkind = N_Designator
        or else NT (N).Nkind = N_Entry_Call_Statement
        or else NT (N).Nkind = N_Exception_Renaming_Declaration
        or else NT (N).Nkind = N_Exit_Statement
        or else NT (N).Nkind = N_Formal_Package_Declaration
        or else NT (N).Nkind = N_Function_Call
        or else NT (N).Nkind = N_Function_Instantiation
        or else NT (N).Nkind = N_Generic_Function_Renaming_Declaration
        or else NT (N).Nkind = N_Generic_Package_Renaming_Declaration
        or else NT (N).Nkind = N_Generic_Procedure_Renaming_Declaration
        or else NT (N).Nkind = N_Goto_Statement
        or else NT (N).Nkind = N_Iterator_Specification
        or else NT (N).Nkind = N_Object_Renaming_Declaration
        or else NT (N).Nkind = N_Package_Instantiation
        or else NT (N).Nkind = N_Package_Renaming_Declaration
        or else NT (N).Nkind = N_Procedure_Call_Statement
        or else NT (N).Nkind = N_Procedure_Instantiation
        or else NT (N).Nkind = N_Raise_Expression
        or else NT (N).Nkind = N_Raise_Statement
        or else NT (N).Nkind = N_Requeue_Statement
        or else NT (N).Nkind = N_Subprogram_Renaming_Declaration
        or else NT (N).Nkind = N_Subunit
        or else NT (N).Nkind = N_Variant_Part
        or else NT (N).Nkind = N_With_Clause);
      return Node2 (N);
   end Name;

   function Names
      (N : Node_Id) return List_Id is
   begin
      pragma Assert (False
        or else NT (N).Nkind = N_Abort_Statement
        or else NT (N).Nkind = N_Use_Package_Clause);
      return List2 (N);
   end Names;

   function Next_Entity
      (N : Node_Id) return Node_Id is
   begin
      pragma Assert (False
        or else NT (N).Nkind = N_Defining_Character_Literal
        or else NT (N).Nkind = N_Defining_Identifier
        or else NT (N).Nkind = N_Defining_Operator_Symbol);
      return Node2 (N);
   end Next_Entity;

   function Next_Exit_Statement
     (N : Node_Id) return Node_Id is
   begin
      pragma Assert (False
        or else NT (N).Nkind = N_Exit_Statement);
      return Node3 (N);
   end Next_Exit_Statement;

   function Next_Implicit_With
     (N : Node_Id) return Node_Id is
   begin
      pragma Assert (False
        or else NT (N).Nkind = N_With_Clause);
      return Node3 (N);
   end Next_Implicit_With;

   function Next_Named_Actual
      (N : Node_Id) return Node_Id is
   begin
      pragma Assert (False
        or else NT (N).Nkind = N_Parameter_Association);
      return Node4 (N);
   end Next_Named_Actual;

   function Next_Pragma
      (N : Node_Id) return Node_Id is
   begin
      pragma Assert (False
        or else NT (N).Nkind = N_Pragma);
      return Node1 (N);
   end Next_Pragma;

   function Next_Rep_Item
      (N : Node_Id) return Node_Id is
   begin
      pragma Assert (False
        or else NT (N).Nkind = N_Aspect_Specification
        or else NT (N).Nkind = N_Attribute_Definition_Clause
        or else NT (N).Nkind = N_Enumeration_Representation_Clause
        or else NT (N).Nkind = N_Pragma
        or else NT (N).Nkind = N_Record_Representation_Clause);
      return Node5 (N);
   end Next_Rep_Item;

   function Next_Use_Clause
      (N : Node_Id) return Node_Id is
   begin
      pragma Assert (False
        or else NT (N).Nkind = N_Use_Package_Clause
        or else NT (N).Nkind = N_Use_Type_Clause);
      return Node3 (N);
   end Next_Use_Clause;

   function No_Ctrl_Actions
      (N : Node_Id) return Boolean is
   begin
      pragma Assert (False
        or else NT (N).Nkind = N_Assignment_Statement);
      return Flag7 (N);
   end No_Ctrl_Actions;

   function No_Elaboration_Check
      (N : Node_Id) return Boolean is
   begin
      pragma Assert (False
        or else NT (N).Nkind = N_Function_Call
        or else NT (N).Nkind = N_Procedure_Call_Statement);
      return Flag14 (N);
   end No_Elaboration_Check;

   function No_Entities_Ref_In_Spec
      (N : Node_Id) return Boolean is
   begin
      pragma Assert (False
        or else NT (N).Nkind = N_With_Clause);
      return Flag8 (N);
   end No_Entities_Ref_In_Spec;

   function No_Initialization
      (N : Node_Id) return Boolean is
   begin
      pragma Assert (False
        or else NT (N).Nkind = N_Allocator
        or else NT (N).Nkind = N_Object_Declaration);
      return Flag13 (N);
   end No_Initialization;

   function No_Minimize_Eliminate
      (N : Node_Id) return Boolean is
   begin
      pragma Assert (False
        or else NT (N).Nkind = N_In
        or else NT (N).Nkind = N_Not_In);
      return Flag17 (N);
   end No_Minimize_Eliminate;

   function No_Truncation
      (N : Node_Id) return Boolean is
   begin
      pragma Assert (False
        or else NT (N).Nkind = N_Unchecked_Type_Conversion);
      return Flag17 (N);
   end No_Truncation;

   function Non_Aliased_Prefix
     (N : Node_Id) return Boolean is
   begin
      pragma Assert (False
        or else NT (N).Nkind = N_Attribute_Reference);
      return Flag18 (N);
   end Non_Aliased_Prefix;

   function Null_Present
      (N : Node_Id) return Boolean is
   begin
      pragma Assert (False
        or else NT (N).Nkind = N_Component_List
        or else NT (N).Nkind = N_Procedure_Specification
        or else NT (N).Nkind = N_Record_Definition);
      return Flag13 (N);
   end Null_Present;

   function Null_Excluding_Subtype
      (N : Node_Id) return Boolean is
   begin
      pragma Assert (False
        or else NT (N).Nkind = N_Access_To_Object_Definition);
      return Flag16 (N);
   end Null_Excluding_Subtype;

   function Null_Exclusion_Present
      (N : Node_Id) return Boolean is
   begin
      pragma Assert (False
        or else NT (N).Nkind = N_Access_Definition
        or else NT (N).Nkind = N_Access_Function_Definition
        or else NT (N).Nkind = N_Access_Procedure_Definition
        or else NT (N).Nkind = N_Access_To_Object_Definition
        or else NT (N).Nkind = N_Allocator
        or else NT (N).Nkind = N_Component_Definition
        or else NT (N).Nkind = N_Derived_Type_Definition
        or else NT (N).Nkind = N_Discriminant_Specification
        or else NT (N).Nkind = N_Formal_Object_Declaration
        or else NT (N).Nkind = N_Function_Specification
        or else NT (N).Nkind = N_Object_Declaration
        or else NT (N).Nkind = N_Object_Renaming_Declaration
        or else NT (N).Nkind = N_Parameter_Specification
        or else NT (N).Nkind = N_Subtype_Declaration);
      return Flag11 (N);
   end Null_Exclusion_Present;

   function Null_Exclusion_In_Return_Present
      (N : Node_Id) return Boolean is
   begin
      pragma Assert (False
        or else NT (N).Nkind = N_Access_Function_Definition);
      return Flag14 (N);
   end Null_Exclusion_In_Return_Present;

   function Null_Record_Present
      (N : Node_Id) return Boolean is
   begin
      pragma Assert (False
        or else NT (N).Nkind = N_Aggregate
        or else NT (N).Nkind = N_Extension_Aggregate);
      return Flag17 (N);
   end Null_Record_Present;

   function Object_Definition
      (N : Node_Id) return Node_Id is
   begin
      pragma Assert (False
        or else NT (N).Nkind = N_Object_Declaration);
      return Node4 (N);
   end Object_Definition;

   function Of_Present
      (N : Node_Id) return Boolean is
   begin
      pragma Assert (False
        or else NT (N).Nkind = N_Iterator_Specification);
      return Flag16 (N);
   end Of_Present;

   function Original_Discriminant
      (N : Node_Id) return Node_Id is
   begin
      pragma Assert (False
        or else NT (N).Nkind = N_Identifier);
      return Node2 (N);
   end Original_Discriminant;

   function Original_Entity
      (N : Node_Id) return Entity_Id is
   begin
      pragma Assert (False
        or else NT (N).Nkind = N_Integer_Literal
        or else NT (N).Nkind = N_Real_Literal);
      return Node2 (N);
   end Original_Entity;

   function Others_Discrete_Choices
      (N : Node_Id) return List_Id is
   begin
      pragma Assert (False
        or else NT (N).Nkind = N_Others_Choice);
      return List1 (N);
   end Others_Discrete_Choices;

   function Out_Present
      (N : Node_Id) return Boolean is
   begin
      pragma Assert (False
        or else NT (N).Nkind = N_Formal_Object_Declaration
        or else NT (N).Nkind = N_Parameter_Specification);
      return Flag17 (N);
   end Out_Present;

   function Parameter_Associations
      (N : Node_Id) return List_Id is
   begin
      pragma Assert (False
        or else NT (N).Nkind = N_Entry_Call_Statement
        or else NT (N).Nkind = N_Function_Call
        or else NT (N).Nkind = N_Procedure_Call_Statement);
      return List3 (N);
   end Parameter_Associations;

   function Parameter_Specifications
      (N : Node_Id) return List_Id is
   begin
      pragma Assert (False
        or else NT (N).Nkind = N_Accept_Statement
        or else NT (N).Nkind = N_Access_Function_Definition
        or else NT (N).Nkind = N_Access_Procedure_Definition
        or else NT (N).Nkind = N_Entry_Body_Formal_Part
        or else NT (N).Nkind = N_Entry_Declaration
        or else NT (N).Nkind = N_Function_Specification
        or else NT (N).Nkind = N_Procedure_Specification);
      return List3 (N);
   end Parameter_Specifications;

   function Parameter_Type
      (N : Node_Id) return Node_Id is
   begin
      pragma Assert (False
        or else NT (N).Nkind = N_Parameter_Specification);
      return Node2 (N);
   end Parameter_Type;

   function Parent_Spec
      (N : Node_Id) return Node_Id is
   begin
      pragma Assert (False
        or else NT (N).Nkind = N_Function_Instantiation
        or else NT (N).Nkind = N_Generic_Function_Renaming_Declaration
        or else NT (N).Nkind = N_Generic_Package_Declaration
        or else NT (N).Nkind = N_Generic_Package_Renaming_Declaration
        or else NT (N).Nkind = N_Generic_Procedure_Renaming_Declaration
        or else NT (N).Nkind = N_Generic_Subprogram_Declaration
        or else NT (N).Nkind = N_Package_Declaration
        or else NT (N).Nkind = N_Package_Instantiation
        or else NT (N).Nkind = N_Package_Renaming_Declaration
        or else NT (N).Nkind = N_Procedure_Instantiation
        or else NT (N).Nkind = N_Subprogram_Declaration
        or else NT (N).Nkind = N_Subprogram_Renaming_Declaration);
      return Node4 (N);
   end Parent_Spec;

   function Position
      (N : Node_Id) return Node_Id is
   begin
      pragma Assert (False
        or else NT (N).Nkind = N_Component_Clause);
      return Node2 (N);
   end Position;

   function Pragma_Argument_Associations
      (N : Node_Id) return List_Id is
   begin
      pragma Assert (False
        or else NT (N).Nkind = N_Pragma);
      return List2 (N);
   end Pragma_Argument_Associations;

   function Pragma_Identifier
      (N : Node_Id) return Node_Id is
   begin
      pragma Assert (False
        or else NT (N).Nkind = N_Pragma);
      return Node4 (N);
   end Pragma_Identifier;

   function Pragmas_After
      (N : Node_Id) return List_Id is
   begin
      pragma Assert (False
        or else NT (N).Nkind = N_Compilation_Unit_Aux
        or else NT (N).Nkind = N_Terminate_Alternative);
      return List5 (N);
   end Pragmas_After;

   function Pragmas_Before
      (N : Node_Id) return List_Id is
   begin
      pragma Assert (False
        or else NT (N).Nkind = N_Accept_Alternative
        or else NT (N).Nkind = N_Delay_Alternative
        or else NT (N).Nkind = N_Entry_Call_Alternative
        or else NT (N).Nkind = N_Mod_Clause
        or else NT (N).Nkind = N_Terminate_Alternative
        or else NT (N).Nkind = N_Triggering_Alternative);
      return List4 (N);
   end Pragmas_Before;

   function Pre_Post_Conditions
      (N : Node_Id) return Node_Id is
   begin
      pragma Assert (False
        or else NT (N).Nkind = N_Contract);
      return Node1 (N);
   end Pre_Post_Conditions;

   function Prefix
      (N : Node_Id) return Node_Id is
   begin
      pragma Assert (False
        or else NT (N).Nkind = N_Attribute_Reference
        or else NT (N).Nkind = N_Expanded_Name
        or else NT (N).Nkind = N_Explicit_Dereference
        or else NT (N).Nkind = N_Indexed_Component
        or else NT (N).Nkind = N_Reference
        or else NT (N).Nkind = N_Selected_Component
        or else NT (N).Nkind = N_Slice);
      return Node3 (N);
   end Prefix;

   function Premature_Use
      (N : Node_Id) return Node_Id is
   begin
      pragma Assert (False
        or else NT (N).Nkind = N_Incomplete_Type_Declaration);
      return Node5 (N);
   end Premature_Use;

   function Present_Expr
      (N : Node_Id) return Uint is
   begin
      pragma Assert (False
        or else NT (N).Nkind = N_Variant);
      return Uint3 (N);
   end Present_Expr;

   function Prev_Ids
      (N : Node_Id) return Boolean is
   begin
      pragma Assert (False
        or else NT (N).Nkind = N_Component_Declaration
        or else NT (N).Nkind = N_Discriminant_Specification
        or else NT (N).Nkind = N_Exception_Declaration
        or else NT (N).Nkind = N_Formal_Object_Declaration
        or else NT (N).Nkind = N_Number_Declaration
        or else NT (N).Nkind = N_Object_Declaration
        or else NT (N).Nkind = N_Parameter_Specification);
      return Flag6 (N);
   end Prev_Ids;

   function Print_In_Hex
      (N : Node_Id) return Boolean is
   begin
      pragma Assert (False
        or else NT (N).Nkind = N_Integer_Literal);
      return Flag13 (N);
   end Print_In_Hex;

   function Private_Declarations
      (N : Node_Id) return List_Id is
   begin
      pragma Assert (False
        or else NT (N).Nkind = N_Package_Specification
        or else NT (N).Nkind = N_Protected_Definition
        or else NT (N).Nkind = N_Task_Definition);
      return List3 (N);
   end Private_Declarations;

   function Private_Present
      (N : Node_Id) return Boolean is
   begin
      pragma Assert (False
        or else NT (N).Nkind = N_Compilation_Unit
        or else NT (N).Nkind = N_Formal_Derived_Type_Definition
        or else NT (N).Nkind = N_With_Clause);
      return Flag15 (N);
   end Private_Present;

   function Procedure_To_Call
      (N : Node_Id) return Node_Id is
   begin
      pragma Assert (False
        or else NT (N).Nkind = N_Allocator
        or else NT (N).Nkind = N_Extended_Return_Statement
        or else NT (N).Nkind = N_Free_Statement
        or else NT (N).Nkind = N_Simple_Return_Statement);
      return Node2 (N);
   end Procedure_To_Call;

   function Proper_Body
      (N : Node_Id) return Node_Id is
   begin
      pragma Assert (False
        or else NT (N).Nkind = N_Subunit);
      return Node1 (N);
   end Proper_Body;

   function Protected_Definition
      (N : Node_Id) return Node_Id is
   begin
      pragma Assert (False
        or else NT (N).Nkind = N_Protected_Type_Declaration
        or else NT (N).Nkind = N_Single_Protected_Declaration);
      return Node3 (N);
   end Protected_Definition;

   function Protected_Present
      (N : Node_Id) return Boolean is
   begin
      pragma Assert (False
        or else NT (N).Nkind = N_Access_Function_Definition
        or else NT (N).Nkind = N_Access_Procedure_Definition
        or else NT (N).Nkind = N_Derived_Type_Definition
        or else NT (N).Nkind = N_Record_Definition);
      return Flag6 (N);
   end Protected_Present;

   function Raises_Constraint_Error
      (N : Node_Id) return Boolean is
   begin
      pragma Assert (False
        or else NT (N).Nkind in N_Subexpr);
      return Flag7 (N);
   end Raises_Constraint_Error;

   function Range_Constraint
      (N : Node_Id) return Node_Id is
   begin
      pragma Assert (False
        or else NT (N).Nkind = N_Delta_Constraint
        or else NT (N).Nkind = N_Digits_Constraint);
      return Node4 (N);
   end Range_Constraint;

   function Range_Expression
      (N : Node_Id) return Node_Id is
   begin
      pragma Assert (False
        or else NT (N).Nkind = N_Range_Constraint);
      return Node4 (N);
   end Range_Expression;

   function Real_Range_Specification
      (N : Node_Id) return Node_Id is
   begin
      pragma Assert (False
        or else NT (N).Nkind = N_Decimal_Fixed_Point_Definition
        or else NT (N).Nkind = N_Floating_Point_Definition
        or else NT (N).Nkind = N_Ordinary_Fixed_Point_Definition);
      return Node4 (N);
   end Real_Range_Specification;

   function Realval
      (N : Node_Id) return Ureal is
   begin
      pragma Assert (False
        or else NT (N).Nkind = N_Real_Literal);
      return Ureal3 (N);
   end Realval;

   function Reason
      (N : Node_Id) return Uint is
   begin
      pragma Assert (False
        or else NT (N).Nkind = N_Raise_Constraint_Error
        or else NT (N).Nkind = N_Raise_Program_Error
        or else NT (N).Nkind = N_Raise_Storage_Error);
      return Uint3 (N);
   end Reason;

   function Record_Extension_Part
      (N : Node_Id) return Node_Id is
   begin
      pragma Assert (False
        or else NT (N).Nkind = N_Derived_Type_Definition);
      return Node3 (N);
   end Record_Extension_Part;

   function Redundant_Use
      (N : Node_Id) return Boolean is
   begin
      pragma Assert (False
        or else NT (N).Nkind = N_Attribute_Reference
        or else NT (N).Nkind = N_Expanded_Name
        or else NT (N).Nkind = N_Identifier);
      return Flag13 (N);
   end Redundant_Use;

   function Renaming_Exception
      (N : Node_Id) return Node_Id is
   begin
      pragma Assert (False
        or else NT (N).Nkind = N_Exception_Declaration);
      return Node2 (N);
   end Renaming_Exception;

   function Result_Definition
     (N : Node_Id) return Node_Id is
   begin
      pragma Assert (False
        or else NT (N).Nkind = N_Access_Function_Definition
        or else NT (N).Nkind = N_Function_Specification);
      return Node4 (N);
   end Result_Definition;

   function Return_Object_Declarations
     (N : Node_Id) return List_Id is
   begin
      pragma Assert (False
        or else NT (N).Nkind = N_Extended_Return_Statement);
      return List3 (N);
   end Return_Object_Declarations;

   function Return_Statement_Entity
     (N : Node_Id) return Node_Id is
   begin
      pragma Assert (False
        or else NT (N).Nkind = N_Extended_Return_Statement
        or else NT (N).Nkind = N_Simple_Return_Statement);
      return Node5 (N);
   end Return_Statement_Entity;

   function Reverse_Present
      (N : Node_Id) return Boolean is
   begin
      pragma Assert (False
        or else NT (N).Nkind = N_Iterator_Specification
        or else NT (N).Nkind = N_Loop_Parameter_Specification);
      return Flag15 (N);
   end Reverse_Present;

   function Right_Opnd
      (N : Node_Id) return Node_Id is
   begin
      pragma Assert (False
        or else NT (N).Nkind in N_Op
        or else NT (N).Nkind = N_And_Then
        or else NT (N).Nkind = N_In
        or else NT (N).Nkind = N_Not_In
        or else NT (N).Nkind = N_Or_Else);
      return Node3 (N);
   end Right_Opnd;

   function Rounded_Result
      (N : Node_Id) return Boolean is
   begin
      pragma Assert (False
        or else NT (N).Nkind = N_Op_Divide
        or else NT (N).Nkind = N_Op_Multiply
        or else NT (N).Nkind = N_Type_Conversion);
      return Flag18 (N);
   end Rounded_Result;

   function SCIL_Controlling_Tag
      (N : Node_Id) return Node_Id is
   begin
      pragma Assert (False
        or else NT (N).Nkind = N_SCIL_Dispatching_Call);
      return Node5 (N);
   end SCIL_Controlling_Tag;

   function SCIL_Entity
      (N : Node_Id) return Node_Id is
   begin
      pragma Assert (False
        or else NT (N).Nkind = N_SCIL_Dispatch_Table_Tag_Init
        or else NT (N).Nkind = N_SCIL_Dispatching_Call
        or else NT (N).Nkind = N_SCIL_Membership_Test);
      return Node4 (N);
   end SCIL_Entity;

   function SCIL_Tag_Value
      (N : Node_Id) return Node_Id is
   begin
      pragma Assert (False
        or else NT (N).Nkind = N_SCIL_Membership_Test);
      return Node5 (N);
   end SCIL_Tag_Value;

   function SCIL_Target_Prim
      (N : Node_Id) return Node_Id is
   begin
      pragma Assert (False
        or else NT (N).Nkind = N_SCIL_Dispatching_Call);
      return Node2 (N);
   end SCIL_Target_Prim;

   function Scope
      (N : Node_Id) return Node_Id is
   begin
      pragma Assert (False
        or else NT (N).Nkind = N_Defining_Character_Literal
        or else NT (N).Nkind = N_Defining_Identifier
        or else NT (N).Nkind = N_Defining_Operator_Symbol);
      return Node3 (N);
   end Scope;

   function Select_Alternatives
      (N : Node_Id) return List_Id is
   begin
      pragma Assert (False
        or else NT (N).Nkind = N_Selective_Accept);
      return List1 (N);
   end Select_Alternatives;

   function Selector_Name
      (N : Node_Id) return Node_Id is
   begin
      pragma Assert (False
        or else NT (N).Nkind = N_Expanded_Name
        or else NT (N).Nkind = N_Generic_Association
        or else NT (N).Nkind = N_Parameter_Association
        or else NT (N).Nkind = N_Selected_Component);
      return Node2 (N);
   end Selector_Name;

   function Selector_Names
      (N : Node_Id) return List_Id is
   begin
      pragma Assert (False
        or else NT (N).Nkind = N_Discriminant_Association);
      return List1 (N);
   end Selector_Names;

   function Shift_Count_OK
      (N : Node_Id) return Boolean is
   begin
      pragma Assert (False
        or else NT (N).Nkind = N_Op_Rotate_Left
        or else NT (N).Nkind = N_Op_Rotate_Right
        or else NT (N).Nkind = N_Op_Shift_Left
        or else NT (N).Nkind = N_Op_Shift_Right
        or else NT (N).Nkind = N_Op_Shift_Right_Arithmetic);
      return Flag4 (N);
   end Shift_Count_OK;

   function Source_Type
      (N : Node_Id) return Entity_Id is
   begin
      pragma Assert (False
        or else NT (N).Nkind = N_Validate_Unchecked_Conversion);
      return Node1 (N);
   end Source_Type;

   function Specification
      (N : Node_Id) return Node_Id is
   begin
      pragma Assert (False
        or else NT (N).Nkind = N_Abstract_Subprogram_Declaration
        or else NT (N).Nkind = N_Expression_Function
        or else NT (N).Nkind = N_Formal_Abstract_Subprogram_Declaration
        or else NT (N).Nkind = N_Formal_Concrete_Subprogram_Declaration
        or else NT (N).Nkind = N_Generic_Package_Declaration
        or else NT (N).Nkind = N_Generic_Subprogram_Declaration
        or else NT (N).Nkind = N_Package_Declaration
        or else NT (N).Nkind = N_Subprogram_Body
        or else NT (N).Nkind = N_Subprogram_Body_Stub
        or else NT (N).Nkind = N_Subprogram_Declaration
        or else NT (N).Nkind = N_Subprogram_Renaming_Declaration);
      return Node1 (N);
   end Specification;

   function Split_PPC
      (N : Node_Id) return Boolean is
   begin
      pragma Assert (False
        or else NT (N).Nkind = N_Aspect_Specification
        or else NT (N).Nkind = N_Pragma);
      return Flag17 (N);
   end Split_PPC;

   function Statements
      (N : Node_Id) return List_Id is
   begin
      pragma Assert (False
        or else NT (N).Nkind = N_Abortable_Part
        or else NT (N).Nkind = N_Accept_Alternative
        or else NT (N).Nkind = N_Case_Statement_Alternative
        or else NT (N).Nkind = N_Cycle_Sequence_Of_Statements
        or else NT (N).Nkind = N_Delay_Alternative
        or else NT (N).Nkind = N_Entry_Call_Alternative
        or else NT (N).Nkind = N_Exception_Handler
        or else NT (N).Nkind = N_Handled_Sequence_Of_Statements
        or else NT (N).Nkind = N_Loop_Statement
        or else NT (N).Nkind = N_Triggering_Alternative);
      return List3 (N);
   end Statements;

   function Storage_Pool
      (N : Node_Id) return Node_Id is
   begin
      pragma Assert (False
        or else NT (N).Nkind = N_Allocator
        or else NT (N).Nkind = N_Extended_Return_Statement
        or else NT (N).Nkind = N_Free_Statement
        or else NT (N).Nkind = N_Simple_Return_Statement);
      return Node1 (N);
   end Storage_Pool;

   function Subpool_Handle_Name
      (N : Node_Id) return Node_Id is
   begin
      pragma Assert (False
        or else NT (N).Nkind = N_Allocator);
      return Node4 (N);
   end Subpool_Handle_Name;

   function Strval
      (N : Node_Id) return String_Id is
   begin
      pragma Assert (False
        or else NT (N).Nkind = N_Operator_Symbol
        or else NT (N).Nkind = N_String_Literal);
      return Str3 (N);
   end Strval;

   function Subtype_Indication
      (N : Node_Id) return Node_Id is
   begin
      pragma Assert (False
        or else NT (N).Nkind = N_Access_To_Object_Definition
        or else NT (N).Nkind = N_Component_Definition
        or else NT (N).Nkind = N_Derived_Type_Definition
        or else NT (N).Nkind = N_Iterator_Specification
        or else NT (N).Nkind = N_Private_Extension_Declaration
        or else NT (N).Nkind = N_Subtype_Declaration);
      return Node5 (N);
   end Subtype_Indication;

   function Suppress_Assignment_Checks
      (N : Node_Id) return Boolean is
   begin
      pragma Assert (False
        or else NT (N).Nkind = N_Assignment_Statement
        or else NT (N).Nkind = N_Object_Declaration);
      return Flag18 (N);
   end Suppress_Assignment_Checks;

   function Suppress_Loop_Warnings
      (N : Node_Id) return Boolean is
   begin
      pragma Assert (False
        or else NT (N).Nkind = N_Loop_Statement);
      return Flag17 (N);
   end Suppress_Loop_Warnings;

   function Subtype_Mark
      (N : Node_Id) return Node_Id is
   begin
      pragma Assert (False
        or else NT (N).Nkind = N_Access_Definition
        or else NT (N).Nkind = N_Formal_Derived_Type_Definition
        or else NT (N).Nkind = N_Formal_Object_Declaration
        or else NT (N).Nkind = N_Object_Renaming_Declaration
        or else NT (N).Nkind = N_Qualified_Expression
        or else NT (N).Nkind = N_Subtype_Indication
        or else NT (N).Nkind = N_Type_Conversion
        or else NT (N).Nkind = N_Unchecked_Type_Conversion);
      return Node4 (N);
   end Subtype_Mark;

   function Subtype_Marks
      (N : Node_Id) return List_Id is
   begin
      pragma Assert (False
        or else NT (N).Nkind = N_Unconstrained_Array_Definition
        or else NT (N).Nkind = N_Use_Type_Clause);
      return List2 (N);
   end Subtype_Marks;

   function Synchronized_Present
     (N : Node_Id) return Boolean is
   begin
      pragma Assert (False
        or else NT (N).Nkind = N_Derived_Type_Definition
        or else NT (N).Nkind = N_Formal_Derived_Type_Definition
        or else NT (N).Nkind = N_Private_Extension_Declaration
        or else NT (N).Nkind = N_Record_Definition);
      return Flag7 (N);
   end Synchronized_Present;

   function Tagged_Present
      (N : Node_Id) return Boolean is
   begin
      pragma Assert (False
        or else NT (N).Nkind = N_Formal_Incomplete_Type_Definition
        or else NT (N).Nkind = N_Formal_Private_Type_Definition
        or else NT (N).Nkind = N_Incomplete_Type_Declaration
        or else NT (N).Nkind = N_Private_Type_Declaration
        or else NT (N).Nkind = N_Record_Definition);
      return Flag15 (N);
   end Tagged_Present;

   function Target_Type
      (N : Node_Id) return Entity_Id is
   begin
      pragma Assert (False
        or else NT (N).Nkind = N_Validate_Unchecked_Conversion);
      return Node2 (N);
   end Target_Type;

   function Task_Body_Statement_Sequence
      (N : Node_Id) return Node_Id is
   begin
      pragma Assert (False
        or else NT (N).Nkind = N_Task_Body);
      return Node4 (N);
   end Task_Body_Statement_Sequence;

   function Task_Definition
      (N : Node_Id) return Node_Id is
   begin
      pragma Assert (False
        or else NT (N).Nkind = N_Single_Task_Declaration
        or else NT (N).Nkind = N_Task_Type_Declaration);
      return Node3 (N);
   end Task_Definition;

   function Task_Present
     (N : Node_Id) return Boolean is
   begin
      pragma Assert (False
        or else NT (N).Nkind = N_Derived_Type_Definition
        or else NT (N).Nkind = N_Record_Definition);
      return Flag5 (N);
   end Task_Present;

   function Then_Actions
      (N : Node_Id) return List_Id is
   begin
      pragma Assert (False
        or else NT (N).Nkind = N_If_Expression);
      return List2 (N);
   end Then_Actions;

   function Then_Statements
      (N : Node_Id) return List_Id is
   begin
      pragma Assert (False
        or else NT (N).Nkind = N_Elsif_Part
        or else NT (N).Nkind = N_If_Statement);
      return List2 (N);
   end Then_Statements;

   function Treat_Fixed_As_Integer
      (N : Node_Id) return Boolean is
   begin
      pragma Assert (False
        or else NT (N).Nkind = N_Op_Divide
        or else NT (N).Nkind = N_Op_Mod
        or else NT (N).Nkind = N_Op_Multiply
        or else NT (N).Nkind = N_Op_Rem);
      return Flag14 (N);
   end Treat_Fixed_As_Integer;

   function Triggering_Alternative
      (N : Node_Id) return Node_Id is
   begin
      pragma Assert (False
        or else NT (N).Nkind = N_Asynchronous_Select);
      return Node1 (N);
   end Triggering_Alternative;

   function Triggering_Statement
      (N : Node_Id) return Node_Id is
   begin
      pragma Assert (False
        or else NT (N).Nkind = N_Triggering_Alternative);
      return Node1 (N);
   end Triggering_Statement;

   function TSS_Elist
      (N : Node_Id) return Elist_Id is
   begin
      pragma Assert (False
        or else NT (N).Nkind = N_Freeze_Entity);
      return Elist3 (N);
   end TSS_Elist;

   function Type_Definition
      (N : Node_Id) return Node_Id is
   begin
      pragma Assert (False
        or else NT (N).Nkind = N_Full_Type_Declaration);
      return Node3 (N);
   end Type_Definition;

   function Uneval_Old_Accept
     (N : Node_Id) return Boolean is
   begin
      pragma Assert (False
        or else NT (N).Nkind = N_Pragma);
      return Flag7 (N);
   end Uneval_Old_Accept;

   function Uneval_Old_Warn
     (N : Node_Id) return Boolean is
   begin
      pragma Assert (False
        or else NT (N).Nkind = N_Pragma);
      return Flag18 (N);
   end Uneval_Old_Warn;

   function Unit
      (N : Node_Id) return Node_Id is
   begin
      pragma Assert (False
        or else NT (N).Nkind = N_Compilation_Unit);
      return Node2 (N);
   end Unit;

   function Unknown_Discriminants_Present
      (N : Node_Id) return Boolean is
   begin
      pragma Assert (False
        or else NT (N).Nkind = N_Formal_Type_Declaration
        or else NT (N).Nkind = N_Incomplete_Type_Declaration
        or else NT (N).Nkind = N_Private_Extension_Declaration
        or else NT (N).Nkind = N_Private_Type_Declaration);
      return Flag13 (N);
   end Unknown_Discriminants_Present;

   function Unreferenced_In_Spec
      (N : Node_Id) return Boolean is
   begin
      pragma Assert (False
        or else NT (N).Nkind = N_With_Clause);
      return Flag7 (N);
   end Unreferenced_In_Spec;

   function Variant_Part
      (N : Node_Id) return Node_Id is
   begin
      pragma Assert (False
        or else NT (N).Nkind = N_Component_List);
      return Node4 (N);
   end Variant_Part;

   function Variants
      (N : Node_Id) return List_Id is
   begin
      pragma Assert (False
        or else NT (N).Nkind = N_Variant_Part);
      return List1 (N);
   end Variants;

   function Visible_Declarations
      (N : Node_Id) return List_Id is
   begin
      pragma Assert (False
        or else NT (N).Nkind = N_Package_Specification
        or else NT (N).Nkind = N_Protected_Definition
        or else NT (N).Nkind = N_Task_Definition);
      return List2 (N);
   end Visible_Declarations;

   function Uninitialized_Variable
     (N : Node_Id) return Node_Id is
   begin
      pragma Assert (False
        or else NT (N).Nkind = N_Formal_Private_Type_Definition
        or else NT (N).Nkind = N_Private_Extension_Declaration);
      return Node3 (N);
   end Uninitialized_Variable;

   function Used_Operations
     (N : Node_Id) return Elist_Id is
   begin
      pragma Assert (False
        or else NT (N).Nkind = N_Use_Type_Clause);
      return Elist5 (N);
   end Used_Operations;

   function Was_Expression_Function
      (N : Node_Id) return Boolean is
   begin
      pragma Assert (False
        or else NT (N).Nkind = N_Subprogram_Body);
      return Flag18 (N);
   end Was_Expression_Function;

   function Was_Originally_Stub
      (N : Node_Id) return Boolean is
   begin
      pragma Assert (False
        or else NT (N).Nkind = N_Package_Body
        or else NT (N).Nkind = N_Protected_Body
        or else NT (N).Nkind = N_Subprogram_Body
        or else NT (N).Nkind = N_Task_Body);
      return Flag13 (N);
   end Was_Originally_Stub;

   function Withed_Body
      (N : Node_Id) return Node_Id is
   begin
      pragma Assert (False
        or else NT (N).Nkind = N_With_Clause);
      return Node1 (N);
   end Withed_Body;

   --------------------------
   -- Field Set Procedures --
   --------------------------

   procedure Set_ABE_Is_Certain
      (N : Node_Id; Val : Boolean := True) is
   begin
      pragma Assert (False
        or else NT (N).Nkind = N_Formal_Package_Declaration
        or else NT (N).Nkind = N_Function_Call
        or else NT (N).Nkind = N_Function_Instantiation
        or else NT (N).Nkind = N_Package_Instantiation
        or else NT (N).Nkind = N_Procedure_Call_Statement
        or else NT (N).Nkind = N_Procedure_Instantiation);
      Set_Flag18 (N, Val);
   end Set_ABE_Is_Certain;

   procedure Set_Abort_Present
      (N : Node_Id; Val : Boolean := True) is
   begin
      pragma Assert (False
        or else NT (N).Nkind = N_Requeue_Statement);
      Set_Flag15 (N, Val);
   end Set_Abort_Present;

   procedure Set_Abortable_Part
      (N : Node_Id; Val : Node_Id) is
   begin
      pragma Assert (False
        or else NT (N).Nkind = N_Asynchronous_Select);
      Set_Node2_With_Parent (N, Val);
   end Set_Abortable_Part;

   procedure Set_Abstract_Present
      (N : Node_Id; Val : Boolean := True) is
   begin
      pragma Assert (False
        or else NT (N).Nkind = N_Derived_Type_Definition
        or else NT (N).Nkind = N_Formal_Derived_Type_Definition
        or else NT (N).Nkind = N_Formal_Private_Type_Definition
        or else NT (N).Nkind = N_Private_Extension_Declaration
        or else NT (N).Nkind = N_Private_Type_Declaration
        or else NT (N).Nkind = N_Record_Definition);
      Set_Flag4 (N, Val);
   end Set_Abstract_Present;

   procedure Set_Accept_Handler_Records
      (N : Node_Id; Val : List_Id) is
   begin
      pragma Assert (False
        or else NT (N).Nkind = N_Accept_Alternative);
      Set_List5 (N, Val); -- semantic field, no parent set
   end Set_Accept_Handler_Records;

   procedure Set_Accept_Statement
      (N : Node_Id; Val : Node_Id) is
   begin
      pragma Assert (False
        or else NT (N).Nkind = N_Accept_Alternative);
      Set_Node2_With_Parent (N, Val);
   end Set_Accept_Statement;

   procedure Set_Access_Definition
     (N : Node_Id; Val : Node_Id) is
   begin
      pragma Assert (False
        or else NT (N).Nkind = N_Component_Definition
        or else NT (N).Nkind = N_Formal_Object_Declaration
        or else NT (N).Nkind = N_Object_Renaming_Declaration);
      Set_Node3_With_Parent (N, Val);
   end Set_Access_Definition;

   procedure Set_Access_To_Subprogram_Definition
     (N : Node_Id; Val : Node_Id) is
   begin
      pragma Assert (False
        or else NT (N).Nkind = N_Access_Definition);
      Set_Node3_With_Parent (N, Val);
   end Set_Access_To_Subprogram_Definition;

   procedure Set_Access_Types_To_Process
      (N : Node_Id; Val : Elist_Id) is
   begin
      pragma Assert (False
        or else NT (N).Nkind = N_Freeze_Entity);
      Set_Elist2 (N, Val); -- semantic field, no parent set
   end Set_Access_Types_To_Process;

   procedure Set_Actions
      (N : Node_Id; Val : List_Id) is
   begin
      pragma Assert (False
        or else NT (N).Nkind = N_And_Then
        or else NT (N).Nkind = N_Case_Expression_Alternative
        or else NT (N).Nkind = N_Compilation_Unit_Aux
        or else NT (N).Nkind = N_Compound_Statement
        or else NT (N).Nkind = N_Expression_With_Actions
        or else NT (N).Nkind = N_Freeze_Entity
        or else NT (N).Nkind = N_Or_Else);
      Set_List1_With_Parent (N, Val);
   end Set_Actions;

   procedure Set_Activation_Chain_Entity
      (N : Node_Id; Val : Node_Id) is
   begin
      pragma Assert (False
        or else NT (N).Nkind = N_Block_Statement
        or else NT (N).Nkind = N_Entry_Body
        or else NT (N).Nkind = N_Generic_Package_Declaration
        or else NT (N).Nkind = N_Package_Declaration
        or else NT (N).Nkind = N_Subprogram_Body
        or else NT (N).Nkind = N_Task_Body);
      Set_Node3 (N, Val); -- semantic field, no parent set
   end Set_Activation_Chain_Entity;

   procedure Set_Acts_As_Spec
      (N : Node_Id; Val : Boolean := True) is
   begin
      pragma Assert (False
        or else NT (N).Nkind = N_Compilation_Unit
        or else NT (N).Nkind = N_Subprogram_Body);
      Set_Flag4 (N, Val);
   end Set_Acts_As_Spec;

   procedure Set_Actual_Designated_Subtype
     (N : Node_Id; Val : Node_Id) is
   begin
      pragma Assert (False
        or else NT (N).Nkind = N_Explicit_Dereference
        or else NT (N).Nkind = N_Free_Statement);
      Set_Node4 (N, Val);
   end Set_Actual_Designated_Subtype;

   procedure Set_Address_Warning_Posted
      (N : Node_Id; Val : Boolean := True) is
   begin
      pragma Assert (False
        or else NT (N).Nkind = N_Attribute_Definition_Clause);
      Set_Flag18 (N, Val);
   end Set_Address_Warning_Posted;

   procedure Set_Aggregate_Bounds
      (N : Node_Id; Val : Node_Id) is
   begin
      pragma Assert (False
        or else NT (N).Nkind = N_Aggregate);
      Set_Node3 (N, Val); -- semantic field, no parent set
   end Set_Aggregate_Bounds;

   procedure Set_Aliased_Present
      (N : Node_Id; Val : Boolean := True) is
   begin
      pragma Assert (False
        or else NT (N).Nkind = N_Component_Definition
        or else NT (N).Nkind = N_Object_Declaration
        or else NT (N).Nkind = N_Parameter_Specification);
      Set_Flag4 (N, Val);
   end Set_Aliased_Present;

   procedure Set_All_Others
      (N : Node_Id; Val : Boolean := True) is
   begin
      pragma Assert (False
        or else NT (N).Nkind = N_Others_Choice);
      Set_Flag11 (N, Val);
   end Set_All_Others;

   procedure Set_All_Present
      (N : Node_Id; Val : Boolean := True) is
   begin
      pragma Assert (False
        or else NT (N).Nkind = N_Access_Definition
        or else NT (N).Nkind = N_Access_To_Object_Definition
        or else NT (N).Nkind = N_Quantified_Expression
        or else NT (N).Nkind = N_Use_Type_Clause);
      Set_Flag15 (N, Val);
   end Set_All_Present;

   procedure Set_Alternatives
      (N : Node_Id; Val : List_Id) is
   begin
      pragma Assert (False
        or else NT (N).Nkind = N_Case_Expression
        or else NT (N).Nkind = N_Case_Statement
        or else NT (N).Nkind = N_In
        or else NT (N).Nkind = N_Not_In);
      Set_List4_With_Parent (N, Val);
   end Set_Alternatives;

   procedure Set_Ancestor_Part
      (N : Node_Id; Val : Node_Id) is
   begin
      pragma Assert (False
        or else NT (N).Nkind = N_Extension_Aggregate);
      Set_Node3_With_Parent (N, Val);
   end Set_Ancestor_Part;

   procedure Set_Atomic_Sync_Required
      (N : Node_Id; Val : Boolean := True) is
   begin
      pragma Assert (False
        or else NT (N).Nkind = N_Expanded_Name
        or else NT (N).Nkind = N_Explicit_Dereference
        or else NT (N).Nkind = N_Identifier
        or else NT (N).Nkind = N_Indexed_Component
        or else NT (N).Nkind = N_Selected_Component);
      Set_Flag14 (N, Val);
   end Set_Atomic_Sync_Required;

   procedure Set_Array_Aggregate
      (N : Node_Id; Val : Node_Id) is
   begin
      pragma Assert (False
        or else NT (N).Nkind = N_Enumeration_Representation_Clause);
      Set_Node3_With_Parent (N, Val);
   end Set_Array_Aggregate;

   procedure Set_Aspect_Rep_Item
      (N : Node_Id; Val : Node_Id) is
   begin
      pragma Assert (False
        or else NT (N).Nkind = N_Aspect_Specification);
      Set_Node2 (N, Val);
   end Set_Aspect_Rep_Item;

   procedure Set_Assignment_OK
      (N : Node_Id; Val : Boolean := True) is
   begin
      pragma Assert (False
        or else NT (N).Nkind = N_Object_Declaration
        or else NT (N).Nkind in N_Subexpr);
      Set_Flag15 (N, Val);
   end Set_Assignment_OK;

   procedure Set_Associated_Node
      (N : Node_Id; Val : Node_Id) is
   begin
      pragma Assert (False
        or else NT (N).Nkind in N_Has_Entity
        or else NT (N).Nkind = N_Aggregate
        or else NT (N).Nkind = N_Extension_Aggregate
        or else NT (N).Nkind = N_Selected_Component);
      Set_Node4 (N, Val); -- semantic field, no parent set
   end Set_Associated_Node;

   procedure Set_At_End_Proc
      (N : Node_Id; Val : Node_Id) is
   begin
      pragma Assert (False
        or else NT (N).Nkind = N_Cycle_Sequence_Of_Statements
        or else NT (N).Nkind = N_Handled_Sequence_Of_Statements);
      Set_Node1 (N, Val);
   end Set_At_End_Proc;

   procedure Set_Attribute_Name
      (N : Node_Id; Val : Name_Id) is
   begin
      pragma Assert (False
        or else NT (N).Nkind = N_Attribute_Reference);
      Set_Name2 (N, Val);
   end Set_Attribute_Name;

   procedure Set_Aux_Decls_Node
      (N : Node_Id; Val : Node_Id) is
   begin
      pragma Assert (False
        or else NT (N).Nkind = N_Compilation_Unit);
      Set_Node5_With_Parent (N, Val);
   end Set_Aux_Decls_Node;

   procedure Set_Backwards_OK
      (N : Node_Id; Val : Boolean := True) is
   begin
      pragma Assert (False
        or else NT (N).Nkind = N_Assignment_Statement);
      Set_Flag6 (N, Val);
   end Set_Backwards_OK;

   procedure Set_Bad_Is_Detected
      (N : Node_Id; Val : Boolean := True) is
   begin
      pragma Assert (False
        or else NT (N).Nkind = N_Subprogram_Body);
      Set_Flag15 (N, Val);
   end Set_Bad_Is_Detected;

   procedure Set_Body_Required
      (N : Node_Id; Val : Boolean := True) is
   begin
      pragma Assert (False
        or else NT (N).Nkind = N_Compilation_Unit);
      Set_Flag13 (N, Val);
   end Set_Body_Required;

   procedure Set_Body_To_Inline
      (N : Node_Id; Val : Node_Id) is
   begin
      pragma Assert (False
        or else NT (N).Nkind = N_Subprogram_Declaration);
      Set_Node3 (N, Val);
   end Set_Body_To_Inline;

   procedure Set_Box_Present
      (N : Node_Id; Val : Boolean := True) is
   begin
      pragma Assert (False
        or else NT (N).Nkind = N_Component_Association
        or else NT (N).Nkind = N_Formal_Abstract_Subprogram_Declaration
        or else NT (N).Nkind = N_Formal_Concrete_Subprogram_Declaration
        or else NT (N).Nkind = N_Formal_Package_Declaration
        or else NT (N).Nkind = N_Generic_Association);
      Set_Flag15 (N, Val);
   end Set_Box_Present;

   procedure Set_By_Ref
      (N : Node_Id; Val : Boolean := True) is
   begin
      pragma Assert (False
        or else NT (N).Nkind = N_Extended_Return_Statement
        or else NT (N).Nkind = N_Simple_Return_Statement);
      Set_Flag5 (N, Val);
   end Set_By_Ref;

   procedure Set_Char_Literal_Value
      (N : Node_Id; Val : Uint) is
   begin
      pragma Assert (False
        or else NT (N).Nkind = N_Character_Literal);
      Set_Uint2 (N, Val);
   end Set_Char_Literal_Value;

   procedure Set_Chars
      (N : Node_Id; Val : Name_Id) is
   begin
      pragma Assert (False
        or else NT (N).Nkind in N_Has_Chars);
      Set_Name1 (N, Val);
   end Set_Chars;

   procedure Set_Check_Address_Alignment
      (N : Node_Id; Val : Boolean := True) is
   begin
      pragma Assert (False
          or else NT (N).Nkind = N_Attribute_Definition_Clause);
      Set_Flag11 (N, Val);
   end Set_Check_Address_Alignment;

   procedure Set_Choice_Parameter
      (N : Node_Id; Val : Node_Id) is
   begin
      pragma Assert (False
        or else NT (N).Nkind = N_Exception_Handler);
      Set_Node2_With_Parent (N, Val);
   end Set_Choice_Parameter;

   procedure Set_Choices
      (N : Node_Id; Val : List_Id) is
   begin
      pragma Assert (False
        or else NT (N).Nkind = N_Component_Association);
      Set_List1_With_Parent (N, Val);
   end Set_Choices;

   procedure Set_Class_Present
      (N : Node_Id; Val : Boolean := True) is
   begin
      pragma Assert (False
        or else NT (N).Nkind = N_Aspect_Specification
        or else NT (N).Nkind = N_Pragma);
      Set_Flag6 (N, Val);
   end Set_Class_Present;

   procedure Set_Classifications
      (N : Node_Id; Val : Node_Id) is
   begin
      pragma Assert (False
        or else NT (N).Nkind = N_Contract);
      Set_Node3 (N, Val); -- semantic field, no parent set
   end Set_Classifications;

   procedure Set_Cleanup_Actions
      (N : Node_Id; Val : List_Id) is
   begin
      pragma Assert (False
        or else NT (N).Nkind = N_Block_Statement);
      Set_List5 (N, Val); -- semantic field, no parent set
   end Set_Cleanup_Actions;

   procedure Set_Comes_From_Extended_Return_Statement
      (N : Node_Id; Val : Boolean := True) is
   begin
      pragma Assert (False
        or else NT (N).Nkind = N_Simple_Return_Statement);
      Set_Flag18 (N, Val);
   end Set_Comes_From_Extended_Return_Statement;

   procedure Set_Compile_Time_Known_Aggregate
      (N : Node_Id; Val : Boolean := True) is
   begin
      pragma Assert (False
        or else NT (N).Nkind = N_Aggregate);
      Set_Flag18 (N, Val);
   end Set_Compile_Time_Known_Aggregate;

   procedure Set_Component_Associations
      (N : Node_Id; Val : List_Id) is
   begin
      pragma Assert (False
        or else NT (N).Nkind = N_Aggregate
        or else NT (N).Nkind = N_Extension_Aggregate);
      Set_List2_With_Parent (N, Val);
   end Set_Component_Associations;

   procedure Set_Component_Clauses
      (N : Node_Id; Val : List_Id) is
   begin
      pragma Assert (False
        or else NT (N).Nkind = N_Record_Representation_Clause);
      Set_List3_With_Parent (N, Val);
   end Set_Component_Clauses;

   procedure Set_Component_Definition
      (N : Node_Id; Val : Node_Id) is
   begin
      pragma Assert (False
        or else NT (N).Nkind = N_Component_Declaration
        or else NT (N).Nkind = N_Constrained_Array_Definition
        or else NT (N).Nkind = N_Unconstrained_Array_Definition);
      Set_Node4_With_Parent (N, Val);
   end Set_Component_Definition;

   procedure Set_Component_Items
      (N : Node_Id; Val : List_Id) is
   begin
      pragma Assert (False
        or else NT (N).Nkind = N_Component_List);
      Set_List3_With_Parent (N, Val);
   end Set_Component_Items;

   procedure Set_Component_List
      (N : Node_Id; Val : Node_Id) is
   begin
      pragma Assert (False
        or else NT (N).Nkind = N_Record_Definition
        or else NT (N).Nkind = N_Variant);
      Set_Node1_With_Parent (N, Val);
   end Set_Component_List;

   procedure Set_Component_Name
      (N : Node_Id; Val : Node_Id) is
   begin
      pragma Assert (False
        or else NT (N).Nkind = N_Component_Clause);
      Set_Node1_With_Parent (N, Val);
   end Set_Component_Name;

   procedure Set_Componentwise_Assignment
      (N : Node_Id; Val : Boolean := True) is
   begin
      pragma Assert (False
        or else NT (N).Nkind = N_Assignment_Statement);
      Set_Flag14 (N, Val);
   end Set_Componentwise_Assignment;

   procedure Set_Condition
      (N : Node_Id; Val : Node_Id) is
   begin
      pragma Assert (False
        or else NT (N).Nkind = N_Accept_Alternative
        or else NT (N).Nkind = N_Delay_Alternative
        or else NT (N).Nkind = N_Elsif_Part
        or else NT (N).Nkind = N_Entry_Body_Formal_Part
        or else NT (N).Nkind = N_Exit_Statement
        or else NT (N).Nkind = N_If_Statement
        or else NT (N).Nkind = N_Iteration_Scheme
        or else NT (N).Nkind = N_Quantified_Expression
        or else NT (N).Nkind = N_Raise_Constraint_Error
        or else NT (N).Nkind = N_Raise_Program_Error
        or else NT (N).Nkind = N_Raise_Storage_Error
        or else NT (N).Nkind = N_Terminate_Alternative);
      Set_Node1_With_Parent (N, Val);
   end Set_Condition;

   procedure Set_Condition_Actions
      (N : Node_Id; Val : List_Id) is
   begin
      pragma Assert (False
        or else NT (N).Nkind = N_Elsif_Part
        or else NT (N).Nkind = N_Iteration_Scheme);
      Set_List3 (N, Val); -- semantic field, no parent set
   end Set_Condition_Actions;

   procedure Set_Config_Pragmas
      (N : Node_Id; Val : List_Id) is
   begin
      pragma Assert (False
        or else NT (N).Nkind = N_Compilation_Unit_Aux);
      Set_List4_With_Parent (N, Val);
   end Set_Config_Pragmas;

   procedure Set_Constant_Present
      (N : Node_Id; Val : Boolean := True) is
   begin
      pragma Assert (False
        or else NT (N).Nkind = N_Access_Definition
        or else NT (N).Nkind = N_Access_To_Object_Definition
        or else NT (N).Nkind = N_Object_Declaration);
      Set_Flag17 (N, Val);
   end Set_Constant_Present;

   procedure Set_Constraint
      (N : Node_Id; Val : Node_Id) is
   begin
      pragma Assert (False
        or else NT (N).Nkind = N_Subtype_Indication);
      Set_Node3_With_Parent (N, Val);
   end Set_Constraint;

   procedure Set_Constraints
      (N : Node_Id; Val : List_Id) is
   begin
      pragma Assert (False
        or else NT (N).Nkind = N_Index_Or_Discriminant_Constraint);
      Set_List1_With_Parent (N, Val);
   end Set_Constraints;

   procedure Set_Context_Installed
      (N : Node_Id; Val : Boolean := True) is
   begin
      pragma Assert (False
        or else NT (N).Nkind = N_With_Clause);
      Set_Flag13 (N, Val);
   end Set_Context_Installed;

   procedure Set_Context_Items
      (N : Node_Id; Val : List_Id) is
   begin
      pragma Assert (False
        or else NT (N).Nkind = N_Compilation_Unit);
      Set_List1_With_Parent (N, Val);
   end Set_Context_Items;

   procedure Set_Context_Pending
      (N : Node_Id; Val : Boolean := True) is
   begin
      pragma Assert (False
        or else NT (N).Nkind = N_Compilation_Unit);
      Set_Flag16 (N, Val);
   end Set_Context_Pending;

   procedure Set_Contract_Test_Cases
      (N : Node_Id; Val : Node_Id) is
   begin
      pragma Assert (False
        or else NT (N).Nkind = N_Contract);
      Set_Node2 (N, Val); -- semantic field, no parent set
   end Set_Contract_Test_Cases;

   procedure Set_Controlling_Argument
      (N : Node_Id; Val : Node_Id) is
   begin
      pragma Assert (False
        or else NT (N).Nkind = N_Function_Call
        or else NT (N).Nkind = N_Procedure_Call_Statement);
      Set_Node1 (N, Val); -- semantic field, no parent set
   end Set_Controlling_Argument;

   procedure Set_Conversion_OK
      (N : Node_Id; Val : Boolean := True) is
   begin
      pragma Assert (False
        or else NT (N).Nkind = N_Type_Conversion);
      Set_Flag14 (N, Val);
   end Set_Conversion_OK;

   procedure Set_Convert_To_Return_False
      (N : Node_Id; Val : Boolean := True) is
   begin
      pragma Assert (False
        or else NT (N).Nkind = N_Raise_Expression);
      Set_Flag13 (N, Val);
   end Set_Convert_To_Return_False;

   procedure Set_Corresponding_Aspect
      (N : Node_Id; Val : Node_Id) is
   begin
      pragma Assert (False
        or else NT (N).Nkind = N_Pragma);
      Set_Node3 (N, Val);
   end Set_Corresponding_Aspect;

   procedure Set_Corresponding_Body
      (N : Node_Id; Val : Node_Id) is
   begin
      pragma Assert (False
        or else NT (N).Nkind = N_Entry_Declaration
        or else NT (N).Nkind = N_Generic_Package_Declaration
        or else NT (N).Nkind = N_Generic_Subprogram_Declaration
        or else NT (N).Nkind = N_Package_Body_Stub
        or else NT (N).Nkind = N_Package_Declaration
        or else NT (N).Nkind = N_Protected_Body_Stub
        or else NT (N).Nkind = N_Protected_Type_Declaration
        or else NT (N).Nkind = N_Subprogram_Body_Stub
        or else NT (N).Nkind = N_Subprogram_Declaration
        or else NT (N).Nkind = N_Task_Body_Stub
        or else NT (N).Nkind = N_Task_Type_Declaration);
      Set_Node5 (N, Val); -- semantic field, no parent set
   end Set_Corresponding_Body;

   procedure Set_Corresponding_Formal_Spec
      (N : Node_Id; Val : Node_Id) is
   begin
      pragma Assert (False
        or else NT (N).Nkind = N_Subprogram_Renaming_Declaration);
      Set_Node3 (N, Val); -- semantic field, no parent set
   end Set_Corresponding_Formal_Spec;

   procedure Set_Corresponding_Generic_Association
      (N : Node_Id; Val : Node_Id) is
   begin
      pragma Assert (False
        or else NT (N).Nkind = N_Object_Declaration
        or else NT (N).Nkind = N_Object_Renaming_Declaration);
      Set_Node5 (N, Val); -- semantic field, no parent set
   end Set_Corresponding_Generic_Association;

   procedure Set_Corresponding_Integer_Value
      (N : Node_Id; Val : Uint) is
   begin
      pragma Assert (False
        or else NT (N).Nkind = N_Real_Literal);
      Set_Uint4 (N, Val); -- semantic field, no parent set
   end Set_Corresponding_Integer_Value;

   procedure Set_Corresponding_Spec
      (N : Node_Id; Val : Entity_Id) is
   begin
      pragma Assert (False
        or else NT (N).Nkind = N_Entry_Body_Formal_Part
        or else NT (N).Nkind = N_Expression_Function
        or else NT (N).Nkind = N_Package_Body
        or else NT (N).Nkind = N_Protected_Body
        or else NT (N).Nkind = N_Subprogram_Body
        or else NT (N).Nkind = N_Subprogram_Renaming_Declaration
        or else NT (N).Nkind = N_Task_Body
        or else NT (N).Nkind = N_With_Clause);
      Set_Node5 (N, Val); -- semantic field, no parent set
   end Set_Corresponding_Spec;

   procedure Set_Corresponding_Spec_Of_Stub
      (N : Node_Id; Val : Entity_Id) is
   begin
      pragma Assert (False
        or else NT (N).Nkind = N_Package_Body_Stub
        or else NT (N).Nkind = N_Protected_Body_Stub
        or else NT (N).Nkind = N_Subprogram_Body_Stub
        or else NT (N).Nkind = N_Task_Body_Stub);
      Set_Node2 (N, Val); -- semantic field, no parent set
   end Set_Corresponding_Spec_Of_Stub;

   procedure Set_Corresponding_Stub
      (N : Node_Id; Val : Node_Id) is
   begin
      pragma Assert (False
        or else NT (N).Nkind = N_Subunit);
      Set_Node3 (N, Val);
   end Set_Corresponding_Stub;

   procedure Set_Cycle_Statement_Sequence
      (N : Node_Id; Val : Node_Id) is
   begin
      pragma Assert (False
        or else NT (N).Nkind = N_Task_Body_Statement_Sequence);
      Set_Node1_With_Parent (N, Val);
   end Set_Cycle_Statement_Sequence;

   procedure Set_Dcheck_Function
      (N : Node_Id; Val : Entity_Id) is
   begin
      pragma Assert (False
        or else NT (N).Nkind = N_Variant);
      Set_Node5 (N, Val); -- semantic field, no parent set
   end Set_Dcheck_Function;

   procedure Set_Declarations
      (N : Node_Id; Val : List_Id) is
   begin
      pragma Assert (False
        or else NT (N).Nkind = N_Accept_Statement
        or else NT (N).Nkind = N_Block_Statement
        or else NT (N).Nkind = N_Compilation_Unit_Aux
        or else NT (N).Nkind = N_Entry_Body
        or else NT (N).Nkind = N_Package_Body
        or else NT (N).Nkind = N_Protected_Body
        or else NT (N).Nkind = N_Subprogram_Body
        or else NT (N).Nkind = N_Task_Body);
      Set_List2_With_Parent (N, Val);
   end Set_Declarations;

   procedure Set_Default_Expression
      (N : Node_Id; Val : Node_Id) is
   begin
      pragma Assert (False
        or else NT (N).Nkind = N_Formal_Object_Declaration
        or else NT (N).Nkind = N_Parameter_Specification);
      Set_Node5 (N, Val); -- semantic field, no parent set
   end Set_Default_Expression;

   procedure Set_Default_Storage_Pool
      (N : Node_Id; Val : Node_Id) is
   begin
      pragma Assert (False
        or else NT (N).Nkind = N_Compilation_Unit_Aux);
      Set_Node3 (N, Val); -- semantic field, no parent set
   end Set_Default_Storage_Pool;

   procedure Set_Default_Name
      (N : Node_Id; Val : Node_Id) is
   begin
      pragma Assert (False
        or else NT (N).Nkind = N_Formal_Abstract_Subprogram_Declaration
        or else NT (N).Nkind = N_Formal_Concrete_Subprogram_Declaration);
      Set_Node2_With_Parent (N, Val);
   end Set_Default_Name;

   procedure Set_Defining_Identifier
      (N : Node_Id; Val : Entity_Id) is
   begin
      pragma Assert (False
        or else NT (N).Nkind = N_Component_Declaration
        or else NT (N).Nkind = N_Defining_Program_Unit_Name
        or else NT (N).Nkind = N_Discriminant_Specification
        or else NT (N).Nkind = N_Entry_Body
        or else NT (N).Nkind = N_Entry_Declaration
        or else NT (N).Nkind = N_Entry_Index_Specification
        or else NT (N).Nkind = N_Exception_Declaration
        or else NT (N).Nkind = N_Exception_Renaming_Declaration
        or else NT (N).Nkind = N_Formal_Object_Declaration
        or else NT (N).Nkind = N_Formal_Package_Declaration
        or else NT (N).Nkind = N_Formal_Type_Declaration
        or else NT (N).Nkind = N_Full_Type_Declaration
        or else NT (N).Nkind = N_Implicit_Label_Declaration
        or else NT (N).Nkind = N_Incomplete_Type_Declaration
        or else NT (N).Nkind = N_Iterator_Specification
        or else NT (N).Nkind = N_Loop_Parameter_Specification
        or else NT (N).Nkind = N_Number_Declaration
        or else NT (N).Nkind = N_Object_Declaration
        or else NT (N).Nkind = N_Object_Renaming_Declaration
        or else NT (N).Nkind = N_Package_Body_Stub
        or else NT (N).Nkind = N_Parameter_Specification
        or else NT (N).Nkind = N_Private_Extension_Declaration
        or else NT (N).Nkind = N_Private_Type_Declaration
        or else NT (N).Nkind = N_Protected_Body
        or else NT (N).Nkind = N_Protected_Body_Stub
        or else NT (N).Nkind = N_Protected_Type_Declaration
        or else NT (N).Nkind = N_Single_Protected_Declaration
        or else NT (N).Nkind = N_Single_Task_Declaration
        or else NT (N).Nkind = N_Subtype_Declaration
        or else NT (N).Nkind = N_Task_Body
        or else NT (N).Nkind = N_Task_Body_Stub
        or else NT (N).Nkind = N_Task_Type_Declaration);
      Set_Node1_With_Parent (N, Val);
   end Set_Defining_Identifier;

   procedure Set_Defining_Unit_Name
      (N : Node_Id; Val : Node_Id) is
   begin
      pragma Assert (False
        or else NT (N).Nkind = N_Function_Instantiation
        or else NT (N).Nkind = N_Function_Specification
        or else NT (N).Nkind = N_Generic_Function_Renaming_Declaration
        or else NT (N).Nkind = N_Generic_Package_Renaming_Declaration
        or else NT (N).Nkind = N_Generic_Procedure_Renaming_Declaration
        or else NT (N).Nkind = N_Package_Body
        or else NT (N).Nkind = N_Package_Instantiation
        or else NT (N).Nkind = N_Package_Renaming_Declaration
        or else NT (N).Nkind = N_Package_Specification
        or else NT (N).Nkind = N_Procedure_Instantiation
        or else NT (N).Nkind = N_Procedure_Specification);
      Set_Node1_With_Parent (N, Val);
   end Set_Defining_Unit_Name;

   procedure Set_Delay_Alternative
      (N : Node_Id; Val : Node_Id) is
   begin
      pragma Assert (False
        or else NT (N).Nkind = N_Timed_Entry_Call);
      Set_Node4_With_Parent (N, Val);
   end Set_Delay_Alternative;

   procedure Set_Delay_Statement
      (N : Node_Id; Val : Node_Id) is
   begin
      pragma Assert (False
        or else NT (N).Nkind = N_Delay_Alternative);
      Set_Node2_With_Parent (N, Val);
   end Set_Delay_Statement;

   procedure Set_Delta_Expression
      (N : Node_Id; Val : Node_Id) is
   begin
      pragma Assert (False
        or else NT (N).Nkind = N_Decimal_Fixed_Point_Definition
        or else NT (N).Nkind = N_Delta_Constraint
        or else NT (N).Nkind = N_Ordinary_Fixed_Point_Definition);
      Set_Node3_With_Parent (N, Val);
   end Set_Delta_Expression;

   procedure Set_Digits_Expression
      (N : Node_Id; Val : Node_Id) is
   begin
      pragma Assert (False
        or else NT (N).Nkind = N_Decimal_Fixed_Point_Definition
        or else NT (N).Nkind = N_Digits_Constraint
        or else NT (N).Nkind = N_Floating_Point_Definition);
      Set_Node2_With_Parent (N, Val);
   end Set_Digits_Expression;

   procedure Set_Discr_Check_Funcs_Built
      (N : Node_Id; Val : Boolean := True) is
   begin
      pragma Assert (False
        or else NT (N).Nkind = N_Full_Type_Declaration);
      Set_Flag11 (N, Val);
   end Set_Discr_Check_Funcs_Built;

   procedure Set_Discrete_Choices
      (N : Node_Id; Val : List_Id) is
   begin
      pragma Assert (False
        or else NT (N).Nkind = N_Case_Expression_Alternative
        or else NT (N).Nkind = N_Case_Statement_Alternative
        or else NT (N).Nkind = N_Variant);
      Set_List4_With_Parent (N, Val);
   end Set_Discrete_Choices;

   procedure Set_Discrete_Range
      (N : Node_Id; Val : Node_Id) is
   begin
      pragma Assert (False
        or else NT (N).Nkind = N_Slice);
      Set_Node4_With_Parent (N, Val);
   end Set_Discrete_Range;

   procedure Set_Discrete_Subtype_Definition
      (N : Node_Id; Val : Node_Id) is
   begin
      pragma Assert (False
        or else NT (N).Nkind = N_Entry_Declaration
        or else NT (N).Nkind = N_Entry_Index_Specification
        or else NT (N).Nkind = N_Loop_Parameter_Specification);
      Set_Node4_With_Parent (N, Val);
   end Set_Discrete_Subtype_Definition;

   procedure Set_Discrete_Subtype_Definitions
      (N : Node_Id; Val : List_Id) is
   begin
      pragma Assert (False
        or else NT (N).Nkind = N_Constrained_Array_Definition);
      Set_List2_With_Parent (N, Val);
   end Set_Discrete_Subtype_Definitions;

   procedure Set_Discriminant_Specifications
      (N : Node_Id; Val : List_Id) is
   begin
      pragma Assert (False
        or else NT (N).Nkind = N_Formal_Type_Declaration
        or else NT (N).Nkind = N_Full_Type_Declaration
        or else NT (N).Nkind = N_Incomplete_Type_Declaration
        or else NT (N).Nkind = N_Private_Extension_Declaration
        or else NT (N).Nkind = N_Private_Type_Declaration
        or else NT (N).Nkind = N_Protected_Type_Declaration
        or else NT (N).Nkind = N_Task_Type_Declaration);
      Set_List4_With_Parent (N, Val);
   end Set_Discriminant_Specifications;

   procedure Set_Discriminant_Type
      (N : Node_Id; Val : Node_Id) is
   begin
      pragma Assert (False
        or else NT (N).Nkind = N_Discriminant_Specification);
      Set_Node5_With_Parent (N, Val);
   end Set_Discriminant_Type;

   procedure Set_Do_Accessibility_Check
      (N : Node_Id; Val : Boolean := True) is
   begin
      pragma Assert (False
        or else NT (N).Nkind = N_Parameter_Specification);
      Set_Flag13 (N, Val);
   end Set_Do_Accessibility_Check;

   procedure Set_Do_Discriminant_Check
      (N : Node_Id; Val : Boolean := True) is
   begin
      pragma Assert (False
        or else NT (N).Nkind = N_Assignment_Statement
        or else NT (N).Nkind = N_Selected_Component
        or else NT (N).Nkind = N_Type_Conversion);
      Set_Flag1 (N, Val);
   end Set_Do_Discriminant_Check;

   procedure Set_Do_Division_Check
      (N : Node_Id; Val : Boolean := True) is
   begin
      pragma Assert (False
        or else NT (N).Nkind = N_Op_Divide
        or else NT (N).Nkind = N_Op_Mod
        or else NT (N).Nkind = N_Op_Rem);
      Set_Flag13 (N, Val);
   end Set_Do_Division_Check;

   procedure Set_Do_Length_Check
      (N : Node_Id; Val : Boolean := True) is
   begin
      pragma Assert (False
        or else NT (N).Nkind = N_Assignment_Statement
        or else NT (N).Nkind = N_Op_And
        or else NT (N).Nkind = N_Op_Or
        or else NT (N).Nkind = N_Op_Xor
        or else NT (N).Nkind = N_Type_Conversion);
      Set_Flag4 (N, Val);
   end Set_Do_Length_Check;

   procedure Set_Do_Overflow_Check
      (N : Node_Id; Val : Boolean := True) is
   begin
      pragma Assert (False
        or else NT (N).Nkind in N_Op
        or else NT (N).Nkind = N_Attribute_Reference
        or else NT (N).Nkind = N_Case_Expression
        or else NT (N).Nkind = N_If_Expression
        or else NT (N).Nkind = N_Type_Conversion);
      Set_Flag17 (N, Val);
   end Set_Do_Overflow_Check;

   procedure Set_Do_Range_Check
      (N : Node_Id; Val : Boolean := True) is
   begin
      pragma Assert (False
        or else NT (N).Nkind in N_Subexpr);
      Set_Flag9 (N, Val);
   end Set_Do_Range_Check;

   procedure Set_Do_Storage_Check
      (N : Node_Id; Val : Boolean := True) is
   begin
      pragma Assert (False
        or else NT (N).Nkind = N_Allocator
        or else NT (N).Nkind = N_Subprogram_Body);
      Set_Flag17 (N, Val);
   end Set_Do_Storage_Check;

   procedure Set_Do_Tag_Check
      (N : Node_Id; Val : Boolean := True) is
   begin
      pragma Assert (False
        or else NT (N).Nkind = N_Assignment_Statement
        or else NT (N).Nkind = N_Extended_Return_Statement
        or else NT (N).Nkind = N_Function_Call
        or else NT (N).Nkind = N_Procedure_Call_Statement
        or else NT (N).Nkind = N_Simple_Return_Statement
        or else NT (N).Nkind = N_Type_Conversion);
      Set_Flag13 (N, Val);
   end Set_Do_Tag_Check;

   procedure Set_Elaborate_All_Desirable
      (N : Node_Id; Val : Boolean := True) is
   begin
      pragma Assert (False
        or else NT (N).Nkind = N_With_Clause);
      Set_Flag9 (N, Val);
   end Set_Elaborate_All_Desirable;

   procedure Set_Elaborate_All_Present
      (N : Node_Id; Val : Boolean := True) is
   begin
      pragma Assert (False
        or else NT (N).Nkind = N_With_Clause);
      Set_Flag14 (N, Val);
   end Set_Elaborate_All_Present;

   procedure Set_Elaborate_Desirable
      (N : Node_Id; Val : Boolean := True) is
   begin
      pragma Assert (False
        or else NT (N).Nkind = N_With_Clause);
      Set_Flag11 (N, Val);
   end Set_Elaborate_Desirable;

   procedure Set_Elaborate_Present
      (N : Node_Id; Val : Boolean := True) is
   begin
      pragma Assert (False
        or else NT (N).Nkind = N_With_Clause);
      Set_Flag4 (N, Val);
   end Set_Elaborate_Present;

   procedure Set_Else_Actions
      (N : Node_Id; Val : List_Id) is
   begin
      pragma Assert (False
        or else NT (N).Nkind = N_If_Expression);
      Set_List3_With_Parent (N, Val); -- semantic field, but needs parents
   end Set_Else_Actions;

   procedure Set_Else_Statements
      (N : Node_Id; Val : List_Id) is
   begin
      pragma Assert (False
        or else NT (N).Nkind = N_Conditional_Entry_Call
        or else NT (N).Nkind = N_If_Statement
        or else NT (N).Nkind = N_Selective_Accept);
      Set_List4_With_Parent (N, Val);
   end Set_Else_Statements;

   procedure Set_Elsif_Parts
      (N : Node_Id; Val : List_Id) is
   begin
      pragma Assert (False
        or else NT (N).Nkind = N_If_Statement);
      Set_List3_With_Parent (N, Val);
   end Set_Elsif_Parts;

   procedure Set_Enclosing_Variant
      (N : Node_Id; Val : Node_Id) is
   begin
      pragma Assert (False
        or else NT (N).Nkind = N_Variant);
      Set_Node2 (N, Val); -- semantic field, no parent set
   end Set_Enclosing_Variant;

   procedure Set_End_Label
      (N : Node_Id; Val : Node_Id) is
   begin
      pragma Assert (False
        or else NT (N).Nkind = N_Enumeration_Type_Definition
        or else NT (N).Nkind = N_Handled_Sequence_Of_Statements
        or else NT (N).Nkind = N_Loop_Statement
        or else NT (N).Nkind = N_Package_Specification
        or else NT (N).Nkind = N_Protected_Body
        or else NT (N).Nkind = N_Protected_Definition
        or else NT (N).Nkind = N_Record_Definition
        or else NT (N).Nkind = N_Task_Definition);
      Set_Node4_With_Parent (N, Val);
   end Set_End_Label;

   procedure Set_End_Span
      (N : Node_Id; Val : Uint) is
   begin
      pragma Assert (False
        or else NT (N).Nkind = N_Case_Statement
        or else NT (N).Nkind = N_If_Statement);
      Set_Uint5 (N, Val);
   end Set_End_Span;

   procedure Set_Entity
      (N : Node_Id; Val : Node_Id) is
   begin
      pragma Assert (False
        or else NT (N).Nkind in N_Has_Entity
        or else NT (N).Nkind = N_Aspect_Specification
        or else NT (N).Nkind = N_Attribute_Definition_Clause
        or else NT (N).Nkind = N_Freeze_Entity
        or else NT (N).Nkind = N_Freeze_Generic_Entity);
      Set_Node4 (N, Val); -- semantic field, no parent set
   end Set_Entity;

   procedure Set_Entry_Body_Formal_Part
      (N : Node_Id; Val : Node_Id) is
   begin
      pragma Assert (False
        or else NT (N).Nkind = N_Entry_Body);
      Set_Node5_With_Parent (N, Val);
   end Set_Entry_Body_Formal_Part;

   procedure Set_Entry_Call_Alternative
      (N : Node_Id; Val : Node_Id) is
   begin
      pragma Assert (False
        or else NT (N).Nkind = N_Conditional_Entry_Call
        or else NT (N).Nkind = N_Timed_Entry_Call);
      Set_Node1_With_Parent (N, Val);
   end Set_Entry_Call_Alternative;

   procedure Set_Entry_Call_Statement
      (N : Node_Id; Val : Node_Id) is
   begin
      pragma Assert (False
        or else NT (N).Nkind = N_Entry_Call_Alternative);
      Set_Node1_With_Parent (N, Val);
   end Set_Entry_Call_Statement;

   procedure Set_Entry_Direct_Name
      (N : Node_Id; Val : Node_Id) is
   begin
      pragma Assert (False
        or else NT (N).Nkind = N_Accept_Statement);
      Set_Node1_With_Parent (N, Val);
   end Set_Entry_Direct_Name;

   procedure Set_Entry_Index
      (N : Node_Id; Val : Node_Id) is
   begin
      pragma Assert (False
        or else NT (N).Nkind = N_Accept_Statement);
      Set_Node5_With_Parent (N, Val);
   end Set_Entry_Index;

   procedure Set_Entry_Index_Specification
      (N : Node_Id; Val : Node_Id) is
   begin
      pragma Assert (False
        or else NT (N).Nkind = N_Entry_Body_Formal_Part);
      Set_Node4_With_Parent (N, Val);
   end Set_Entry_Index_Specification;

   procedure Set_Etype
      (N : Node_Id; Val : Node_Id) is
   begin
      pragma Assert (False
        or else NT (N).Nkind in N_Has_Etype);
      Set_Node5 (N, Val); -- semantic field, no parent set
   end Set_Etype;

   procedure Set_Exception_Choices
      (N : Node_Id; Val : List_Id) is
   begin
      pragma Assert (False
        or else NT (N).Nkind = N_Exception_Handler);
      Set_List4_With_Parent (N, Val);
   end Set_Exception_Choices;

   procedure Set_Exception_Handlers
      (N : Node_Id; Val : List_Id) is
   begin
      pragma Assert (False
        or else NT (N).Nkind = N_Cycle_Sequence_Of_Statements
        or else NT (N).Nkind = N_Handled_Sequence_Of_Statements);
      Set_List5_With_Parent (N, Val);
   end Set_Exception_Handlers;

   procedure Set_Exception_Junk
     (N : Node_Id; Val : Boolean := True) is
   begin
      pragma Assert (False
        or else NT (N).Nkind = N_Block_Statement
        or else NT (N).Nkind = N_Goto_Statement
        or else NT (N).Nkind = N_Label
        or else NT (N).Nkind = N_Object_Declaration
        or else NT (N).Nkind = N_Subtype_Declaration);
      Set_Flag8 (N, Val);
   end Set_Exception_Junk;

   procedure Set_Exception_Label
     (N : Node_Id; Val : Node_Id) is
   begin
      pragma Assert (False
        or else NT (N).Nkind = N_Exception_Handler
        or else NT (N).Nkind = N_Push_Constraint_Error_Label
        or else NT (N).Nkind = N_Push_Program_Error_Label
        or else NT (N).Nkind = N_Push_Storage_Error_Label);
      Set_Node5 (N, Val); -- semantic field, no parent set
   end Set_Exception_Label;

   procedure Set_Expansion_Delayed
     (N : Node_Id; Val : Boolean := True) is
   begin
      pragma Assert (False
        or else NT (N).Nkind = N_Aggregate
        or else NT (N).Nkind = N_Extension_Aggregate);
      Set_Flag11 (N, Val);
   end Set_Expansion_Delayed;

   procedure Set_Explicit_Actual_Parameter
      (N : Node_Id; Val : Node_Id) is
   begin
      pragma Assert (False
        or else NT (N).Nkind = N_Parameter_Association);
      Set_Node3_With_Parent (N, Val);
   end Set_Explicit_Actual_Parameter;

   procedure Set_Explicit_Generic_Actual_Parameter
      (N : Node_Id; Val : Node_Id) is
   begin
      pragma Assert (False
        or else NT (N).Nkind = N_Generic_Association);
      Set_Node1_With_Parent (N, Val);
   end Set_Explicit_Generic_Actual_Parameter;

   procedure Set_Expression
      (N : Node_Id; Val : Node_Id) is
   begin
      pragma Assert (False
        or else NT (N).Nkind = N_Allocator
        or else NT (N).Nkind = N_Aspect_Specification
        or else NT (N).Nkind = N_Assignment_Statement
        or else NT (N).Nkind = N_At_Clause
        or else NT (N).Nkind = N_Attribute_Definition_Clause
        or else NT (N).Nkind = N_Case_Expression
        or else NT (N).Nkind = N_Case_Expression_Alternative
        or else NT (N).Nkind = N_Case_Statement
        or else NT (N).Nkind = N_Code_Statement
        or else NT (N).Nkind = N_Component_Association
        or else NT (N).Nkind = N_Component_Declaration
        or else NT (N).Nkind = N_Delay_Relative_Statement
        or else NT (N).Nkind = N_Delay_Until_Statement
        or else NT (N).Nkind = N_Discriminant_Association
        or else NT (N).Nkind = N_Discriminant_Specification
        or else NT (N).Nkind = N_Exception_Declaration
        or else NT (N).Nkind = N_Expression_Function
        or else NT (N).Nkind = N_Expression_With_Actions
        or else NT (N).Nkind = N_Free_Statement
        or else NT (N).Nkind = N_Mod_Clause
        or else NT (N).Nkind = N_Modular_Type_Definition
        or else NT (N).Nkind = N_Number_Declaration
        or else NT (N).Nkind = N_Object_Declaration
        or else NT (N).Nkind = N_Parameter_Specification
        or else NT (N).Nkind = N_Pragma_Argument_Association
        or else NT (N).Nkind = N_Qualified_Expression
        or else NT (N).Nkind = N_Raise_Expression
        or else NT (N).Nkind = N_Raise_Statement
        or else NT (N).Nkind = N_Simple_Return_Statement
        or else NT (N).Nkind = N_Type_Conversion
        or else NT (N).Nkind = N_Unchecked_Expression
        or else NT (N).Nkind = N_Unchecked_Type_Conversion);
      Set_Node3_With_Parent (N, Val);
   end Set_Expression;

   procedure Set_Expressions
      (N : Node_Id; Val : List_Id) is
   begin
      pragma Assert (False
        or else NT (N).Nkind = N_Aggregate
        or else NT (N).Nkind = N_Attribute_Reference
        or else NT (N).Nkind = N_Extension_Aggregate
        or else NT (N).Nkind = N_If_Expression
        or else NT (N).Nkind = N_Indexed_Component);
      Set_List1_With_Parent (N, Val);
   end Set_Expressions;

   procedure Set_First_Bit
      (N : Node_Id; Val : Node_Id) is
   begin
      pragma Assert (False
        or else NT (N).Nkind = N_Component_Clause);
      Set_Node3_With_Parent (N, Val);
   end Set_First_Bit;

   procedure Set_First_Inlined_Subprogram
      (N : Node_Id; Val : Entity_Id) is
   begin
      pragma Assert (False
        or else NT (N).Nkind = N_Compilation_Unit);
      Set_Node3 (N, Val);  -- semantic field, no parent set
   end Set_First_Inlined_Subprogram;

   procedure Set_First_Name
      (N : Node_Id; Val : Boolean := True) is
   begin
      pragma Assert (False
        or else NT (N).Nkind = N_With_Clause);
      Set_Flag5 (N, Val);
   end Set_First_Name;

   procedure Set_First_Named_Actual
      (N : Node_Id; Val : Node_Id) is
   begin
      pragma Assert (False
        or else NT (N).Nkind = N_Entry_Call_Statement
        or else NT (N).Nkind = N_Function_Call
        or else NT (N).Nkind = N_Procedure_Call_Statement);
      Set_Node4 (N, Val); -- semantic field, no parent set
   end Set_First_Named_Actual;

   procedure Set_First_Real_Statement
      (N : Node_Id; Val : Node_Id) is
   begin
      pragma Assert (False
        or else NT (N).Nkind = N_Cycle_Sequence_Of_Statements
        or else NT (N).Nkind = N_Handled_Sequence_Of_Statements);
      Set_Node2 (N, Val); -- semantic field, no parent set
   end Set_First_Real_Statement;

   procedure Set_First_Subtype_Link
      (N : Node_Id; Val : Entity_Id) is
   begin
      pragma Assert (False
        or else NT (N).Nkind = N_Freeze_Entity);
      Set_Node5 (N, Val); -- semantic field, no parent set
   end Set_First_Subtype_Link;

   procedure Set_Float_Truncate
      (N : Node_Id; Val : Boolean := True) is
   begin
      pragma Assert (False
        or else NT (N).Nkind = N_Type_Conversion);
      Set_Flag11 (N, Val);
   end Set_Float_Truncate;

   procedure Set_Formal_Type_Definition
      (N : Node_Id; Val : Node_Id) is
   begin
      pragma Assert (False
        or else NT (N).Nkind = N_Formal_Type_Declaration);
      Set_Node3_With_Parent (N, Val);
   end Set_Formal_Type_Definition;

   procedure Set_Forwards_OK
      (N : Node_Id; Val : Boolean := True) is
   begin
      pragma Assert (False
        or else NT (N).Nkind = N_Assignment_Statement);
      Set_Flag5 (N, Val);
   end Set_Forwards_OK;

   procedure Set_From_Aspect_Specification
      (N : Node_Id; Val : Boolean := True) is
   begin
      pragma Assert (False
        or else NT (N).Nkind = N_Attribute_Definition_Clause
        or else NT (N).Nkind = N_Pragma);
      Set_Flag13 (N, Val);
   end Set_From_Aspect_Specification;

   procedure Set_From_At_End
      (N : Node_Id; Val : Boolean := True) is
   begin
      pragma Assert (False
        or else NT (N).Nkind = N_Raise_Statement);
      Set_Flag4 (N, Val);
   end Set_From_At_End;

   procedure Set_From_At_Mod
      (N : Node_Id; Val : Boolean := True) is
   begin
      pragma Assert (False
        or else NT (N).Nkind = N_Attribute_Definition_Clause);
      Set_Flag4 (N, Val);
   end Set_From_At_Mod;

   procedure Set_From_Conditional_Expression
      (N : Node_Id; Val : Boolean := True) is
   begin
      pragma Assert (False
        or else NT (N).Nkind = N_Case_Statement
        or else NT (N).Nkind = N_If_Statement);
      Set_Flag1 (N, Val);
   end Set_From_Conditional_Expression;

   procedure Set_From_Default
      (N : Node_Id; Val : Boolean := True) is
   begin
      pragma Assert (False
        or else NT (N).Nkind = N_Subprogram_Renaming_Declaration);
      Set_Flag6 (N, Val);
   end Set_From_Default;

   procedure Set_Generalized_Indexing
      (N : Node_Id; Val : Node_Id) is
   begin
      pragma Assert (False
        or else NT (N).Nkind = N_Indexed_Component);
      Set_Node4 (N, Val);
   end Set_Generalized_Indexing;

   procedure Set_Generic_Associations
      (N : Node_Id; Val : List_Id) is
   begin
      pragma Assert (False
        or else NT (N).Nkind = N_Formal_Package_Declaration
        or else NT (N).Nkind = N_Function_Instantiation
        or else NT (N).Nkind = N_Package_Instantiation
        or else NT (N).Nkind = N_Procedure_Instantiation);
      Set_List3_With_Parent (N, Val);
   end Set_Generic_Associations;

   procedure Set_Generic_Formal_Declarations
      (N : Node_Id; Val : List_Id) is
   begin
      pragma Assert (False
        or else NT (N).Nkind = N_Generic_Package_Declaration
        or else NT (N).Nkind = N_Generic_Subprogram_Declaration);
      Set_List2_With_Parent (N, Val);
   end Set_Generic_Formal_Declarations;

   procedure Set_Generic_Parent
      (N : Node_Id; Val : Node_Id) is
   begin
      pragma Assert (False
        or else NT (N).Nkind = N_Function_Specification
        or else NT (N).Nkind = N_Package_Specification
        or else NT (N).Nkind = N_Procedure_Specification);
      Set_Node5 (N, Val);
   end Set_Generic_Parent;

   procedure Set_Generic_Parent_Type
      (N : Node_Id; Val : Node_Id) is
   begin
      pragma Assert (False
        or else NT (N).Nkind = N_Subtype_Declaration);
      Set_Node4 (N, Val);
   end Set_Generic_Parent_Type;

   procedure Set_Handled_Statement_Sequence
      (N : Node_Id; Val : Node_Id) is
   begin
      pragma Assert (False
        or else NT (N).Nkind = N_Accept_Statement
        or else NT (N).Nkind = N_Block_Statement
        or else NT (N).Nkind = N_Entry_Body
        or else NT (N).Nkind = N_Extended_Return_Statement
        or else NT (N).Nkind = N_Package_Body
        or else NT (N).Nkind = N_Subprogram_Body
        or else NT (N).Nkind = N_Task_Body_Statement_Sequence);
      Set_Node4_With_Parent (N, Val);
   end Set_Handled_Statement_Sequence;

   procedure Set_Handler_List_Entry
      (N : Node_Id; Val : Node_Id) is
   begin
      pragma Assert (False
        or else NT (N).Nkind = N_Object_Declaration);
      Set_Node2 (N, Val);
   end Set_Handler_List_Entry;

   procedure Set_Has_Created_Identifier
      (N : Node_Id; Val : Boolean := True) is
   begin
      pragma Assert (False
        or else NT (N).Nkind = N_Block_Statement
        or else NT (N).Nkind = N_Loop_Statement);
      Set_Flag15 (N, Val);
   end Set_Has_Created_Identifier;

   procedure Set_Has_Dereference_Action
      (N : Node_Id; Val : Boolean := True) is
   begin
      pragma Assert (False
        or else NT (N).Nkind = N_Explicit_Dereference);
      Set_Flag13 (N, Val);
   end Set_Has_Dereference_Action;

   procedure Set_Has_Dynamic_Length_Check
      (N : Node_Id; Val : Boolean := True) is
   begin
      pragma Assert (False
        or else NT (N).Nkind in N_Subexpr);
      Set_Flag10 (N, Val);
   end Set_Has_Dynamic_Length_Check;

   procedure Set_Has_Dynamic_Range_Check
      (N : Node_Id; Val : Boolean := True) is
   begin
      pragma Assert (False
        or else NT (N).Nkind =  N_Subtype_Declaration
        or else NT (N).Nkind in N_Subexpr);
      Set_Flag12 (N, Val);
   end Set_Has_Dynamic_Range_Check;

   procedure Set_Has_Init_Expression
      (N : Node_Id; Val : Boolean := True) is
   begin
      pragma Assert (False
        or else NT (N).Nkind = N_Object_Declaration);
      Set_Flag14 (N, Val);
   end Set_Has_Init_Expression;

   procedure Set_Has_Local_Raise
      (N : Node_Id; Val : Boolean := True) is
   begin
      pragma Assert (False
        or else NT (N).Nkind = N_Exception_Handler);
      Set_Flag8 (N, Val);
   end Set_Has_Local_Raise;

   procedure Set_Has_No_Elaboration_Code
      (N : Node_Id; Val : Boolean := True) is
   begin
      pragma Assert (False
        or else NT (N).Nkind = N_Compilation_Unit);
      Set_Flag17 (N, Val);
   end Set_Has_No_Elaboration_Code;

   procedure Set_Has_Pragma_Suppress_All
      (N : Node_Id; Val : Boolean := True) is
   begin
      pragma Assert (False
        or else NT (N).Nkind = N_Compilation_Unit);
      Set_Flag14 (N, Val);
   end Set_Has_Pragma_Suppress_All;

   procedure Set_Has_Private_View
      (N : Node_Id; Val : Boolean := True) is
   begin
      pragma Assert (False
       or else NT (N).Nkind in N_Op
       or else NT (N).Nkind = N_Character_Literal
       or else NT (N).Nkind = N_Expanded_Name
       or else NT (N).Nkind = N_Identifier
       or else NT (N).Nkind = N_Operator_Symbol);
      Set_Flag11 (N, Val);
   end Set_Has_Private_View;

   procedure Set_Has_Self_Reference
      (N : Node_Id; Val : Boolean := True) is
   begin
      pragma Assert (False
        or else NT (N).Nkind = N_Aggregate
        or else NT (N).Nkind = N_Extension_Aggregate);
      Set_Flag13 (N, Val);
   end Set_Has_Self_Reference;

   procedure Set_Has_SP_Choice
      (N : Node_Id; Val : Boolean := True) is
   begin
      pragma Assert (False
        or else NT (N).Nkind = N_Case_Expression_Alternative
        or else NT (N).Nkind = N_Case_Statement_Alternative
        or else NT (N).Nkind = N_Variant);
      Set_Flag15 (N, Val);
   end Set_Has_SP_Choice;

   procedure Set_Has_Storage_Size_Pragma
      (N : Node_Id; Val : Boolean := True) is
   begin
      pragma Assert (False
        or else NT (N).Nkind = N_Subprogram_Body
        or else NT (N).Nkind = N_Task_Definition);
      Set_Flag18 (N, Val);
   end Set_Has_Storage_Size_Pragma;

   procedure Set_Has_Wide_Character
      (N : Node_Id; Val : Boolean := True) is
   begin
      pragma Assert (False
        or else NT (N).Nkind = N_String_Literal);
      Set_Flag11 (N, Val);
   end Set_Has_Wide_Character;

   procedure Set_Has_Wide_Wide_Character
      (N : Node_Id; Val : Boolean := True) is
   begin
      pragma Assert (False
        or else NT (N).Nkind = N_String_Literal);
      Set_Flag13 (N, Val);
   end Set_Has_Wide_Wide_Character;

   procedure Set_Header_Size_Added
      (N : Node_Id; Val : Boolean := True) is
   begin
      pragma Assert (False
        or else NT (N).Nkind = N_Attribute_Reference);
      Set_Flag11 (N, Val);
   end Set_Header_Size_Added;

   procedure Set_Hidden_By_Use_Clause
     (N : Node_Id; Val : Elist_Id) is
   begin
      pragma Assert (False
        or else NT (N).Nkind = N_Use_Package_Clause
        or else NT (N).Nkind = N_Use_Type_Clause);
      Set_Elist4 (N, Val);
   end Set_Hidden_By_Use_Clause;

   procedure Set_High_Bound
      (N : Node_Id; Val : Node_Id) is
   begin
      pragma Assert (False
        or else NT (N).Nkind = N_Range
        or else NT (N).Nkind = N_Real_Range_Specification
        or else NT (N).Nkind = N_Signed_Integer_Type_Definition);
      Set_Node2_With_Parent (N, Val);
   end Set_High_Bound;

   procedure Set_Identifier
      (N : Node_Id; Val : Node_Id) is
   begin
      pragma Assert (False
        or else NT (N).Nkind = N_Aspect_Specification
        or else NT (N).Nkind = N_At_Clause
        or else NT (N).Nkind = N_Block_Statement
        or else NT (N).Nkind = N_Designator
        or else NT (N).Nkind = N_Enumeration_Representation_Clause
        or else NT (N).Nkind = N_Label
        or else NT (N).Nkind = N_Loop_Statement
        or else NT (N).Nkind = N_Record_Representation_Clause);
      Set_Node1_With_Parent (N, Val);
   end Set_Identifier;

   procedure Set_Implicit_With
      (N : Node_Id; Val : Boolean := True) is
   begin
      pragma Assert (False
        or else NT (N).Nkind = N_With_Clause);
      Set_Flag16 (N, Val);
   end Set_Implicit_With;

   procedure Set_Implicit_With_From_Instantiation
      (N : Node_Id; Val : Boolean := True) is
   begin
      pragma Assert (False
        or else NT (N).Nkind = N_With_Clause);
      Set_Flag12 (N, Val);
   end Set_Implicit_With_From_Instantiation;

   procedure Set_Interface_List
      (N : Node_Id; Val : List_Id) is
   begin
      pragma Assert (False
        or else NT (N).Nkind = N_Derived_Type_Definition
        or else NT (N).Nkind = N_Formal_Derived_Type_Definition
        or else NT (N).Nkind = N_Private_Extension_Declaration
        or else NT (N).Nkind = N_Protected_Type_Declaration
        or else NT (N).Nkind = N_Record_Definition
        or else NT (N).Nkind = N_Single_Protected_Declaration
        or else NT (N).Nkind = N_Single_Task_Declaration
        or else NT (N).Nkind = N_Task_Type_Declaration);
      Set_List2_With_Parent (N, Val);
   end Set_Interface_List;

   procedure Set_Interface_Present
      (N : Node_Id; Val : Boolean := True) is
   begin
      pragma Assert (False
        or else NT (N).Nkind = N_Derived_Type_Definition
        or else NT (N).Nkind = N_Record_Definition);
      Set_Flag16 (N, Val);
   end Set_Interface_Present;

   procedure Set_Import_Interface_Present
      (N : Node_Id; Val : Boolean := True) is
   begin
      pragma Assert (False
        or else NT (N).Nkind = N_Pragma);
      Set_Flag16 (N, Val);
   end Set_Import_Interface_Present;

   procedure Set_In_Present
      (N : Node_Id; Val : Boolean := True) is
   begin
      pragma Assert (False
        or else NT (N).Nkind = N_Formal_Object_Declaration
        or else NT (N).Nkind = N_Parameter_Specification);
      Set_Flag15 (N, Val);
   end Set_In_Present;

   procedure Set_Includes_Infinities
      (N : Node_Id; Val : Boolean := True) is
   begin
      pragma Assert (False
        or else NT (N).Nkind = N_Range);
      Set_Flag11 (N, Val);
   end Set_Includes_Infinities;

   procedure Set_Incomplete_View
     (N : Node_Id; Val : Node_Id) is
   begin
      pragma Assert (False
        or else NT (N).Nkind = N_Full_Type_Declaration);
      Set_Node2 (N, Val); --  semantic field, no Parent set
   end Set_Incomplete_View;

   procedure Set_Inherited_Discriminant
      (N : Node_Id; Val : Boolean := True) is
   begin
      pragma Assert (False
        or else NT (N).Nkind = N_Component_Association);
      Set_Flag13 (N, Val);
   end Set_Inherited_Discriminant;

   procedure Set_Instance_Spec
      (N : Node_Id; Val : Node_Id) is
   begin
      pragma Assert (False
        or else NT (N).Nkind = N_Formal_Package_Declaration
        or else NT (N).Nkind = N_Function_Instantiation
        or else NT (N).Nkind = N_Package_Instantiation
        or else NT (N).Nkind = N_Procedure_Instantiation);
      Set_Node5 (N, Val); -- semantic field, no Parent set
   end Set_Instance_Spec;

   procedure Set_Intval
      (N : Node_Id; Val : Uint) is
   begin
      pragma Assert (False
        or else NT (N).Nkind = N_Integer_Literal);
      Set_Uint3 (N, Val);
   end Set_Intval;

   procedure Set_Is_Accessibility_Actual
      (N : Node_Id; Val : Boolean := True) is
   begin
      pragma Assert (False
        or else NT (N).Nkind = N_Parameter_Association);
      Set_Flag13 (N, Val);
   end Set_Is_Accessibility_Actual;

   procedure Set_Is_Analyzed_Pragma
      (N : Node_Id; Val : Boolean := True) is
   begin
      pragma Assert (False
        or else NT (N).Nkind = N_Pragma);
      Set_Flag5 (N, Val);
   end Set_Is_Analyzed_Pragma;

   procedure Set_Is_Asynchronous_Call_Block
      (N : Node_Id; Val : Boolean := True) is
   begin
      pragma Assert (False
        or else NT (N).Nkind = N_Block_Statement);
      Set_Flag7 (N, Val);
   end Set_Is_Asynchronous_Call_Block;

   procedure Set_Is_Boolean_Aspect
      (N : Node_Id; Val : Boolean := True) is
   begin
      pragma Assert (False
        or else NT (N).Nkind = N_Aspect_Specification);
      Set_Flag16 (N, Val);
   end Set_Is_Boolean_Aspect;

   procedure Set_Is_Checked
      (N : Node_Id; Val : Boolean := True) is
   begin
      pragma Assert (False
        or else NT (N).Nkind = N_Aspect_Specification
        or else NT (N).Nkind = N_Pragma);
      Set_Flag11 (N, Val);
   end Set_Is_Checked;

   procedure Set_Is_Component_Left_Opnd
      (N : Node_Id; Val : Boolean := True) is
   begin
      pragma Assert (False
        or else NT (N).Nkind = N_Op_Concat);
      Set_Flag13 (N, Val);
   end Set_Is_Component_Left_Opnd;

   procedure Set_Is_Component_Right_Opnd
      (N : Node_Id; Val : Boolean := True) is
   begin
      pragma Assert (False
        or else NT (N).Nkind = N_Op_Concat);
      Set_Flag14 (N, Val);
   end Set_Is_Component_Right_Opnd;

   procedure Set_Is_Controlling_Actual
      (N : Node_Id; Val : Boolean := True) is
   begin
      pragma Assert (False
        or else NT (N).Nkind in N_Subexpr);
      Set_Flag16 (N, Val);
   end Set_Is_Controlling_Actual;

   procedure Set_Is_Delayed_Aspect
      (N : Node_Id; Val : Boolean := True) is
   begin
      pragma Assert (False
        or else NT (N).Nkind = N_Aspect_Specification
        or else NT (N).Nkind = N_Attribute_Definition_Clause
        or else NT (N).Nkind = N_Pragma);
      Set_Flag14 (N, Val);
   end Set_Is_Delayed_Aspect;

   procedure Set_Is_Disabled
      (N : Node_Id; Val : Boolean := True) is
   begin
      pragma Assert (False
        or else NT (N).Nkind = N_Aspect_Specification
        or else NT (N).Nkind = N_Pragma);
      Set_Flag15 (N, Val);
   end Set_Is_Disabled;

   procedure Set_Is_Dynamic_Coextension
      (N : Node_Id; Val : Boolean := True) is
   begin
      pragma Assert (False
        or else NT (N).Nkind = N_Allocator);
      Set_Flag18 (N, Val);
   end Set_Is_Dynamic_Coextension;

   procedure Set_Is_Elsif
     (N : Node_Id; Val : Boolean := True) is
   begin
      pragma Assert (False
        or else NT (N).Nkind = N_If_Expression);
      Set_Flag13 (N, Val);
   end Set_Is_Elsif;

   procedure Set_Is_Entry_Barrier_Function
      (N : Node_Id; Val : Boolean := True) is
   begin
      pragma Assert (False
        or else NT (N).Nkind = N_Subprogram_Body
        or else NT (N).Nkind = N_Subprogram_Declaration);
      Set_Flag8 (N, Val);
   end Set_Is_Entry_Barrier_Function;

   procedure Set_Is_Expanded_Build_In_Place_Call
      (N : Node_Id; Val : Boolean := True) is
   begin
      pragma Assert (False
        or else NT (N).Nkind = N_Function_Call);
      Set_Flag11 (N, Val);
   end Set_Is_Expanded_Build_In_Place_Call;

   procedure Set_Is_Expanded_Contract
      (N : Node_Id; Val : Boolean := True) is
   begin
      pragma Assert (False
        or else NT (N).Nkind = N_Contract);
      Set_Flag1 (N, Val);
   end Set_Is_Expanded_Contract;

   procedure Set_Is_Finalization_Wrapper
      (N : Node_Id; Val : Boolean := True) is
   begin
      pragma Assert (False
        or else NT (N).Nkind = N_Block_Statement);
      Set_Flag9 (N, Val);
   end Set_Is_Finalization_Wrapper;

   procedure Set_Is_Folded_In_Parser
      (N : Node_Id; Val : Boolean := True) is
   begin
      pragma Assert (False
        or else NT (N).Nkind = N_String_Literal);
      Set_Flag4 (N, Val);
   end Set_Is_Folded_In_Parser;

   procedure Set_Is_Generic_Contract_Pragma
      (N : Node_Id; Val : Boolean := True) is
   begin
      pragma Assert (False
        or else NT (N).Nkind = N_Pragma);
      Set_Flag2 (N, Val);
   end Set_Is_Generic_Contract_Pragma;

   procedure Set_Is_Ghost_Pragma
      (N : Node_Id; Val : Boolean := True) is
   begin
      pragma Assert (False
        or else NT (N).Nkind = N_Pragma);
      Set_Flag3 (N, Val);
   end Set_Is_Ghost_Pragma;

   procedure Set_Is_Ignored
      (N : Node_Id; Val : Boolean := True) is
   begin
      pragma Assert (False
        or else NT (N).Nkind = N_Aspect_Specification
        or else NT (N).Nkind = N_Pragma);
      Set_Flag9 (N, Val);
   end Set_Is_Ignored;

   procedure Set_Is_In_Discriminant_Check
      (N : Node_Id; Val : Boolean := True) is
   begin
      pragma Assert (False
        or else NT (N).Nkind = N_Selected_Component);
      Set_Flag11 (N, Val);
   end Set_Is_In_Discriminant_Check;

   procedure Set_Is_Inherited_Pragma
      (N : Node_Id; Val : Boolean := True) is
   begin
      pragma Assert (False
        or else NT (N).Nkind = N_Pragma);
      Set_Flag4 (N, Val);
   end Set_Is_Inherited_Pragma;

   procedure Set_Is_Machine_Number
      (N : Node_Id; Val : Boolean := True) is
   begin
      pragma Assert (False
        or else NT (N).Nkind = N_Real_Literal);
      Set_Flag11 (N, Val);
   end Set_Is_Machine_Number;

   procedure Set_Is_Protected_Subprogram_Body
      (N : Node_Id; Val : Boolean := True) is
   begin
      pragma Assert (False
        or else NT (N).Nkind = N_Subprogram_Body);
      Set_Flag7 (N, Val);
   end Set_Is_Protected_Subprogram_Body;

   procedure Set_Is_Null_Loop
      (N : Node_Id; Val : Boolean := True) is
   begin
      pragma Assert (False
        or else NT (N).Nkind = N_Loop_Statement);
      Set_Flag16 (N, Val);
   end Set_Is_Null_Loop;

   procedure Set_Is_Overloaded
      (N : Node_Id; Val : Boolean := True) is
   begin
      pragma Assert (False
        or else NT (N).Nkind in N_Subexpr);
      Set_Flag5 (N, Val);
   end Set_Is_Overloaded;

   procedure Set_Is_Power_Of_2_For_Shift
      (N : Node_Id; Val : Boolean := True) is
   begin
      pragma Assert (False
        or else NT (N).Nkind = N_Op_Expon);
      Set_Flag13 (N, Val);
   end Set_Is_Power_Of_2_For_Shift;

   procedure Set_Is_Prefixed_Call
      (N : Node_Id; Val : Boolean := True) is
   begin
      pragma Assert (False
        or else NT (N).Nkind = N_Selected_Component);
      Set_Flag17 (N, Val);
   end Set_Is_Prefixed_Call;

<<<<<<< HEAD
=======
   procedure Set_Is_Protected_Subprogram_Body
      (N : Node_Id; Val : Boolean := True) is
   begin
      pragma Assert (False
        or else NT (N).Nkind = N_Subprogram_Body);
      Set_Flag7 (N, Val);
   end Set_Is_Protected_Subprogram_Body;

   procedure Set_Is_Qualified_Universal_Literal
      (N : Node_Id; Val : Boolean := True) is
   begin
      pragma Assert (False
        or else NT (N).Nkind = N_Qualified_Expression);
      Set_Flag4 (N, Val);
   end Set_Is_Qualified_Universal_Literal;

>>>>>>> 7529f4d0
   procedure Set_Is_Static_Coextension
      (N : Node_Id; Val : Boolean := True) is
   begin
      pragma Assert (False
        or else NT (N).Nkind = N_Allocator);
      Set_Flag14 (N, Val);
   end Set_Is_Static_Coextension;

   procedure Set_Is_Static_Expression
      (N : Node_Id; Val : Boolean := True) is
   begin
      pragma Assert (False
        or else NT (N).Nkind in N_Subexpr);
      Set_Flag6 (N, Val);
   end Set_Is_Static_Expression;

   procedure Set_Is_Subprogram_Descriptor
      (N : Node_Id; Val : Boolean := True) is
   begin
      pragma Assert (False
        or else NT (N).Nkind = N_Object_Declaration);
      Set_Flag16 (N, Val);
   end Set_Is_Subprogram_Descriptor;

   procedure Set_Is_Task_Allocation_Block
      (N : Node_Id; Val : Boolean := True) is
   begin
      pragma Assert (False
        or else NT (N).Nkind = N_Block_Statement);
      Set_Flag6 (N, Val);
   end Set_Is_Task_Allocation_Block;

   procedure Set_Is_Task_Body_Procedure
      (N : Node_Id; Val : Boolean := True) is
   begin
      pragma Assert (False
        or else NT (N).Nkind = N_Subprogram_Body
        or else NT (N).Nkind = N_Subprogram_Declaration);
      Set_Flag1 (N, Val);
   end Set_Is_Task_Body_Procedure;

   procedure Set_Is_Task_Master
      (N : Node_Id; Val : Boolean := True) is
   begin
      pragma Assert (False
        or else NT (N).Nkind = N_Block_Statement
        or else NT (N).Nkind = N_Subprogram_Body
        or else NT (N).Nkind = N_Task_Body);
      Set_Flag5 (N, Val);
   end Set_Is_Task_Master;

   procedure Set_Iteration_Scheme
      (N : Node_Id; Val : Node_Id) is
   begin
      pragma Assert (False
        or else NT (N).Nkind = N_Loop_Statement);
      Set_Node2_With_Parent (N, Val);
   end Set_Iteration_Scheme;

   procedure Set_Iterator_Specification
     (N : Node_Id; Val : Node_Id) is
   begin
      pragma Assert (False
        or else NT (N).Nkind = N_Iteration_Scheme
        or else NT (N).Nkind = N_Quantified_Expression);
      Set_Node2_With_Parent (N, Val);
   end Set_Iterator_Specification;

   procedure Set_Itype
      (N : Node_Id; Val : Entity_Id) is
   begin
      pragma Assert (False
      or else NT (N).Nkind = N_Itype_Reference);
      Set_Node1 (N, Val); -- no parent, semantic field
   end Set_Itype;

   procedure Set_Kill_Range_Check
      (N : Node_Id; Val : Boolean := True) is
   begin
      pragma Assert (False
        or else NT (N).Nkind = N_Unchecked_Type_Conversion);
      Set_Flag11 (N, Val);
   end Set_Kill_Range_Check;

   procedure Set_Label_Construct
      (N : Node_Id; Val : Node_Id) is
   begin
      pragma Assert (False
        or else NT (N).Nkind = N_Implicit_Label_Declaration);
      Set_Node2 (N, Val); -- semantic field, no parent set
   end Set_Label_Construct;

   procedure Set_Last_Bit
      (N : Node_Id; Val : Node_Id) is
   begin
      pragma Assert (False
        or else NT (N).Nkind = N_Component_Clause);
      Set_Node4_With_Parent (N, Val);
   end Set_Last_Bit;

   procedure Set_Last_Name
      (N : Node_Id; Val : Boolean := True) is
   begin
      pragma Assert (False
        or else NT (N).Nkind = N_With_Clause);
      Set_Flag6 (N, Val);
   end Set_Last_Name;

   procedure Set_Left_Opnd
      (N : Node_Id; Val : Node_Id) is
   begin
      pragma Assert (False
        or else NT (N).Nkind = N_And_Then
        or else NT (N).Nkind = N_In
        or else NT (N).Nkind = N_Not_In
        or else NT (N).Nkind = N_Or_Else
        or else NT (N).Nkind in N_Binary_Op);
      Set_Node2_With_Parent (N, Val);
   end Set_Left_Opnd;

   procedure Set_Library_Unit
      (N : Node_Id; Val : Node_Id) is
   begin
      pragma Assert (False
        or else NT (N).Nkind = N_Compilation_Unit
        or else NT (N).Nkind = N_Package_Body_Stub
        or else NT (N).Nkind = N_Protected_Body_Stub
        or else NT (N).Nkind = N_Subprogram_Body_Stub
        or else NT (N).Nkind = N_Task_Body_Stub
        or else NT (N).Nkind = N_With_Clause);
      Set_Node4 (N, Val); -- semantic field, no parent set
   end Set_Library_Unit;

   procedure Set_Limited_View_Installed
      (N : Node_Id; Val : Boolean := True) is
   begin
      pragma Assert (False
        or else NT (N).Nkind = N_Package_Specification
        or else NT (N).Nkind = N_With_Clause);
      Set_Flag18 (N, Val);
   end Set_Limited_View_Installed;

   procedure Set_Limited_Present
      (N : Node_Id; Val : Boolean := True) is
   begin
      pragma Assert (False
        or else NT (N).Nkind = N_Derived_Type_Definition
        or else NT (N).Nkind = N_Formal_Derived_Type_Definition
        or else NT (N).Nkind = N_Formal_Private_Type_Definition
        or else NT (N).Nkind = N_Private_Extension_Declaration
        or else NT (N).Nkind = N_Private_Type_Declaration
        or else NT (N).Nkind = N_Record_Definition
        or else NT (N).Nkind = N_With_Clause);
      Set_Flag17 (N, Val);
   end Set_Limited_Present;

   procedure Set_Literals
      (N : Node_Id; Val : List_Id) is
   begin
      pragma Assert (False
        or else NT (N).Nkind = N_Enumeration_Type_Definition);
      Set_List1_With_Parent (N, Val);
   end Set_Literals;

   procedure Set_Local_Raise_Not_OK
      (N : Node_Id; Val : Boolean := True) is
   begin
      pragma Assert (False
        or else NT (N).Nkind = N_Exception_Handler);
      Set_Flag7 (N, Val);
   end Set_Local_Raise_Not_OK;

   procedure Set_Local_Raise_Statements
      (N : Node_Id; Val : Elist_Id) is
   begin
      pragma Assert (False
        or else NT (N).Nkind = N_Exception_Handler);
      Set_Elist1 (N, Val);
   end Set_Local_Raise_Statements;

   procedure Set_Loop_Actions
      (N : Node_Id; Val : List_Id) is
   begin
      pragma Assert (False
        or else NT (N).Nkind = N_Component_Association);
      Set_List2 (N, Val); -- semantic field, no parent set
   end Set_Loop_Actions;

   procedure Set_Loop_Parameter_Specification
      (N : Node_Id; Val : Node_Id) is
   begin
      pragma Assert (False
        or else NT (N).Nkind = N_Iteration_Scheme
        or else NT (N).Nkind = N_Quantified_Expression);
      Set_Node4_With_Parent (N, Val);
   end Set_Loop_Parameter_Specification;

   procedure Set_Low_Bound
      (N : Node_Id; Val : Node_Id) is
   begin
      pragma Assert (False
        or else NT (N).Nkind = N_Range
        or else NT (N).Nkind = N_Real_Range_Specification
        or else NT (N).Nkind = N_Signed_Integer_Type_Definition);
      Set_Node1_With_Parent (N, Val);
   end Set_Low_Bound;

   procedure Set_Mod_Clause
      (N : Node_Id; Val : Node_Id) is
   begin
      pragma Assert (False
        or else NT (N).Nkind = N_Record_Representation_Clause);
      Set_Node2_With_Parent (N, Val);
   end Set_Mod_Clause;

   procedure Set_More_Ids
      (N : Node_Id; Val : Boolean := True) is
   begin
      pragma Assert (False
        or else NT (N).Nkind = N_Component_Declaration
        or else NT (N).Nkind = N_Discriminant_Specification
        or else NT (N).Nkind = N_Exception_Declaration
        or else NT (N).Nkind = N_Formal_Object_Declaration
        or else NT (N).Nkind = N_Number_Declaration
        or else NT (N).Nkind = N_Object_Declaration
        or else NT (N).Nkind = N_Parameter_Specification);
      Set_Flag5 (N, Val);
   end Set_More_Ids;

   procedure Set_Must_Be_Byte_Aligned
      (N : Node_Id; Val : Boolean := True) is
   begin
      pragma Assert (False
        or else NT (N).Nkind = N_Attribute_Reference);
      Set_Flag14 (N, Val);
   end Set_Must_Be_Byte_Aligned;

   procedure Set_Must_Not_Freeze
      (N : Node_Id; Val : Boolean := True) is
   begin
      pragma Assert (False
        or else NT (N).Nkind = N_Subtype_Indication
        or else NT (N).Nkind in N_Subexpr);
      Set_Flag8 (N, Val);
   end Set_Must_Not_Freeze;

   procedure Set_Must_Not_Override
      (N : Node_Id; Val : Boolean := True) is
   begin
      pragma Assert (False
        or else NT (N).Nkind = N_Entry_Declaration
        or else NT (N).Nkind = N_Function_Instantiation
        or else NT (N).Nkind = N_Function_Specification
        or else NT (N).Nkind = N_Procedure_Instantiation
        or else NT (N).Nkind = N_Procedure_Specification);
      Set_Flag15 (N, Val);
   end Set_Must_Not_Override;

   procedure Set_Must_Override
      (N : Node_Id; Val : Boolean := True) is
   begin
      pragma Assert (False
        or else NT (N).Nkind = N_Entry_Declaration
        or else NT (N).Nkind = N_Function_Instantiation
        or else NT (N).Nkind = N_Function_Specification
        or else NT (N).Nkind = N_Procedure_Instantiation
        or else NT (N).Nkind = N_Procedure_Specification);
      Set_Flag14 (N, Val);
   end Set_Must_Override;

   procedure Set_Name
      (N : Node_Id; Val : Node_Id) is
   begin
      pragma Assert (False
        or else NT (N).Nkind = N_Assignment_Statement
        or else NT (N).Nkind = N_Attribute_Definition_Clause
        or else NT (N).Nkind = N_Defining_Program_Unit_Name
        or else NT (N).Nkind = N_Designator
        or else NT (N).Nkind = N_Entry_Call_Statement
        or else NT (N).Nkind = N_Exception_Renaming_Declaration
        or else NT (N).Nkind = N_Exit_Statement
        or else NT (N).Nkind = N_Formal_Package_Declaration
        or else NT (N).Nkind = N_Function_Call
        or else NT (N).Nkind = N_Function_Instantiation
        or else NT (N).Nkind = N_Generic_Function_Renaming_Declaration
        or else NT (N).Nkind = N_Generic_Package_Renaming_Declaration
        or else NT (N).Nkind = N_Generic_Procedure_Renaming_Declaration
        or else NT (N).Nkind = N_Goto_Statement
        or else NT (N).Nkind = N_Iterator_Specification
        or else NT (N).Nkind = N_Object_Renaming_Declaration
        or else NT (N).Nkind = N_Package_Instantiation
        or else NT (N).Nkind = N_Package_Renaming_Declaration
        or else NT (N).Nkind = N_Procedure_Call_Statement
        or else NT (N).Nkind = N_Procedure_Instantiation
        or else NT (N).Nkind = N_Raise_Expression
        or else NT (N).Nkind = N_Raise_Statement
        or else NT (N).Nkind = N_Requeue_Statement
        or else NT (N).Nkind = N_Subprogram_Renaming_Declaration
        or else NT (N).Nkind = N_Subunit
        or else NT (N).Nkind = N_Variant_Part
        or else NT (N).Nkind = N_With_Clause);
      Set_Node2_With_Parent (N, Val);
   end Set_Name;

   procedure Set_Names
      (N : Node_Id; Val : List_Id) is
   begin
      pragma Assert (False
        or else NT (N).Nkind = N_Abort_Statement
        or else NT (N).Nkind = N_Use_Package_Clause);
      Set_List2_With_Parent (N, Val);
   end Set_Names;

   procedure Set_Next_Entity
      (N : Node_Id; Val : Node_Id) is
   begin
      pragma Assert (False
        or else NT (N).Nkind = N_Defining_Character_Literal
        or else NT (N).Nkind = N_Defining_Identifier
        or else NT (N).Nkind = N_Defining_Operator_Symbol);
      Set_Node2 (N, Val); -- semantic field, no parent set
   end Set_Next_Entity;

   procedure Set_Next_Exit_Statement
      (N : Node_Id; Val : Node_Id) is
   begin
      pragma Assert (False
        or else NT (N).Nkind = N_Exit_Statement);
      Set_Node3 (N, Val); -- semantic field, no parent set
   end Set_Next_Exit_Statement;

   procedure Set_Next_Implicit_With
      (N : Node_Id; Val : Node_Id) is
   begin
      pragma Assert (False
        or else NT (N).Nkind = N_With_Clause);
      Set_Node3 (N, Val); -- semantic field, no parent set
   end Set_Next_Implicit_With;

   procedure Set_Next_Named_Actual
      (N : Node_Id; Val : Node_Id) is
   begin
      pragma Assert (False
        or else NT (N).Nkind = N_Parameter_Association);
      Set_Node4 (N, Val); -- semantic field, no parent set
   end Set_Next_Named_Actual;

   procedure Set_Next_Pragma
      (N : Node_Id; Val : Node_Id) is
   begin
      pragma Assert (False
        or else NT (N).Nkind = N_Pragma);
      Set_Node1 (N, Val); -- semantic field, no parent set
   end Set_Next_Pragma;

   procedure Set_Next_Rep_Item
      (N : Node_Id; Val : Node_Id) is
   begin
      pragma Assert (False
        or else NT (N).Nkind = N_Aspect_Specification
        or else NT (N).Nkind = N_Attribute_Definition_Clause
        or else NT (N).Nkind = N_Enumeration_Representation_Clause
        or else NT (N).Nkind = N_Pragma
        or else NT (N).Nkind = N_Record_Representation_Clause);
      Set_Node5 (N, Val); -- semantic field, no parent set
   end Set_Next_Rep_Item;

   procedure Set_Next_Use_Clause
      (N : Node_Id; Val : Node_Id) is
   begin
      pragma Assert (False
        or else NT (N).Nkind = N_Use_Package_Clause
        or else NT (N).Nkind = N_Use_Type_Clause);
      Set_Node3 (N, Val); -- semantic field, no parent set
   end Set_Next_Use_Clause;

   procedure Set_No_Ctrl_Actions
      (N : Node_Id; Val : Boolean := True) is
   begin
      pragma Assert (False
        or else NT (N).Nkind = N_Assignment_Statement);
      Set_Flag7 (N, Val);
   end Set_No_Ctrl_Actions;

   procedure Set_No_Elaboration_Check
      (N : Node_Id; Val : Boolean := True) is
   begin
      pragma Assert (False
        or else NT (N).Nkind = N_Function_Call
        or else NT (N).Nkind = N_Procedure_Call_Statement);
      Set_Flag14 (N, Val);
   end Set_No_Elaboration_Check;

   procedure Set_No_Entities_Ref_In_Spec
      (N : Node_Id; Val : Boolean := True) is
   begin
      pragma Assert (False
        or else NT (N).Nkind = N_With_Clause);
      Set_Flag8 (N, Val);
   end Set_No_Entities_Ref_In_Spec;

   procedure Set_No_Initialization
      (N : Node_Id; Val : Boolean := True) is
   begin
      pragma Assert (False
        or else NT (N).Nkind = N_Allocator
        or else NT (N).Nkind = N_Object_Declaration);
      Set_Flag13 (N, Val);
   end Set_No_Initialization;

   procedure Set_No_Minimize_Eliminate
      (N : Node_Id; Val : Boolean := True) is
   begin
      pragma Assert (False
        or else NT (N).Nkind = N_In
        or else NT (N).Nkind = N_Not_In);
      Set_Flag17 (N, Val);
   end Set_No_Minimize_Eliminate;

   procedure Set_No_Truncation
      (N : Node_Id; Val : Boolean := True) is
   begin
      pragma Assert (False
        or else NT (N).Nkind = N_Unchecked_Type_Conversion);
      Set_Flag17 (N, Val);
   end Set_No_Truncation;

   procedure Set_Non_Aliased_Prefix
     (N : Node_Id; Val : Boolean := True) is
   begin
      pragma Assert (False
        or else NT (N).Nkind = N_Attribute_Reference);
      Set_Flag18 (N, Val);
   end Set_Non_Aliased_Prefix;

   procedure Set_Null_Present
      (N : Node_Id; Val : Boolean := True) is
   begin
      pragma Assert (False
        or else NT (N).Nkind = N_Component_List
        or else NT (N).Nkind = N_Procedure_Specification
        or else NT (N).Nkind = N_Record_Definition);
      Set_Flag13 (N, Val);
   end Set_Null_Present;

   procedure Set_Null_Excluding_Subtype
      (N : Node_Id; Val : Boolean := True) is
   begin
      pragma Assert (False
        or else NT (N).Nkind = N_Access_To_Object_Definition);
      Set_Flag16 (N, Val);
   end Set_Null_Excluding_Subtype;

   procedure Set_Null_Exclusion_Present
      (N : Node_Id; Val : Boolean := True) is
   begin
      pragma Assert (False
        or else NT (N).Nkind = N_Access_Definition
        or else NT (N).Nkind = N_Access_Function_Definition
        or else NT (N).Nkind = N_Access_Procedure_Definition
        or else NT (N).Nkind = N_Access_To_Object_Definition
        or else NT (N).Nkind = N_Allocator
        or else NT (N).Nkind = N_Component_Definition
        or else NT (N).Nkind = N_Derived_Type_Definition
        or else NT (N).Nkind = N_Discriminant_Specification
        or else NT (N).Nkind = N_Formal_Object_Declaration
        or else NT (N).Nkind = N_Function_Specification
        or else NT (N).Nkind = N_Object_Declaration
        or else NT (N).Nkind = N_Object_Renaming_Declaration
        or else NT (N).Nkind = N_Parameter_Specification
        or else NT (N).Nkind = N_Subtype_Declaration);
      Set_Flag11 (N, Val);
   end Set_Null_Exclusion_Present;

   procedure Set_Null_Exclusion_In_Return_Present
      (N : Node_Id; Val : Boolean := True) is
   begin
      pragma Assert (False
        or else NT (N).Nkind = N_Access_Function_Definition);
      Set_Flag14 (N, Val);
   end Set_Null_Exclusion_In_Return_Present;

   procedure Set_Null_Record_Present
      (N : Node_Id; Val : Boolean := True) is
   begin
      pragma Assert (False
        or else NT (N).Nkind = N_Aggregate
        or else NT (N).Nkind = N_Extension_Aggregate);
      Set_Flag17 (N, Val);
   end Set_Null_Record_Present;

   procedure Set_Object_Definition
      (N : Node_Id; Val : Node_Id) is
   begin
      pragma Assert (False
        or else NT (N).Nkind = N_Object_Declaration);
      Set_Node4_With_Parent (N, Val);
   end Set_Object_Definition;

   procedure Set_Of_Present
      (N : Node_Id; Val : Boolean := True) is
   begin
      pragma Assert (False
        or else NT (N).Nkind = N_Iterator_Specification);
      Set_Flag16 (N, Val);
   end Set_Of_Present;

   procedure Set_Original_Discriminant
      (N : Node_Id; Val : Node_Id) is
   begin
      pragma Assert (False
        or else NT (N).Nkind = N_Identifier);
      Set_Node2 (N, Val); -- semantic field, no parent set
   end Set_Original_Discriminant;

   procedure Set_Original_Entity
      (N : Node_Id; Val : Entity_Id) is
   begin
      pragma Assert (False
        or else NT (N).Nkind = N_Integer_Literal
        or else NT (N).Nkind = N_Real_Literal);
      Set_Node2 (N, Val); --  semantic field, no parent set
   end Set_Original_Entity;

   procedure Set_Others_Discrete_Choices
      (N : Node_Id; Val : List_Id) is
   begin
      pragma Assert (False
        or else NT (N).Nkind = N_Others_Choice);
      Set_List1_With_Parent (N, Val);
   end Set_Others_Discrete_Choices;

   procedure Set_Out_Present
      (N : Node_Id; Val : Boolean := True) is
   begin
      pragma Assert (False
        or else NT (N).Nkind = N_Formal_Object_Declaration
        or else NT (N).Nkind = N_Parameter_Specification);
      Set_Flag17 (N, Val);
   end Set_Out_Present;

   procedure Set_Parameter_Associations
      (N : Node_Id; Val : List_Id) is
   begin
      pragma Assert (False
        or else NT (N).Nkind = N_Entry_Call_Statement
        or else NT (N).Nkind = N_Function_Call
        or else NT (N).Nkind = N_Procedure_Call_Statement);
      Set_List3_With_Parent (N, Val);
   end Set_Parameter_Associations;

   procedure Set_Parameter_Specifications
      (N : Node_Id; Val : List_Id) is
   begin
      pragma Assert (False
        or else NT (N).Nkind = N_Accept_Statement
        or else NT (N).Nkind = N_Access_Function_Definition
        or else NT (N).Nkind = N_Access_Procedure_Definition
        or else NT (N).Nkind = N_Entry_Body_Formal_Part
        or else NT (N).Nkind = N_Entry_Declaration
        or else NT (N).Nkind = N_Function_Specification
        or else NT (N).Nkind = N_Procedure_Specification);
      Set_List3_With_Parent (N, Val);
   end Set_Parameter_Specifications;

   procedure Set_Parameter_Type
      (N : Node_Id; Val : Node_Id) is
   begin
      pragma Assert (False
        or else NT (N).Nkind = N_Parameter_Specification);
      Set_Node2_With_Parent (N, Val);
   end Set_Parameter_Type;

   procedure Set_Parent_Spec
      (N : Node_Id; Val : Node_Id) is
   begin
      pragma Assert (False
        or else NT (N).Nkind = N_Function_Instantiation
        or else NT (N).Nkind = N_Generic_Function_Renaming_Declaration
        or else NT (N).Nkind = N_Generic_Package_Declaration
        or else NT (N).Nkind = N_Generic_Package_Renaming_Declaration
        or else NT (N).Nkind = N_Generic_Procedure_Renaming_Declaration
        or else NT (N).Nkind = N_Generic_Subprogram_Declaration
        or else NT (N).Nkind = N_Package_Declaration
        or else NT (N).Nkind = N_Package_Instantiation
        or else NT (N).Nkind = N_Package_Renaming_Declaration
        or else NT (N).Nkind = N_Procedure_Instantiation
        or else NT (N).Nkind = N_Subprogram_Declaration
        or else NT (N).Nkind = N_Subprogram_Renaming_Declaration);
      Set_Node4 (N, Val); -- semantic field, no parent set
   end Set_Parent_Spec;

   procedure Set_Position
      (N : Node_Id; Val : Node_Id) is
   begin
      pragma Assert (False
        or else NT (N).Nkind = N_Component_Clause);
      Set_Node2_With_Parent (N, Val);
   end Set_Position;

   procedure Set_Pragma_Argument_Associations
      (N : Node_Id; Val : List_Id) is
   begin
      pragma Assert (False
        or else NT (N).Nkind = N_Pragma);
      Set_List2_With_Parent (N, Val);
   end Set_Pragma_Argument_Associations;

   procedure Set_Pragma_Identifier
      (N : Node_Id; Val : Node_Id) is
   begin
      pragma Assert (False
        or else NT (N).Nkind = N_Pragma);
      Set_Node4_With_Parent (N, Val);
   end Set_Pragma_Identifier;

   procedure Set_Pragmas_After
      (N : Node_Id; Val : List_Id) is
   begin
      pragma Assert (False
        or else NT (N).Nkind = N_Compilation_Unit_Aux
        or else NT (N).Nkind = N_Terminate_Alternative);
      Set_List5_With_Parent (N, Val);
   end Set_Pragmas_After;

   procedure Set_Pragmas_Before
      (N : Node_Id; Val : List_Id) is
   begin
      pragma Assert (False
        or else NT (N).Nkind = N_Accept_Alternative
        or else NT (N).Nkind = N_Delay_Alternative
        or else NT (N).Nkind = N_Entry_Call_Alternative
        or else NT (N).Nkind = N_Mod_Clause
        or else NT (N).Nkind = N_Terminate_Alternative
        or else NT (N).Nkind = N_Triggering_Alternative);
      Set_List4_With_Parent (N, Val);
   end Set_Pragmas_Before;

   procedure Set_Pre_Post_Conditions
      (N : Node_Id; Val : Node_Id) is
   begin
      pragma Assert (False
        or else NT (N).Nkind = N_Contract);
      Set_Node1 (N, Val); -- semantic field, no parent set
   end Set_Pre_Post_Conditions;

   procedure Set_Prefix
      (N : Node_Id; Val : Node_Id) is
   begin
      pragma Assert (False
        or else NT (N).Nkind = N_Attribute_Reference
        or else NT (N).Nkind = N_Expanded_Name
        or else NT (N).Nkind = N_Explicit_Dereference
        or else NT (N).Nkind = N_Indexed_Component
        or else NT (N).Nkind = N_Reference
        or else NT (N).Nkind = N_Selected_Component
        or else NT (N).Nkind = N_Slice);
      Set_Node3_With_Parent (N, Val);
   end Set_Prefix;

   procedure Set_Premature_Use
      (N : Node_Id; Val : Node_Id) is
   begin
      pragma Assert (False
        or else NT (N).Nkind = N_Incomplete_Type_Declaration);
      Set_Node5 (N, Val);
   end Set_Premature_Use;

   procedure Set_Present_Expr
      (N : Node_Id; Val : Uint) is
   begin
      pragma Assert (False
        or else NT (N).Nkind = N_Variant);
      Set_Uint3 (N, Val);
   end Set_Present_Expr;

   procedure Set_Prev_Ids
      (N : Node_Id; Val : Boolean := True) is
   begin
      pragma Assert (False
        or else NT (N).Nkind = N_Component_Declaration
        or else NT (N).Nkind = N_Discriminant_Specification
        or else NT (N).Nkind = N_Exception_Declaration
        or else NT (N).Nkind = N_Formal_Object_Declaration
        or else NT (N).Nkind = N_Number_Declaration
        or else NT (N).Nkind = N_Object_Declaration
        or else NT (N).Nkind = N_Parameter_Specification);
      Set_Flag6 (N, Val);
   end Set_Prev_Ids;

   procedure Set_Print_In_Hex
      (N : Node_Id; Val : Boolean := True) is
   begin
      pragma Assert (False
        or else NT (N).Nkind = N_Integer_Literal);
      Set_Flag13 (N, Val);
   end Set_Print_In_Hex;

   procedure Set_Private_Declarations
      (N : Node_Id; Val : List_Id) is
   begin
      pragma Assert (False
        or else NT (N).Nkind = N_Package_Specification
        or else NT (N).Nkind = N_Protected_Definition
        or else NT (N).Nkind = N_Task_Definition);
      Set_List3_With_Parent (N, Val);
   end Set_Private_Declarations;

   procedure Set_Private_Present
      (N : Node_Id; Val : Boolean := True) is
   begin
      pragma Assert (False
        or else NT (N).Nkind = N_Compilation_Unit
        or else NT (N).Nkind = N_Formal_Derived_Type_Definition
        or else NT (N).Nkind = N_With_Clause);
      Set_Flag15 (N, Val);
   end Set_Private_Present;

   procedure Set_Procedure_To_Call
      (N : Node_Id; Val : Node_Id) is
   begin
      pragma Assert (False
        or else NT (N).Nkind = N_Allocator
        or else NT (N).Nkind = N_Extended_Return_Statement
        or else NT (N).Nkind = N_Free_Statement
        or else NT (N).Nkind = N_Simple_Return_Statement);
      Set_Node2 (N, Val); -- semantic field, no parent set
   end Set_Procedure_To_Call;

   procedure Set_Proper_Body
      (N : Node_Id; Val : Node_Id) is
   begin
      pragma Assert (False
        or else NT (N).Nkind = N_Subunit);
      Set_Node1_With_Parent (N, Val);
   end Set_Proper_Body;

   procedure Set_Protected_Definition
      (N : Node_Id; Val : Node_Id) is
   begin
      pragma Assert (False
        or else NT (N).Nkind = N_Protected_Type_Declaration
        or else NT (N).Nkind = N_Single_Protected_Declaration);
      Set_Node3_With_Parent (N, Val);
   end Set_Protected_Definition;

   procedure Set_Protected_Present
      (N : Node_Id; Val : Boolean := True) is
   begin
      pragma Assert (False
        or else NT (N).Nkind = N_Access_Function_Definition
        or else NT (N).Nkind = N_Access_Procedure_Definition
        or else NT (N).Nkind = N_Derived_Type_Definition
        or else NT (N).Nkind = N_Record_Definition);
      Set_Flag6 (N, Val);
   end Set_Protected_Present;

   procedure Set_Raises_Constraint_Error
      (N : Node_Id; Val : Boolean := True) is
   begin
      pragma Assert (False
        or else NT (N).Nkind in N_Subexpr);
      Set_Flag7 (N, Val);
   end Set_Raises_Constraint_Error;

   procedure Set_Range_Constraint
      (N : Node_Id; Val : Node_Id) is
   begin
      pragma Assert (False
        or else NT (N).Nkind = N_Delta_Constraint
        or else NT (N).Nkind = N_Digits_Constraint);
      Set_Node4_With_Parent (N, Val);
   end Set_Range_Constraint;

   procedure Set_Range_Expression
      (N : Node_Id; Val : Node_Id) is
   begin
      pragma Assert (False
        or else NT (N).Nkind = N_Range_Constraint);
      Set_Node4_With_Parent (N, Val);
   end Set_Range_Expression;

   procedure Set_Real_Range_Specification
      (N : Node_Id; Val : Node_Id) is
   begin
      pragma Assert (False
        or else NT (N).Nkind = N_Decimal_Fixed_Point_Definition
        or else NT (N).Nkind = N_Floating_Point_Definition
        or else NT (N).Nkind = N_Ordinary_Fixed_Point_Definition);
      Set_Node4_With_Parent (N, Val);
   end Set_Real_Range_Specification;

   procedure Set_Realval
     (N : Node_Id; Val : Ureal) is
   begin
      pragma Assert (False
        or else NT (N).Nkind = N_Real_Literal);
      Set_Ureal3 (N, Val);
   end Set_Realval;

   procedure Set_Reason
      (N : Node_Id; Val : Uint) is
   begin
      pragma Assert (False
        or else NT (N).Nkind = N_Raise_Constraint_Error
        or else NT (N).Nkind = N_Raise_Program_Error
        or else NT (N).Nkind = N_Raise_Storage_Error);
      Set_Uint3 (N, Val);
   end Set_Reason;

   procedure Set_Record_Extension_Part
      (N : Node_Id; Val : Node_Id) is
   begin
      pragma Assert (False
        or else NT (N).Nkind = N_Derived_Type_Definition);
      Set_Node3_With_Parent (N, Val);
   end Set_Record_Extension_Part;

   procedure Set_Redundant_Use
      (N : Node_Id; Val : Boolean := True) is
   begin
      pragma Assert (False
        or else NT (N).Nkind = N_Attribute_Reference
        or else NT (N).Nkind = N_Expanded_Name
        or else NT (N).Nkind = N_Identifier);
      Set_Flag13 (N, Val);
   end Set_Redundant_Use;

   procedure Set_Renaming_Exception
      (N : Node_Id; Val : Node_Id) is
   begin
      pragma Assert (False
        or else NT (N).Nkind = N_Exception_Declaration);
      Set_Node2 (N, Val);
   end Set_Renaming_Exception;

   procedure Set_Result_Definition
     (N : Node_Id; Val : Node_Id) is
   begin
      pragma Assert (False
        or else NT (N).Nkind = N_Access_Function_Definition
        or else NT (N).Nkind = N_Function_Specification);
      Set_Node4_With_Parent (N, Val);
   end Set_Result_Definition;

   procedure Set_Return_Object_Declarations
     (N : Node_Id; Val : List_Id) is
   begin
      pragma Assert (False
        or else NT (N).Nkind = N_Extended_Return_Statement);
      Set_List3_With_Parent (N, Val);
   end Set_Return_Object_Declarations;

   procedure Set_Return_Statement_Entity
     (N : Node_Id; Val : Node_Id) is
   begin
      pragma Assert (False
        or else NT (N).Nkind = N_Extended_Return_Statement
        or else NT (N).Nkind = N_Simple_Return_Statement);
      Set_Node5 (N, Val); -- semantic field, no parent set
   end Set_Return_Statement_Entity;

   procedure Set_Reverse_Present
      (N : Node_Id; Val : Boolean := True) is
   begin
      pragma Assert (False
        or else NT (N).Nkind = N_Iterator_Specification
        or else NT (N).Nkind = N_Loop_Parameter_Specification);
      Set_Flag15 (N, Val);
   end Set_Reverse_Present;

   procedure Set_Right_Opnd
      (N : Node_Id; Val : Node_Id) is
   begin
      pragma Assert (False
        or else NT (N).Nkind in N_Op
        or else NT (N).Nkind = N_And_Then
        or else NT (N).Nkind = N_In
        or else NT (N).Nkind = N_Not_In
        or else NT (N).Nkind = N_Or_Else);
      Set_Node3_With_Parent (N, Val);
   end Set_Right_Opnd;

   procedure Set_Rounded_Result
      (N : Node_Id; Val : Boolean := True) is
   begin
      pragma Assert (False
        or else NT (N).Nkind = N_Op_Divide
        or else NT (N).Nkind = N_Op_Multiply
        or else NT (N).Nkind = N_Type_Conversion);
      Set_Flag18 (N, Val);
   end Set_Rounded_Result;

   procedure Set_SCIL_Controlling_Tag
      (N : Node_Id; Val : Node_Id) is
   begin
      pragma Assert (False
        or else NT (N).Nkind = N_SCIL_Dispatching_Call);
      Set_Node5 (N, Val); -- semantic field, no parent set
   end Set_SCIL_Controlling_Tag;

   procedure Set_SCIL_Entity
      (N : Node_Id; Val : Node_Id) is
   begin
      pragma Assert (False
        or else NT (N).Nkind = N_SCIL_Dispatch_Table_Tag_Init
        or else NT (N).Nkind = N_SCIL_Dispatching_Call
        or else NT (N).Nkind = N_SCIL_Membership_Test);
      Set_Node4 (N, Val); -- semantic field, no parent set
   end Set_SCIL_Entity;

   procedure Set_SCIL_Tag_Value
      (N : Node_Id; Val : Node_Id) is
   begin
      pragma Assert (False
        or else NT (N).Nkind = N_SCIL_Membership_Test);
      Set_Node5 (N, Val); -- semantic field, no parent set
   end Set_SCIL_Tag_Value;

   procedure Set_SCIL_Target_Prim
      (N : Node_Id; Val : Node_Id) is
   begin
      pragma Assert (False
        or else NT (N).Nkind = N_SCIL_Dispatching_Call);
      Set_Node2 (N, Val); -- semantic field, no parent set
   end Set_SCIL_Target_Prim;

   procedure Set_Scope
      (N : Node_Id; Val : Node_Id) is
   begin
      pragma Assert (False
        or else NT (N).Nkind = N_Defining_Character_Literal
        or else NT (N).Nkind = N_Defining_Identifier
        or else NT (N).Nkind = N_Defining_Operator_Symbol);
      Set_Node3 (N, Val); -- semantic field, no parent set
   end Set_Scope;

   procedure Set_Select_Alternatives
      (N : Node_Id; Val : List_Id) is
   begin
      pragma Assert (False
        or else NT (N).Nkind = N_Selective_Accept);
      Set_List1_With_Parent (N, Val);
   end Set_Select_Alternatives;

   procedure Set_Selector_Name
      (N : Node_Id; Val : Node_Id) is
   begin
      pragma Assert (False
        or else NT (N).Nkind = N_Expanded_Name
        or else NT (N).Nkind = N_Generic_Association
        or else NT (N).Nkind = N_Parameter_Association
        or else NT (N).Nkind = N_Selected_Component);
      Set_Node2_With_Parent (N, Val);
   end Set_Selector_Name;

   procedure Set_Selector_Names
      (N : Node_Id; Val : List_Id) is
   begin
      pragma Assert (False
        or else NT (N).Nkind = N_Discriminant_Association);
      Set_List1_With_Parent (N, Val);
   end Set_Selector_Names;

   procedure Set_Shift_Count_OK
      (N : Node_Id; Val : Boolean := True) is
   begin
      pragma Assert (False
        or else NT (N).Nkind = N_Op_Rotate_Left
        or else NT (N).Nkind = N_Op_Rotate_Right
        or else NT (N).Nkind = N_Op_Shift_Left
        or else NT (N).Nkind = N_Op_Shift_Right
        or else NT (N).Nkind = N_Op_Shift_Right_Arithmetic);
      Set_Flag4 (N, Val);
   end Set_Shift_Count_OK;

   procedure Set_Source_Type
      (N : Node_Id; Val : Entity_Id) is
   begin
      pragma Assert (False
        or else NT (N).Nkind = N_Validate_Unchecked_Conversion);
      Set_Node1 (N, Val); -- semantic field, no parent set
   end Set_Source_Type;

   procedure Set_Specification
      (N : Node_Id; Val : Node_Id) is
   begin
      pragma Assert (False
        or else NT (N).Nkind = N_Abstract_Subprogram_Declaration
        or else NT (N).Nkind = N_Expression_Function
        or else NT (N).Nkind = N_Formal_Abstract_Subprogram_Declaration
        or else NT (N).Nkind = N_Formal_Concrete_Subprogram_Declaration
        or else NT (N).Nkind = N_Generic_Package_Declaration
        or else NT (N).Nkind = N_Generic_Subprogram_Declaration
        or else NT (N).Nkind = N_Package_Declaration
        or else NT (N).Nkind = N_Subprogram_Body
        or else NT (N).Nkind = N_Subprogram_Body_Stub
        or else NT (N).Nkind = N_Subprogram_Declaration
        or else NT (N).Nkind = N_Subprogram_Renaming_Declaration);
      Set_Node1_With_Parent (N, Val);
   end Set_Specification;

   procedure Set_Split_PPC
      (N : Node_Id; Val : Boolean) is
   begin
      pragma Assert (False
        or else NT (N).Nkind = N_Aspect_Specification
        or else NT (N).Nkind = N_Pragma);
      Set_Flag17 (N, Val);
   end Set_Split_PPC;

   procedure Set_Statements
      (N : Node_Id; Val : List_Id) is
   begin
      pragma Assert (False
        or else NT (N).Nkind = N_Abortable_Part
        or else NT (N).Nkind = N_Accept_Alternative
        or else NT (N).Nkind = N_Case_Statement_Alternative
        or else NT (N).Nkind = N_Cycle_Sequence_Of_Statements
        or else NT (N).Nkind = N_Delay_Alternative
        or else NT (N).Nkind = N_Entry_Call_Alternative
        or else NT (N).Nkind = N_Exception_Handler
        or else NT (N).Nkind = N_Handled_Sequence_Of_Statements
        or else NT (N).Nkind = N_Loop_Statement
        or else NT (N).Nkind = N_Triggering_Alternative);
      Set_List3_With_Parent (N, Val);
   end Set_Statements;

   procedure Set_Storage_Pool
      (N : Node_Id; Val : Node_Id) is
   begin
      pragma Assert (False
        or else NT (N).Nkind = N_Allocator
        or else NT (N).Nkind = N_Extended_Return_Statement
        or else NT (N).Nkind = N_Free_Statement
        or else NT (N).Nkind = N_Simple_Return_Statement);
      Set_Node1 (N, Val); -- semantic field, no parent set
   end Set_Storage_Pool;

   procedure Set_Subpool_Handle_Name
      (N : Node_Id; Val : Node_Id) is
   begin
      pragma Assert (False
        or else NT (N).Nkind = N_Allocator);
      Set_Node4_With_Parent (N, Val);
   end Set_Subpool_Handle_Name;

   procedure Set_Strval
      (N : Node_Id; Val : String_Id) is
   begin
      pragma Assert (False
        or else NT (N).Nkind = N_Operator_Symbol
        or else NT (N).Nkind = N_String_Literal);
      Set_Str3 (N, Val);
   end Set_Strval;

   procedure Set_Subtype_Indication
      (N : Node_Id; Val : Node_Id) is
   begin
      pragma Assert (False
        or else NT (N).Nkind = N_Access_To_Object_Definition
        or else NT (N).Nkind = N_Component_Definition
        or else NT (N).Nkind = N_Derived_Type_Definition
        or else NT (N).Nkind = N_Iterator_Specification
        or else NT (N).Nkind = N_Private_Extension_Declaration
        or else NT (N).Nkind = N_Subtype_Declaration);
      Set_Node5_With_Parent (N, Val);
   end Set_Subtype_Indication;

   procedure Set_Subtype_Mark
      (N : Node_Id; Val : Node_Id) is
   begin
      pragma Assert (False
        or else NT (N).Nkind = N_Access_Definition
        or else NT (N).Nkind = N_Formal_Derived_Type_Definition
        or else NT (N).Nkind = N_Formal_Object_Declaration
        or else NT (N).Nkind = N_Object_Renaming_Declaration
        or else NT (N).Nkind = N_Qualified_Expression
        or else NT (N).Nkind = N_Subtype_Indication
        or else NT (N).Nkind = N_Type_Conversion
        or else NT (N).Nkind = N_Unchecked_Type_Conversion);
      Set_Node4_With_Parent (N, Val);
   end Set_Subtype_Mark;

   procedure Set_Subtype_Marks
      (N : Node_Id; Val : List_Id) is
   begin
      pragma Assert (False
        or else NT (N).Nkind = N_Unconstrained_Array_Definition
        or else NT (N).Nkind = N_Use_Type_Clause);
      Set_List2_With_Parent (N, Val);
   end Set_Subtype_Marks;

   procedure Set_Suppress_Assignment_Checks
      (N : Node_Id; Val : Boolean := True) is
   begin
      pragma Assert (False
        or else NT (N).Nkind = N_Assignment_Statement
        or else NT (N).Nkind = N_Object_Declaration);
      Set_Flag18 (N, Val);
   end Set_Suppress_Assignment_Checks;

   procedure Set_Suppress_Loop_Warnings
      (N : Node_Id; Val : Boolean := True) is
   begin
      pragma Assert (False
        or else NT (N).Nkind = N_Loop_Statement);
      Set_Flag17 (N, Val);
   end Set_Suppress_Loop_Warnings;

   procedure Set_Synchronized_Present
     (N : Node_Id; Val : Boolean := True) is
   begin
      pragma Assert (False
        or else NT (N).Nkind = N_Derived_Type_Definition
        or else NT (N).Nkind = N_Formal_Derived_Type_Definition
        or else NT (N).Nkind = N_Private_Extension_Declaration
        or else NT (N).Nkind = N_Record_Definition);
      Set_Flag7 (N, Val);
   end Set_Synchronized_Present;

   procedure Set_Tagged_Present
      (N : Node_Id; Val : Boolean := True) is
   begin
      pragma Assert (False
        or else NT (N).Nkind = N_Formal_Incomplete_Type_Definition
        or else NT (N).Nkind = N_Formal_Private_Type_Definition
        or else NT (N).Nkind = N_Incomplete_Type_Declaration
        or else NT (N).Nkind = N_Private_Type_Declaration
        or else NT (N).Nkind = N_Record_Definition);
      Set_Flag15 (N, Val);
   end Set_Tagged_Present;

   procedure Set_Target_Type
      (N : Node_Id; Val : Entity_Id) is
   begin
      pragma Assert (False
        or else NT (N).Nkind = N_Validate_Unchecked_Conversion);
      Set_Node2 (N, Val); -- semantic field, no parent set
   end Set_Target_Type;

   procedure Set_Task_Body_Statement_Sequence
      (N : Node_Id; Val : Node_Id) is
   begin
      pragma Assert (False
        or else NT (N).Nkind = N_Task_Body);
      Set_Node4_With_Parent (N, Val);
   end Set_Task_Body_Statement_Sequence;

   procedure Set_Task_Definition
      (N : Node_Id; Val : Node_Id) is
   begin
      pragma Assert (False
        or else NT (N).Nkind = N_Single_Task_Declaration
        or else NT (N).Nkind = N_Task_Type_Declaration);
      Set_Node3_With_Parent (N, Val);
   end Set_Task_Definition;

   procedure Set_Task_Present
     (N : Node_Id; Val : Boolean := True) is
   begin
      pragma Assert (False
        or else NT (N).Nkind = N_Derived_Type_Definition
        or else NT (N).Nkind = N_Record_Definition);
      Set_Flag5 (N, Val);
   end Set_Task_Present;

   procedure Set_Then_Actions
      (N : Node_Id; Val : List_Id) is
   begin
      pragma Assert (False
        or else NT (N).Nkind = N_If_Expression);
      Set_List2_With_Parent (N, Val); -- semantic field, but needs parents
   end Set_Then_Actions;

   procedure Set_Then_Statements
      (N : Node_Id; Val : List_Id) is
   begin
      pragma Assert (False
        or else NT (N).Nkind = N_Elsif_Part
        or else NT (N).Nkind = N_If_Statement);
      Set_List2_With_Parent (N, Val);
   end Set_Then_Statements;

   procedure Set_Treat_Fixed_As_Integer
      (N : Node_Id; Val : Boolean := True) is
   begin
      pragma Assert (False
        or else NT (N).Nkind = N_Op_Divide
        or else NT (N).Nkind = N_Op_Mod
        or else NT (N).Nkind = N_Op_Multiply
        or else NT (N).Nkind = N_Op_Rem);
      Set_Flag14 (N, Val);
   end Set_Treat_Fixed_As_Integer;

   procedure Set_Triggering_Alternative
      (N : Node_Id; Val : Node_Id) is
   begin
      pragma Assert (False
        or else NT (N).Nkind = N_Asynchronous_Select);
      Set_Node1_With_Parent (N, Val);
   end Set_Triggering_Alternative;

   procedure Set_Triggering_Statement
      (N : Node_Id; Val : Node_Id) is
   begin
      pragma Assert (False
        or else NT (N).Nkind = N_Triggering_Alternative);
      Set_Node1_With_Parent (N, Val);
   end Set_Triggering_Statement;

   procedure Set_TSS_Elist
      (N : Node_Id; Val : Elist_Id) is
   begin
      pragma Assert (False
        or else NT (N).Nkind = N_Freeze_Entity);
      Set_Elist3 (N, Val); -- semantic field, no parent set
   end Set_TSS_Elist;

   procedure Set_Uneval_Old_Accept
     (N : Node_Id; Val : Boolean := True) is
   begin
      pragma Assert (False
        or else NT (N).Nkind = N_Pragma);
      Set_Flag7 (N, Val);
   end Set_Uneval_Old_Accept;

   procedure Set_Uneval_Old_Warn
     (N : Node_Id; Val : Boolean := True) is
   begin
      pragma Assert (False
        or else NT (N).Nkind = N_Pragma);
      Set_Flag18 (N, Val);
   end Set_Uneval_Old_Warn;

   procedure Set_Type_Definition
      (N : Node_Id; Val : Node_Id) is
   begin
      pragma Assert (False
        or else NT (N).Nkind = N_Full_Type_Declaration);
      Set_Node3_With_Parent (N, Val);
   end Set_Type_Definition;

   procedure Set_Unit
      (N : Node_Id; Val : Node_Id) is
   begin
      pragma Assert (False
        or else NT (N).Nkind = N_Compilation_Unit);
      Set_Node2_With_Parent (N, Val);
   end Set_Unit;

   procedure Set_Unknown_Discriminants_Present
      (N : Node_Id; Val : Boolean := True) is
   begin
      pragma Assert (False
        or else NT (N).Nkind = N_Formal_Type_Declaration
        or else NT (N).Nkind = N_Incomplete_Type_Declaration
        or else NT (N).Nkind = N_Private_Extension_Declaration
        or else NT (N).Nkind = N_Private_Type_Declaration);
      Set_Flag13 (N, Val);
   end Set_Unknown_Discriminants_Present;

   procedure Set_Unreferenced_In_Spec
      (N : Node_Id; Val : Boolean := True) is
   begin
      pragma Assert (False
        or else NT (N).Nkind = N_With_Clause);
      Set_Flag7 (N, Val);
   end Set_Unreferenced_In_Spec;

   procedure Set_Variant_Part
      (N : Node_Id; Val : Node_Id) is
   begin
      pragma Assert (False
        or else NT (N).Nkind = N_Component_List);
      Set_Node4_With_Parent (N, Val);
   end Set_Variant_Part;

   procedure Set_Variants
      (N : Node_Id; Val : List_Id) is
   begin
      pragma Assert (False
        or else NT (N).Nkind = N_Variant_Part);
      Set_List1_With_Parent (N, Val);
   end Set_Variants;

   procedure Set_Visible_Declarations
      (N : Node_Id; Val : List_Id) is
   begin
      pragma Assert (False
        or else NT (N).Nkind = N_Package_Specification
        or else NT (N).Nkind = N_Protected_Definition
        or else NT (N).Nkind = N_Task_Definition);
      Set_List2_With_Parent (N, Val);
   end Set_Visible_Declarations;

   procedure Set_Uninitialized_Variable
     (N : Node_Id; Val : Node_Id) is
   begin
      pragma Assert (False
        or else NT (N).Nkind = N_Formal_Private_Type_Definition
        or else NT (N).Nkind = N_Private_Extension_Declaration);
      Set_Node3 (N, Val);
   end Set_Uninitialized_Variable;

   procedure Set_Used_Operations
     (N : Node_Id; Val :  Elist_Id) is
   begin
      pragma Assert (False
        or else NT (N).Nkind = N_Use_Type_Clause);
      Set_Elist5 (N, Val);
   end Set_Used_Operations;

   procedure Set_Was_Expression_Function
      (N : Node_Id; Val : Boolean := True) is
   begin
      pragma Assert (False
        or else NT (N).Nkind = N_Subprogram_Body);
      Set_Flag18 (N, Val);
   end Set_Was_Expression_Function;

   procedure Set_Was_Originally_Stub
      (N : Node_Id; Val : Boolean := True) is
   begin
      pragma Assert (False
        or else NT (N).Nkind = N_Package_Body
        or else NT (N).Nkind = N_Protected_Body
        or else NT (N).Nkind = N_Subprogram_Body
        or else NT (N).Nkind = N_Task_Body);
      Set_Flag13 (N, Val);
   end Set_Was_Originally_Stub;

   procedure Set_Withed_Body
     (N : Node_Id; Val : Node_Id) is
   begin
      pragma Assert (False
        or else NT (N).Nkind = N_With_Clause);
      Set_Node1 (N, Val);
   end Set_Withed_Body;

   -------------------------
   -- Iterator Procedures --
   -------------------------

   procedure Next_Entity       (N : in out Node_Id) is
   begin
      N := Next_Entity (N);
   end Next_Entity;

   procedure Next_Named_Actual (N : in out Node_Id) is
   begin
      N := Next_Named_Actual (N);
   end Next_Named_Actual;

   procedure Next_Rep_Item     (N : in out Node_Id) is
   begin
      N := Next_Rep_Item (N);
   end Next_Rep_Item;

   procedure Next_Use_Clause   (N : in out Node_Id) is
   begin
      N := Next_Use_Clause (N);
   end Next_Use_Clause;

   ------------------
   -- End_Location --
   ------------------

   function End_Location (N : Node_Id) return Source_Ptr is
      L : constant Uint := End_Span (N);
   begin
      if L = No_Uint then
         return No_Location;
      else
         return Source_Ptr (Int (Sloc (N)) + UI_To_Int (L));
      end if;
   end End_Location;

   --------------------
   -- Get_Pragma_Arg --
   --------------------

   function Get_Pragma_Arg (Arg : Node_Id) return Node_Id is
   begin
      if Nkind (Arg) = N_Pragma_Argument_Association then
         return Expression (Arg);
      else
         return Arg;
      end if;
   end Get_Pragma_Arg;

   ----------------------
   -- Set_End_Location --
   ----------------------

   procedure Set_End_Location (N : Node_Id; S : Source_Ptr) is
   begin
      Set_End_Span (N,
        UI_From_Int (Int (S) - Int (Sloc (N))));
   end Set_End_Location;

   --------------
   -- Nkind_In --
   --------------

   function Nkind_In
     (T  : Node_Kind;
      V1 : Node_Kind;
      V2 : Node_Kind) return Boolean
   is
   begin
      return T = V1 or else
             T = V2;
   end Nkind_In;

   function Nkind_In
     (T  : Node_Kind;
      V1 : Node_Kind;
      V2 : Node_Kind;
      V3 : Node_Kind) return Boolean
   is
   begin
      return T = V1 or else
             T = V2 or else
             T = V3;
   end Nkind_In;

   function Nkind_In
     (T  : Node_Kind;
      V1 : Node_Kind;
      V2 : Node_Kind;
      V3 : Node_Kind;
      V4 : Node_Kind) return Boolean
   is
   begin
      return T = V1 or else
             T = V2 or else
             T = V3 or else
             T = V4;
   end Nkind_In;

   function Nkind_In
     (T  : Node_Kind;
      V1 : Node_Kind;
      V2 : Node_Kind;
      V3 : Node_Kind;
      V4 : Node_Kind;
      V5 : Node_Kind) return Boolean
   is
   begin
      return T = V1 or else
             T = V2 or else
             T = V3 or else
             T = V4 or else
             T = V5;
   end Nkind_In;

   function Nkind_In
     (T  : Node_Kind;
      V1 : Node_Kind;
      V2 : Node_Kind;
      V3 : Node_Kind;
      V4 : Node_Kind;
      V5 : Node_Kind;
      V6 : Node_Kind) return Boolean
   is
   begin
      return T = V1 or else
             T = V2 or else
             T = V3 or else
             T = V4 or else
             T = V5 or else
             T = V6;
   end Nkind_In;

   function Nkind_In
     (T  : Node_Kind;
      V1 : Node_Kind;
      V2 : Node_Kind;
      V3 : Node_Kind;
      V4 : Node_Kind;
      V5 : Node_Kind;
      V6 : Node_Kind;
      V7 : Node_Kind) return Boolean
   is
   begin
      return T = V1 or else
             T = V2 or else
             T = V3 or else
             T = V4 or else
             T = V5 or else
             T = V6 or else
             T = V7;
   end Nkind_In;

   function Nkind_In
     (T  : Node_Kind;
      V1 : Node_Kind;
      V2 : Node_Kind;
      V3 : Node_Kind;
      V4 : Node_Kind;
      V5 : Node_Kind;
      V6 : Node_Kind;
      V7 : Node_Kind;
      V8 : Node_Kind) return Boolean
   is
   begin
      return T = V1 or else
             T = V2 or else
             T = V3 or else
             T = V4 or else
             T = V5 or else
             T = V6 or else
             T = V7 or else
             T = V8;
   end Nkind_In;

   function Nkind_In
     (T  : Node_Kind;
      V1 : Node_Kind;
      V2 : Node_Kind;
      V3 : Node_Kind;
      V4 : Node_Kind;
      V5 : Node_Kind;
      V6 : Node_Kind;
      V7 : Node_Kind;
      V8 : Node_Kind;
      V9 : Node_Kind) return Boolean
   is
   begin
      return T = V1 or else
             T = V2 or else
             T = V3 or else
             T = V4 or else
             T = V5 or else
             T = V6 or else
             T = V7 or else
             T = V8 or else
             T = V9;
   end Nkind_In;

   function Nkind_In
     (T   : Node_Kind;
      V1  : Node_Kind;
      V2  : Node_Kind;
      V3  : Node_Kind;
      V4  : Node_Kind;
      V5  : Node_Kind;
      V6  : Node_Kind;
      V7  : Node_Kind;
      V8  : Node_Kind;
      V9  : Node_Kind;
      V10 : Node_Kind) return Boolean
   is
   begin
      return T = V1 or else
             T = V2 or else
             T = V3 or else
             T = V4 or else
             T = V5 or else
             T = V6 or else
             T = V7 or else
             T = V8 or else
             T = V9 or else
             T = V10;
   end Nkind_In;

   function Nkind_In
     (T   : Node_Kind;
      V1  : Node_Kind;
      V2  : Node_Kind;
      V3  : Node_Kind;
      V4  : Node_Kind;
      V5  : Node_Kind;
      V6  : Node_Kind;
      V7  : Node_Kind;
      V8  : Node_Kind;
      V9  : Node_Kind;
      V10 : Node_Kind;
      V11 : Node_Kind) return Boolean
   is
   begin
      return T = V1 or else
             T = V2 or else
             T = V3 or else
             T = V4 or else
             T = V5 or else
             T = V6 or else
             T = V7 or else
             T = V8 or else
             T = V9 or else
             T = V10 or else
             T = V11;
   end Nkind_In;

   -----------------
   -- Pragma_Name --
   -----------------

   function Pragma_Name (N : Node_Id) return Name_Id is
   begin
      return Chars (Pragma_Identifier (N));
   end Pragma_Name;

end Sinfo;<|MERGE_RESOLUTION|>--- conflicted
+++ resolved
@@ -1595,7 +1595,7 @@
       pragma Assert (False
         or else NT (N).Nkind = N_Subprogram_Body
         or else NT (N).Nkind = N_Task_Definition);
-      return Flag18 (N);
+      return Flag9 (N);
    end Has_Storage_Size_Pragma;
 
    function Has_Wide_Character
@@ -4863,7 +4863,7 @@
       pragma Assert (False
         or else NT (N).Nkind = N_Subprogram_Body
         or else NT (N).Nkind = N_Task_Definition);
-      Set_Flag18 (N, Val);
+      Set_Flag9 (N, Val);
    end Set_Has_Storage_Size_Pragma;
 
    procedure Set_Has_Wide_Character
@@ -5254,16 +5254,6 @@
       Set_Flag17 (N, Val);
    end Set_Is_Prefixed_Call;
 
-<<<<<<< HEAD
-=======
-   procedure Set_Is_Protected_Subprogram_Body
-      (N : Node_Id; Val : Boolean := True) is
-   begin
-      pragma Assert (False
-        or else NT (N).Nkind = N_Subprogram_Body);
-      Set_Flag7 (N, Val);
-   end Set_Is_Protected_Subprogram_Body;
-
    procedure Set_Is_Qualified_Universal_Literal
       (N : Node_Id; Val : Boolean := True) is
    begin
@@ -5272,7 +5262,6 @@
       Set_Flag4 (N, Val);
    end Set_Is_Qualified_Universal_Literal;
 
->>>>>>> 7529f4d0
    procedure Set_Is_Static_Coextension
       (N : Node_Id; Val : Boolean := True) is
    begin
