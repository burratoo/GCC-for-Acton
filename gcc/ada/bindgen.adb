--- conflicted
+++ resolved
@@ -466,22 +466,8 @@
       if CodePeer_Mode then
          WBI ("   begin");
 
-<<<<<<< HEAD
       --  Currently in Acton we suppress the standard library. Nothing needs to
       --  be stored in global variables.
-=======
-      --  When compiling for the AAMP small library, where the standard library
-      --  is no longer suppressed, we still want to exclude the setting of the
-      --  various imported globals, which aren't present for that library.
-
-      elsif AAMP_On_Target and then Configurable_Run_Time_On_Target then
-         WBI ("   begin");
-         WBI ("      null;");
-
-      --  If the standard library is suppressed, then the only global variables
-      --  that might be needed (by the Ravenscar profile) are the priority and
-      --  the processor for the environment task.
->>>>>>> daca22e5
 
       elsif Suppress_Standard_Library_On_Target then
          WBI ("   begin");
