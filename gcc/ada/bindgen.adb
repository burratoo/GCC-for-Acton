------------------------------------------------------------------------------
--                                                                          --
--                         GNAT COMPILER COMPONENTS                         --
--                                                                          --
--                              B I N D G E N                               --
--                                                                          --
--                                 B o d y                                  --
--                                                                          --
--          Copyright (C) 1992-2012, Free Software Foundation, Inc.         --
--                                                                          --
-- GNAT is free software;  you can  redistribute it  and/or modify it under --
-- terms of the  GNU General Public License as published  by the Free Soft- --
-- ware  Foundation;  either version 3,  or (at your option) any later ver- --
-- sion.  GNAT is distributed in the hope that it will be useful, but WITH- --
-- OUT ANY WARRANTY;  without even the  implied warranty of MERCHANTABILITY --
-- or FITNESS FOR A PARTICULAR PURPOSE.  See the GNU General Public License --
-- for  more details.  You should have  received  a copy of the GNU General --
-- Public License  distributed with GNAT; see file COPYING3.  If not, go to --
-- http://www.gnu.org/licenses for a complete copy of the license.          --
--                                                                          --
-- GNAT was originally developed  by the GNAT team at  New York University. --
-- Extensive contributions were provided by Ada Core Technologies Inc.      --
--                                                                          --
------------------------------------------------------------------------------

with ALI;      use ALI;
with Binde;    use Binde;
with Casing;   use Casing;
with Fname;    use Fname;
with Gnatvsn;  use Gnatvsn;
with Hostparm;
with Opt;      use Opt;
with Osint;    use Osint;
with Osint.B;  use Osint.B;
with Output;   use Output;
with Rident;   use Rident;
with Targparm; use Targparm;
with Types;    use Types;

with System.OS_Lib;  use System.OS_Lib;
with System.WCh_Con; use System.WCh_Con;

with GNAT.Heap_Sort_A; use GNAT.Heap_Sort_A;

package body Bindgen is

   Statement_Buffer : String (1 .. 1000);
   --  Buffer used for constructing output statements

   Last : Natural := 0;
   --  Last location in Statement_Buffer currently set

   Num_Elab_Calls : Nat := 0;
   --  Number of generated calls to elaboration routines

   System_Restrictions_Used : Boolean := False;
   --  Flag indicating whether the unit System.Restrictions is in the closure
   --  of the partition. This is set by Resolve_Binder_Options, and is used
   --  to determine whether or not to initialize the restrictions information
   --  in the body of the binder generated file (we do not want to do this
   --  unconditionally, since it drags in the System.Restrictions unit
   --  unconditionally, which is unpleasand, especially for ZFP etc.)

   Dispatching_Domains_Used : Boolean := False;
   --  Flag indicating whether multiprocessor dispatching domains are used in
   --  the closure of the partition. This is set by Resolve_Binder_Options, and
   --  is used to call the routine to disallow the creation of new dispatching
   --  domains just before calling the main procedure from the environment
   --  task.

   System_Tasking_Restricted_Stages_Used : Boolean := False;
   --  Flag indicating whether the unit System.Tasking.Restricted.Stages is in
   --  the closure of the partition. This is set by Resolve_Binder_Options,
   --  and it used to call a routine to active all the tasks at the end of
   --  the elaboration when partition elaboration policy is sequential.

   System_Interrupts_Used : Boolean := False;
   --  Flag indicating whether the unit System.Interrups is in the closure of
   --  the partition. This is set by Resolve_Binder_Options, and it used to
   --  attach interrupt handlers at the end of the elaboration when partition
   --  elaboration policy is sequential.

   Lib_Final_Built : Boolean := False;
   --  Flag indicating whether the finalize_library rountine has been built

   CodePeer_Wrapper_Name : constant String := "call_main_subprogram";
   --  For CodePeer, introduce a wrapper subprogram which calls the
   --  user-defined main subprogram.

   ----------------------------------
   -- Interface_State Pragma Table --
   ----------------------------------

   --  This table assembles the interface state pragma information from
   --  all the units in the partition. Note that Bcheck has already checked
   --  that the information is consistent across units. The entries
   --  in this table are n/u/r/s for not set/user/runtime/system.

   package IS_Pragma_Settings is new Table.Table (
     Table_Component_Type => Character,
     Table_Index_Type     => Int,
     Table_Low_Bound      => 0,
     Table_Initial        => 100,
     Table_Increment      => 200,
     Table_Name           => "IS_Pragma_Settings");

   ----------------------------
   -- Scheduler_Agents Table --
   ----------------------------

   --  Table to record each scheduler agent and their associated priorities.
   --  Used to form create calls to scheduler agents.

   package Scheduler_Agents is new Table.Table
     (Table_Component_Type => Specific_Dispatching_Record,
      Table_Index_Type     => Natural,
      Table_Low_Bound      => 1,
      Table_Initial        => 10,
      Table_Increment      => 10,
      Table_Name           => "Scheduler_Agents");

   ----------------------
   -- Run-Time Globals --
   ----------------------

   --  This section documents the global variables that set from the
   --  generated binder file.

   --     Heap_Size                     : Natural;
   --     WC_Encoding                   : Character;
   --     Locking_Policy                : Character;
   --     Queuing_Policy                : Character;
   --     Restrictions                  : System.Address;
   --     Interrupt_States              : System.Address;
   --     Num_Interrupt_States          : Integer;
   --     Unreserve_All_Interrupts      : Integer;
   --     Exception_Tracebacks          : Integer;
   --     Detect_Blocking               : Integer;
   --     Default_Stack_Size            : Integer;
   --     Leap_Seconds_Support          : Integer;

   --  Heap_Size is the heap to use for memory allocations set by use of a
   --  -Hnn parameter for the binder or by the GNAT$NO_MALLOC_64 logical.
   --  Valid values are 32 and 64. This switch is only effective on VMS.

   --  WC_Encoding shows the wide character encoding method used for the main
   --  program. This is one of the encoding letters defined in
   --  System.WCh_Con.WC_Encoding_Letters.

   --  Locking_Policy is a space if no locking policy was specified for the
   --  partition. If a locking policy was specified, the value is the upper
   --  case first character of the locking policy name, for example, 'C' for
   --  Ceiling_Locking.

   --  Queuing_Policy is a space if no queuing policy was specified for the
   --  partition. If a queuing policy was specified, the value is the upper
   --  case first character of the queuing policy name for example, 'F' for
   --  FIFO_Queuing.

   --  Restrictions is the address of a null-terminated string specifying the
   --  restrictions information for the partition. The format is identical to
   --  that of the parameter string found on R lines in ali files (see Lib.Writ
   --  spec in lib-writ.ads for full details). The difference is that in this
   --  context the values are the cumulative ones for the entire partition.

   --  Interrupt_States is the address of a string used to specify the
   --  cumulative results of Interrupt_State pragmas used in the partition.
   --  The length of this string is determined by the last interrupt for which
   --  such a pragma is given (the string will be a null string if no pragmas
   --  were used). If pragma were present the entries apply to the interrupts
   --  in sequence from the first interrupt, and are set to one of four
   --  possible settings: 'n' for not specified, 'u' for user, 'r' for run
   --  time, 's' for system, see description of Interrupt_State pragma for
   --  further details.

   --  Num_Interrupt_States is the length of the Interrupt_States string. It
   --  will be set to zero if no Interrupt_State pragmas are present.

   --  Unreserve_All_Interrupts is set to one if at least one unit in the
   --  partition had a pragma Unreserve_All_Interrupts, and zero otherwise.

   --  Exception_Tracebacks is set to one if the -E parameter was present
   --  in the bind and to zero otherwise. Note that on some targets exception
   --  tracebacks are provided by default, so a value of zero for this
   --  parameter does not necessarily mean no trace backs are available.

   --  Detect_Blocking indicates whether pragma Detect_Blocking is active or
   --  not. A value of zero indicates that the pragma is not present, while a
   --  value of 1 signals its presence in the partition.

   --  Default_Stack_Size is the default stack size used when creating an Ada
   --  task with no explicit Storage_Size clause.

   --  Leap_Seconds_Support denotes whether leap seconds have been enabled or
   --  disabled. A value of zero indicates that leap seconds are turned "off",
   --  while a value of one signifies "on" status.

   procedure WBI (Info : String) renames Osint.B.Write_Binder_Info;
   --  Convenient shorthand used throughout

   -----------------------
   -- Local Subprograms --
   -----------------------

   procedure Gen_Adainit;
   --  Generates the Adainit procedure

   procedure Gen_Adafinal;
   --  Generate the Adafinal procedure

   procedure Gen_CodePeer_Wrapper;
   --  For CodePeer, generate wrapper which calls user-defined main subprogram

   procedure Gen_Elab_Calls;
   --  Generate sequence of elaboration calls

   procedure Gen_Elab_Externals;
   --  Generate sequence of external declarations for elaboration

   procedure Gen_Elab_Order;
   --  Generate comments showing elaboration order chosen

   procedure Gen_Finalize_Library;
   --  Generate a sequence of finalization calls to elaborated packages

   procedure Gen_Main;
   --  Generate procedure main

   procedure Gen_Object_Files_Options;
   --  Output comments containing a list of the full names of the object
   --  files to be linked and the list of linker options supplied by
   --  Linker_Options pragmas in the source.

   procedure Gen_Output_File_Ada (Filename : String);
   --  Generate Ada output file

   procedure Gen_Restrictions;
   --  Generate initialization of restrictions variable

   procedure Gen_Versions;
   --  Output series of definitions for unit versions

   function Get_Ada_Main_Name return String;
   --  This function is used for the Ada main output to compute a usable name
   --  for the generated main program. The normal main program name is
   --  Ada_Main, but this won't work if the user has a unit with this name.
   --  This function tries Ada_Main first, and if there is such a clash, then
   --  it tries Ada_Name_01, Ada_Name_02 ... Ada_Name_99 in sequence.

   function Get_Main_Unit_Name (S : String) return String;
   --  Return the main unit name corresponding to S by replacing '.' with '_'

   function Get_Main_Name return String;
   --  This function is used in the main output case to compute the correct
   --  external main program. It is "main" by default, unless the flag
   --  Use_Ada_Main_Program_Name_On_Target is set, in which case it is the name
   --  of the Ada main name without the "_ada". This default can be overridden
   --  explicitly using the -Mname binder switch.

   function Get_WC_Encoding return Character;
   --  Return wide character encoding method to set as WC_Encoding in output.
   --  If -W has been used, returns the specified encoding, otherwise returns
   --  the encoding method used for the main program source. If there is no
   --  main program source (-z switch used), returns brackets ('b').

   function Has_Finalizer return Boolean;
   --  Determine whether the current unit has at least one library-level
   --  finalizer.

   function Lt_Linker_Option (Op1, Op2 : Natural) return Boolean;
   --  Compare linker options, when sorting, first according to
   --  Is_Internal_File (internal files come later) and then by
   --  elaboration order position (latest to earliest).

   procedure Move_Linker_Option (From : Natural; To : Natural);
   --  Move routine for sorting linker options

   procedure Resolve_Binder_Options;
   --  Set the value of With_GNARL and With_DECGNAT. The latter only on VMS
   --  since it tests for a package named "dec" which might cause a conflict
   --  on non-VMS systems.

   procedure Set_Char (C : Character);
   --  Set given character in Statement_Buffer at the Last + 1 position
   --  and increment Last by one to reflect the stored character.

   procedure Set_Int (N : Int);
   --  Set given value in decimal in Statement_Buffer with no spaces
   --  starting at the Last + 1 position, and updating Last past the value.
   --  A minus sign is output for a negative value.

   procedure Set_Boolean (B : Boolean);
   --  Set given boolean value in Statement_Buffer at the Last + 1 position
   --  and update Last past the value.

   procedure Set_IS_Pragma_Table;
   --  Initializes contents of IS_Pragma_Settings table from ALI table

   procedure Set_Main_Program_Name;
   --  Given the main program name in Name_Buffer (length in Name_Len)
   --  generate the name of the routine to be used in the call. The name
   --  is generated starting at Last + 1, and Last is updated past it.

   procedure Set_Name_Buffer;
   --  Set the value stored in positions 1 .. Name_Len of the Name_Buffer

   procedure Set_Scheduler_Agent_Table;
   --  Generates the Scheduler_Agents table from the data in the
   --  Specific_Dispatching table.

   procedure Set_String (S : String);
   --  Sets characters of given string in Statement_Buffer, starting at the
   --  Last + 1 position, and updating last past the string value.

   procedure Set_String_Replace (S : String);
   --  Replaces the last S'Length characters in the Statement_Buffer with
   --  the characters of S. The caller must ensure that these characters do
   --  in fact exist in the Statement_Buffer.

   type Qualification_Mode is (Dollar_Sign, Dot, Double_Underscores);

   procedure Set_Unit_Name (Mode : Qualification_Mode := Double_Underscores);
   --  Given a unit name in the Name_Buffer, copy it into Statement_Buffer,
   --  starting at the Last + 1 position and update Last past the value.
   --  Depending on parameter Mode, a dot (.) can be qualified into double
   --  underscores (__), a dollar sign ($) or left as is.

   procedure Set_Unit_Number (U : Unit_Id);
   --  Sets unit number (first unit is 1, leading zeroes output to line
   --  up all output unit numbers nicely as required by the value, and
   --  by the total number of units.

   procedure Write_Statement_Buffer;
   --  Write out contents of statement buffer up to Last, and reset Last to 0

   procedure Write_Statement_Buffer (S : String);
   --  First writes its argument (using Set_String (S)), then writes out the
   --  contents of statement buffer up to Last, and reset Last to 0

   ------------------
   -- Gen_Adafinal --
   ------------------

   procedure Gen_Adafinal is
   begin
      WBI ("   procedure " & Ada_Final_Name.all & " is");

      if VM_Target = No_VM
        and Bind_Main_Program
        and not CodePeer_Mode
      then
         WBI ("      procedure s_stalib_adafinal;");
         Set_String ("      pragma Import (C, s_stalib_adafinal, ");
         Set_String ("""system__standard_library__adafinal"");");
         Write_Statement_Buffer;
      end if;

      WBI ("   begin");

      if not CodePeer_Mode then
         WBI ("      if not Is_Elaborated then");
         WBI ("         return;");
         WBI ("      end if;");
         WBI ("      Is_Elaborated := False;");
      end if;

      --  On non-virtual machine targets, finalization is done differently
      --  depending on whether this is the main program or a library.

      if VM_Target = No_VM and then not CodePeer_Mode then
         if Bind_Main_Program then
            WBI ("      s_stalib_adafinal;");
         elsif Lib_Final_Built then
            WBI ("      finalize_library;");
         else
            WBI ("      null;");
         end if;

      --  Pragma Import C cannot be used on virtual machine targets, therefore
      --  call the runtime finalization routine directly. Similarly in CodePeer
      --  mode, where imported functions are ignored.

      else
         WBI ("      System.Standard_Library.Adafinal;");
      end if;

      WBI ("   end " & Ada_Final_Name.all & ";");
      WBI ("");
   end Gen_Adafinal;

   -----------------
   -- Gen_Adainit --
   -----------------

   procedure Gen_Adainit is
      Main_Priority : Int renames ALIs.Table (ALIs.First).Main_Priority;
      Main_CPU      : Int renames ALIs.Table (ALIs.First).Main_CPU;

   begin
      --  Declare the access-to-subprogram type used for initialization of
      --  of __gnat_finalize_library_objects. This is declared at library
      --  level for compatibility with the type used in System.Soft_Links.
      --  The import of the soft link which performs library-level object
      --  finalization is not needed for VM targets; regular Ada is used in
      --  that case. For restricted run-time libraries (ZFP and Ravenscar)
      --  tasks are non-terminating, so we do not want finalization.

      if not Suppress_Standard_Library_On_Target
        and then VM_Target = No_VM
        and then not CodePeer_Mode
        and then not Configurable_Run_Time_On_Target
      then
         WBI ("   type No_Param_Proc is access procedure;");
         WBI ("");
      end if;

      WBI ("   procedure " & Ada_Init_Name.all & " is");

      --  In CodePeer mode, simplify adainit procedure by only calling
      --  elaboration procedures.

      if CodePeer_Mode then
         WBI ("   begin");

      --  Currently in Acton we suppress the standard library. Nothing needs to
      --  be stored in global variables.

      elsif Suppress_Standard_Library_On_Target then
<<<<<<< HEAD
         WBI ("   begin");
         WBI ("      null;");
=======
         if Main_Priority /= No_Main_Priority then
            WBI ("      Main_Priority : Integer;");
            WBI ("      pragma Import (C, Main_Priority," &
                 " ""__gl_main_priority"");");
            WBI ("");
         end if;

         if Main_CPU /= No_Main_CPU then
            WBI ("      Main_CPU : Integer;");
            WBI ("      pragma Import (C, Main_CPU," &
                 " ""__gl_main_cpu"");");
            WBI ("");
         end if;

         if System_Interrupts_Used
           and then Partition_Elaboration_Policy_Specified = 'S'
         then
            WBI ("      procedure Install_Restricted_Handlers_Sequential;");
            WBI ("      pragma Import (C," &
                 "Install_Restricted_Handlers_Sequential," &
                 " ""__gnat_attach_all_handlers"");");
            WBI ("");
         end if;

         if System_Tasking_Restricted_Stages_Used
           and then Partition_Elaboration_Policy_Specified = 'S'
         then
            WBI ("      Partition_Elaboration_Policy : Character;");
            WBI ("      pragma Import (C, Partition_Elaboration_Policy," &
                 " ""__gnat_partition_elaboration_policy"");");
            WBI ("");
            WBI ("      procedure Activate_All_Tasks_Sequential;");
            WBI ("      pragma Import (C, Activate_All_Tasks_Sequential," &
                 " ""__gnat_activate_all_tasks"");");
         end if;

         WBI ("   begin");

         if Main_Priority /= No_Main_Priority then
            Set_String ("      Main_Priority := ");
            Set_Int    (Main_Priority);
            Set_Char   (';');
            Write_Statement_Buffer;
         end if;

         if Main_CPU /= No_Main_CPU then
            Set_String ("      Main_CPU := ");
            Set_Int    (Main_CPU);
            Set_Char   (';');
            Write_Statement_Buffer;
         end if;

         if System_Tasking_Restricted_Stages_Used
           and then Partition_Elaboration_Policy_Specified = 'S'
         then
            Set_String ("      Partition_Elaboration_Policy := '");
            Set_Char   (Partition_Elaboration_Policy_Specified);
            Set_String ("';");
            Write_Statement_Buffer;
         end if;

         if Main_Priority = No_Main_Priority
           and then Main_CPU = No_Main_CPU
           and then not System_Tasking_Restricted_Stages_Used
         then
            WBI ("      null;");
         end if;
>>>>>>> 158179a6

      --  Normal case (standard library not suppressed). Set all global values
      --  used by the run time.

      else
         WBI ("      Main_Priority : Integer;");
         WBI ("      pragma Import (C, Main_Priority, " &
              """__gl_main_priority"");");
         WBI ("      Time_Slice_Value : Integer;");
         WBI ("      pragma Import (C, Time_Slice_Value, " &
              """__gl_time_slice_val"");");
         WBI ("      WC_Encoding : Character;");
         WBI ("      pragma Import (C, WC_Encoding, ""__gl_wc_encoding"");");
         WBI ("      Locking_Policy : Character;");
         WBI ("      pragma Import (C, Locking_Policy, " &
              """__gl_locking_policy"");");
         WBI ("      Queuing_Policy : Character;");
         WBI ("      pragma Import (C, Queuing_Policy, " &
              """__gl_queuing_policy"");");
         WBI ("      Task_Dispatching_Policy : Character;");
         WBI ("      pragma Import (C, Task_Dispatching_Policy, " &
              """__gl_task_dispatching_policy"");");
         WBI ("      Priority_Specific_Dispatching : System.Address;");
         WBI ("      pragma Import (C, Priority_Specific_Dispatching, " &
              """__gl_priority_specific_dispatching"");");
         WBI ("      Num_Specific_Dispatching : Integer;");
         WBI ("      pragma Import (C, Num_Specific_Dispatching, " &
              """__gl_num_specific_dispatching"");");
         WBI ("      Main_CPU : Integer;");
         WBI ("      pragma Import (C, Main_CPU, " &
              """__gl_main_cpu"");");

         WBI ("      Interrupt_States : System.Address;");
         WBI ("      pragma Import (C, Interrupt_States, " &
              """__gl_interrupt_states"");");
         WBI ("      Num_Interrupt_States : Integer;");
         WBI ("      pragma Import (C, Num_Interrupt_States, " &
              """__gl_num_interrupt_states"");");
         WBI ("      Unreserve_All_Interrupts : Integer;");
         WBI ("      pragma Import (C, Unreserve_All_Interrupts, " &
              """__gl_unreserve_all_interrupts"");");

         if Exception_Tracebacks then
            WBI ("      Exception_Tracebacks : Integer;");
            WBI ("      pragma Import (C, Exception_Tracebacks, " &
                 """__gl_exception_tracebacks"");");
         end if;

         WBI ("      Detect_Blocking : Integer;");
         WBI ("      pragma Import (C, Detect_Blocking, " &
              """__gl_detect_blocking"");");
         WBI ("      Default_Stack_Size : Integer;");
         WBI ("      pragma Import (C, Default_Stack_Size, " &
              """__gl_default_stack_size"");");
         WBI ("      Leap_Seconds_Support : Integer;");
         WBI ("      pragma Import (C, Leap_Seconds_Support, " &
              """__gl_leap_seconds_support"");");

         --  Import entry point for elaboration time signal handler
         --  installation, and indication of if it's been called previously.

         WBI ("");
         WBI ("      procedure Install_Handler;");
         WBI ("      pragma Import (C, Install_Handler, " &
              """__gnat_install_handler"");");
         WBI ("");
         WBI ("      Handler_Installed : Integer;");
         WBI ("      pragma Import (C, Handler_Installed, " &
              """__gnat_handler_installed"");");

         --  Import handlers attach procedure for sequential elaboration policy

         if System_Interrupts_Used
           and then Partition_Elaboration_Policy_Specified = 'S'
         then
            WBI ("      procedure Install_Restricted_Handlers_Sequential;");
            WBI ("      pragma Import (C," &
                 "Install_Restricted_Handlers_Sequential," &
                 " ""__gnat_attach_all_handlers"");");
            WBI ("");
         end if;

         --  Import task activation procedure for sequential elaboration
         --  policy.

         if System_Tasking_Restricted_Stages_Used
           and then Partition_Elaboration_Policy_Specified = 'S'
         then
            WBI ("      Partition_Elaboration_Policy : Character;");
            WBI ("      pragma Import (C, Partition_Elaboration_Policy," &
                 " ""__gnat_partition_elaboration_policy"");");
            WBI ("");
            WBI ("      procedure Activate_All_Tasks_Sequential;");
            WBI ("      pragma Import (C, Activate_All_Tasks_Sequential," &
                 " ""__gnat_activate_all_tasks"");");
         end if;

         --  The import of the soft link which performs library-level object
         --  finalization is not needed for VM targets; regular Ada is used in
         --  that case. For restricted run-time libraries (ZFP and Ravenscar)
         --  tasks are non-terminating, so we do not want finalization.

         if VM_Target = No_VM and then not Configurable_Run_Time_On_Target then
            WBI ("");
            WBI ("      Finalize_Library_Objects : No_Param_Proc;");
            WBI ("      pragma Import (C, Finalize_Library_Objects, " &
                 """__gnat_finalize_library_objects"");");
         end if;

         --  Import entry point for environment feature enable/disable
         --  routine, and indication that it's been called previously.

         if OpenVMS_On_Target then
            WBI ("");
            WBI ("      procedure Set_Features;");
            WBI ("      pragma Import (C, Set_Features, " &
                 """__gnat_set_features"");");
            WBI ("");
            WBI ("      Features_Set : Integer;");
            WBI ("      pragma Import (C, Features_Set, " &
                 """__gnat_features_set"");");

            if Opt.Heap_Size /= 0 then
               WBI ("");
               WBI ("      Heap_Size : Integer;");
               WBI ("      pragma Import (C, Heap_Size, " &
                    """__gl_heap_size"");");

               Write_Statement_Buffer;
            end if;
         end if;

         --  Initialize stack limit variable of the environment task if the
         --  stack check method is stack limit and stack check is enabled.

         if Stack_Check_Limits_On_Target
           and then (Stack_Check_Default_On_Target or Stack_Check_Switch_Set)
         then
            WBI ("");
            WBI ("      procedure Initialize_Stack_Limit;");
            WBI ("      pragma Import (C, Initialize_Stack_Limit, " &
                 """__gnat_initialize_stack_limit"");");
         end if;

         --  Special processing when main program is CIL function/procedure

         if VM_Target = CLI_Target
           and then Bind_Main_Program
           and then not No_Main_Subprogram
         then
            WBI ("");

            --  Function case, use Set_Exit_Status to report the returned
            --  status code, since that is the only mechanism available.

            if ALIs.Table (ALIs.First).Main_Program = Func then
               WBI ("      Result : Integer;");
               WBI ("      procedure Set_Exit_Status (Code : Integer);");
               WBI ("      pragma Import (C, Set_Exit_Status, " &
                    """__gnat_set_exit_status"");");
               WBI ("");
               WBI ("      function Ada_Main_Program return Integer;");

            --  Procedure case

            else
               WBI ("      procedure Ada_Main_Program;");
            end if;

            Get_Name_String (Units.Table (First_Unit_Entry).Uname);
            Name_Len := Name_Len - 2;
            WBI ("      pragma Import (CIL, Ada_Main_Program, """
                 & Name_Buffer (1 .. Name_Len) & "."
                 & Get_Main_Unit_Name (Name_Buffer (1 .. Name_Len)) & """);");
         end if;

         --  When dispatching domains are used then we need to signal it
         --  before calling the main procedure.

         if Dispatching_Domains_Used then
            WBI ("      procedure Freeze_Dispatching_Domains;");
            WBI ("      pragma Import");
            WBI ("        (Ada, Freeze_Dispatching_Domains, " &
                 """__gnat_freeze_dispatching_domains"");");
         end if;

         WBI ("   begin");
         WBI ("      if Is_Elaborated then");
         WBI ("         return;");
         WBI ("      end if;");
         WBI ("      Is_Elaborated := True;");

         Set_String ("      Main_Priority := ");
         Set_Int    (Main_Priority);
         Set_Char   (';');
         Write_Statement_Buffer;

         Set_String ("      WC_Encoding := '");
         Set_Char   (Get_WC_Encoding);

         Set_String ("';");
         Write_Statement_Buffer;

         Set_String ("      Locking_Policy := '");
         Set_Char   (Locking_Policy_Specified);
         Set_String ("';");
         Write_Statement_Buffer;

         Set_String ("      Queuing_Policy := '");
         Set_Char   (Queuing_Policy_Specified);
         Set_String ("';");
         Write_Statement_Buffer;

<<<<<<< HEAD
=======
         Set_String ("      Task_Dispatching_Policy := '");
         Set_Char   (Task_Dispatching_Policy_Specified);
         Set_String ("';");
         Write_Statement_Buffer;

         if System_Tasking_Restricted_Stages_Used
           and then Partition_Elaboration_Policy_Specified = 'S'
         then
            Set_String ("      Partition_Elaboration_Policy := '");
            Set_Char   (Partition_Elaboration_Policy_Specified);
            Set_String ("';");
            Write_Statement_Buffer;
         end if;

>>>>>>> 158179a6
         Gen_Restrictions;

         Set_String ("      Main_CPU := ");
         Set_Int    (Main_CPU);
         Set_Char   (';');
         Write_Statement_Buffer;

         WBI ("      Interrupt_States := Local_Interrupt_States'Address;");

         Set_String ("      Num_Interrupt_States := ");
         Set_Int (IS_Pragma_Settings.Last + 1);
         Set_Char (';');
         Write_Statement_Buffer;

         Set_String ("      Unreserve_All_Interrupts := ");

         if Unreserve_All_Interrupts_Specified then
            Set_String ("1");
         else
            Set_String ("0");
         end if;

         Set_Char (';');
         Write_Statement_Buffer;

         if Exception_Tracebacks then
            WBI ("      Exception_Tracebacks := 1;");
         end if;

         Set_String ("      Detect_Blocking := ");

         if Detect_Blocking then
            Set_Int (1);
         else
            Set_Int (0);
         end if;

         Set_String (";");
         Write_Statement_Buffer;

         Set_String ("      Default_Stack_Size := ");
         Set_Int (Default_Stack_Size);
         Set_String (";");
         Write_Statement_Buffer;

         Set_String ("      Leap_Seconds_Support := ");

         if Leap_Seconds_Support then
            Set_Int (1);
         else
            Set_Int (0);
         end if;

         Set_String (";");
         Write_Statement_Buffer;

         --  Generate call to Install_Handler

         --  In .NET, when binding with -z, we don't install the signal handler
         --  to let the caller handle the last exception handler.

         if VM_Target /= CLI_Target
           or else Bind_Main_Program
         then
            WBI ("");
            WBI ("      if Handler_Installed = 0 then");
            WBI ("         Install_Handler;");
            WBI ("      end if;");
         end if;

         --  Generate call to Set_Features

         if OpenVMS_On_Target then
            WBI ("");
            WBI ("      if Features_Set = 0 then");
            WBI ("         Set_Features;");
            WBI ("      end if;");

            --  Features_Set may twiddle the heap size according to a logical
            --  name, but the binder switch must override.

            if Opt.Heap_Size /= 0 then
               Set_String ("      Heap_Size := ");
               Set_Int (Opt.Heap_Size);
               Set_Char   (';');
               Write_Statement_Buffer;
            end if;
         end if;
      end if;

      --  Generate call to set Initialize_Scalar values if active

      if Initialize_Scalars_Used then
         WBI ("");
         Set_String ("      System.Scalar_Values.Initialize ('");
         Set_Char (Initialize_Scalars_Mode1);
         Set_String ("', '");
         Set_Char (Initialize_Scalars_Mode2);
         Set_String ("');");
         Write_Statement_Buffer;
      end if;

      --  Generate assignment of default secondary stack size if set

      if Sec_Stack_Used and then Default_Sec_Stack_Size /= -1 then
         WBI ("");
         Set_String ("      System.Secondary_Stack.");
         Set_String ("Default_Secondary_Stack_Size := ");
         Set_Int (Opt.Default_Sec_Stack_Size);
         Set_Char (';');
         Write_Statement_Buffer;
      end if;

      --  Initialize stack limit variable of the environment task if the
      --  stack check method is stack limit and stack check is enabled.

      if Stack_Check_Limits_On_Target
        and then (Stack_Check_Default_On_Target or Stack_Check_Switch_Set)
      then
         WBI ("");
         WBI ("      Initialize_Stack_Limit;");
      end if;

      --  On CodePeer, the finalization of library objects is not relevant

      if CodePeer_Mode then
         null;

      --  On virtual machine targets, or on non-virtual machine ones if this
      --  is the main program case, attach finalize_library to the soft link.
      --  Do it only when not using a restricted run time, in which case tasks
      --  are non-terminating, so we do not want library-level finalization.

      elsif (VM_Target /= No_VM or else Bind_Main_Program)
        and then not Configurable_Run_Time_On_Target
        and then not Suppress_Standard_Library_On_Target
      then
         WBI ("");

         if VM_Target = No_VM then
            if Lib_Final_Built then
               Set_String ("      Finalize_Library_Objects := ");
               Set_String ("finalize_library'access;");
            else
               Set_String ("      Finalize_Library_Objects := null;");
            end if;

         --  On VM targets use regular Ada to set the soft link

         else
            if Lib_Final_Built then
               Set_String
                 ("      System.Soft_Links.Finalize_Library_Objects");
               Set_String (" := finalize_library'access;");
            else
               Set_String
                 ("      System.Soft_Links.Finalize_Library_Objects");
               Set_String (" := null;");
            end if;
         end if;

         Write_Statement_Buffer;
      end if;

      --  Generate elaboration calls

      if not CodePeer_Mode then
         WBI ("");
      end if;

      Gen_Elab_Calls;

      --  From this point, no new dispatching domain can be created.

      if Dispatching_Domains_Used then
         WBI ("      Freeze_Dispatching_Domains;");
      end if;

      --  Sequential partition elaboration policy

      if Partition_Elaboration_Policy_Specified = 'S' then
         if System_Interrupts_Used then
            WBI ("      Install_Restricted_Handlers_Sequential;");
         end if;

         if System_Tasking_Restricted_Stages_Used then
            WBI ("      Activate_All_Tasks_Sequential;");
         end if;
      end if;

      --  Case of main program is CIL function or procedure

      if VM_Target = CLI_Target
        and then Bind_Main_Program
        and then not No_Main_Subprogram
      then
         --  For function case, use Set_Exit_Status to set result

         if ALIs.Table (ALIs.First).Main_Program = Func then
            WBI ("      Result := Ada_Main_Program;");
            WBI ("      Set_Exit_Status (Result);");

         --  Procedure case

         else
            WBI ("      Ada_Main_Program;");
         end if;
      end if;

      WBI ("   end " & Ada_Init_Name.all & ";");
      WBI ("");
   end Gen_Adainit;

   --------------------------
   -- Gen_CodePeer_Wrapper --
   --------------------------

   procedure Gen_CodePeer_Wrapper is
      Callee_Name : constant String := "Ada_Main_Program";

   begin
      if ALIs.Table (ALIs.First).Main_Program = Proc then
         WBI ("   procedure " & CodePeer_Wrapper_Name & " is ");
         WBI ("   begin");
         WBI ("      " & Callee_Name & ";");

      else
         WBI ("   function " & CodePeer_Wrapper_Name & " return Integer is");
         WBI ("   begin");
         WBI ("      return " & Callee_Name & ";");
      end if;

      WBI ("   end " & CodePeer_Wrapper_Name & ";");
      WBI ("");
   end Gen_CodePeer_Wrapper;

   --------------------
   -- Gen_Elab_Calls --
   --------------------

   procedure Gen_Elab_Calls is
      Check_Elab_Flag : Boolean;

   begin
      for E in Elab_Order.First .. Elab_Order.Last loop
         declare
            Unum : constant Unit_Id := Elab_Order.Table (E);
            U    : Unit_Record renames Units.Table (Unum);

            Unum_Spec : Unit_Id;
            --  This is the unit number of the spec that corresponds to
            --  this entry. It is the same as Unum except when the body
            --  and spec are different and we are currently processing
            --  the body, in which case it is the spec (Unum + 1).

         begin
            if U.Utype = Is_Body then
               Unum_Spec := Unum + 1;
            else
               Unum_Spec := Unum;
            end if;

            --  Nothing to do if predefined unit in no run time mode

            if No_Run_Time_Mode and then Is_Predefined_File_Name (U.Sfile) then
               null;

            --  Likewise if this is an interface to a stand alone library

            elsif U.SAL_Interface then
               null;

            --  Case of no elaboration code

            --  In CodePeer mode, we special case subprogram bodies which
            --  are handled in the 'else' part below, and lead to a call to
            --  <subp>'Elab_Subp_Body.

            elsif U.No_Elab
              and then (not CodePeer_Mode
                         or else U.Utype = Is_Spec
                         or else U.Utype = Is_Spec_Only
                         or else U.Unit_Kind /= 's')
            then

               --  In the case of a body with a separate spec, where the
               --  separate spec has an elaboration entity defined, this is
               --  where we increment the elaboration entity.

               if U.Utype = Is_Body
                 and then Units.Table (Unum_Spec).Set_Elab_Entity
                 and then not CodePeer_Mode
               then
                  Set_String ("      E");
                  Set_Unit_Number (Unum_Spec);

                  --  The AAMP target has no notion of shared libraries, and
                  --  there's no possibility of reelaboration, so we treat the
                  --  the elaboration var as a flag instead of a counter and
                  --  simply set it.

                  if AAMP_On_Target then
                     Set_String (" := 1;");

                  --  Otherwise (normal case), increment elaboration counter

                  else
                     Set_String (" := E");
                     Set_Unit_Number (Unum_Spec);
                     Set_String (" + 1;");
                  end if;

                  Write_Statement_Buffer;

               --  In the special case where the target is AAMP and the unit is
               --  a spec with a body, the elaboration entity is initialized
               --  here. This is done because it's the only way to accomplish
               --  initialization of such entities, as there is no mechanism
               --  provided for initializing global variables at load time on
               --  AAMP.

               elsif AAMP_On_Target
                 and then U.Utype = Is_Spec
                 and then Units.Table (Unum_Spec).Set_Elab_Entity
               then
                  Set_String ("      E");
                  Set_Unit_Number (Unum_Spec);
                  Set_String (" := 0;");
                  Write_Statement_Buffer;
               end if;

            --  Here if elaboration code is present. If binding a library
            --  or if there is a non-Ada main subprogram then we generate:

            --    if uname_E = 0 then
            --       uname'elab_[spec|body];
            --    end if;
            --    uname_E := uname_E + 1;

            --  Otherwise, elaboration routines are called unconditionally:

            --    uname'elab_[spec|body];
            --    uname_E := uname_E + 1;

            --  The uname_E increment is skipped if this is a separate spec,
            --  since it will be done when we process the body.

            --  In CodePeer mode, we do not generate any reference to xxx_E
            --  variables, only calls to 'Elab* subprograms.

            else
               --  In the special case where the target is AAMP and the unit is
               --  a spec with a body, the elaboration entity is initialized
               --  here. This is done because it's the only way to accomplish
               --  initialization of such entities, as there is no mechanism
               --  provided for initializing global variables at load time on
               --  AAMP.

               if AAMP_On_Target
                 and then U.Utype = Is_Spec
                 and then Units.Table (Unum_Spec).Set_Elab_Entity
               then
                  Set_String ("      E");
                  Set_Unit_Number (Unum_Spec);
                  Set_String (" := 0;");
                  Write_Statement_Buffer;
               end if;

               Check_Elab_Flag :=
                 not CodePeer_Mode
                   and then (Force_Checking_Of_Elaboration_Flags
                              or Interface_Library_Unit
                              or not Bind_Main_Program);

               if Check_Elab_Flag then
                  Set_String ("      if E");
                  Set_Unit_Number (Unum_Spec);
                  Set_String (" = 0 then");
                  Write_Statement_Buffer;
                  Set_String ("   ");
               end if;

               Set_String ("      ");
               Get_Decoded_Name_String_With_Brackets (U.Uname);

               if VM_Target = CLI_Target and then U.Unit_Kind /= 's' then
                  if Name_Buffer (Name_Len) = 's' then
                     Name_Buffer (Name_Len - 1 .. Name_Len + 12) :=
                       "_pkg'elab_spec";
                  else
                     Name_Buffer (Name_Len - 1 .. Name_Len + 12) :=
                       "_pkg'elab_body";
                  end if;

                  Name_Len := Name_Len + 12;

               else
                  if Name_Buffer (Name_Len) = 's' then
                     Name_Buffer (Name_Len - 1 .. Name_Len + 8) :=
                       "'elab_spec";
                     Name_Len := Name_Len + 8;

                  --  Special case in CodePeer mode for subprogram bodies
                  --  which correspond to CodePeer 'Elab_Subp_Body special
                  --  init procedure.

                  elsif U.Unit_Kind = 's' and CodePeer_Mode then
                     Name_Buffer (Name_Len - 1 .. Name_Len + 13) :=
                       "'elab_subp_body";
                     Name_Len := Name_Len + 13;

                  else
                     Name_Buffer (Name_Len - 1 .. Name_Len + 8) :=
                       "'elab_body";
                     Name_Len := Name_Len + 8;
                  end if;
               end if;

               Set_Casing (U.Icasing);
               Set_Name_Buffer;
               Set_Char (';');
               Write_Statement_Buffer;

               if Check_Elab_Flag then
                  WBI ("      end if;");
               end if;

               if U.Utype /= Is_Spec
                 and then not CodePeer_Mode
               then
                  Set_String ("      E");
                  Set_Unit_Number (Unum_Spec);

                  --  The AAMP target has no notion of shared libraries, and
                  --  there's no possibility of reelaboration, so we treat the
                  --  the elaboration var as a flag instead of a counter and
                  --  simply set it.

                  if AAMP_On_Target then
                     Set_String (" := 1;");

                  --  Otherwise (normal case), increment elaboration counter

                  else
                     Set_String (" := E");
                     Set_Unit_Number (Unum_Spec);
                     Set_String (" + 1;");
                  end if;

                  Write_Statement_Buffer;
               end if;
            end if;
         end;
      end loop;
   end Gen_Elab_Calls;

   ------------------------
   -- Gen_Elab_Externals --
   ------------------------

   procedure Gen_Elab_Externals is
   begin
      if CodePeer_Mode then
         return;
      end if;

      for E in Elab_Order.First .. Elab_Order.Last loop
         declare
            Unum : constant Unit_Id := Elab_Order.Table (E);
            U    : Unit_Record renames Units.Table (Unum);

         begin
            --  Check for Elab_Entity to be set for this unit

            if U.Set_Elab_Entity

              --  Don't generate reference for stand alone library

              and then not U.SAL_Interface

              --  Don't generate reference for predefined file in No_Run_Time
              --  mode, since we don't include the object files in this case

              and then not
                (No_Run_Time_Mode
                  and then Is_Predefined_File_Name (U.Sfile))
            then
               Set_String ("   ");
               Set_String ("E");
               Set_Unit_Number (Unum);

               case VM_Target is
                  when No_VM | JVM_Target =>
                     Set_String (" : Short_Integer; pragma Import (Ada, ");
                  when CLI_Target =>
                     Set_String (" : Short_Integer; pragma Import (CIL, ");
               end case;

               Set_String ("E");
               Set_Unit_Number (Unum);
               Set_String (", """);
               Get_Name_String (U.Uname);

               --  In the case of JGNAT we need to emit an Import name that
               --  includes the class name (using '$' separators in the case
               --  of a child unit name).

               if VM_Target /= No_VM then
                  for J in 1 .. Name_Len - 2 loop
                     if VM_Target = CLI_Target
                       or else Name_Buffer (J) /= '.'
                     then
                        Set_Char (Name_Buffer (J));
                     else
                        Set_String ("$");
                     end if;
                  end loop;

                  if VM_Target /= CLI_Target or else U.Unit_Kind = 's' then
                     Set_String (".");
                  else
                     Set_String ("_pkg.");
                  end if;

                  --  If the unit name is very long, then split the
                  --  Import link name across lines using "&" (occurs
                  --  in some C2 tests).

                  if 2 * Name_Len + 60 > Hostparm.Max_Line_Length then
                     Set_String (""" &");
                     Write_Statement_Buffer;
                     Set_String ("         """);
                  end if;
               end if;

               Set_Unit_Name;
               Set_String ("_E"");");
               Write_Statement_Buffer;
            end if;
         end;
      end loop;

      WBI ("");
   end Gen_Elab_Externals;

   --------------------
   -- Gen_Elab_Order --
   --------------------

   procedure Gen_Elab_Order is
   begin
      WBI ("   --  BEGIN ELABORATION ORDER");

      for J in Elab_Order.First .. Elab_Order.Last loop
         Set_String ("   --  ");
         Get_Name_String (Units.Table (Elab_Order.Table (J)).Uname);
         Set_Name_Buffer;
         Write_Statement_Buffer;
      end loop;

      WBI ("   --  END ELABORATION ORDER");
      WBI ("");
   end Gen_Elab_Order;

   --------------------------
   -- Gen_Finalize_Library --
   --------------------------

   procedure Gen_Finalize_Library is
      Count : Int := 1;
      U     : Unit_Record;
      Uspec : Unit_Record;
      Unum  : Unit_Id;

      procedure Gen_Header;
      --  Generate the header of the finalization routine

      ----------------
      -- Gen_Header --
      ----------------

      procedure Gen_Header is
      begin
         WBI ("   procedure finalize_library is");
         WBI ("   begin");
      end Gen_Header;

   --  Start of processing for Gen_Finalize_Library

   begin
      if CodePeer_Mode then
         return;
      end if;

      for E in reverse Elab_Order.First .. Elab_Order.Last loop
         Unum := Elab_Order.Table (E);
         U    := Units.Table (Unum);

         --  Dealing with package bodies is a little complicated. In such
         --  cases we must retrieve the package spec since it contains the
         --  spec of the body finalizer.

         if U.Utype = Is_Body then
            Unum  := Unum + 1;
            Uspec := Units.Table (Unum);
         else
            Uspec := U;
         end if;

         Get_Name_String (Uspec.Uname);

         --  We are only interested in non-generic packages

         if U.Unit_Kind /= 'p' or else U.Is_Generic then
            null;

         --  That aren't an interface to a stand alone library

         elsif U.SAL_Interface then
            null;

         --  Case of no finalization

         elsif not U.Has_Finalizer then

            --  The only case in which we have to do something is if this
            --  is a body, with a separate spec, where the separate spec
            --  has a finalizer. In that case, this is where we decrement
            --  the elaboration entity.

            if U.Utype = Is_Body and then Uspec.Has_Finalizer then
               if not Lib_Final_Built then
                  Gen_Header;
                  Lib_Final_Built := True;
               end if;

               Set_String ("      E");
               Set_Unit_Number (Unum);
               Set_String (" := E");
               Set_Unit_Number (Unum);
               Set_String (" - 1;");
               Write_Statement_Buffer;
            end if;

         else
            if not Lib_Final_Built then
               Gen_Header;
               Lib_Final_Built := True;
            end if;

            --  Generate:
            --    declare
            --       procedure F<Count>;

            Set_String ("      declare");
            Write_Statement_Buffer;

            Set_String ("         procedure F");
            Set_Int    (Count);
            Set_Char   (';');
            Write_Statement_Buffer;

            --  Generate:
            --    pragma Import (CIL, F<Count>,
            --                   "xx.yy_pkg.xx__yy__finalize_[body|spec]");
            --    --  for .NET targets

            --    pragma Import (Java, F<Count>,
            --                   "xx$yy.xx__yy__finalize_[body|spec]");
            --    --  for JVM targets

            --    pragma Import (Ada, F<Count>,
            --                  "xx__yy__finalize_[body|spec]");
            --    --  for default targets

            if VM_Target = CLI_Target then
               Set_String ("         pragma Import (CIL, F");
            elsif VM_Target = JVM_Target then
               Set_String ("         pragma Import (Java, F");
            else
               Set_String ("         pragma Import (Ada, F");
            end if;

            Set_Int (Count);
            Set_String (", """);

            --  Perform name construction

            --  .NET   xx.yy_pkg.xx__yy__finalize

            if VM_Target = CLI_Target then
               Set_Unit_Name (Mode => Dot);
               Set_String ("_pkg.");

            --  JVM   xx$yy.xx__yy__finalize

            elsif VM_Target = JVM_Target then
               Set_Unit_Name (Mode => Dollar_Sign);
               Set_Char ('.');
            end if;

            --  Default   xx__yy__finalize

            Set_Unit_Name;
            Set_String ("__finalize_");

            --  Package spec processing

            if U.Utype = Is_Spec
              or else U.Utype = Is_Spec_Only
            then
               Set_String ("spec");

            --  Package body processing

            else
               Set_String ("body");
            end if;

            Set_String (""");");
            Write_Statement_Buffer;

            --  If binding a library or if there is a non-Ada main subprogram
            --  then we generate:

            --    begin
            --       uname_E := uname_E - 1;
            --       if uname_E = 0 then
            --          F<Count>;
            --       end if;
            --    end;

            --  Otherwise, finalization routines are called unconditionally:

            --    begin
            --       uname_E := uname_E - 1;
            --       F<Count>;
            --    end;

            --  The uname_E decrement is skipped if this is a separate spec,
            --  since it will be done when we process the body.

            WBI ("      begin");

            if U.Utype /= Is_Spec then
               Set_String ("         E");
               Set_Unit_Number (Unum);
               Set_String (" := E");
               Set_Unit_Number (Unum);
               Set_String (" - 1;");
               Write_Statement_Buffer;
            end if;

            if Interface_Library_Unit or not Bind_Main_Program then
               Set_String ("         if E");
               Set_Unit_Number (Unum);
               Set_String (" = 0 then");
               Write_Statement_Buffer;
               Set_String ("   ");
            end if;

            Set_String ("         F");
            Set_Int    (Count);
            Set_Char   (';');
            Write_Statement_Buffer;

            if Interface_Library_Unit or not Bind_Main_Program then
               WBI ("         end if;");
            end if;

            WBI ("      end;");

            Count := Count + 1;
         end if;
      end loop;

      if Lib_Final_Built then

         --  It is possible that the finalization of a library-level object
         --  raised an exception. In that case import the actual exception
         --  and the routine necessary to raise it.

         if VM_Target = No_VM then
            WBI ("      declare");
            WBI ("         procedure Reraise_Library_Exception_If_Any;");

            Set_String ("            pragma Import (Ada, ");
            Set_String ("Reraise_Library_Exception_If_Any, ");
            Set_String ("""__gnat_reraise_library_exception_if_any"");");
            Write_Statement_Buffer;

            WBI ("      begin");
            WBI ("         Reraise_Library_Exception_If_Any;");
            WBI ("      end;");

         --  VM-specific code, use regular Ada to produce the desired behavior

         else
            WBI ("      if System.Soft_Links.Library_Exception_Set then");

            Set_String ("         Ada.Exceptions.Reraise_Occurrence (");
            Set_String ("System.Soft_Links.Library_Exception);");
            Write_Statement_Buffer;

            WBI ("      end if;");
         end if;

         WBI ("   end finalize_library;");
         WBI ("");
      end if;
   end Gen_Finalize_Library;

   --------------
   -- Gen_Main --
   --------------

   procedure Gen_Main is
   begin
      if not No_Main_Subprogram then

         --  To call the main program, we declare it using a pragma Import
         --  Ada with the right link name.

         --  It might seem more obvious to "with" the main program, and call
         --  it in the normal Ada manner. We do not do this for three
         --  reasons:

         --    1. It is more efficient not to recompile the main program
         --    2. We are not entitled to assume the source is accessible
         --    3. We don't know what options to use to compile it

         --  It is really reason 3 that is most critical (indeed we used
         --  to generate the "with", but several regression tests failed).

         WBI ("");

         WBI ("   procedure Initialise_Acton;");
         WBI ("   pragma Import (Ada, Initialise_Acton, " &
               """actoninit"");");
         WBI ("");

         WBI ("   procedure Initialise_Oak;");
         WBI ("   pragma Import (Ada, Initialise_Oak," &
               " ""__oak_initialise"");");

         WBI ("   procedure Complete_Oak_Initialisation;");
         WBI ("   pragma Import (Ada, Complete_Oak_Initialisation," &
               " ""__oak_complete_initialisation"");");

         WBI ("");

         WBI ("   procedure Start_Oak;");
         WBI ("   pragma Import (Ada, Start_Oak, ""__oak_start"");");

         WBI ("");

         WBI ("   procedure Ada_Main_Program;");

         Set_String ("   pragma Import (Ada, Ada_Main_Program, """);
         Get_Name_String (Units.Table (First_Unit_Entry).Uname);
         Set_Main_Program_Name;
         Set_String (""");");

         Write_Statement_Buffer;
         WBI ("");

         --  For the above reasons we call the scheduler agents' initialise
         --  procedure through a pragma Import with the procedure's link name.

         for J in Unique_Dispatching_Policies.First
                    .. Unique_Dispatching_Policies.Last
         loop
            declare
               Policy_Str : String := Get_Name_String
                                   (Unique_Dispatching_Policies.Table (J));
            begin
               Set_String ("   procedure Create_Scheduler_Agent_");
               Set_String (Policy_Str);
               Set_String (" (");
               Write_Statement_Buffer;
               WBI ("     Agent        : in out Oak.Agent.Schedulers" &
                                                    ".Scheduler_Agent'Class;");
               WBI ("     Min_Priority : System.Any_Priority;");
               WBI ("     Max_Priority : System.Any_Priority);");

               Set_String ("   pragma Import (Ada, Create_Scheduler_Agent_");
               Set_String (Policy_Str);
               Set_String (", ""__acton_scheduler_agents_");
               Set_String (Policy_Str);
               Set_String (""");");
               Write_Statement_Buffer;
            end;

            WBI ("");
         end loop;

         WBI ("   procedure Main_Task is");
         WBI ("   begin");
         WBI ("      " & Ada_Init_Name.all & ";");
         WBI ("      Complete_Oak_Initialisation;");
         WBI ("      Ada_Main_Program;");
         WBI ("   end Main_Task;");
         WBI ("");

         --  For CodePeer, declare a wrapper for the user-defined main program

         if CodePeer_Mode then
            Gen_CodePeer_Wrapper;
         end if;
      end if;

      Set_String ("   procedure ");
      Set_String (Get_Main_Name);
      Set_String (" is");
      Write_Statement_Buffer;

      --  Initialize and Finalize

      if not CodePeer_Mode
        and then not Cumulative_Restrictions.Set (No_Finalization)
      then
         WBI ("      procedure Initialize (Addr : System.Address);");
         WBI ("      pragma Import (C, Initialize, ""__gnat_initialize"");");
         WBI ("");
         WBI ("      procedure Finalize;");
         WBI ("      pragma Import (C, Finalize, ""__gnat_finalize"");");
      end if;

      --  If we want to analyze the stack, we must import corresponding symbols

      if Dynamic_Stack_Measurement then
         WBI ("");
         WBI ("      procedure Output_Results;");
         WBI ("      pragma Import (C, Output_Results, " &
              """__gnat_stack_usage_output_results"");");

         WBI ("");
         WBI ("      " &
              "procedure Initialize_Stack_Analysis (Buffer_Size : Natural);");
         WBI ("      pragma Import (C, Initialize_Stack_Analysis, " &
              """__gnat_stack_usage_initialize"");");
      end if;

      --  Deal with declarations for main program case

      if not No_Main_Subprogram then

         if Bind_Main_Program
           and not Suppress_Standard_Library_On_Target
           and not CodePeer_Mode
         then
            WBI ("      SEH : aliased array (1 .. 2) of Integer;");
            WBI ("");
         end if;
      end if;

      --  Generate a reference to Ada_Main_Program_Name. This symbol is
      --  not referenced elsewhere in the generated program, but is needed
      --  by the debugger (that's why it is generated in the first place).
      --  The reference stops Ada_Main_Program_Name from being optimized
      --  away by smart linkers, such as the AiX linker.

      --  Because this variable is unused, we make this variable "aliased"
      --  with a pragma Volatile in order to tell the compiler to preserve
      --  this variable at any level of optimization.

      if Bind_Main_Program and not CodePeer_Mode then
         WBI ("      Ensure_Reference : aliased System.Address := " &
              "Ada_Main_Program_Name'Address;");
         WBI ("      pragma Volatile (Ensure_Reference);");
         WBI ("");
      end if;

      --  And now the OTCRs for the Scheduler Agents.

      for J in Scheduler_Agents.First .. Scheduler_Agents.Last loop
         Set_String ("      Scheduler_Agent_");
         Set_Int (Int (J));
         Set_String (" : aliased Oak.Agent.Schedulers.Scheduler_Agent;");
         Write_Statement_Buffer;
      end loop;

      WBI ("");

      WBI ("   begin");

      if Dynamic_Stack_Measurement then
         Set_String ("      Initialize_Stack_Analysis (");
         Set_Int (Dynamic_Stack_Measurement_Array_Size);
         Set_String (");");
         Write_Statement_Buffer;
      end if;

      if not Cumulative_Restrictions.Set (No_Finalization)
        and then not CodePeer_Mode
      then
         if not No_Main_Subprogram
           and then Bind_Main_Program
           and then not Suppress_Standard_Library_On_Target
         then
            WBI ("      Initialize (SEH'Address);");
         else
            WBI ("      Initialize (System.Null_Address);");
         end if;
      end if;

      WBI ("      Initialise_Acton;");

      if not No_Main_Subprogram then
         WBI ("      Initialise_Oak;");

         for J in Scheduler_Agents.First .. Scheduler_Agents.Last loop
            Set_String ("      Create_Scheduler_Agent_");
            Set_String (Get_Name_String
                          (Scheduler_Agents.Table (J).Dispatching_Policy));
            Set_String (" (Scheduler_Agent_");
            Set_Int (Int (J));
            Set_String (", ");
            Set_Int (Scheduler_Agents.Table (J).First_Priority);
            Set_String (", ");
            Set_Int (Scheduler_Agents.Table (J).Last_Priority);
            Set_String (");");
            Write_Statement_Buffer;
         end loop;

         --  Initalise main task call
         WBI ("      Oak.Agent.Tasks.Main_Task.Initialise_Main_Task");

         --  Set the stack size of the main task
         if ALIs.Table (ALIs.First).Main_Stack_Size = No_Main_Stack_Size then
            WBI ("         (Oak.Core_Support_Package." &
                 "Call_Stack.Main_Task_Call_Stack_Size,");
         else
            Set_String ("         ");
            Set_Int (ALIs.Table (ALIs.First).Main_Stack_Size);
            Set_String (", ");
            Write_Statement_Buffer;
         end if;

         --  Set the name of the main task.
         WBI ("         ""Main Task"",");

         --  Set the priority of the main task
         if ALIs.Table (ALIs.First).Main_Priority = No_Main_Priority then
            WBI ("         System.Default_Priority,");
         else
            Set_String ("         ");
            Set_Int (ALIs.Table (ALIs.First).Main_Priority);
            Set_String (",");
            Write_Statement_Buffer;
         end if;

         --  Set the Address of the main task's run-loop
         WBI ("         Main_Task'Address);");

         --  Start Oak
         WBI ("      Start_Oak;");
      end if;

      --  Adafinal call is skipped if no finalization

      if not Cumulative_Restrictions.Set (No_Finalization) then
         WBI ("      adafinal;");
      end if;

      --  Prints the result of static stack analysis

      if Dynamic_Stack_Measurement then
         WBI ("      Output_Results;");
      end if;

      --  Finalize is only called if we have a run time

      if not Cumulative_Restrictions.Set (No_Finalization)
        and then not CodePeer_Mode
      then
         WBI ("      Finalize;");
      end if;

      WBI ("   end main;");
      WBI ("");
   end Gen_Main;

   ------------------------------
   -- Gen_Object_Files_Options --
   ------------------------------

   procedure Gen_Object_Files_Options is
      Lacton : Natural;
      --  This keeps track of the position in the sorted set of entries
      --  in the Linker_Options table of where the first entry from an
      --  internal file appears.

      Linker_Option_List_Started : Boolean := False;
      --  Set to True when "LINKER OPTION LIST" is displayed

      procedure Write_Linker_Option;
      --  Write binder info linker option

      -------------------------
      -- Write_Linker_Option --
      -------------------------

      procedure Write_Linker_Option is
         Start : Natural;
         Stop  : Natural;

      begin
         --  Loop through string, breaking at null's

         Start := 1;
         while Start < Name_Len loop

            --  Find null ending this section

            Stop := Start + 1;
            while Name_Buffer (Stop) /= ASCII.NUL
              and then Stop <= Name_Len loop
               Stop := Stop + 1;
            end loop;

            --  Process section if non-null

            if Stop > Start then
               if Output_Linker_Option_List then
                  if not Zero_Formatting then
                     if not Linker_Option_List_Started then
                        Linker_Option_List_Started := True;
                        Write_Eol;
                        Write_Str ("     LINKER OPTION LIST");
                        Write_Eol;
                        Write_Eol;
                     end if;

                     Write_Str ("   ");
                  end if;

                  Write_Str (Name_Buffer (Start .. Stop - 1));
                  Write_Eol;
               end if;
               WBI ("   --   " & Name_Buffer (Start .. Stop - 1));
            end if;

            Start := Stop + 1;
         end loop;
      end Write_Linker_Option;

   --  Start of processing for Gen_Object_Files_Options

   begin
      WBI ("--  BEGIN Object file/option list");

      if Object_List_Filename /= null then
         Set_List_File (Object_List_Filename.all);
      end if;

      for E in Elab_Order.First .. Elab_Order.Last loop

         --  If not spec that has an associated body, then generate a comment
         --  giving the name of the corresponding object file.

         if not Units.Table (Elab_Order.Table (E)).SAL_Interface
           and then Units.Table (Elab_Order.Table (E)).Utype /= Is_Spec
         then
            Get_Name_String
              (ALIs.Table
                (Units.Table (Elab_Order.Table (E)).My_ALI).Ofile_Full_Name);

            --  If the presence of an object file is necessary or if it exists,
            --  then use it.

            if not Hostparm.Exclude_Missing_Objects
              or else
                System.OS_Lib.Is_Regular_File (Name_Buffer (1 .. Name_Len))
            then
               WBI ("   --   " & Name_Buffer (1 .. Name_Len));

               if Output_Object_List then
                  Write_Str (Name_Buffer (1 .. Name_Len));
                  Write_Eol;
               end if;
            end if;
         end if;
      end loop;

      if Object_List_Filename /= null then
         Close_List_File;
      end if;

      --  Add a "-Ldir" for each directory in the object path
      if VM_Target /= CLI_Target then
         for J in 1 .. Nb_Dir_In_Obj_Search_Path loop
            declare
               Dir : constant String_Ptr := Dir_In_Obj_Search_Path (J);
            begin
               Name_Len := 0;
               Add_Str_To_Name_Buffer ("-L");
               Add_Str_To_Name_Buffer (Dir.all);
               Write_Linker_Option;
            end;
         end loop;
      end if;

      --  Sort linker options

      --  This sort accomplishes two important purposes:

      --    a) All application files are sorted to the front, and all GNAT
      --       internal files are sorted to the end. This results in a well
      --       defined dividing line between the two sets of files, for the
      --       purpose of inserting certain standard library references into
      --       the linker arguments list.

      --    b) Given two different units, we sort the linker options so that
      --       those from a unit earlier in the elaboration order comes later
      --       in the list. This is a heuristic designed to create a more
      --       friendly order of linker options when the operations appear in
      --       separate units. The idea is that if unit A must be elaborated
      --       before unit B, then it is more likely that B references
      --       libraries included by A, than vice versa, so we want libraries
      --       included by A to come after libraries included by B.

      --  These two criteria are implemented by function Lt_Linker_Option. Note
      --  that a special case of b) is that specs are elaborated before bodies,
      --  so linker options from specs come after linker options for bodies,
      --  and again, the assumption is that libraries used by the body are more
      --  likely to reference libraries used by the spec, than vice versa.

      Sort
        (Linker_Options.Last,
         Move_Linker_Option'Access,
         Lt_Linker_Option'Access);

      --  Write user linker options, i.e. the set of linker options that come
      --  from all files other than GNAT/Acton internal files, Lacton is left
      --  set to point to the first entry from a GNAT internal file, or past
      --  the end of the entries if there are no internal files.

      Lacton := Linker_Options.Last + 1;

      for J in 1 .. Linker_Options.Last loop
         if not Linker_Options.Table (J).Internal_File then
            Get_Name_String (Linker_Options.Table (J).Name);
            Write_Linker_Option;
         else
            Lacton := J;
            exit;
         end if;
      end loop;

      --  Now we insert standard linker options that must appear after the
      --  entries from user files, and before the entries from GNAT run-time
      --  files. The reason for this decision is that libraries referenced
      --  by internal routines may reference these standard library entries.

      --  Note that we do not insert anything when pragma No_Run_Time has been
      --  specified or when the standard libraries are not to be used,
      --  otherwise on some platforms, such as VMS, we may get duplicate
      --  symbols when linking.

      if not (Opt.No_Run_Time_Mode or else Opt.No_Stdlib) then
         Name_Len := 0;

         if Opt.Shared_Libacton then
            Add_Str_To_Name_Buffer ("-shared");
         else
            Add_Str_To_Name_Buffer ("-static");
         end if;

         --  Write directly to avoid -K output (why???)

         WBI ("   --   " & Name_Buffer (1 .. Name_Len));

         Name_Len := 0;

         if Opt.Shared_Libacton then
            Add_Str_To_Name_Buffer (Shared_Lib ("acton"));
         else
            Add_Str_To_Name_Buffer ("-lacton");
         end if;

         Write_Linker_Option;
      end if;

      --  Write linker options from all internal files

      for J in Lacton .. Linker_Options.Last loop
         Get_Name_String (Linker_Options.Table (J).Name);
         Write_Linker_Option;
      end loop;

      if Output_Linker_Option_List and then not Zero_Formatting then
         Write_Eol;
      end if;

      WBI ("--  END Object file/option list   ");
   end Gen_Object_Files_Options;

   ---------------------
   -- Gen_Output_File --
   ---------------------

   procedure Gen_Output_File (Filename : String) is
   begin
      --  Acquire settings for Interrupt_State pragmas

      Set_IS_Pragma_Table;

      --  Acquire Scheduler Agents

      Set_Scheduler_Agent_Table;

      --  For JGNAT the main program is already generated by the compiler

      if VM_Target = JVM_Target then
         Bind_Main_Program := False;
      end if;

      --  Override time slice value if -T switch is set

      if Time_Slice_Set then
         ALIs.Table (ALIs.First).Time_Slice_Value := Opt.Time_Slice_Value;
      end if;

      --  Count number of elaboration calls

      for E in Elab_Order.First .. Elab_Order.Last loop
         if Units.Table (Elab_Order.Table (E)).No_Elab then
            null;
         else
            Num_Elab_Calls := Num_Elab_Calls + 1;
         end if;
      end loop;

      --  Generate output file in appropriate language

      Gen_Output_File_Ada (Filename);
   end Gen_Output_File;

   -------------------------
   -- Gen_Output_File_Ada --
   -------------------------

   procedure Gen_Output_File_Ada (Filename : String) is

      Ada_Main : constant String := Get_Ada_Main_Name;
      --  Name to be used for generated Ada main program. See the body of
      --  function Get_Ada_Main_Name for details on the form of the name.

      Needs_Library_Finalization : constant Boolean :=
        not Configurable_Run_Time_On_Target and then Has_Finalizer;
      --  For restricted run-time libraries (ZFP and Ravenscar) tasks are
      --  non-terminating, so we do not want finalization.

      Bfiles : Name_Id;
      --  Name of generated bind file (spec)

      Bfileb : Name_Id;
      --  Name of generated bind file (body)

   begin
      --  Create spec first

      Create_Binder_Output (Filename, 's', Bfiles);

      --  We always compile the binder file in Ada 95 mode so that we properly
      --  handle use of Ada 2005 keywords as identifiers in Ada 95 mode. None
      --  of the Ada 2005 or Ada 2012 constructs are needed by the binder file.

      WBI ("pragma Ada_95;");

      --  If we are operating in Restrictions (No_Exception_Handlers) mode,
      --  then we need to make sure that the binder program is compiled with
      --  the same restriction, so that no exception tables are generated.

      if Cumulative_Restrictions.Set (No_Exception_Handlers) then
         WBI ("pragma Restrictions (No_Exception_Handlers);");
      end if;

      --  Same processing for Restrictions (No_Exception_Propagation)

      if Cumulative_Restrictions.Set (No_Exception_Propagation) then
         WBI ("pragma Restrictions (No_Exception_Propagation);");
      end if;

      --  Same processing for pragma No_Run_Time

      if No_Run_Time_Mode then
         WBI ("pragma No_Run_Time;");
      end if;

      --  Generate with of System so we can reference System.Address

      WBI ("with System;");

      --  Generate with of System.Initialize_Scalars if active

      if Initialize_Scalars_Used then
         WBI ("with System.Scalar_Values;");
      end if;

      --  Generate with of System.Secondary_Stack if active

      if Sec_Stack_Used and then Default_Sec_Stack_Size /= -1 then
         WBI ("with System.Secondary_Stack;");
      end if;

      Resolve_Binder_Options;

      --  Usually, adafinal is called using a pragma Import C. Since Import C
      --  doesn't have the same semantics for VMs or CodePeer use standard Ada.

      if not Suppress_Standard_Library_On_Target then
         if CodePeer_Mode then
            WBI ("with System.Standard_Library;");
         elsif VM_Target /= No_VM then
            WBI ("with System.Soft_Links;");
            WBI ("with System.Standard_Library;");
         end if;
      end if;

      --  Generate "with Oak.Agent.Tasks", "with Oak.Agent.Tasks.Main_Tasks"
      --  and "with Oak.Agent.Schedulers" so that we can reference Task_Agent
      --  and Scheduler_Agent to create the main task and the scheduler agents
      --  OTCR. This only happens when we bind the main program.

      if Bind_Main_Program then
         WBI ("with Oak.Agent.Schedulers;");
         WBI ("with Oak.Agent.Tasks;");
         WBI ("with Oak.Agent.Tasks.Main_Task;");
      end if;

      WBI ("package " & Ada_Main & " is");
      WBI ("   pragma Warnings (Off);");

      --  Main program case

      if Bind_Main_Program then

         --  Generate the GNAT_Version and Ada_Main_Program_Name info only for
         --  the main program. Otherwise, it can lead under some circumstances
         --  to a symbol duplication during the link (for instance when a C
         --  program uses two Ada libraries). Also zero terminate the string
         --  so that its end can be found reliably at run time.

         WBI ("");
         WBI ("   GNAT_Version : constant String :=");
         WBI ("                    """ & Ver_Prefix &
                                   Gnat_Version_String &
                                   """ & ASCII.NUL;");
         WBI ("   pragma Export (C, GNAT_Version, ""__gnat_version"");");

         WBI ("");
         Set_String ("   Ada_Main_Program_Name : constant String := """);
         Get_Name_String (Units.Table (First_Unit_Entry).Uname);

         Set_Main_Program_Name;
         Set_String (""" & ASCII.NUL;");
         Write_Statement_Buffer;

         WBI
           ("   pragma Export (C, Ada_Main_Program_Name, " &
            """__gnat_ada_main_program_name"");");
      end if;

      WBI ("");
      WBI ("   procedure " & Ada_Init_Name.all & ";");
      WBI ("   pragma Export (C, " & Ada_Init_Name.all & ", """ &
           Ada_Init_Name.all & """);");

      --  If -a has been specified use pragma Linker_Constructor for the init
      --  procedure and pragma Linker_Destructor for the final procedure.

      if Use_Pragma_Linker_Constructor then
         WBI ("   pragma Linker_Constructor (" & Ada_Init_Name.all & ");");
      end if;

      if not Cumulative_Restrictions.Set (No_Finalization) then
         WBI ("");
         WBI ("   procedure " & Ada_Final_Name.all & ";");
         WBI ("   pragma Export (C, " & Ada_Final_Name.all & ", """ &
              Ada_Final_Name.all & """);");

         if Use_Pragma_Linker_Constructor then
            WBI ("   pragma Linker_Destructor (" & Ada_Final_Name.all & ");");
         end if;
      end if;

      if Bind_Main_Program and then VM_Target = No_VM then

         WBI ("");

         Set_String ("   procedure ");
         Set_String (Get_Main_Name);
         Write_Statement_Buffer (";");

         WBI ("   pragma Export (C, " & Get_Main_Name & ", """ &
           Get_Main_Name & """);");
      end if;

      Gen_Versions;
      Gen_Elab_Order;

      --  Spec is complete

      WBI ("");
      WBI ("end " & Ada_Main & ";");
      Close_Binder_Output;

      --
      --  Prepare to write body
      --

      Create_Binder_Output (Filename, 'b', Bfileb);

      --  We always compile the binder file in Ada 95 mode so that we properly
      --  handle use of Ada 2005 keywords as identifiers in Ada 95 mode. None
      --  of the Ada 2005/2012 constructs are needed by the binder file.

      WBI ("pragma Ada_95;");

      --  Output Source_File_Name pragmas which look like

      --    pragma Source_File_Name (Ada_Main, Spec_File_Name => "sss");
      --    pragma Source_File_Name (Ada_Main, Body_File_Name => "bbb");

      --  where sss/bbb are the spec/body file names respectively

      Get_Name_String (Bfiles);
      Name_Buffer (Name_Len + 1 .. Name_Len + 3) := """);";

      WBI ("pragma Source_File_Name (" &
           Ada_Main &
           ", Spec_File_Name => """ &
           Name_Buffer (1 .. Name_Len + 3));

      Get_Name_String (Bfileb);
      Name_Buffer (Name_Len + 1 .. Name_Len + 3) := """);";

      WBI ("pragma Source_File_Name (" &
           Ada_Main &
           ", Body_File_Name => """ &
           Name_Buffer (1 .. Name_Len + 3));

      --  Generate with of System.Restrictions to initialize
      --  Run_Time_Restrictions.

      if System_Restrictions_Used
        and not Suppress_Standard_Library_On_Target
      then
         WBI ("");
         WBI ("with System.Restrictions;");
      end if;

      if Needs_Library_Finalization then
         WBI ("with Ada.Exceptions;");
      end if;

      if Bind_Main_Program then
         WBI ("with Ada.Real_Time;");
         WBI ("with Oak.Core_Support_Package.Call_Stack;");
         WBI ("with System.Storage_Elements;");
      end if;

      WBI ("");
      WBI ("package body " & Ada_Main & " is");
      WBI ("   pragma Warnings (Off);");
      WBI ("");

      --  Generate externals for elaboration entities

      Gen_Elab_Externals;

      if not CodePeer_Mode then
         if not Suppress_Standard_Library_On_Target then

            --  Generate Interrupt_State pragma string

            Set_String ("   Local_Interrupt_States : constant String := """);

            for J in 0 .. IS_Pragma_Settings.Last loop
               Set_Char (IS_Pragma_Settings.Table (J));
            end loop;

            Set_String (""";");
            Write_Statement_Buffer;
            WBI ("");
         end if;

         --  The B.1 (39) implementation advice says that the adainit/adafinal
         --  routines should be idempotent. Generate a flag to ensure that.
         --  This is not needed if we are suppressing the standard library
         --  since it would never be referenced.

         if not Suppress_Standard_Library_On_Target then
            WBI ("   Is_Elaborated : Boolean := False;");
         end if;

         WBI ("");
      end if;

      --  Generate the adafinal routine unless there is no finalization to do

      if not Cumulative_Restrictions.Set (No_Finalization) then
         if Needs_Library_Finalization then
            Gen_Finalize_Library;
         end if;

         Gen_Adafinal;
      end if;

      Gen_Adainit;

      if Bind_Main_Program and then VM_Target = No_VM then
         Gen_Main;
      end if;

      --  Output object file list and the Ada body is complete

      Gen_Object_Files_Options;

      WBI ("");
      WBI ("end " & Ada_Main & ";");

      Close_Binder_Output;
   end Gen_Output_File_Ada;

   ----------------------
   -- Gen_Restrictions --
   ----------------------

   procedure Gen_Restrictions is
      Count : Integer;

   begin
      if Suppress_Standard_Library_On_Target
        or not System_Restrictions_Used
      then
         return;
      end if;

      WBI ("      System.Restrictions.Run_Time_Restrictions :=");
      WBI ("        (Set =>");
      Set_String      ("          (");

      Count := 0;

      for J in Cumulative_Restrictions.Set'Range loop
         Set_Boolean (Cumulative_Restrictions.Set (J));
         Set_String (", ");
         Count := Count + 1;

         if J /= Cumulative_Restrictions.Set'Last and then Count = 8 then
            Write_Statement_Buffer;
            Set_String ("           ");
            Count := 0;
         end if;
      end loop;

      Set_String_Replace ("),");
      Write_Statement_Buffer;
      Set_String ("         Value => (");

      for J in Cumulative_Restrictions.Value'Range loop
         Set_Int (Int (Cumulative_Restrictions.Value (J)));
         Set_String (", ");
      end loop;

      Set_String_Replace ("),");
      Write_Statement_Buffer;
      WBI ("         Violated =>");
      Set_String ("          (");
      Count := 0;

      for J in Cumulative_Restrictions.Violated'Range loop
         Set_Boolean (Cumulative_Restrictions.Violated (J));
         Set_String (", ");
         Count := Count + 1;

         if J /= Cumulative_Restrictions.Set'Last and then Count = 8 then
            Write_Statement_Buffer;
            Set_String ("           ");
            Count := 0;
         end if;
      end loop;

      Set_String_Replace ("),");
      Write_Statement_Buffer;
      Set_String ("         Count => (");

      for J in Cumulative_Restrictions.Count'Range loop
         Set_Int (Int (Cumulative_Restrictions.Count (J)));
         Set_String (", ");
      end loop;

      Set_String_Replace ("),");
      Write_Statement_Buffer;
      Set_String ("         Unknown => (");

      for J in Cumulative_Restrictions.Unknown'Range loop
         Set_Boolean (Cumulative_Restrictions.Unknown (J));
         Set_String (", ");
      end loop;

      Set_String_Replace ("))");
      Set_String (";");
      Write_Statement_Buffer;
   end Gen_Restrictions;

   ------------------
   -- Gen_Versions --
   ------------------

   --  This routine generates lines such as:

   --    unnnnn : constant Integer := 16#hhhhhhhh#;
   --    pragma Export (C, unnnnn, unam);

   --  for each unit, where unam is the unit name suffixed by either B or S for
   --  body or spec, with dots replaced by double underscores, and hhhhhhhh is
   --  the version number, and nnnnn is a 5-digits serial number.

   procedure Gen_Versions is
      Ubuf : String (1 .. 6) := "u00000";

      procedure Increment_Ubuf;
      --  Little procedure to increment the serial number

      --------------------
      -- Increment_Ubuf --
      --------------------

      procedure Increment_Ubuf is
      begin
         for J in reverse Ubuf'Range loop
            Ubuf (J) := Character'Succ (Ubuf (J));
            exit when Ubuf (J) <= '9';
            Ubuf (J) := '0';
         end loop;
      end Increment_Ubuf;

   --  Start of processing for Gen_Versions

   begin
      WBI ("");

      WBI ("   type Version_32 is mod 2 ** 32;");
      for U in Units.First .. Units.Last loop
         if not Units.Table (U).SAL_Interface
           and then
             (not Bind_For_Library or else Units.Table (U).Directly_Scanned)
         then
            Increment_Ubuf;
            WBI ("   " & Ubuf & " : constant Version_32 := 16#" &
                 Units.Table (U).Version & "#;");
            Set_String ("   pragma Export (C, ");
            Set_String (Ubuf);
            Set_String (", """);

            Get_Name_String (Units.Table (U).Uname);

            for K in 1 .. Name_Len loop
               if Name_Buffer (K) = '.' then
                  Set_Char ('_');
                  Set_Char ('_');

               elsif Name_Buffer (K) = '%' then
                  exit;

               else
                  Set_Char (Name_Buffer (K));
               end if;
            end loop;

            if Name_Buffer (Name_Len) = 's' then
               Set_Char ('S');
            else
               Set_Char ('B');
            end if;

            Set_String (""");");
            Write_Statement_Buffer;
         end if;
      end loop;
   end Gen_Versions;

   ------------------------
   -- Get_Main_Unit_Name --
   ------------------------

   function Get_Main_Unit_Name (S : String) return String is
      Result : String := S;

   begin
      for J in S'Range loop
         if Result (J) = '.' then
            Result (J) := '_';
         end if;
      end loop;

      return Result;
   end Get_Main_Unit_Name;

   -----------------------
   -- Get_Ada_Main_Name --
   -----------------------

   function Get_Ada_Main_Name return String is
      Suffix : constant String := "_00";
      Name   : String (1 .. Opt.Ada_Main_Name.all'Length + Suffix'Length) :=
        Opt.Ada_Main_Name.all & Suffix;
      Nlen   : Natural;

   begin
      --  The main program generated by JGNAT expects a package called
      --  ada_<main procedure>.
      if VM_Target /= No_VM then
         Get_Name_String (Units.Table (First_Unit_Entry).Uname);
         return "ada_" & Get_Main_Unit_Name (Name_Buffer (1 .. Name_Len - 2));
      end if;

      --  For CodePeer, we want reproducible names (independent of other
      --  mains that may or may not be present) that don't collide
      --  when analyzing multiple mains and which are easily recognizable
      --  as "ada_main" names.
      if CodePeer_Mode then
         Get_Name_String (Units.Table (First_Unit_Entry).Uname);
         return "ada_main_for_" &
           Get_Main_Unit_Name (Name_Buffer (1 .. Name_Len - 2));
      end if;

      --  This loop tries the following possibilities in order
      --    <Ada_Main>
      --    <Ada_Main>_01
      --    <Ada_Main>_02
      --    ..
      --    <Ada_Main>_99
      --  where <Ada_Main> is equal to Opt.Ada_Main_Name. By default,
      --  it is set to 'ada_main'.

      for J in 0 .. 99 loop
         if J = 0 then
            Nlen := Name'Length - Suffix'Length;
         else
            Nlen := Name'Length;
            Name (Name'Last) := Character'Val (J mod 10 + Character'Pos ('0'));
            Name (Name'Last - 1) :=
              Character'Val (J /   10 + Character'Pos ('0'));
         end if;

         for K in ALIs.First .. ALIs.Last loop
            for L in ALIs.Table (K).First_Unit .. ALIs.Table (K).Last_Unit loop

               --  Get unit name, removing %b or %e at end

               Get_Name_String (Units.Table (L).Uname);
               Name_Len := Name_Len - 2;

               if Name_Buffer (1 .. Name_Len) = Name (1 .. Nlen) then
                  goto Continue;
               end if;
            end loop;
         end loop;

         return Name (1 .. Nlen);

      <<Continue>>
         null;
      end loop;

      --  If we fall through, just use a peculiar unlikely name

      return ("Qwertyuiop");
   end Get_Ada_Main_Name;

   -------------------
   -- Get_Main_Name --
   -------------------

   function Get_Main_Name return String is
   begin
      --  Explicit name given with -M switch

      if Bind_Alternate_Main_Name then
         return Alternate_Main_Name.all;

      --  Case of main program name to be used directly

      elsif Use_Ada_Main_Program_Name_On_Target then

         --  Get main program name

         Get_Name_String (Units.Table (First_Unit_Entry).Uname);

         --  If this is a child name, return only the name of the child, since
         --  we can't have dots in a nested program name. Note that we do not
         --  include the %b at the end of the unit name.

         for J in reverse 1 .. Name_Len - 2 loop
            if J = 1 or else Name_Buffer (J - 1) = '.' then
               return Name_Buffer (J .. Name_Len - 2);
            end if;
         end loop;

         raise Program_Error; -- impossible exit

      --  Case where "main" is to be used as default

      else
         return "main";
      end if;
   end Get_Main_Name;

   ---------------------
   -- Get_WC_Encoding --
   ---------------------

   function Get_WC_Encoding return Character is
   begin
      --  If encoding method specified by -W switch, then return it

      if Wide_Character_Encoding_Method_Specified then
         return WC_Encoding_Letters (Wide_Character_Encoding_Method);

      --  If no main program, and not specified, set brackets, we really have
      --  no better choice. If some other encoding is required when there is
      --  no main, it must be set explicitly using -Wx.

      --  Note: if the ALI file always passed the wide character encoding of
      --  every file, then we could use the encoding of the initial specified
      --  file, but this information is passed only for potential main
      --  programs. We could fix this sometime, but it is a very minor point
      --  (wide character default encoding for [Wide_[Wide_]Text_IO when there
      --  is no main program).

      elsif No_Main_Subprogram then
         return 'b';

      --  Otherwise if there is a main program, take encoding from it

      else
         return ALIs.Table (ALIs.First).WC_Encoding;
      end if;
   end Get_WC_Encoding;

   -------------------
   -- Has_Finalizer --
   -------------------

   function Has_Finalizer return Boolean is
      U     : Unit_Record;
      Unum  : Unit_Id;

   begin
      for E in reverse Elab_Order.First .. Elab_Order.Last loop
         Unum := Elab_Order.Table (E);
         U    := Units.Table (Unum);

         --  We are only interested in non-generic packages

         if U.Unit_Kind = 'p'
           and then U.Has_Finalizer
           and then not U.Is_Generic
           and then not U.No_Elab
         then
            return True;
         end if;
      end loop;

      return False;
   end Has_Finalizer;

   ----------------------
   -- Lt_Linker_Option --
   ----------------------

   function Lt_Linker_Option (Op1, Op2 : Natural) return Boolean is
   begin
      --  Sort internal files last

      if Linker_Options.Table (Op1).Internal_File
           /=
         Linker_Options.Table (Op2).Internal_File
      then
         --  Note: following test uses False < True

         return Linker_Options.Table (Op1).Internal_File
                  <
                Linker_Options.Table (Op2).Internal_File;

      --  If both internal or both non-internal, sort according to the
      --  elaboration position. A unit that is elaborated later should come
      --  earlier in the linker options list.

      else
         return Units.Table (Linker_Options.Table (Op1).Unit).Elab_Position
                  >
                Units.Table (Linker_Options.Table (Op2).Unit).Elab_Position;

      end if;
   end Lt_Linker_Option;

   ------------------------
   -- Move_Linker_Option --
   ------------------------

   procedure Move_Linker_Option (From : Natural; To : Natural) is
   begin
      Linker_Options.Table (To) := Linker_Options.Table (From);
   end Move_Linker_Option;

   ----------------------------
   -- Resolve_Binder_Options --
   ----------------------------

   procedure Resolve_Binder_Options is

      procedure Check_Package (Var : in out Boolean; Name : String);
      --  Set Var to true iff the current identifier in Namet is Name. Do
      --  nothing if it doesn't match. This procedure is just an helper to
      --  avoid to explicitely deal with length.

      -------------------
      -- Check_Package --
      -------------------

      procedure Check_Package (Var : in out Boolean; Name : String) is
      begin
         if Name_Len = Name'Length
           and then Name_Buffer (1 .. Name_Len) = Name
         then
            Var := True;
         end if;
      end Check_Package;

   --  Start of processing for Check_Package

   begin
<<<<<<< HEAD
      null;
=======
      for E in Elab_Order.First .. Elab_Order.Last loop
         Get_Name_String (Units.Table (Elab_Order.Table (E)).Uname);

         --  This is not a perfect approach, but is the current protocol
         --  between the run-time and the binder to indicate that tasking is
         --  used: System.OS_Interface should always be used by any tasking
         --  application.

         Check_Package (With_GNARL, "system.os_interface%s");

         --  Ditto for declib and the "dec" package

         if OpenVMS_On_Target then
            Check_Package (With_DECGNAT, "dec%s");
         end if;

         --  Ditto for the use of restricted tasking

         Check_Package
           (System_Tasking_Restricted_Stages_Used,
            "system.tasking.restricted.stages%s");

         --  Ditto for the use of interrupts

         Check_Package (System_Interrupts_Used, "system.interrupts%s");

         --  Ditto for the use of dispatching domains

         Check_Package
           (Dispatching_Domains_Used,
            "system.multiprocessors.dispatching_domains%s");

         --  Ditto for the use of restrictions

         Check_Package (System_Restrictions_Used, "system.restrictions%s");
      end loop;
>>>>>>> 158179a6
   end Resolve_Binder_Options;

   -----------------
   -- Set_Boolean --
   -----------------

   procedure Set_Boolean (B : Boolean) is
      True_Str  : constant String := "True";
      False_Str : constant String := "False";
   begin
      if B then
         Statement_Buffer (Last + 1 .. Last + True_Str'Length) := True_Str;
         Last := Last + True_Str'Length;
      else
         Statement_Buffer (Last + 1 .. Last + False_Str'Length) := False_Str;
         Last := Last + False_Str'Length;
      end if;
   end Set_Boolean;

   --------------
   -- Set_Char --
   --------------

   procedure Set_Char (C : Character) is
   begin
      Last := Last + 1;
      Statement_Buffer (Last) := C;
   end Set_Char;

   -------------
   -- Set_Int --
   -------------

   procedure Set_Int (N : Int) is
   begin
      if N < 0 then
         Set_String ("-");
         Set_Int (-N);

      else
         if N > 9 then
            Set_Int (N / 10);
         end if;

         Last := Last + 1;
         Statement_Buffer (Last) :=
           Character'Val (N mod 10 + Character'Pos ('0'));
      end if;
   end Set_Int;

   -------------------------
   -- Set_IS_Pragma_Table --
   -------------------------

   procedure Set_IS_Pragma_Table is
   begin
      for F in ALIs.First .. ALIs.Last loop
         for K in ALIs.Table (F).First_Interrupt_State ..
                  ALIs.Table (F).Last_Interrupt_State
         loop
            declare
               Inum : constant Int :=
                 Interrupt_States.Table (K).Interrupt_Id;
               Stat : constant Character :=
                 Interrupt_States.Table (K).Interrupt_State;

            begin
               while IS_Pragma_Settings.Last < Inum loop
                  IS_Pragma_Settings.Append ('n');
               end loop;

               IS_Pragma_Settings.Table (Inum) := Stat;
            end;
         end loop;
      end loop;
   end Set_IS_Pragma_Table;

   ---------------------------
   -- Set_Main_Program_Name --
   ---------------------------

   procedure Set_Main_Program_Name is
   begin
      --  Note that name has %b on the end which we ignore

      --  First we output the initial _ada_ since we know that the main
      --  program is a library level subprogram.

      Set_String ("_ada_");

      --  Copy name, changing dots to double underscores

      for J in 1 .. Name_Len - 2 loop
         if Name_Buffer (J) = '.' then
            Set_String ("__");
         else
            Set_Char (Name_Buffer (J));
         end if;
      end loop;
   end Set_Main_Program_Name;

   ---------------------
   -- Set_Name_Buffer --
   ---------------------

   procedure Set_Name_Buffer is
   begin
      for J in 1 .. Name_Len loop
         Set_Char (Name_Buffer (J));
      end loop;
   end Set_Name_Buffer;

   -------------------------------
   -- Set_Scheduler_Agent_Table --
   -------------------------------

   procedure Set_Scheduler_Agent_Table is
      Priority_Table : array (Int (System_Min_Priority) ..
                              Int (System_Max_Priority)) of
                         Name_Id :=
                           (others => Unique_Dispatching_Policies.Table
                             (Unique_Dispatching_Policies.First));
      --  Array containing an entry per priority consisting of Name_Id

      Policy         : Name_Id;
      First_Priority : Nat;
      SDR            : Specific_Dispatching_Record;

   begin
      for J in Specific_Dispatching.First .. Specific_Dispatching.Last loop
         declare
            SDTJ : Specific_Dispatching_Record
                     renames Specific_Dispatching.Table (J);
         begin
            for P in SDTJ.First_Priority .. SDTJ.Last_Priority loop
               Priority_Table (P) := SDTJ.Dispatching_Policy;
            end loop;
         end;
      end loop;

      --  For each continuous section of the Priority_Table that uses the same
      --  dispatching policy, record a new scheduler agent in the Scheduler
      --  Agent table.
      First_Priority := Priority_Table'First;
      Policy         := Priority_Table (First_Priority);
      for P in Priority_Table'Range loop
         if Policy /= Priority_Table (P) then
            SDR := (Dispatching_Policy => Policy,
                    First_Priority     => First_Priority,
                    Last_Priority      => P - 1,
                    PSD_Pragma_Line    => 0);
            Scheduler_Agents.Append (SDR);
            First_Priority := P;
            Policy := Priority_Table (P);
         end if;
      end loop;

      --  Add the last scheduler agent

      SDR := (Dispatching_Policy => Policy,
              First_Priority     => First_Priority,
              Last_Priority      => Priority_Table'Last,
              PSD_Pragma_Line    => 0);
      Scheduler_Agents.Append (SDR);
   end Set_Scheduler_Agent_Table;

   ----------------
   -- Set_String --
   ----------------

   procedure Set_String (S : String) is
   begin
      Statement_Buffer (Last + 1 .. Last + S'Length) := S;
      Last := Last + S'Length;
   end Set_String;

   ------------------------
   -- Set_String_Replace --
   ------------------------

   procedure Set_String_Replace (S : String) is
   begin
      Statement_Buffer (Last - S'Length + 1 .. Last) := S;
   end Set_String_Replace;

   -------------------
   -- Set_Unit_Name --
   -------------------

   procedure Set_Unit_Name (Mode : Qualification_Mode := Double_Underscores) is
   begin
      for J in 1 .. Name_Len - 2 loop
         if Name_Buffer (J) = '.' then
            if Mode = Double_Underscores then
               Set_String ("__");
            elsif Mode = Dot then
               Set_Char ('.');
            else
               Set_Char ('$');
            end if;
         else
            Set_Char (Name_Buffer (J));
         end if;
      end loop;
   end Set_Unit_Name;

   ---------------------
   -- Set_Unit_Number --
   ---------------------

   procedure Set_Unit_Number (U : Unit_Id) is
      Num_Units : constant Nat := Nat (Units.Last) - Nat (Unit_Id'First);
      Unum      : constant Nat := Nat (U) - Nat (Unit_Id'First);

   begin
      if Num_Units >= 10 and then Unum < 10 then
         Set_Char ('0');
      end if;

      if Num_Units >= 100 and then Unum < 100 then
         Set_Char ('0');
      end if;

      Set_Int (Unum);
   end Set_Unit_Number;

   ----------------------------
   -- Write_Statement_Buffer --
   ----------------------------

   procedure Write_Statement_Buffer is
   begin
      WBI (Statement_Buffer (1 .. Last));
      Last := 0;
   end Write_Statement_Buffer;

   procedure Write_Statement_Buffer (S : String) is
   begin
      Set_String (S);
      Write_Statement_Buffer;
   end Write_Statement_Buffer;

end Bindgen;<|MERGE_RESOLUTION|>--- conflicted
+++ resolved
@@ -426,78 +426,8 @@
       --  be stored in global variables.
 
       elsif Suppress_Standard_Library_On_Target then
-<<<<<<< HEAD
          WBI ("   begin");
          WBI ("      null;");
-=======
-         if Main_Priority /= No_Main_Priority then
-            WBI ("      Main_Priority : Integer;");
-            WBI ("      pragma Import (C, Main_Priority," &
-                 " ""__gl_main_priority"");");
-            WBI ("");
-         end if;
-
-         if Main_CPU /= No_Main_CPU then
-            WBI ("      Main_CPU : Integer;");
-            WBI ("      pragma Import (C, Main_CPU," &
-                 " ""__gl_main_cpu"");");
-            WBI ("");
-         end if;
-
-         if System_Interrupts_Used
-           and then Partition_Elaboration_Policy_Specified = 'S'
-         then
-            WBI ("      procedure Install_Restricted_Handlers_Sequential;");
-            WBI ("      pragma Import (C," &
-                 "Install_Restricted_Handlers_Sequential," &
-                 " ""__gnat_attach_all_handlers"");");
-            WBI ("");
-         end if;
-
-         if System_Tasking_Restricted_Stages_Used
-           and then Partition_Elaboration_Policy_Specified = 'S'
-         then
-            WBI ("      Partition_Elaboration_Policy : Character;");
-            WBI ("      pragma Import (C, Partition_Elaboration_Policy," &
-                 " ""__gnat_partition_elaboration_policy"");");
-            WBI ("");
-            WBI ("      procedure Activate_All_Tasks_Sequential;");
-            WBI ("      pragma Import (C, Activate_All_Tasks_Sequential," &
-                 " ""__gnat_activate_all_tasks"");");
-         end if;
-
-         WBI ("   begin");
-
-         if Main_Priority /= No_Main_Priority then
-            Set_String ("      Main_Priority := ");
-            Set_Int    (Main_Priority);
-            Set_Char   (';');
-            Write_Statement_Buffer;
-         end if;
-
-         if Main_CPU /= No_Main_CPU then
-            Set_String ("      Main_CPU := ");
-            Set_Int    (Main_CPU);
-            Set_Char   (';');
-            Write_Statement_Buffer;
-         end if;
-
-         if System_Tasking_Restricted_Stages_Used
-           and then Partition_Elaboration_Policy_Specified = 'S'
-         then
-            Set_String ("      Partition_Elaboration_Policy := '");
-            Set_Char   (Partition_Elaboration_Policy_Specified);
-            Set_String ("';");
-            Write_Statement_Buffer;
-         end if;
-
-         if Main_Priority = No_Main_Priority
-           and then Main_CPU = No_Main_CPU
-           and then not System_Tasking_Restricted_Stages_Used
-         then
-            WBI ("      null;");
-         end if;
->>>>>>> 158179a6
 
       --  Normal case (standard library not suppressed). Set all global values
       --  used by the run time.
@@ -711,13 +641,6 @@
          Set_String ("';");
          Write_Statement_Buffer;
 
-<<<<<<< HEAD
-=======
-         Set_String ("      Task_Dispatching_Policy := '");
-         Set_Char   (Task_Dispatching_Policy_Specified);
-         Set_String ("';");
-         Write_Statement_Buffer;
-
          if System_Tasking_Restricted_Stages_Used
            and then Partition_Elaboration_Policy_Specified = 'S'
          then
@@ -727,7 +650,6 @@
             Write_Statement_Buffer;
          end if;
 
->>>>>>> 158179a6
          Gen_Restrictions;
 
          Set_String ("      Main_CPU := ");
@@ -2744,68 +2666,8 @@
    ----------------------------
 
    procedure Resolve_Binder_Options is
-
-      procedure Check_Package (Var : in out Boolean; Name : String);
-      --  Set Var to true iff the current identifier in Namet is Name. Do
-      --  nothing if it doesn't match. This procedure is just an helper to
-      --  avoid to explicitely deal with length.
-
-      -------------------
-      -- Check_Package --
-      -------------------
-
-      procedure Check_Package (Var : in out Boolean; Name : String) is
-      begin
-         if Name_Len = Name'Length
-           and then Name_Buffer (1 .. Name_Len) = Name
-         then
-            Var := True;
-         end if;
-      end Check_Package;
-
-   --  Start of processing for Check_Package
-
-   begin
-<<<<<<< HEAD
+   begin
       null;
-=======
-      for E in Elab_Order.First .. Elab_Order.Last loop
-         Get_Name_String (Units.Table (Elab_Order.Table (E)).Uname);
-
-         --  This is not a perfect approach, but is the current protocol
-         --  between the run-time and the binder to indicate that tasking is
-         --  used: System.OS_Interface should always be used by any tasking
-         --  application.
-
-         Check_Package (With_GNARL, "system.os_interface%s");
-
-         --  Ditto for declib and the "dec" package
-
-         if OpenVMS_On_Target then
-            Check_Package (With_DECGNAT, "dec%s");
-         end if;
-
-         --  Ditto for the use of restricted tasking
-
-         Check_Package
-           (System_Tasking_Restricted_Stages_Used,
-            "system.tasking.restricted.stages%s");
-
-         --  Ditto for the use of interrupts
-
-         Check_Package (System_Interrupts_Used, "system.interrupts%s");
-
-         --  Ditto for the use of dispatching domains
-
-         Check_Package
-           (Dispatching_Domains_Used,
-            "system.multiprocessors.dispatching_domains%s");
-
-         --  Ditto for the use of restrictions
-
-         Check_Package (System_Restrictions_Used, "system.restrictions%s");
-      end loop;
->>>>>>> 158179a6
    end Resolve_Binder_Options;
 
    -----------------
