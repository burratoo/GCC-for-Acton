--- conflicted
+++ resolved
@@ -34,11 +34,7 @@
 with Osint.B;  use Osint.B;
 with Output;   use Output;
 with Rident;   use Rident;
-<<<<<<< HEAD
-=======
 with Stringt;  use Stringt;
-with Table;    use Table;
->>>>>>> 7529f4d0
 with Targparm; use Targparm;
 with Types;    use Types;
 
@@ -462,52 +458,6 @@
       --  be stored in global variables.
 
       elsif Suppress_Standard_Library_On_Target then
-<<<<<<< HEAD
-=======
-         if Main_Priority /= No_Main_Priority then
-            WBI ("      Main_Priority : Integer;");
-            WBI ("      pragma Import (C, Main_Priority," &
-                 " ""__gl_main_priority"");");
-            WBI ("");
-         end if;
-
-         if Main_CPU /= No_Main_CPU then
-            WBI ("      Main_CPU : Integer;");
-            WBI ("      pragma Import (C, Main_CPU," &
-                 " ""__gl_main_cpu"");");
-            WBI ("");
-         end if;
-
-         if System_Interrupts_Used
-           and then Partition_Elaboration_Policy_Specified = 'S'
-         then
-            WBI ("      procedure Install_Restricted_Handlers_Sequential;");
-            WBI ("      pragma Import (C," &
-                 "Install_Restricted_Handlers_Sequential," &
-                 " ""__gnat_attach_all_handlers"");");
-            WBI ("");
-         end if;
-
-         if System_Tasking_Restricted_Stages_Used
-           and then Partition_Elaboration_Policy_Specified = 'S'
-         then
-            WBI ("      Partition_Elaboration_Policy : Character;");
-            WBI ("      pragma Import (C, Partition_Elaboration_Policy," &
-                 " ""__gnat_partition_elaboration_policy"");");
-            WBI ("");
-            WBI ("      procedure Activate_All_Tasks_Sequential;");
-            WBI ("      pragma Import (C, Activate_All_Tasks_Sequential," &
-                 " ""__gnat_activate_all_tasks"");");
-            WBI ("");
-         end if;
-
-         if System_BB_CPU_Primitives_Multiprocessors_Used then
-            WBI ("      procedure Start_Slave_CPUs;");
-            WBI ("      pragma Import (C, Start_Slave_CPUs," &
-                 " ""__gnat_start_slave_cpus"");");
-         end if;
-
->>>>>>> 7529f4d0
          WBI ("   begin");
          WBI ("      null;");
 
@@ -1913,32 +1863,6 @@
       --  linking (not clear if this is still the case, but it is harmless).
 
       if not (Opt.No_Run_Time_Mode or else Opt.No_Stdlib) then
-<<<<<<< HEAD
-         Name_Len := 0;
-
-         if Opt.Shared_Libacton then
-            Add_Str_To_Name_Buffer ("-shared");
-         else
-            Add_Str_To_Name_Buffer ("-static");
-         end if;
-
-         --  Write directly to avoid -K output (why???)
-
-         WBI ("   --   " & Name_Buffer (1 .. Name_Len));
-=======
-         if With_GNARL then
-            Name_Len := 0;
-
-            if Opt.Shared_Libgnat then
-               Add_Str_To_Name_Buffer (Shared_Lib ("gnarl"));
-            else
-               Add_Str_To_Name_Buffer ("-lgnarl");
-            end if;
-
-            Write_Linker_Option;
-         end if;
->>>>>>> 7529f4d0
-
          Name_Len := 0;
 
          if Opt.Shared_Libacton then
@@ -2092,46 +2016,6 @@
       --  Main program case
 
       if Bind_Main_Program then
-<<<<<<< HEAD
-=======
-         --  Generate argc/argv stuff unless suppressed
-
-         if Command_Line_Args_On_Target
-           or not Configurable_Run_Time_On_Target
-         then
-            WBI ("");
-            WBI ("   gnat_argc : Integer;");
-            WBI ("   gnat_argv : System.Address;");
-            WBI ("   gnat_envp : System.Address;");
-
-            --  If the standard library is not suppressed, these variables
-            --  are in the run-time data area for easy run time access.
-
-            if not Suppress_Standard_Library_On_Target then
-               WBI ("");
-               WBI ("   pragma Import (C, gnat_argc);");
-               WBI ("   pragma Import (C, gnat_argv);");
-               WBI ("   pragma Import (C, gnat_envp);");
-            end if;
-         end if;
-
-         --  Define exit status. Again in normal mode, this is in the
-         --  run-time library, and is initialized there, but in the
-         --  configurable runtime case, the variable is declared and
-         --  initialized in this file.
-
-         WBI ("");
-
-         if Configurable_Run_Time_Mode then
-            if Exit_Status_Supported_On_Target then
-               WBI ("   gnat_exit_status : Integer := 0;");
-            end if;
-
-         else
-            WBI ("   gnat_exit_status : Integer;");
-            WBI ("   pragma Import (C, gnat_exit_status);");
-         end if;
->>>>>>> 7529f4d0
 
          --  Generate the GNAT_Version and Ada_Main_Program_Name info only for
          --  the main program. Otherwise, it can lead under some circumstances
@@ -2152,10 +2036,6 @@
 
          Set_Main_Program_Name;
          Set_String (""" & ASCII.NUL;");
-<<<<<<< HEAD
-=======
-
->>>>>>> 7529f4d0
          Write_Statement_Buffer;
 
          WBI
@@ -2760,69 +2640,8 @@
    ----------------------------
 
    procedure Resolve_Binder_Options is
-<<<<<<< HEAD
    begin
       null;
-=======
-
-      procedure Check_Package (Var : in out Boolean; Name : String);
-      --  Set Var to true iff the current identifier in Namet is Name. Do
-      --  nothing if it doesn't match. This procedure is just a helper to
-      --  avoid explicitly dealing with length.
-
-      -------------------
-      -- Check_Package --
-      -------------------
-
-      procedure Check_Package (Var : in out Boolean; Name : String) is
-      begin
-         if Name_Len = Name'Length
-           and then Name_Buffer (1 .. Name_Len) = Name
-         then
-            Var := True;
-         end if;
-      end Check_Package;
-
-   --  Start of processing for Resolve_Binder_Options
-
-   begin
-      for E in Elab_Order.First .. Elab_Order.Last loop
-         Get_Name_String (Units.Table (Elab_Order.Table (E)).Uname);
-
-         --  This is not a perfect approach, but is the current protocol
-         --  between the run-time and the binder to indicate that tasking is
-         --  used: System.OS_Interface should always be used by any tasking
-         --  application.
-
-         Check_Package (With_GNARL, "system.os_interface%s");
-
-         --  Ditto for the use of restricted tasking
-
-         Check_Package
-           (System_Tasking_Restricted_Stages_Used,
-            "system.tasking.restricted.stages%s");
-
-         --  Ditto for the use of interrupts
-
-         Check_Package (System_Interrupts_Used, "system.interrupts%s");
-
-         --  Ditto for the use of dispatching domains
-
-         Check_Package
-           (Dispatching_Domains_Used,
-            "system.multiprocessors.dispatching_domains%s");
-
-         --  Ditto for the use of restrictions
-
-         Check_Package (System_Restrictions_Used, "system.restrictions%s");
-
-         --  Ditto for use of an SMP bareboard runtime
-
-         Check_Package (System_BB_CPU_Primitives_Multiprocessors_Used,
-                        "system.bb.cpu_primitives.multiprocessors%s");
-
-      end loop;
->>>>>>> 7529f4d0
    end Resolve_Binder_Options;
 
    ------------------
