------------------------------------------------------------------------------
--                                                                          --
--                         GNAT COMPILER COMPONENTS                         --
--                                                                          --
--                             S E M _ A T T R                              --
--                                                                          --
--                                 B o d y                                  --
--                                                                          --
--          Copyright (C) 1992-2014, Free Software Foundation, Inc.         --
--                                                                          --
-- GNAT is free software;  you can  redistribute it  and/or modify it under --
-- terms of the  GNU General Public License as published  by the Free Soft- --
-- ware  Foundation;  either version 3,  or (at your option) any later ver- --
-- sion.  GNAT is distributed in the hope that it will be useful, but WITH- --
-- OUT ANY WARRANTY;  without even the  implied warranty of MERCHANTABILITY --
-- or FITNESS FOR A PARTICULAR PURPOSE.  See the GNU General Public License --
-- for  more details.  You should have  received  a copy of the GNU General --
-- Public License  distributed with GNAT; see file COPYING3.  If not, go to --
-- http://www.gnu.org/licenses for a complete copy of the license.          --
--                                                                          --
-- GNAT was originally developed  by the GNAT team at  New York University. --
-- Extensive contributions were provided by Ada Core Technologies Inc.      --
--                                                                          --
------------------------------------------------------------------------------

with Ada.Characters.Latin_1; use Ada.Characters.Latin_1;

with Atree;    use Atree;
with Casing;   use Casing;
with Checks;   use Checks;
with Debug;    use Debug;
with Einfo;    use Einfo;
with Elists;   use Elists;
with Errout;   use Errout;
with Eval_Fat;
with Exp_Dist; use Exp_Dist;
with Exp_Util; use Exp_Util;
with Expander; use Expander;
with Freeze;   use Freeze;
with Gnatvsn;  use Gnatvsn;
with Itypes;   use Itypes;
with Lib;      use Lib;
with Lib.Xref; use Lib.Xref;
with Nlists;   use Nlists;
with Nmake;    use Nmake;
with Opt;      use Opt;
with Restrict; use Restrict;
with Rident;   use Rident;
with Rtsfind;  use Rtsfind;
with Sdefault; use Sdefault;
with Sem;      use Sem;
with Sem_Aux;  use Sem_Aux;
with Sem_Cat;  use Sem_Cat;
with Sem_Ch6;  use Sem_Ch6;
with Sem_Ch8;  use Sem_Ch8;
with Sem_Ch10; use Sem_Ch10;
with Sem_Dim;  use Sem_Dim;
with Sem_Dist; use Sem_Dist;
with Sem_Elab; use Sem_Elab;
with Sem_Elim; use Sem_Elim;
with Sem_Eval; use Sem_Eval;
with Sem_Res;  use Sem_Res;
with Sem_Type; use Sem_Type;
with Sem_Util; use Sem_Util;
with Stand;    use Stand;
with Sinfo;    use Sinfo;
with Sinput;   use Sinput;
with Stringt;  use Stringt;
with Style;
with Stylesw;  use Stylesw;
with Targparm; use Targparm;
with Ttypes;   use Ttypes;
with Tbuild;   use Tbuild;
with Uintp;    use Uintp;
with Uname;    use Uname;
with Urealp;   use Urealp;

package body Sem_Attr is

   True_Value  : constant Uint := Uint_1;
   False_Value : constant Uint := Uint_0;
   --  Synonyms to be used when these constants are used as Boolean values

   Bad_Attribute : exception;
   --  Exception raised if an error is detected during attribute processing,
   --  used so that we can abandon the processing so we don't run into
   --  trouble with cascaded errors.

   --  The following array is the list of attributes defined in the Ada 83 RM.
   --  In Ada 83 mode, these are the only recognized attributes. In other Ada
   --  modes all these attributes are recognized, even if removed in Ada 95.

   Attribute_83 : constant Attribute_Class_Array := Attribute_Class_Array'(
      Attribute_Address                      |
      Attribute_Aft                          |
      Attribute_Alignment                    |
      Attribute_Base                         |
      Attribute_Callable                     |
      Attribute_Constrained                  |
      Attribute_Count                        |
      Attribute_Delta                        |
      Attribute_Digits                       |
      Attribute_Emax                         |
      Attribute_Epsilon                      |
      Attribute_First                        |
      Attribute_First_Bit                    |
      Attribute_Fore                         |
      Attribute_Image                        |
      Attribute_Large                        |
      Attribute_Last                         |
      Attribute_Last_Bit                     |
      Attribute_Leading_Part                 |
      Attribute_Length                       |
      Attribute_Machine_Emax                 |
      Attribute_Machine_Emin                 |
      Attribute_Machine_Mantissa             |
      Attribute_Machine_Overflows            |
      Attribute_Machine_Radix                |
      Attribute_Machine_Rounds               |
      Attribute_Mantissa                     |
      Attribute_Pos                          |
      Attribute_Position                     |
      Attribute_Pred                         |
      Attribute_Range                        |
      Attribute_Safe_Emax                    |
      Attribute_Safe_Large                   |
      Attribute_Safe_Small                   |
      Attribute_Size                         |
      Attribute_Small                        |
      Attribute_Storage_Size                 |
      Attribute_Succ                         |
      Attribute_Terminated                   |
      Attribute_Val                          |
      Attribute_Value                        |
      Attribute_Width                        => True,
      others                                 => False);

   --  The following array is the list of attributes defined in the Ada 2005
   --  RM which are not defined in Ada 95. These are recognized in Ada 95 mode,
   --  but in Ada 95 they are considered to be implementation defined.

   Attribute_05 : constant Attribute_Class_Array := Attribute_Class_Array'(
      Attribute_Machine_Rounding             |
      Attribute_Mod                          |
      Attribute_Priority                     |
      Attribute_Stream_Size                  |
      Attribute_Wide_Wide_Width              => True,
      others                                 => False);

   --  The following array is the list of attributes defined in the Ada 2012
   --  RM which are not defined in Ada 2005. These are recognized in Ada 95
   --  and Ada 2005 modes, but are considered to be implementation defined.

   Attribute_12 : constant Attribute_Class_Array := Attribute_Class_Array'(
      Attribute_First_Valid                  |
      Attribute_Has_Same_Storage             |
      Attribute_Last_Valid                   |
      Attribute_Max_Alignment_For_Allocation => True,
      others                                 => False);

   --  The following array contains all attributes that imply a modification
   --  of their prefixes or result in an access value. Such prefixes can be
   --  considered as lvalues.

   Attribute_Name_Implies_Lvalue_Prefix : constant Attribute_Class_Array :=
      Attribute_Class_Array'(
<<<<<<< HEAD
      Attribute_Access                 |
      Attribute_Address                |
      Attribute_Input                  |
      Attribute_Read                   |
      Attribute_Unchecked_Access       |
      Attribute_Unrestricted_Access    |
      Attribute_Unprotected_Access     => True,
      others                           => False);
=======
      Attribute_Access                       |
      Attribute_Address                      |
      Attribute_Input                        |
      Attribute_Read                         |
      Attribute_Unchecked_Access             |
      Attribute_Unrestricted_Access          => True,
      others                                 => False);
>>>>>>> 78a75f7c

   -----------------------
   -- Local_Subprograms --
   -----------------------

   procedure Eval_Attribute (N : Node_Id);
   --  Performs compile time evaluation of attributes where possible, leaving
   --  the Is_Static_Expression/Raises_Constraint_Error flags appropriately
   --  set, and replacing the node with a literal node if the value can be
   --  computed at compile time. All static attribute references are folded,
   --  as well as a number of cases of non-static attributes that can always
   --  be computed at compile time (e.g. floating-point model attributes that
   --  are applied to non-static subtypes). Of course in such cases, the
   --  Is_Static_Expression flag will not be set on the resulting literal.
   --  Note that the only required action of this procedure is to catch the
   --  static expression cases as described in the RM. Folding of other cases
   --  is done where convenient, but some additional non-static folding is in
   --  Expand_N_Attribute_Reference in cases where this is more convenient.

   function Is_Anonymous_Tagged_Base
     (Anon : Entity_Id;
      Typ  : Entity_Id) return Boolean;
   --  For derived tagged types that constrain parent discriminants we build
   --  an anonymous unconstrained base type. We need to recognize the relation
   --  between the two when analyzing an access attribute for a constrained
   --  component, before the full declaration for Typ has been analyzed, and
   --  where therefore the prefix of the attribute does not match the enclosing
   --  scope.

   procedure Set_Boolean_Result (N : Node_Id; B : Boolean);
   --  Rewrites node N with an occurrence of either Standard_False or
   --  Standard_True, depending on the value of the parameter B. The
   --  result is marked as a static expression.

   -----------------------
   -- Analyze_Attribute --
   -----------------------

   procedure Analyze_Attribute (N : Node_Id) is
      Loc     : constant Source_Ptr   := Sloc (N);
      Aname   : constant Name_Id      := Attribute_Name (N);
      P       : constant Node_Id      := Prefix (N);
      Exprs   : constant List_Id      := Expressions (N);
      Attr_Id : constant Attribute_Id := Get_Attribute_Id (Aname);
      E1      : Node_Id;
      E2      : Node_Id;

      P_Type : Entity_Id;
      --  Type of prefix after analysis

      P_Base_Type : Entity_Id;
      --  Base type of prefix after analysis

      -----------------------
      -- Local Subprograms --
      -----------------------

      procedure Address_Checks;
      --  Semantic checks for valid use of Address attribute. This was made
      --  a separate routine with the idea of using it for unrestricted access
      --  which seems like it should follow the same rules, but that turned
      --  out to be impractical. So now this is only used for Address.

      procedure Analyze_Access_Attribute;
      --  Used for Access, Unchecked_Access, Unrestricted_Access attributes.
      --  Internally, Id distinguishes which of the three cases is involved.

      procedure Bad_Attribute_For_Predicate;
      --  Output error message for use of a predicate (First, Last, Range) not
      --  allowed with a type that has predicates. If the type is a generic
      --  actual, then the message is a warning, and we generate code to raise
      --  program error with an appropriate reason. No error message is given
      --  for internally generated uses of the attributes. This legality rule
      --  only applies to scalar types.

      procedure Check_Array_Or_Scalar_Type;
      --  Common procedure used by First, Last, Range attribute to check
      --  that the prefix is a constrained array or scalar type, or a name
      --  of an array object, and that an argument appears only if appropriate
      --  (i.e. only in the array case).

      procedure Check_Array_Type;
      --  Common semantic checks for all array attributes. Checks that the
      --  prefix is a constrained array type or the name of an array object.
      --  The error message for non-arrays is specialized appropriately.

      procedure Check_Asm_Attribute;
      --  Common semantic checks for Asm_Input and Asm_Output attributes

      procedure Check_Component;
      --  Common processing for Bit_Position, First_Bit, Last_Bit, and
      --  Position. Checks prefix is an appropriate selected component.

      procedure Check_Decimal_Fixed_Point_Type;
      --  Check that prefix of attribute N is a decimal fixed-point type

      procedure Check_Dereference;
      --  If the prefix of attribute is an object of an access type, then
      --  introduce an explicit dereference, and adjust P_Type accordingly.

      procedure Check_Discrete_Type;
      --  Verify that prefix of attribute N is a discrete type

      procedure Check_E0;
      --  Check that no attribute arguments are present

      procedure Check_Either_E0_Or_E1;
      --  Check that there are zero or one attribute arguments present

      procedure Check_E1;
      --  Check that exactly one attribute argument is present

      procedure Check_E2;
      --  Check that two attribute arguments are present

      procedure Check_Enum_Image;
      --  If the prefix type is an enumeration type, set all its literals
      --  as referenced, since the image function could possibly end up
      --  referencing any of the literals indirectly. Same for Enum_Val.
      --  Set the flag only if the reference is in the main code unit. Same
      --  restriction when resolving 'Value; otherwise an improperly set
      --  reference when analyzing an inlined body will lose a proper warning
      --  on a useless with_clause.

      procedure Check_First_Last_Valid;
      --  Perform all checks for First_Valid and Last_Valid attributes

      procedure Check_Fixed_Point_Type;
      --  Verify that prefix of attribute N is a fixed type

      procedure Check_Fixed_Point_Type_0;
      --  Verify that prefix of attribute N is a fixed type and that
      --  no attribute expressions are present

      procedure Check_Floating_Point_Type;
      --  Verify that prefix of attribute N is a float type

      procedure Check_Floating_Point_Type_0;
      --  Verify that prefix of attribute N is a float type and that
      --  no attribute expressions are present

      procedure Check_Floating_Point_Type_1;
      --  Verify that prefix of attribute N is a float type and that
      --  exactly one attribute expression is present

      procedure Check_Floating_Point_Type_2;
      --  Verify that prefix of attribute N is a float type and that
      --  two attribute expressions are present

      procedure Check_SPARK_Restriction_On_Attribute;
      --  Issue an error in formal mode because attribute N is allowed

      procedure Check_Integer_Type;
      --  Verify that prefix of attribute N is an integer type

      procedure Check_Modular_Integer_Type;
      --  Verify that prefix of attribute N is a modular integer type

      procedure Check_Not_CPP_Type;
      --  Check that P (the prefix of the attribute) is not an CPP type
      --  for which no Ada predefined primitive is available.

      procedure Check_Not_Incomplete_Type;
      --  Check that P (the prefix of the attribute) is not an incomplete
      --  type or a private type for which no full view has been given.

      procedure Check_Object_Reference (P : Node_Id);
      --  Check that P is an object reference

      procedure Check_Program_Unit;
      --  Verify that prefix of attribute N is a program unit

      procedure Check_Real_Type;
      --  Verify that prefix of attribute N is fixed or float type

      procedure Check_Scalar_Type;
      --  Verify that prefix of attribute N is a scalar type

      procedure Check_Standard_Prefix;
      --  Verify that prefix of attribute N is package Standard. Also checks
      --  that there are no arguments.

      procedure Check_Stream_Attribute (Nam : TSS_Name_Type);
      --  Validity checking for stream attribute. Nam is the TSS name of the
      --  corresponding possible defined attribute function (e.g. for the
      --  Read attribute, Nam will be TSS_Stream_Read).

      procedure Check_System_Prefix;
      --  Verify that prefix of attribute N is package System

      procedure Check_PolyORB_Attribute;
      --  Validity checking for PolyORB/DSA attribute

      procedure Check_Task_Prefix;
      --  Verify that prefix of attribute N is a task or task type

      procedure Check_Type;
      --  Verify that the prefix of attribute N is a type

      procedure Check_Unit_Name (Nod : Node_Id);
      --  Check that Nod is of the form of a library unit name, i.e that
      --  it is an identifier, or a selected component whose prefix is
      --  itself of the form of a library unit name. Note that this is
      --  quite different from Check_Program_Unit, since it only checks
      --  the syntactic form of the name, not the semantic identity. This
      --  is because it is used with attributes (Elab_Body, Elab_Spec,
      --  UET_Address and Elaborated) which can refer to non-visible unit.

      procedure Error_Attr (Msg : String; Error_Node : Node_Id);
      pragma No_Return (Error_Attr);
      procedure Error_Attr;
      pragma No_Return (Error_Attr);
      --  Posts error using Error_Msg_N at given node, sets type of attribute
      --  node to Any_Type, and then raises Bad_Attribute to avoid any further
      --  semantic processing. The message typically contains a % insertion
      --  character which is replaced by the attribute name. The call with
      --  no arguments is used when the caller has already generated the
      --  required error messages.

      procedure Error_Attr_P (Msg : String);
      pragma No_Return (Error_Attr);
      --  Like Error_Attr, but error is posted at the start of the prefix

      function In_Refined_Post return Boolean;
      --  Determine whether the current attribute appears in pragma
      --  Refined_Post.

      procedure Legal_Formal_Attribute;
      --  Common processing for attributes Definite and Has_Discriminants.
      --  Checks that prefix is generic indefinite formal type.

      procedure Max_Alignment_For_Allocation_Max_Size_In_Storage_Elements;
      --  Common processing for attributes Max_Alignment_For_Allocation and
      --  Max_Size_In_Storage_Elements.

      procedure Min_Max;
      --  Common processing for attributes Max and Min

      procedure Standard_Attribute (Val : Int);
      --  Used to process attributes whose prefix is package Standard which
      --  yield values of type Universal_Integer. The attribute reference
      --  node is rewritten with an integer literal of the given value which
      --  is marked as static.

      procedure Uneval_Old_Msg;
      --  Called when Loop_Entry or Old is used in a potentially unevaluated
      --  expression. Generates appropriate message or warning depending on
      --  the setting of Opt.Uneval_Old (or flags in an N_Aspect_Specification
      --  node in the aspect case).

      procedure Unexpected_Argument (En : Node_Id);
      --  Signal unexpected attribute argument (En is the argument)

      procedure Validate_Non_Static_Attribute_Function_Call;
      --  Called when processing an attribute that is a function call to a
      --  non-static function, i.e. an attribute function that either takes
      --  non-scalar arguments or returns a non-scalar result. Verifies that
      --  such a call does not appear in a preelaborable context.

      --------------------
      -- Address_Checks --
      --------------------

      procedure Address_Checks is
      begin
         --  An Address attribute created by expansion is legal even when it
         --  applies to other entity-denoting expressions.

         if not Comes_From_Source (N) then
            return;

         --  Address attribute on a protected object self reference is legal

         elsif Is_Protected_Self_Reference (P) then
            return;

         --  Address applied to an entity

         elsif Is_Entity_Name (P) then
            declare
               Ent : constant Entity_Id := Entity (P);

            begin
               if Is_Subprogram (Ent) then
                  Set_Address_Taken (Ent);
                  Kill_Current_Values (Ent);

                  --  An Address attribute is accepted when generated by the
                  --  compiler for dispatching operation, and an error is
                  --  issued once the subprogram is frozen (to avoid confusing
                  --  errors about implicit uses of Address in the dispatch
                  --  table initialization).

                  if Has_Pragma_Inline_Always (Entity (P))
                    and then Comes_From_Source (P)
                  then
                     Error_Attr_P
                       ("prefix of % attribute cannot be Inline_Always "
                        & "subprogram");

                  --  It is illegal to apply 'Address to an intrinsic
                  --  subprogram. This is now formalized in AI05-0095.
                  --  In an instance, an attempt to obtain 'Address of an
                  --  intrinsic subprogram (e.g the renaming of a predefined
                  --  operator that is an actual) raises Program_Error.

                  elsif Convention (Ent) = Convention_Intrinsic then
                     if In_Instance then
                        Rewrite (N,
                          Make_Raise_Program_Error (Loc,
                            Reason => PE_Address_Of_Intrinsic));

                     else
                        Error_Msg_Name_1 := Aname;
                        Error_Msg_N
                         ("cannot take % of intrinsic subprogram", N);
                     end if;

                  --  Issue an error if prefix denotes an eliminated subprogram

                  else
                     Check_For_Eliminated_Subprogram (P, Ent);
                  end if;

               --  Object or label reference

               elsif Is_Object (Ent) or else Ekind (Ent) = E_Label then
                  Set_Address_Taken (Ent);

                  --  Deal with No_Implicit_Aliasing restriction

                  if Restriction_Check_Required (No_Implicit_Aliasing) then
                     if not Is_Aliased_View (P) then
                        Check_Restriction (No_Implicit_Aliasing, P);
                     else
                        Check_No_Implicit_Aliasing (P);
                     end if;
                  end if;

                  --  If we have an address of an object, and the attribute
                  --  comes from source, then set the object as potentially
                  --  source modified. We do this because the resulting address
                  --  can potentially be used to modify the variable and we
                  --  might not detect this, leading to some junk warnings.

                  Set_Never_Set_In_Source (Ent, False);

               --  Allow Address to be applied to task or protected type,
               --  returning null address (what is that about???)

               elsif (Is_Concurrent_Type (Etype (Ent))
                       and then Etype (Ent) = Base_Type (Ent))
                 or else Ekind (Ent) = E_Package
                 or else Is_Generic_Unit (Ent)
               then
                  Rewrite (N,
                    New_Occurrence_Of (RTE (RE_Null_Address), Sloc (N)));

               --  Anything else is illegal

               else
                  Error_Attr ("invalid prefix for % attribute", P);
               end if;
            end;

         --  Object is OK

         elsif Is_Object_Reference (P) then
            return;

         --  Subprogram called using dot notation

         elsif Nkind (P) = N_Selected_Component
           and then Is_Subprogram (Entity (Selector_Name (P)))
         then
            return;

         --  What exactly are we allowing here ??? and is this properly
         --  documented in the sinfo documentation for this node ???

         elsif Relaxed_RM_Semantics
           and then Nkind (P) = N_Attribute_Reference
         then
            return;

         --  All other non-entity name cases are illegal

         else
            Error_Attr ("invalid prefix for % attribute", P);
         end if;
      end Address_Checks;

      ------------------------------
      -- Analyze_Access_Attribute --
      ------------------------------

      procedure Analyze_Access_Attribute is
         Acc_Type : Entity_Id;

         Scop : Entity_Id;
         Typ  : Entity_Id;

         function Build_Access_Object_Type (DT : Entity_Id) return Entity_Id;
         --  Build an access-to-object type whose designated type is DT,
         --  and whose Ekind is appropriate to the attribute type. The
         --  type that is constructed is returned as the result.

         procedure Build_Access_Subprogram_Type (P : Node_Id);
         --  Build an access to subprogram whose designated type is the type of
         --  the prefix. If prefix is overloaded, so is the node itself. The
         --  result is stored in Acc_Type.

         function OK_Self_Reference return Boolean;
         --  An access reference whose prefix is a type can legally appear
         --  within an aggregate, where it is obtained by expansion of
         --  a defaulted aggregate. The enclosing aggregate that contains
         --  the self-referenced is flagged so that the self-reference can
         --  be expanded into a reference to the target object (see exp_aggr).

         ------------------------------
         -- Build_Access_Object_Type --
         ------------------------------

         function Build_Access_Object_Type (DT : Entity_Id) return Entity_Id is
            Typ : constant Entity_Id :=
                    New_Internal_Entity
                      (E_Access_Attribute_Type, Current_Scope, Loc, 'A');
         begin
            Set_Etype                     (Typ, Typ);
            Set_Is_Itype                  (Typ);
            Set_Associated_Node_For_Itype (Typ, N);
            Set_Directly_Designated_Type  (Typ, DT);
            return Typ;
         end Build_Access_Object_Type;

         ----------------------------------
         -- Build_Access_Subprogram_Type --
         ----------------------------------

         procedure Build_Access_Subprogram_Type (P : Node_Id) is
            Index : Interp_Index;
            It    : Interp;

            procedure Check_Local_Access (E : Entity_Id);
            --  Deal with possible access to local subprogram. If we have such
            --  an access, we set a flag to kill all tracked values on any call
            --  because this access value may be passed around, and any called
            --  code might use it to access a local procedure which clobbers a
            --  tracked value. If the scope is a loop or block, indicate that
            --  value tracking is disabled for the enclosing subprogram.

            function Get_Kind (E : Entity_Id) return Entity_Kind;
            --  Distinguish between access to regular/protected subprograms

            ------------------------
            -- Check_Local_Access --
            ------------------------

            procedure Check_Local_Access (E : Entity_Id) is
            begin
               if not Is_Library_Level_Entity (E) then
                  Set_Suppress_Value_Tracking_On_Call (Current_Scope);
                  Set_Suppress_Value_Tracking_On_Call
                    (Nearest_Dynamic_Scope (Current_Scope));
               end if;
            end Check_Local_Access;

            --------------
            -- Get_Kind --
            --------------

            function Get_Kind (E : Entity_Id) return Entity_Kind is
            begin
               if Convention (E) = Convention_Protected then
                  return E_Access_Protected_Subprogram_Type;
               else
                  return E_Access_Subprogram_Type;
               end if;
            end Get_Kind;

         --  Start of processing for Build_Access_Subprogram_Type

         begin
            --  In the case of an access to subprogram, use the name of the
            --  subprogram itself as the designated type. Type-checking in
            --  this case compares the signatures of the designated types.

            --  Note: This fragment of the tree is temporarily malformed
            --  because the correct tree requires an E_Subprogram_Type entity
            --  as the designated type. In most cases this designated type is
            --  later overridden by the semantics with the type imposed by the
            --  context during the resolution phase. In the specific case of
            --  the expression Address!(Prim'Unrestricted_Access), used to
            --  initialize slots of dispatch tables, this work will be done by
            --  the expander (see Exp_Aggr).

            --  The reason to temporarily add this kind of node to the tree
            --  instead of a proper E_Subprogram_Type itype, is the following:
            --  in case of errors found in the source file we report better
            --  error messages. For example, instead of generating the
            --  following error:

            --      "expected access to subprogram with profile
            --       defined at line X"

            --  we currently generate:

            --      "expected access to function Z defined at line X"

            Set_Etype (N, Any_Type);

            if not Is_Overloaded (P) then
               Check_Local_Access (Entity (P));

               if not Is_Intrinsic_Subprogram (Entity (P)) then
                  Acc_Type := Create_Itype (Get_Kind (Entity (P)), N);
                  Set_Is_Public (Acc_Type, False);
                  Set_Etype (Acc_Type, Acc_Type);
                  Set_Convention (Acc_Type, Convention (Entity (P)));
                  Set_Directly_Designated_Type (Acc_Type, Entity (P));
                  Set_Etype (N, Acc_Type);
                  Freeze_Before (N, Acc_Type);
               end if;

            else
               Get_First_Interp (P, Index, It);
               while Present (It.Nam) loop
                  Check_Local_Access (It.Nam);

                  if not Is_Intrinsic_Subprogram (It.Nam) then
                     Acc_Type := Create_Itype (Get_Kind (It.Nam), N);
                     Set_Is_Public (Acc_Type, False);
                     Set_Etype (Acc_Type, Acc_Type);
                     Set_Convention (Acc_Type, Convention (It.Nam));
                     Set_Directly_Designated_Type (Acc_Type, It.Nam);
                     Add_One_Interp (N, Acc_Type, Acc_Type);
                     Freeze_Before (N, Acc_Type);
                  end if;

                  Get_Next_Interp (Index, It);
               end loop;
            end if;

            --  Cannot be applied to intrinsic. Looking at the tests above,
            --  the only way Etype (N) can still be set to Any_Type is if
            --  Is_Intrinsic_Subprogram was True for some referenced entity.

            if Etype (N) = Any_Type then
               Error_Attr_P ("prefix of % attribute cannot be intrinsic");
            end if;
         end Build_Access_Subprogram_Type;

         ----------------------
         -- OK_Self_Reference --
         ----------------------

         function OK_Self_Reference return Boolean is
            Par : Node_Id;

         begin
            Par := Parent (N);
            while Present (Par)
              and then
               (Nkind (Par) = N_Component_Association
                 or else Nkind (Par) in N_Subexpr)
            loop
               if Nkind_In (Par, N_Aggregate, N_Extension_Aggregate) then
                  if Etype (Par) = Typ then
                     Set_Has_Self_Reference (Par);
                     return True;
                  end if;
               end if;

               Par := Parent (Par);
            end loop;

            --  No enclosing aggregate, or not a self-reference

            return False;
         end OK_Self_Reference;

      --  Start of processing for Analyze_Access_Attribute

      begin
         Check_SPARK_Restriction_On_Attribute;
         Check_E0;

         if Nkind (P) = N_Character_Literal then
            Error_Attr_P
              ("prefix of % attribute cannot be enumeration literal");
         end if;

         --  Case of access to subprogram

         if Is_Entity_Name (P) and then Is_Overloadable (Entity (P)) then
            if Has_Pragma_Inline_Always (Entity (P)) then
               Error_Attr_P
                 ("prefix of % attribute cannot be Inline_Always subprogram");

            elsif Aname = Name_Unchecked_Access then
               Error_Attr ("attribute% cannot be applied to a subprogram", P);

            elsif Is_Ghost_Subprogram (Entity (P)) then
               Error_Attr_P
                 ("prefix of % attribute cannot be a ghost subprogram");
            end if;

            --  Issue an error if the prefix denotes an eliminated subprogram

            Check_For_Eliminated_Subprogram (P, Entity (P));

            --  Check for obsolescent subprogram reference

            Check_Obsolescent_2005_Entity (Entity (P), P);

            --  Build the appropriate subprogram type

            Build_Access_Subprogram_Type (P);

            --  For P'Access or P'Unrestricted_Access, where P is a nested
            --  subprogram, we might be passing P to another subprogram (but we
            --  don't check that here), which might call P. P could modify
            --  local variables, so we need to kill current values. It is
            --  important not to do this for library-level subprograms, because
            --  Kill_Current_Values is very inefficient in the case of library
            --  level packages with lots of tagged types.

            if Is_Library_Level_Entity (Entity (Prefix (N))) then
               null;

            --  Do not kill values on nodes initializing dispatch tables
            --  slots. The construct Prim_Ptr!(Prim'Unrestricted_Access)
            --  is currently generated by the expander only for this
            --  purpose. Done to keep the quality of warnings currently
            --  generated by the compiler (otherwise any declaration of
            --  a tagged type cleans constant indications from its scope).

            elsif Nkind (Parent (N)) = N_Unchecked_Type_Conversion
              and then (Etype (Parent (N)) = RTE (RE_Prim_Ptr)
                          or else
                        Etype (Parent (N)) = RTE (RE_Size_Ptr))
              and then Is_Dispatching_Operation
                         (Directly_Designated_Type (Etype (N)))
            then
               null;

            else
               Kill_Current_Values;
            end if;

            --  In the static elaboration model, treat the attribute reference
            --  as a call for elaboration purposes.  Suppress this treatment
            --  under debug flag. In any case, we are all done.

            if not Dynamic_Elaboration_Checks and not Debug_Flag_Dot_UU then
               Check_Elab_Call (N);
            end if;

            return;

         --  Component is an operation of a protected type

         elsif Nkind (P) = N_Selected_Component
           and then Is_Overloadable (Entity (Selector_Name (P)))
         then
            if Ekind (Entity (Selector_Name (P))) = E_Entry then
               Error_Attr_P ("prefix of % attribute must be subprogram");
            end if;

            Build_Access_Subprogram_Type (Selector_Name (P));
            return;
         end if;

         --  If the Unprotected_Access attribute still exists at this point it
         --  has not been applied to an access-to-subprogram and thus has been
         --  used incorrectly.

         if Attr_Id = Attribute_Unprotected_Access then
            Error_Attr_P ("prefix of % attribute must be a protected "
                          & "subprogram");
         end if;

         --  Deal with incorrect reference to a type, but note that some
         --  accesses are allowed: references to the current type instance,
         --  or in Ada 2005 self-referential pointer in a default-initialized
         --  aggregate.

         if Is_Entity_Name (P) then
            Typ := Entity (P);

            --  The reference may appear in an aggregate that has been expanded
            --  into a loop. Locate scope of type definition, if any.

            Scop := Current_Scope;
            while Ekind (Scop) = E_Loop loop
               Scop := Scope (Scop);
            end loop;

            if Is_Type (Typ) then

               --  OK if we are within the scope of a limited type
               --  let's mark the component as having per object constraint

               if Is_Anonymous_Tagged_Base (Scop, Typ) then
                  Typ := Scop;
                  Set_Entity (P, Typ);
                  Set_Etype  (P, Typ);
               end if;

               if Typ = Scop then
                  declare
                     Q : Node_Id := Parent (N);

                  begin
                     while Present (Q)
                       and then Nkind (Q) /= N_Component_Declaration
                     loop
                        Q := Parent (Q);
                     end loop;

                     if Present (Q) then
                        Set_Has_Per_Object_Constraint
                          (Defining_Identifier (Q), True);
                     end if;
                  end;

                  if Nkind (P) = N_Expanded_Name then
                     Error_Msg_F
                       ("current instance prefix must be a direct name", P);
                  end if;

                  --  If a current instance attribute appears in a component
                  --  constraint it must appear alone; other contexts (spec-
                  --  expressions, within a task body) are not subject to this
                  --  restriction.

                  if not In_Spec_Expression
                    and then not Has_Completion (Scop)
                    and then not
                      Nkind_In (Parent (N), N_Discriminant_Association,
                                            N_Index_Or_Discriminant_Constraint)
                  then
                     Error_Msg_N
                       ("current instance attribute must appear alone", N);
                  end if;

                  if Is_CPP_Class (Root_Type (Typ)) then
                     Error_Msg_N
                       ("??current instance unsupported for derivations of "
                        & "'C'P'P types", N);
                  end if;

               --  OK if we are in initialization procedure for the type
               --  in question, in which case the reference to the type
               --  is rewritten as a reference to the current object.

               elsif Ekind (Scop) = E_Procedure
                 and then Is_Init_Proc (Scop)
                 and then Etype (First_Formal (Scop)) = Typ
               then
                  Rewrite (N,
                    Make_Attribute_Reference (Loc,
                      Prefix         => Make_Identifier (Loc, Name_uInit),
                      Attribute_Name => Name_Unrestricted_Access));
                  Analyze (N);
                  return;

               --  OK if a task type, this test needs sharpening up ???

               elsif Is_Task_Type (Typ) then
                  null;

               --  OK if self-reference in an aggregate in Ada 2005, and
               --  the reference comes from a copied default expression.

               --  Note that we check legality of self-reference even if the
               --  expression comes from source, e.g. when a single component
               --  association in an aggregate has a box association.

               elsif Ada_Version >= Ada_2005
                 and then OK_Self_Reference
               then
                  null;

               --  OK if reference to current instance of a protected object

               elsif Is_Protected_Self_Reference (P) then
                  null;

               --  Otherwise we have an error case

               else
                  Error_Attr ("% attribute cannot be applied to type", P);
                  return;
               end if;
            end if;
         end if;

         --  If we fall through, we have a normal access to object case

         --  Unrestricted_Access is (for now) legal wherever an allocator would
         --  be legal, so its Etype is set to E_Allocator. The expected type
         --  of the other attributes is a general access type, and therefore
         --  we label them with E_Access_Attribute_Type.

         if not Is_Overloaded (P) then
            Acc_Type := Build_Access_Object_Type (P_Type);
            Set_Etype (N, Acc_Type);

         else
            declare
               Index : Interp_Index;
               It    : Interp;
            begin
               Set_Etype (N, Any_Type);
               Get_First_Interp (P, Index, It);
               while Present (It.Typ) loop
                  Acc_Type := Build_Access_Object_Type (It.Typ);
                  Add_One_Interp (N, Acc_Type, Acc_Type);
                  Get_Next_Interp (Index, It);
               end loop;
            end;
         end if;

         --  Special cases when we can find a prefix that is an entity name

         declare
            PP  : Node_Id;
            Ent : Entity_Id;

         begin
            PP := P;
            loop
               if Is_Entity_Name (PP) then
                  Ent := Entity (PP);

                  --  If we have an access to an object, and the attribute
                  --  comes from source, then set the object as potentially
                  --  source modified. We do this because the resulting access
                  --  pointer can be used to modify the variable, and we might
                  --  not detect this, leading to some junk warnings.

                  Set_Never_Set_In_Source (Ent, False);

                  --  Mark entity as address taken, and kill current values

                  Set_Address_Taken (Ent);
                  Kill_Current_Values (Ent);
                  exit;

               elsif Nkind_In (PP, N_Selected_Component,
                                   N_Indexed_Component)
               then
                  PP := Prefix (PP);

               else
                  exit;
               end if;
            end loop;
         end;

         --  Check for aliased view.. We allow a nonaliased prefix when within
         --  an instance because the prefix may have been a tagged formal
         --  object, which is defined to be aliased even when the actual
         --  might not be (other instance cases will have been caught in the
         --  generic). Similarly, within an inlined body we know that the
         --  attribute is legal in the original subprogram, and therefore
         --  legal in the expansion.

         if not Is_Aliased_View (P)
           and then not In_Instance
           and then not In_Inlined_Body
         then
            --  Here we have a non-aliased view. This is illegal unless we
            --  have the case of Unrestricted_Access, where for now we allow
            --  this (we will reject later if expected type is access to an
            --  unconstrained array with a thin pointer).

            if Aname /= Name_Unrestricted_Access then
               Error_Attr_P ("prefix of % attribute must be aliased");
               Check_No_Implicit_Aliasing (P);

            --  For Unrestricted_Access, record that prefix is not aliased
            --  to simplify legality check later on.

            else
               Set_Non_Aliased_Prefix (N);
            end if;

         --  If we have an aliased view, and we have Unrestricted_Access, then
         --  output a warning that Unchecked_Access would have been fine, and
         --  change the node to be Unchecked_Access.

         else
            --  For now, hold off on this change ???

            null;
         end if;
      end Analyze_Access_Attribute;

      ---------------------------------
      -- Bad_Attribute_For_Predicate --
      ---------------------------------

      procedure Bad_Attribute_For_Predicate is
      begin
         if Is_Scalar_Type (P_Type)
           and then Comes_From_Source (N)
         then
            Error_Msg_Name_1 := Aname;
            Bad_Predicated_Subtype_Use
              ("type& has predicates, attribute % not allowed", N, P_Type);
         end if;
      end Bad_Attribute_For_Predicate;

      --------------------------------
      -- Check_Array_Or_Scalar_Type --
      --------------------------------

      procedure Check_Array_Or_Scalar_Type is
         Index : Entity_Id;

         D : Int;
         --  Dimension number for array attributes

      begin
         --  Case of string literal or string literal subtype. These cases
         --  cannot arise from legal Ada code, but the expander is allowed
         --  to generate them. They require special handling because string
         --  literal subtypes do not have standard bounds (the whole idea
         --  of these subtypes is to avoid having to generate the bounds)

         if Ekind (P_Type) = E_String_Literal_Subtype then
            Set_Etype (N, Etype (First_Index (P_Base_Type)));
            return;

         --  Scalar types

         elsif Is_Scalar_Type (P_Type) then
            Check_Type;

            if Present (E1) then
               Error_Attr ("invalid argument in % attribute", E1);
            else
               Set_Etype (N, P_Base_Type);
               return;
            end if;

         --  The following is a special test to allow 'First to apply to
         --  private scalar types if the attribute comes from generated
         --  code. This occurs in the case of Normalize_Scalars code.

         elsif Is_Private_Type (P_Type)
           and then Present (Full_View (P_Type))
           and then Is_Scalar_Type (Full_View (P_Type))
           and then not Comes_From_Source (N)
         then
            Set_Etype (N, Implementation_Base_Type (P_Type));

         --  Array types other than string literal subtypes handled above

         else
            Check_Array_Type;

            --  We know prefix is an array type, or the name of an array
            --  object, and that the expression, if present, is static
            --  and within the range of the dimensions of the type.

            pragma Assert (Is_Array_Type (P_Type));
            Index := First_Index (P_Base_Type);

            if No (E1) then

               --  First dimension assumed

               Set_Etype (N, Base_Type (Etype (Index)));

            else
               D := UI_To_Int (Intval (E1));

               for J in 1 .. D - 1 loop
                  Next_Index (Index);
               end loop;

               Set_Etype (N, Base_Type (Etype (Index)));
               Set_Etype (E1, Standard_Integer);
            end if;
         end if;
      end Check_Array_Or_Scalar_Type;

      ----------------------
      -- Check_Array_Type --
      ----------------------

      procedure Check_Array_Type is
         D : Int;
         --  Dimension number for array attributes

      begin
         --  If the type is a string literal type, then this must be generated
         --  internally, and no further check is required on its legality.

         if Ekind (P_Type) = E_String_Literal_Subtype then
            return;

         --  If the type is a composite, it is an illegal aggregate, no point
         --  in going on.

         elsif P_Type = Any_Composite then
            raise Bad_Attribute;
         end if;

         --  Normal case of array type or subtype

         Check_Either_E0_Or_E1;
         Check_Dereference;

         if Is_Array_Type (P_Type) then
            if not Is_Constrained (P_Type)
              and then Is_Entity_Name (P)
              and then Is_Type (Entity (P))
            then
               --  Note: we do not call Error_Attr here, since we prefer to
               --  continue, using the relevant index type of the array,
               --  even though it is unconstrained. This gives better error
               --  recovery behavior.

               Error_Msg_Name_1 := Aname;
               Error_Msg_F
                 ("prefix for % attribute must be constrained array", P);
            end if;

            --  The attribute reference freezes the type, and thus the
            --  component type, even if the attribute may not depend on the
            --  component. Diagnose arrays with incomplete components now.
            --  If the prefix is an access to array, this does not freeze
            --  the designated type.

            if Nkind (P) /= N_Explicit_Dereference then
               Check_Fully_Declared (Component_Type (P_Type), P);
            end if;

            D := Number_Dimensions (P_Type);

         else
            if Is_Private_Type (P_Type) then
               Error_Attr_P ("prefix for % attribute may not be private type");

            elsif Is_Access_Type (P_Type)
              and then Is_Array_Type (Designated_Type (P_Type))
              and then Is_Entity_Name (P)
              and then Is_Type (Entity (P))
            then
               Error_Attr_P ("prefix of % attribute cannot be access type");

            elsif Attr_Id = Attribute_First
                    or else
                  Attr_Id = Attribute_Last
            then
               Error_Attr ("invalid prefix for % attribute", P);

            else
               Error_Attr_P ("prefix for % attribute must be array");
            end if;
         end if;

         if Present (E1) then
            Resolve (E1, Any_Integer);
            Set_Etype (E1, Standard_Integer);

            if not Is_OK_Static_Expression (E1)
              or else Raises_Constraint_Error (E1)
            then
               Flag_Non_Static_Expr
                 ("expression for dimension must be static!", E1);
               Error_Attr;

            elsif  UI_To_Int (Expr_Value (E1)) > D
              or else UI_To_Int (Expr_Value (E1)) < 1
            then
               Error_Attr ("invalid dimension number for array type", E1);
            end if;
         end if;

         if (Style_Check and Style_Check_Array_Attribute_Index)
           and then Comes_From_Source (N)
         then
            Style.Check_Array_Attribute_Index (N, E1, D);
         end if;
      end Check_Array_Type;

      -------------------------
      -- Check_Asm_Attribute --
      -------------------------

      procedure Check_Asm_Attribute is
      begin
         Check_Type;
         Check_E2;

         --  Check first argument is static string expression

         Analyze_And_Resolve (E1, Standard_String);

         if Etype (E1) = Any_Type then
            return;

         elsif not Is_OK_Static_Expression (E1) then
            Flag_Non_Static_Expr
              ("constraint argument must be static string expression!", E1);
            Error_Attr;
         end if;

         --  Check second argument is right type

         Analyze_And_Resolve (E2, Entity (P));

         --  Note: that is all we need to do, we don't need to check
         --  that it appears in a correct context. The Ada type system
         --  will do that for us.

      end Check_Asm_Attribute;

      ---------------------
      -- Check_Component --
      ---------------------

      procedure Check_Component is
      begin
         Check_E0;

         if Nkind (P) /= N_Selected_Component
           or else
             (Ekind (Entity (Selector_Name (P))) /= E_Component
               and then
              Ekind (Entity (Selector_Name (P))) /= E_Discriminant)
         then
            Error_Attr_P ("prefix for % attribute must be selected component");
         end if;
      end Check_Component;

      ------------------------------------
      -- Check_Decimal_Fixed_Point_Type --
      ------------------------------------

      procedure Check_Decimal_Fixed_Point_Type is
      begin
         Check_Type;

         if not Is_Decimal_Fixed_Point_Type (P_Type) then
            Error_Attr_P ("prefix of % attribute must be decimal type");
         end if;
      end Check_Decimal_Fixed_Point_Type;

      -----------------------
      -- Check_Dereference --
      -----------------------

      procedure Check_Dereference is
      begin

         --  Case of a subtype mark

         if Is_Entity_Name (P) and then Is_Type (Entity (P)) then
            return;
         end if;

         --  Case of an expression

         Resolve (P);

         if Is_Access_Type (P_Type) then

            --  If there is an implicit dereference, then we must freeze the
            --  designated type of the access type, since the type of the
            --  referenced array is this type (see AI95-00106).

            --  As done elsewhere, freezing must not happen when pre-analyzing
            --  a pre- or postcondition or a default value for an object or for
            --  a formal parameter.

            if not In_Spec_Expression then
               Freeze_Before (N, Designated_Type (P_Type));
            end if;

            Rewrite (P,
              Make_Explicit_Dereference (Sloc (P),
                Prefix => Relocate_Node (P)));

            Analyze_And_Resolve (P);
            P_Type := Etype (P);

            if P_Type = Any_Type then
               raise Bad_Attribute;
            end if;

            P_Base_Type := Base_Type (P_Type);
         end if;
      end Check_Dereference;

      -------------------------
      -- Check_Discrete_Type --
      -------------------------

      procedure Check_Discrete_Type is
      begin
         Check_Type;

         if not Is_Discrete_Type (P_Type) then
            Error_Attr_P ("prefix of % attribute must be discrete type");
         end if;
      end Check_Discrete_Type;

      --------------
      -- Check_E0 --
      --------------

      procedure Check_E0 is
      begin
         if Present (E1) then
            Unexpected_Argument (E1);
         end if;
      end Check_E0;

      --------------
      -- Check_E1 --
      --------------

      procedure Check_E1 is
      begin
         Check_Either_E0_Or_E1;

         if No (E1) then

            --  Special-case attributes that are functions and that appear as
            --  the prefix of another attribute. Error is posted on parent.

            if Nkind (Parent (N)) = N_Attribute_Reference
              and then Nam_In (Attribute_Name (Parent (N)), Name_Address,
                                                            Name_Code_Address,
                                                            Name_Access)
            then
               Error_Msg_Name_1 := Attribute_Name (Parent (N));
               Error_Msg_N ("illegal prefix for % attribute", Parent (N));
               Set_Etype (Parent (N), Any_Type);
               Set_Entity (Parent (N), Any_Type);
               raise Bad_Attribute;

            else
               Error_Attr ("missing argument for % attribute", N);
            end if;
         end if;
      end Check_E1;

      --------------
      -- Check_E2 --
      --------------

      procedure Check_E2 is
      begin
         if No (E1) then
            Error_Attr ("missing arguments for % attribute (2 required)", N);
         elsif No (E2) then
            Error_Attr ("missing argument for % attribute (2 required)", N);
         end if;
      end Check_E2;

      ---------------------------
      -- Check_Either_E0_Or_E1 --
      ---------------------------

      procedure Check_Either_E0_Or_E1 is
      begin
         if Present (E2) then
            Unexpected_Argument (E2);
         end if;
      end Check_Either_E0_Or_E1;

      ----------------------
      -- Check_Enum_Image --
      ----------------------

      procedure Check_Enum_Image is
         Lit : Entity_Id;

      begin
         --  When an enumeration type appears in an attribute reference, all
         --  literals of the type are marked as referenced. This must only be
         --  done if the attribute reference appears in the current source.
         --  Otherwise the information on references may differ between a
         --  normal compilation and one that performs inlining.

         if Is_Enumeration_Type (P_Base_Type)
           and then In_Extended_Main_Code_Unit (N)
         then
            Lit := First_Literal (P_Base_Type);
            while Present (Lit) loop
               Set_Referenced (Lit);
               Next_Literal (Lit);
            end loop;
         end if;
      end Check_Enum_Image;

      ----------------------------
      -- Check_First_Last_Valid --
      ----------------------------

      procedure Check_First_Last_Valid is
      begin
         Check_Discrete_Type;

         --  Freeze the subtype now, so that the following test for predicates
         --  works (we set the predicates stuff up at freeze time)

         Insert_Actions (N, Freeze_Entity (P_Type, P));

         --  Now test for dynamic predicate

         if Has_Predicates (P_Type)
           and then not (Has_Static_Predicate (P_Type))
         then
            Error_Attr_P
              ("prefix of % attribute may not have dynamic predicate");
         end if;

         --  Check non-static subtype

         if not Is_OK_Static_Subtype (P_Type) then
            Error_Attr_P ("prefix of % attribute must be a static subtype");
         end if;

         --  Test case for no values

         if Expr_Value (Type_Low_Bound (P_Type)) >
            Expr_Value (Type_High_Bound (P_Type))
           or else (Has_Predicates (P_Type)
                     and then
                       Is_Empty_List (Static_Discrete_Predicate (P_Type)))
         then
            Error_Attr_P
              ("prefix of % attribute must be subtype with "
               & "at least one value");
         end if;
      end Check_First_Last_Valid;

      ----------------------------
      -- Check_Fixed_Point_Type --
      ----------------------------

      procedure Check_Fixed_Point_Type is
      begin
         Check_Type;

         if not Is_Fixed_Point_Type (P_Type) then
            Error_Attr_P ("prefix of % attribute must be fixed point type");
         end if;
      end Check_Fixed_Point_Type;

      ------------------------------
      -- Check_Fixed_Point_Type_0 --
      ------------------------------

      procedure Check_Fixed_Point_Type_0 is
      begin
         Check_Fixed_Point_Type;
         Check_E0;
      end Check_Fixed_Point_Type_0;

      -------------------------------
      -- Check_Floating_Point_Type --
      -------------------------------

      procedure Check_Floating_Point_Type is
      begin
         Check_Type;

         if not Is_Floating_Point_Type (P_Type) then
            Error_Attr_P ("prefix of % attribute must be float type");
         end if;
      end Check_Floating_Point_Type;

      ---------------------------------
      -- Check_Floating_Point_Type_0 --
      ---------------------------------

      procedure Check_Floating_Point_Type_0 is
      begin
         Check_Floating_Point_Type;
         Check_E0;
      end Check_Floating_Point_Type_0;

      ---------------------------------
      -- Check_Floating_Point_Type_1 --
      ---------------------------------

      procedure Check_Floating_Point_Type_1 is
      begin
         Check_Floating_Point_Type;
         Check_E1;
      end Check_Floating_Point_Type_1;

      ---------------------------------
      -- Check_Floating_Point_Type_2 --
      ---------------------------------

      procedure Check_Floating_Point_Type_2 is
      begin
         Check_Floating_Point_Type;
         Check_E2;
      end Check_Floating_Point_Type_2;

      ------------------------
      -- Check_Integer_Type --
      ------------------------

      procedure Check_Integer_Type is
      begin
         Check_Type;

         if not Is_Integer_Type (P_Type) then
            Error_Attr_P ("prefix of % attribute must be integer type");
         end if;
      end Check_Integer_Type;

      --------------------------------
      -- Check_Modular_Integer_Type --
      --------------------------------

      procedure Check_Modular_Integer_Type is
      begin
         Check_Type;

         if not Is_Modular_Integer_Type (P_Type) then
            Error_Attr_P
              ("prefix of % attribute must be modular integer type");
         end if;
      end Check_Modular_Integer_Type;

      ------------------------
      -- Check_Not_CPP_Type --
      ------------------------

      procedure Check_Not_CPP_Type is
      begin
         if Is_Tagged_Type (Etype (P))
           and then Convention (Etype (P)) = Convention_CPP
           and then Is_CPP_Class (Root_Type (Etype (P)))
         then
            Error_Attr_P
              ("invalid use of % attribute with 'C'P'P tagged type");
         end if;
      end Check_Not_CPP_Type;

      -------------------------------
      -- Check_Not_Incomplete_Type --
      -------------------------------

      procedure Check_Not_Incomplete_Type is
         E   : Entity_Id;
         Typ : Entity_Id;

      begin
         --  Ada 2005 (AI-50217, AI-326): If the prefix is an explicit
         --  dereference we have to check wrong uses of incomplete types
         --  (other wrong uses are checked at their freezing point).

         --  Example 1: Limited-with

         --    limited with Pkg;
         --    package P is
         --       type Acc is access Pkg.T;
         --       X : Acc;
         --       S : Integer := X.all'Size;                    -- ERROR
         --    end P;

         --  Example 2: Tagged incomplete

         --     type T is tagged;
         --     type Acc is access all T;
         --     X : Acc;
         --     S : constant Integer := X.all'Size;             -- ERROR
         --     procedure Q (Obj : Integer := X.all'Alignment); -- ERROR

         if Ada_Version >= Ada_2005
           and then Nkind (P) = N_Explicit_Dereference
         then
            E := P;
            while Nkind (E) = N_Explicit_Dereference loop
               E := Prefix (E);
            end loop;

            Typ := Etype (E);

            if From_Limited_With (Typ) then
               Error_Attr_P
                 ("prefix of % attribute cannot be an incomplete type");

            else
               if Is_Access_Type (Typ) then
                  Typ := Directly_Designated_Type (Typ);
               end if;

               if Is_Class_Wide_Type (Typ) then
                  Typ := Root_Type (Typ);
               end if;

               --  A legal use of a shadow entity occurs only when the unit
               --  where the non-limited view resides is imported via a regular
               --  with clause in the current body. Such references to shadow
               --  entities may occur in subprogram formals.

               if Is_Incomplete_Type (Typ)
                 and then From_Limited_With (Typ)
                 and then Present (Non_Limited_View (Typ))
                 and then Is_Legal_Shadow_Entity_In_Body (Typ)
               then
                  Typ := Non_Limited_View (Typ);
               end if;

               if Ekind (Typ) = E_Incomplete_Type
                 and then No (Full_View (Typ))
               then
                  Error_Attr_P
                    ("prefix of % attribute cannot be an incomplete type");
               end if;
            end if;
         end if;

         if not Is_Entity_Name (P)
           or else not Is_Type (Entity (P))
           or else In_Spec_Expression
         then
            return;
         else
            Check_Fully_Declared (P_Type, P);
         end if;
      end Check_Not_Incomplete_Type;

      ----------------------------
      -- Check_Object_Reference --
      ----------------------------

      procedure Check_Object_Reference (P : Node_Id) is
         Rtyp : Entity_Id;

      begin
         --  If we need an object, and we have a prefix that is the name of
         --  a function entity, convert it into a function call.

         if Is_Entity_Name (P)
           and then Ekind (Entity (P)) = E_Function
         then
            Rtyp := Etype (Entity (P));

            Rewrite (P,
              Make_Function_Call (Sloc (P),
                Name => Relocate_Node (P)));

            Analyze_And_Resolve (P, Rtyp);

         --  Otherwise we must have an object reference

         elsif not Is_Object_Reference (P) then
            Error_Attr_P ("prefix of % attribute must be object");
         end if;
      end Check_Object_Reference;

      ----------------------------
      -- Check_PolyORB_Attribute --
      ----------------------------

      procedure Check_PolyORB_Attribute is
      begin
         Validate_Non_Static_Attribute_Function_Call;

         Check_Type;
         Check_Not_CPP_Type;

         if Get_PCS_Name /= Name_PolyORB_DSA then
            Error_Attr
              ("attribute% requires the 'Poly'O'R'B 'P'C'S", N);
         end if;
      end Check_PolyORB_Attribute;

      ------------------------
      -- Check_Program_Unit --
      ------------------------

      procedure Check_Program_Unit is
      begin
         if Is_Entity_Name (P) then
            declare
               K : constant Entity_Kind := Ekind (Entity (P));
               T : constant Entity_Id   := Etype (Entity (P));

            begin
               if K in Subprogram_Kind
                 or else K in Task_Kind
                 or else K in Protected_Kind
                 or else K = E_Package
                 or else K in Generic_Unit_Kind
                 or else (K = E_Variable
                            and then
                              (Is_Task_Type (T)
                                 or else
                               Is_Protected_Type (T)))
               then
                  return;
               end if;
            end;
         end if;

         Error_Attr_P ("prefix of % attribute must be program unit");
      end Check_Program_Unit;

      ---------------------
      -- Check_Real_Type --
      ---------------------

      procedure Check_Real_Type is
      begin
         Check_Type;

         if not Is_Real_Type (P_Type) then
            Error_Attr_P ("prefix of % attribute must be real type");
         end if;
      end Check_Real_Type;

      -----------------------
      -- Check_Scalar_Type --
      -----------------------

      procedure Check_Scalar_Type is
      begin
         Check_Type;

         if not Is_Scalar_Type (P_Type) then
            Error_Attr_P ("prefix of % attribute must be scalar type");
         end if;
      end Check_Scalar_Type;

      ------------------------------------------
      -- Check_SPARK_Restriction_On_Attribute --
      ------------------------------------------

      procedure Check_SPARK_Restriction_On_Attribute is
      begin
         Error_Msg_Name_1 := Aname;
         Check_SPARK_Restriction ("attribute % is not allowed", P);
      end Check_SPARK_Restriction_On_Attribute;

      ---------------------------
      -- Check_Standard_Prefix --
      ---------------------------

      procedure Check_Standard_Prefix is
      begin
         Check_E0;

         if Nkind (P) /= N_Identifier or else Chars (P) /= Name_Standard then
            Error_Attr ("only allowed prefix for % attribute is Standard", P);
         end if;
      end Check_Standard_Prefix;

      ----------------------------
      -- Check_Stream_Attribute --
      ----------------------------

      procedure Check_Stream_Attribute (Nam : TSS_Name_Type) is
         Etyp : Entity_Id;
         Btyp : Entity_Id;

         In_Shared_Var_Procs : Boolean;
         --  True when compiling System.Shared_Storage.Shared_Var_Procs body.
         --  For this runtime package (always compiled in GNAT mode), we allow
         --  stream attributes references for limited types for the case where
         --  shared passive objects are implemented using stream attributes,
         --  which is the default in GNAT's persistent storage implementation.

      begin
         Validate_Non_Static_Attribute_Function_Call;

         --  With the exception of 'Input, Stream attributes are procedures,
         --  and can only appear at the position of procedure calls. We check
         --  for this here, before they are rewritten, to give a more precise
         --  diagnostic.

         if Nam = TSS_Stream_Input then
            null;

         elsif Is_List_Member (N)
           and then not Nkind_In (Parent (N), N_Procedure_Call_Statement,
                                              N_Aggregate)
         then
            null;

         else
            Error_Attr
              ("invalid context for attribute%, which is a procedure", N);
         end if;

         Check_Type;
         Btyp := Implementation_Base_Type (P_Type);

         --  Stream attributes not allowed on limited types unless the
         --  attribute reference was generated by the expander (in which
         --  case the underlying type will be used, as described in Sinfo),
         --  or the attribute was specified explicitly for the type itself
         --  or one of its ancestors (taking visibility rules into account if
         --  in Ada 2005 mode), or a pragma Stream_Convert applies to Btyp
         --  (with no visibility restriction).

         declare
            Gen_Body : constant Node_Id := Enclosing_Generic_Body (N);
         begin
            if Present (Gen_Body) then
               In_Shared_Var_Procs :=
                 Is_RTE (Corresponding_Spec (Gen_Body), RE_Shared_Var_Procs);
            else
               In_Shared_Var_Procs := False;
            end if;
         end;

         if (Comes_From_Source (N)
              and then not (In_Shared_Var_Procs or In_Instance))
           and then not Stream_Attribute_Available (P_Type, Nam)
           and then not Has_Rep_Pragma (Btyp, Name_Stream_Convert)
         then
            Error_Msg_Name_1 := Aname;

            if Is_Limited_Type (P_Type) then
               Error_Msg_NE
                 ("limited type& has no% attribute", P, P_Type);
               Explain_Limited_Type (P_Type, P);
            else
               Error_Msg_NE
                 ("attribute% for type& is not available", P, P_Type);
            end if;
         end if;

         --  Check restriction violations

         --  First check the No_Streams restriction, which prohibits the use
         --  of explicit stream attributes in the source program. We do not
         --  prevent the occurrence of stream attributes in generated code,
         --  for instance those generated implicitly for dispatching purposes.

         if Comes_From_Source (N) then
            Check_Restriction (No_Streams, P);
         end if;

         --  AI05-0057: if restriction No_Default_Stream_Attributes is active,
         --  it is illegal to use a predefined elementary type stream attribute
         --  either by itself, or more importantly as part of the attribute
         --  subprogram for a composite type. However, if the broader
         --  restriction No_Streams is active, stream operations are not
         --  generated, and there is no error.

         if Restriction_Active (No_Default_Stream_Attributes)
           and then not Restriction_Active (No_Streams)
         then
            declare
               T : Entity_Id;

            begin
               if Nam = TSS_Stream_Input
                    or else
                  Nam = TSS_Stream_Read
               then
                  T :=
                    Type_Without_Stream_Operation (P_Type, TSS_Stream_Read);
               else
                  T :=
                    Type_Without_Stream_Operation (P_Type, TSS_Stream_Write);
               end if;

               if Present (T) then
                  Check_Restriction (No_Default_Stream_Attributes, N);

                  Error_Msg_NE
                    ("missing user-defined Stream Read or Write for type&",
                      N, T);
                  if not Is_Elementary_Type (P_Type) then
                     Error_Msg_NE
                     ("\which is a component of type&", N, P_Type);
                  end if;
               end if;
            end;
         end if;

         --  Check special case of Exception_Id and Exception_Occurrence which
         --  are not allowed for restriction No_Exception_Registration.

         if Restriction_Check_Required (No_Exception_Registration)
           and then (Is_RTE (P_Type, RE_Exception_Id)
                       or else
                     Is_RTE (P_Type, RE_Exception_Occurrence))
         then
            Check_Restriction (No_Exception_Registration, P);
         end if;

         --  Here we must check that the first argument is an access type
         --  that is compatible with Ada.Streams.Root_Stream_Type'Class.

         Analyze_And_Resolve (E1);
         Etyp := Etype (E1);

         --  Note: the double call to Root_Type here is needed because the
         --  root type of a class-wide type is the corresponding type (e.g.
         --  X for X'Class, and we really want to go to the root.)

         if not Is_Access_Type (Etyp)
           or else Root_Type (Root_Type (Designated_Type (Etyp))) /=
                     RTE (RE_Root_Stream_Type)
         then
            Error_Attr
              ("expected access to Ada.Streams.Root_Stream_Type''Class", E1);
         end if;

         --  Check that the second argument is of the right type if there is
         --  one (the Input attribute has only one argument so this is skipped)

         if Present (E2) then
            Analyze (E2);

            if Nam = TSS_Stream_Read
              and then not Is_OK_Variable_For_Out_Formal (E2)
            then
               Error_Attr
                 ("second argument of % attribute must be a variable", E2);
            end if;

            Resolve (E2, P_Type);
         end if;

         Check_Not_CPP_Type;
      end Check_Stream_Attribute;

      -------------------------
      -- Check_System_Prefix --
      -------------------------

      procedure Check_System_Prefix is
      begin
         if Nkind (P) /= N_Identifier or else Chars (P) /= Name_System then
            Error_Attr ("only allowed prefix for % attribute is System", P);
         end if;
      end Check_System_Prefix;

      -----------------------
      -- Check_Task_Prefix --
      -----------------------

      procedure Check_Task_Prefix is
      begin
         Analyze (P);

         --  Ada 2005 (AI-345): Attribute 'Terminated can be applied to
         --  task interface class-wide types.

         if Is_Task_Type (Etype (P))
           or else (Is_Access_Type (Etype (P))
                      and then Is_Task_Type (Designated_Type (Etype (P))))
           or else (Ada_Version >= Ada_2005
                      and then Ekind (Etype (P)) = E_Class_Wide_Type
                      and then Is_Interface (Etype (P))
                      and then Is_Task_Interface (Etype (P)))
         then
            Resolve (P);

         else
            if Ada_Version >= Ada_2005 then
               Error_Attr_P
                 ("prefix of % attribute must be a task or a task " &
                  "interface class-wide object");

            else
               Error_Attr_P ("prefix of % attribute must be a task");
            end if;
         end if;
      end Check_Task_Prefix;

      ----------------
      -- Check_Type --
      ----------------

      --  The possibilities are an entity name denoting a type, or an
      --  attribute reference that denotes a type (Base or Class). If
      --  the type is incomplete, replace it with its full view.

      procedure Check_Type is
      begin
         if not Is_Entity_Name (P)
           or else not Is_Type (Entity (P))
         then
            Error_Attr_P ("prefix of % attribute must be a type");

         elsif Is_Protected_Self_Reference (P) then
            Error_Attr_P
              ("prefix of % attribute denotes current instance "
               & "(RM 9.4(21/2))");

         elsif Ekind (Entity (P)) = E_Incomplete_Type
            and then Present (Full_View (Entity (P)))
         then
            P_Type := Full_View (Entity (P));
            Set_Entity (P, P_Type);
         end if;
      end Check_Type;

      ---------------------
      -- Check_Unit_Name --
      ---------------------

      procedure Check_Unit_Name (Nod : Node_Id) is
      begin
         if Nkind (Nod) = N_Identifier then
            return;

         elsif Nkind_In (Nod, N_Selected_Component, N_Expanded_Name) then
            Check_Unit_Name (Prefix (Nod));

            if Nkind (Selector_Name (Nod)) = N_Identifier then
               return;
            end if;
         end if;

         Error_Attr ("argument for % attribute must be unit name", P);
      end Check_Unit_Name;

      ----------------
      -- Error_Attr --
      ----------------

      procedure Error_Attr is
      begin
         Set_Etype (N, Any_Type);
         Set_Entity (N, Any_Type);
         raise Bad_Attribute;
      end Error_Attr;

      procedure Error_Attr (Msg : String; Error_Node : Node_Id) is
      begin
         Error_Msg_Name_1 := Aname;
         Error_Msg_N (Msg, Error_Node);
         Error_Attr;
      end Error_Attr;

      ------------------
      -- Error_Attr_P --
      ------------------

      procedure Error_Attr_P (Msg : String) is
      begin
         Error_Msg_Name_1 := Aname;
         Error_Msg_F (Msg, P);
         Error_Attr;
      end Error_Attr_P;

      ---------------------
      -- In_Refined_Post --
      ---------------------

      function In_Refined_Post return Boolean is
         function Is_Refined_Post (Prag : Node_Id) return Boolean;
         --  Determine whether Prag denotes one of the incarnations of pragma
         --  Refined_Post (either as is or pragma Check (Refined_Post, ...).

         ---------------------
         -- Is_Refined_Post --
         ---------------------

         function Is_Refined_Post (Prag : Node_Id) return Boolean is
            Args : constant List_Id := Pragma_Argument_Associations (Prag);
            Nam  : constant Name_Id := Pragma_Name (Prag);

         begin
            if Nam = Name_Refined_Post then
               return True;

            elsif Nam = Name_Check then
               pragma Assert (Present (Args));

               return Chars (Expression (First (Args))) = Name_Refined_Post;
            end if;

            return False;
         end Is_Refined_Post;

         --  Local variables

         Stmt : Node_Id;

      --  Start of processing for In_Refined_Post

      begin
         Stmt := Parent (N);
         while Present (Stmt) loop
            if Nkind (Stmt) = N_Pragma and then Is_Refined_Post (Stmt) then
               return True;

            --  Prevent the search from going too far

            elsif Is_Body_Or_Package_Declaration (Stmt) then
               exit;
            end if;

            Stmt := Parent (Stmt);
         end loop;

         return False;
      end In_Refined_Post;

      ----------------------------
      -- Legal_Formal_Attribute --
      ----------------------------

      procedure Legal_Formal_Attribute is
      begin
         Check_E0;

         if not Is_Entity_Name (P)
           or else not Is_Type (Entity (P))
         then
            Error_Attr_P ("prefix of % attribute must be generic type");

         elsif Is_Generic_Actual_Type (Entity (P))
           or else In_Instance
           or else In_Inlined_Body
         then
            null;

         elsif Is_Generic_Type (Entity (P)) then
            if not Is_Indefinite_Subtype (Entity (P)) then
               Error_Attr_P
                 ("prefix of % attribute must be indefinite generic type");
            end if;

         else
            Error_Attr_P
              ("prefix of % attribute must be indefinite generic type");
         end if;

         Set_Etype (N, Standard_Boolean);
      end Legal_Formal_Attribute;

      ---------------------------------------------------------------
      -- Max_Alignment_For_Allocation_Max_Size_In_Storage_Elements --
      ---------------------------------------------------------------

      procedure Max_Alignment_For_Allocation_Max_Size_In_Storage_Elements is
      begin
         Check_E0;
         Check_Type;
         Check_Not_Incomplete_Type;
         Set_Etype (N, Universal_Integer);
      end Max_Alignment_For_Allocation_Max_Size_In_Storage_Elements;

      -------------
      -- Min_Max --
      -------------

      procedure Min_Max is
      begin
         Check_E2;
         Check_Scalar_Type;
         Resolve (E1, P_Base_Type);
         Resolve (E2, P_Base_Type);
         Set_Etype (N, P_Base_Type);

         --  Check for comparison on unordered enumeration type

         if Bad_Unordered_Enumeration_Reference (N, P_Base_Type) then
            Error_Msg_Sloc := Sloc (P_Base_Type);
            Error_Msg_NE
              ("comparison on unordered enumeration type& declared#?U?",
               N, P_Base_Type);
         end if;
      end Min_Max;

      ------------------------
      -- Standard_Attribute --
      ------------------------

      procedure Standard_Attribute (Val : Int) is
      begin
         Check_Standard_Prefix;
         Rewrite (N, Make_Integer_Literal (Loc, Val));
         Analyze (N);
         Set_Is_Static_Expression (N, True);
      end Standard_Attribute;

      --------------------
      -- Uneval_Old_Msg --
      --------------------

      procedure Uneval_Old_Msg is
         Uneval_Old_Setting : Character;
         Prag               : Node_Id;

      begin
         --  If from aspect, then Uneval_Old_Setting comes from flags in the
         --  N_Aspect_Specification node that corresponds to the attribute.

         --  First find the pragma in which we appear (note that at this stage,
         --  even if we appeared originally within an aspect specification, we
         --  are now within the corresponding pragma).

         Prag := N;
         loop
            Prag := Parent (Prag);
            exit when No (Prag) or else Nkind (Prag) = N_Pragma;
         end loop;

         if Present (Prag) then
            if Uneval_Old_Accept (Prag) then
               Uneval_Old_Setting := 'A';
            elsif Uneval_Old_Warn (Prag) then
               Uneval_Old_Setting := 'W';
            else
               Uneval_Old_Setting := 'E';
            end if;

         --  If we did not find the pragma, that's odd, just use the setting
         --  from Opt.Uneval_Old. Perhaps this is due to a previous error?

         else
            Uneval_Old_Setting := Opt.Uneval_Old;
         end if;

         --  Processing depends on the setting of Uneval_Old

         case Uneval_Old_Setting is
            when 'E' =>
               Error_Attr_P
                 ("prefix of attribute % that is potentially "
                  & "unevaluated must denote an entity");

            when 'W' =>
               Error_Msg_Name_1 := Aname;
               Error_Msg_F
                 ("??prefix of attribute % appears in potentially "
                  & "unevaluated context, exception may be raised", P);

            when 'A' =>
               null;

            when others =>
               raise Program_Error;
         end case;
      end Uneval_Old_Msg;

      -------------------------
      -- Unexpected Argument --
      -------------------------

      procedure Unexpected_Argument (En : Node_Id) is
      begin
         Error_Attr ("unexpected argument for % attribute", En);
      end Unexpected_Argument;

      -------------------------------------------------
      -- Validate_Non_Static_Attribute_Function_Call --
      -------------------------------------------------

      --  This function should be moved to Sem_Dist ???

      procedure Validate_Non_Static_Attribute_Function_Call is
      begin
         if In_Preelaborated_Unit
           and then not In_Subprogram_Or_Concurrent_Unit
         then
            Flag_Non_Static_Expr
              ("non-static function call in preelaborated unit!", N);
         end if;
      end Validate_Non_Static_Attribute_Function_Call;

   --  Start of processing for Analyze_Attribute

   begin
      --  Immediate return if unrecognized attribute (already diagnosed
      --  by parser, so there is nothing more that we need to do)

      if not Is_Attribute_Name (Aname) then
         raise Bad_Attribute;
      end if;

      --  Deal with Ada 83 issues

      if Comes_From_Source (N) then
         if not Attribute_83 (Attr_Id) then
            if Ada_Version = Ada_83 and then Comes_From_Source (N) then
               Error_Msg_Name_1 := Aname;
               Error_Msg_N ("(Ada 83) attribute% is not standard??", N);
            end if;

            if Attribute_Impl_Def (Attr_Id) then
               Check_Restriction (No_Implementation_Attributes, N);
            end if;
         end if;
      end if;

      --  Deal with Ada 2005 attributes that are implementation attributes
      --  because they appear in a version of Ada before Ada 2005, and
      --  similarly for Ada 2012 attributes appearing in an earlier version.

      if (Attribute_05 (Attr_Id) and then Ada_Version < Ada_2005)
            or else
         (Attribute_12 (Attr_Id) and then Ada_Version < Ada_2012)
      then
         Check_Restriction (No_Implementation_Attributes, N);
      end if;

      --   Remote access to subprogram type access attribute reference needs
      --   unanalyzed copy for tree transformation. The analyzed copy is used
      --   for its semantic information (whether prefix is a remote subprogram
      --   name), the unanalyzed copy is used to construct new subtree rooted
      --   with N_Aggregate which represents a fat pointer aggregate.

      if Aname = Name_Access then
         Discard_Node (Copy_Separate_Tree (N));
      end if;

      --  Analyze prefix and exit if error in analysis. If the prefix is an
      --  incomplete type, use full view if available. Note that there are
      --  some attributes for which we do not analyze the prefix, since the
      --  prefix is not a normal name, or else needs special handling.

      if Aname /= Name_Elab_Body       and then
         Aname /= Name_Elab_Spec       and then
         Aname /= Name_Elab_Subp_Body  and then
         Aname /= Name_UET_Address     and then
         Aname /= Name_Enabled         and then
         Aname /= Name_Old
      then
         Analyze (P);
         P_Type := Etype (P);

         if Is_Entity_Name (P)
           and then Present (Entity (P))
           and then Is_Type (Entity (P))
         then
            if Ekind (Entity (P)) = E_Incomplete_Type then
               P_Type := Get_Full_View (P_Type);
               Set_Entity (P, P_Type);
               Set_Etype  (P, P_Type);

            elsif Entity (P) = Current_Scope
              and then Is_Record_Type (Entity (P))
            then
               --  Use of current instance within the type. Verify that if the
               --  attribute appears within a constraint, it  yields an access
               --  type, other uses are illegal.

               declare
                  Par : Node_Id;

               begin
                  Par := Parent (N);
                  while Present (Par)
                    and then Nkind (Parent (Par)) /= N_Component_Definition
                  loop
                     Par := Parent (Par);
                  end loop;

                  if Present (Par)
                    and then Nkind (Par) = N_Subtype_Indication
                  then
                     if Attr_Id /= Attribute_Access
                       and then Attr_Id /= Attribute_Unchecked_Access
                       and then Attr_Id /= Attribute_Unprotected_Access
                       and then Attr_Id /= Attribute_Unrestricted_Access
                     then
                        Error_Msg_N
                          ("in a constraint the current instance can only"
                             & " be used with an access attribute", N);
                     end if;
                  end if;
               end;
            end if;
         end if;

         if P_Type = Any_Type then
            raise Bad_Attribute;
         end if;

         P_Base_Type := Base_Type (P_Type);
      end if;

      --  Analyze expressions that may be present, exiting if an error occurs

      if No (Exprs) then
         E1 := Empty;
         E2 := Empty;

      else
         E1 := First (Exprs);

         --  Skip analysis for case of Restriction_Set, we do not expect
         --  the argument to be analyzed in this case.

         if Aname /= Name_Restriction_Set then
            Analyze (E1);

            --  Check for missing/bad expression (result of previous error)

            if No (E1) or else Etype (E1) = Any_Type then
               raise Bad_Attribute;
            end if;
         end if;

         E2 := Next (E1);

         if Present (E2) then
            Analyze (E2);

            if Etype (E2) = Any_Type then
               raise Bad_Attribute;
            end if;

            if Present (Next (E2)) then
               Unexpected_Argument (Next (E2));
            end if;
         end if;
      end if;

      --  Cases where prefix must be resolvable by itself

      if Is_Overloaded (P)
        and then Aname /= Name_Access
        and then Aname /= Name_Address
        and then Aname /= Name_Code_Address
        and then Aname /= Name_Result
        and then Aname /= Name_Unchecked_Access
      then
         --  The prefix must be resolvable by itself, without reference to the
         --  attribute. One case that requires special handling is a prefix
         --  that is a function name, where one interpretation may be a
         --  parameterless call. Entry attributes are handled specially below.

         if Is_Entity_Name (P)
           and then not Nam_In (Aname, Name_Count, Name_Caller)
         then
            Check_Parameterless_Call (P);
         end if;

         if Is_Overloaded (P) then

            --  Ada 2005 (AI-345): Since protected and task types have
            --  primitive entry wrappers, the attributes Count, and Caller
            --  require a context check

            if Nam_In (Aname, Name_Count, Name_Caller) then
               declare
                  Count : Natural := 0;
                  I     : Interp_Index;
                  It    : Interp;

               begin
                  Get_First_Interp (P, I, It);
                  while Present (It.Nam) loop
                     if Comes_From_Source (It.Nam) then
                        Count := Count + 1;
                     else
                        Remove_Interp (I);
                     end if;

                     Get_Next_Interp (I, It);
                  end loop;

                  if Count > 1 then
                     Error_Attr ("ambiguous prefix for % attribute", P);
                  else
                     Set_Is_Overloaded (P, False);
                  end if;
               end;

            else
               Error_Attr ("ambiguous prefix for % attribute", P);
            end if;
         end if;
      end if;

      --  In SPARK, attributes of private types are only allowed if the full
      --  type declaration is visible.

      --  Note: the check for Present (Entity (P)) defends against some error
      --  conditions where the Entity field is not set.

      if Is_Entity_Name (P) and then Present (Entity (P))
        and then Is_Type (Entity (P))
        and then Is_Private_Type (P_Type)
        and then not In_Open_Scopes (Scope (P_Type))
        and then not In_Spec_Expression
      then
         Check_SPARK_Restriction ("invisible attribute of type", N);
      end if;

      --  Remaining processing depends on attribute

      case Attr_Id is

      --  Attributes related to Ada 2012 iterators. Attribute specifications
      --  exist for these, but they cannot be queried.

      when Attribute_Constant_Indexing    |
           Attribute_Default_Iterator     |
           Attribute_Implicit_Dereference |
           Attribute_Iterator_Element     |
           Attribute_Iterable             |
           Attribute_Variable_Indexing    =>
         Error_Msg_N ("illegal attribute", N);

      --  Internal attributes used to deal with Ada 2012 delayed aspects. These
      --  were already rejected by the parser. Thus they shouldn't appear here.

      when Internal_Attribute_Id =>
         raise Program_Error;

      ------------------
      -- Abort_Signal --
      ------------------

      when Attribute_Abort_Signal =>
         Check_Standard_Prefix;
         Rewrite (N, New_Occurrence_Of (Stand.Abort_Signal, Loc));
         Analyze (N);

      ------------
      -- Access --
      ------------

      when Attribute_Access =>
         Analyze_Access_Attribute;

      -------------
      -- Address --
      -------------

      when Attribute_Address =>
         Check_E0;
         Address_Checks;
         Set_Etype (N, RTE (RE_Address));

      ------------------
      -- Address_Size --
      ------------------

      when Attribute_Address_Size =>
         Standard_Attribute (System_Address_Size);

      --------------
      -- Adjacent --
      --------------

      when Attribute_Adjacent =>
         Check_Floating_Point_Type_2;
         Set_Etype (N, P_Base_Type);
         Resolve (E1, P_Base_Type);
         Resolve (E2, P_Base_Type);

      ---------
      -- Aft --
      ---------

      when Attribute_Aft =>
         Check_Fixed_Point_Type_0;
         Set_Etype (N, Universal_Integer);

      ---------------
      -- Alignment --
      ---------------

      when Attribute_Alignment =>

         --  Don't we need more checking here, cf Size ???

         Check_E0;
         Check_Not_Incomplete_Type;
         Check_Not_CPP_Type;
         Set_Etype (N, Universal_Integer);

      ---------------
      -- Asm_Input --
      ---------------

      when Attribute_Asm_Input =>
         Check_Asm_Attribute;

         --  The back-end may need to take the address of E2

         if Is_Entity_Name (E2) then
            Set_Address_Taken (Entity (E2));
         end if;

         Set_Etype (N, RTE (RE_Asm_Input_Operand));

      ----------------
      -- Asm_Output --
      ----------------

      when Attribute_Asm_Output =>
         Check_Asm_Attribute;

         if Etype (E2) = Any_Type then
            return;

         elsif Aname = Name_Asm_Output then
            if not Is_Variable (E2) then
               Error_Attr
                 ("second argument for Asm_Output is not variable", E2);
            end if;
         end if;

         Note_Possible_Modification (E2, Sure => True);

         --  The back-end may need to take the address of E2

         if Is_Entity_Name (E2) then
            Set_Address_Taken (Entity (E2));
         end if;

         Set_Etype (N, RTE (RE_Asm_Output_Operand));

      -----------------------------
      -- Atomic_Always_Lock_Free --
      -----------------------------

      when Attribute_Atomic_Always_Lock_Free =>
         Check_E0;
         Check_Type;
         Set_Etype (N, Standard_Boolean);

      ----------
      -- Base --
      ----------

      --  Note: when the base attribute appears in the context of a subtype
      --  mark, the analysis is done by Sem_Ch8.Find_Type, rather than by
      --  the following circuit.

      when Attribute_Base => Base : declare
         Typ : Entity_Id;

      begin
         Check_E0;
         Find_Type (P);
         Typ := Entity (P);

         if Ada_Version >= Ada_95
           and then not Is_Scalar_Type (Typ)
           and then not Is_Generic_Type (Typ)
         then
            Error_Attr_P ("prefix of Base attribute must be scalar type");

         elsif Sloc (Typ) = Standard_Location
           and then Base_Type (Typ) = Typ
           and then Warn_On_Redundant_Constructs
         then
            Error_Msg_NE -- CODEFIX
              ("?r?redundant attribute, & is its own base type", N, Typ);
         end if;

         if Nkind (Parent (N)) /= N_Attribute_Reference then
            Error_Msg_Name_1 := Aname;
            Check_SPARK_Restriction
              ("attribute% is only allowed as prefix of another attribute", P);
         end if;

         Set_Etype (N, Base_Type (Entity (P)));
         Set_Entity (N, Base_Type (Entity (P)));
         Rewrite (N, New_Occurrence_Of (Entity (N), Loc));
         Analyze (N);
      end Base;

      ---------
      -- Bit --
      ---------

      when Attribute_Bit => Bit :
      begin
         Check_E0;

         if not Is_Object_Reference (P) then
            Error_Attr_P ("prefix for % attribute must be object");

         --  What about the access object cases ???

         else
            null;
         end if;

         Set_Etype (N, Universal_Integer);
      end Bit;

      ---------------
      -- Bit_Order --
      ---------------

      when Attribute_Bit_Order => Bit_Order :
      begin
         Check_E0;
         Check_Type;

         if not Is_Record_Type (P_Type) then
            Error_Attr_P ("prefix of % attribute must be record type");
         end if;

         if Bytes_Big_Endian xor Reverse_Bit_Order (P_Type) then
            Rewrite (N,
              New_Occurrence_Of (RTE (RE_High_Order_First), Loc));
         else
            Rewrite (N,
              New_Occurrence_Of (RTE (RE_Low_Order_First), Loc));
         end if;

         Set_Etype (N, RTE (RE_Bit_Order));
         Resolve (N);

         --  Reset incorrect indication of staticness

         Set_Is_Static_Expression (N, False);
      end Bit_Order;

      ------------------
      -- Bit_Position --
      ------------------

      --  Note: in generated code, we can have a Bit_Position attribute
      --  applied to a (naked) record component (i.e. the prefix is an
      --  identifier that references an E_Component or E_Discriminant
      --  entity directly, and this is interpreted as expected by Gigi.
      --  The following code will not tolerate such usage, but when the
      --  expander creates this special case, it marks it as analyzed
      --  immediately and sets an appropriate type.

      when Attribute_Bit_Position =>
         if Comes_From_Source (N) then
            Check_Component;
         end if;

         Set_Etype (N, Universal_Integer);

      ------------------
      -- Body_Version --
      ------------------

      when Attribute_Body_Version =>
         Check_E0;
         Check_Program_Unit;
         Set_Etype (N, RTE (RE_Version_String));

      --------------
      -- Callable --
      --------------

      when Attribute_Callable =>
         Check_E0;
         Set_Etype (N, Standard_Boolean);
         Check_Task_Prefix;

      ------------
      -- Caller --
      ------------

      when Attribute_Caller => Caller : declare
         Ent        : Entity_Id;
         S          : Entity_Id;

      begin
         Check_E0;

         if Nkind_In (P, N_Identifier, N_Expanded_Name) then
            Ent := Entity (P);

            if not Is_Entry (Ent) then
               Error_Attr ("invalid entry name", N);
            end if;

         else
            Error_Attr ("invalid entry name", N);
            return;
         end if;

         for J in reverse 0 .. Scope_Stack.Last loop
            S := Scope_Stack.Table (J).Entity;

            if S = Scope (Ent) then
               Error_Attr ("Caller must appear in matching accept or body", N);
            elsif S = Ent then
               exit;
            end if;
         end loop;

         Set_Etype (N, RTE (RO_AT_Task_Id));
      end Caller;

      -------------
      -- Ceiling --
      -------------

      when Attribute_Ceiling =>
         Check_Floating_Point_Type_1;
         Set_Etype (N, P_Base_Type);
         Resolve (E1, P_Base_Type);

      -----------
      -- Class --
      -----------

      when Attribute_Class =>
         Check_Restriction (No_Dispatch, N);
         Check_E0;
         Find_Type (N);

         --  Applying Class to untagged incomplete type is obsolescent in Ada
         --  2005. Note that we can't test Is_Tagged_Type here on P_Type, since
         --  this flag gets set by Find_Type in this situation.

         if Restriction_Check_Required (No_Obsolescent_Features)
           and then Ada_Version >= Ada_2005
           and then Ekind (P_Type) = E_Incomplete_Type
         then
            declare
               DN : constant Node_Id := Declaration_Node (P_Type);
            begin
               if Nkind (DN) = N_Incomplete_Type_Declaration
                 and then not Tagged_Present (DN)
               then
                  Check_Restriction (No_Obsolescent_Features, P);
               end if;
            end;
         end if;

      ------------------
      -- Code_Address --
      ------------------

      when Attribute_Code_Address =>
         Check_E0;

         if Nkind (P) = N_Attribute_Reference
           and then Nam_In (Attribute_Name (P), Name_Elab_Body, Name_Elab_Spec)
         then
            null;

         elsif not Is_Entity_Name (P)
           or else (Ekind (Entity (P)) /= E_Function
                      and then
                    Ekind (Entity (P)) /= E_Procedure)
         then
            Error_Attr ("invalid prefix for % attribute", P);
            Set_Address_Taken (Entity (P));

         --  Issue an error if the prefix denotes an eliminated subprogram

         else
            Check_For_Eliminated_Subprogram (P, Entity (P));
         end if;

         Set_Etype (N, RTE (RE_Address));

      ----------------------
      -- Compiler_Version --
      ----------------------

      when Attribute_Compiler_Version =>
         Check_E0;
         Check_Standard_Prefix;
         Rewrite (N, Make_String_Literal (Loc, "GNAT " & Gnat_Version_String));
         Analyze_And_Resolve (N, Standard_String);
         Set_Is_Static_Expression (N, True);

      --------------------
      -- Component_Size --
      --------------------

      when Attribute_Component_Size =>
         Check_E0;
         Set_Etype (N, Universal_Integer);

         --  Note: unlike other array attributes, unconstrained arrays are OK

         if Is_Array_Type (P_Type) and then not Is_Constrained (P_Type) then
            null;
         else
            Check_Array_Type;
         end if;

      -------------
      -- Compose --
      -------------

      when Attribute_Compose =>
         Check_Floating_Point_Type_2;
         Set_Etype (N, P_Base_Type);
         Resolve (E1, P_Base_Type);
         Resolve (E2, Any_Integer);

      -----------------
      -- Constrained --
      -----------------

      when Attribute_Constrained =>
         Check_E0;
         Set_Etype (N, Standard_Boolean);

         --  Case from RM J.4(2) of constrained applied to private type

         if Is_Entity_Name (P) and then Is_Type (Entity (P)) then
            Check_Restriction (No_Obsolescent_Features, P);

            if Warn_On_Obsolescent_Feature then
               Error_Msg_N
                 ("constrained for private type is an " &
                  "obsolescent feature (RM J.4)?j?", N);
            end if;

            --  If we are within an instance, the attribute must be legal
            --  because it was valid in the generic unit. Ditto if this is
            --  an inlining of a function declared in an instance.

            if In_Instance
              or else In_Inlined_Body
            then
               return;

            --  For sure OK if we have a real private type itself, but must
            --  be completed, cannot apply Constrained to incomplete type.

            elsif Is_Private_Type (Entity (P)) then

               --  Note: this is one of the Annex J features that does not
               --  generate a warning from -gnatwj, since in fact it seems
               --  very useful, and is used in the GNAT runtime.

               Check_Not_Incomplete_Type;
               return;
            end if;

         --  Normal (non-obsolescent case) of application to object of
         --  a discriminated type.

         else
            Check_Object_Reference (P);

            --  If N does not come from source, then we allow the
            --  the attribute prefix to be of a private type whose
            --  full type has discriminants. This occurs in cases
            --  involving expanded calls to stream attributes.

            if not Comes_From_Source (N) then
               P_Type := Underlying_Type (P_Type);
            end if;

            --  Must have discriminants or be an access type designating
            --  a type with discriminants. If it is a classwide type it
            --  has unknown discriminants.

            if Has_Discriminants (P_Type)
              or else Has_Unknown_Discriminants (P_Type)
              or else
                (Is_Access_Type (P_Type)
                  and then Has_Discriminants (Designated_Type (P_Type)))
            then
               return;

            --  The rule given in 3.7.2 is part of static semantics, but the
            --  intent is clearly that it be treated as a legality rule, and
            --  rechecked in the visible part of an instance. Nevertheless
            --  the intent also seems to be it should legally apply to the
            --  actual of a formal with unknown discriminants, regardless of
            --  whether the actual has discriminants, in which case the value
            --  of the attribute is determined using the J.4 rules. This choice
            --  seems the most useful, and is compatible with existing tests.

            elsif In_Instance then
               return;

            --  Also allow an object of a generic type if extensions allowed
            --  and allow this for any type at all. (this may be obsolete ???)

            elsif (Is_Generic_Type (P_Type)
                    or else Is_Generic_Actual_Type (P_Type))
              and then Extensions_Allowed
            then
               return;
            end if;
         end if;

         --  Fall through if bad prefix

         Error_Attr_P
           ("prefix of % attribute must be object of discriminated type");

      ---------------
      -- Copy_Sign --
      ---------------

      when Attribute_Copy_Sign =>
         Check_Floating_Point_Type_2;
         Set_Etype (N, P_Base_Type);
         Resolve (E1, P_Base_Type);
         Resolve (E2, P_Base_Type);

      -----------
      -- Count --
      -----------

      when Attribute_Count => Count :
      declare
         Ent : Entity_Id;
         S   : Entity_Id;
         Tsk : Entity_Id;

      begin
         Check_E0;

         if Nkind_In (P, N_Identifier, N_Expanded_Name) then
            Ent := Entity (P);

            if Ekind (Ent) /= E_Entry then
               Error_Attr ("invalid entry name", N);
            end if;

         elsif Nkind (P) = N_Indexed_Component then
            if not Is_Entity_Name (Prefix (P))
              or else  No (Entity (Prefix (P)))
              or else Ekind (Entity (Prefix (P))) /= E_Entry_Family
            then
               if Nkind (Prefix (P)) = N_Selected_Component
                 and then Present (Entity (Selector_Name (Prefix (P))))
                 and then Ekind (Entity (Selector_Name (Prefix (P)))) =
                                                             E_Entry_Family
               then
                  Error_Attr
                    ("attribute % must apply to entry of current task", P);

               else
                  Error_Attr ("invalid entry family name", P);
               end if;
               return;

            else
               Ent := Entity (Prefix (P));
            end if;

         elsif Nkind (P) = N_Selected_Component
           and then Present (Entity (Selector_Name (P)))
           and then Ekind (Entity (Selector_Name (P))) = E_Entry
         then
            Error_Attr
              ("attribute % must apply to entry of current task", P);

         else
            Error_Attr ("invalid entry name", N);
            return;
         end if;

         for J in reverse 0 .. Scope_Stack.Last loop
            S := Scope_Stack.Table (J).Entity;

            if S = Scope (Ent) then
               if Nkind (P) = N_Expanded_Name then
                  Tsk := Entity (Prefix (P));

                  --  The prefix denotes either the task type, or else a
                  --  single task whose task type is being analyzed.

                  if (Is_Type (Tsk)
                      and then Tsk = S)

                    or else (not Is_Type (Tsk)
                      and then Etype (Tsk) = S
                      and then not (Comes_From_Source (S)))
                  then
                     null;
                  else
                     Error_Attr
                       ("Attribute % must apply to entry of current task", N);
                  end if;
               end if;

               exit;

            elsif Ekind (Scope (Ent)) in Task_Kind
              and then
                not Ekind_In (S, E_Loop, E_Block, E_Entry, E_Entry_Family)
            then
               Error_Attr ("Attribute % cannot appear in inner unit", N);

            elsif Ekind (Scope (Ent)) = E_Protected_Type
              and then not Has_Completion (Scope (Ent))
            then
               Error_Attr ("attribute % can only be used inside body", N);
            end if;
         end loop;

         if Is_Overloaded (P) then
            declare
               Index : Interp_Index;
               It    : Interp;

            begin
               Get_First_Interp (P, Index, It);

               while Present (It.Nam) loop
                  if It.Nam = Ent then
                     null;

                  --  Ada 2005 (AI-345): Do not consider primitive entry
                  --  wrappers generated for task or protected types.

                  elsif Ada_Version >= Ada_2005
                    and then not Comes_From_Source (It.Nam)
                  then
                     null;

                  else
                     Error_Attr ("ambiguous entry name", N);
                  end if;

                  Get_Next_Interp (Index, It);
               end loop;
            end;
         end if;

         Set_Etype (N, Universal_Integer);
      end Count;

      -----------------------
      -- Default_Bit_Order --
      -----------------------

      when Attribute_Default_Bit_Order => Default_Bit_Order :
      begin
         Check_Standard_Prefix;

         if Bytes_Big_Endian then
            Rewrite (N,
              Make_Integer_Literal (Loc, False_Value));
         else
            Rewrite (N,
              Make_Integer_Literal (Loc, True_Value));
         end if;

         Set_Etype (N, Universal_Integer);
         Set_Is_Static_Expression (N);
      end Default_Bit_Order;

      --------------
      -- Definite --
      --------------

      when Attribute_Definite =>
         Legal_Formal_Attribute;

      -----------
      -- Delta --
      -----------

      when Attribute_Delta =>
         Check_Fixed_Point_Type_0;
         Set_Etype (N, Universal_Real);

      ------------
      -- Denorm --
      ------------

      when Attribute_Denorm =>
         Check_Floating_Point_Type_0;
         Set_Etype (N, Standard_Boolean);

      ---------------------
      -- Descriptor_Size --
      ---------------------

      when Attribute_Descriptor_Size =>
         Check_E0;

         if not Is_Entity_Name (P)
           or else not Is_Type (Entity (P))
         then
            Error_Attr_P ("prefix of attribute % must denote a type");
         end if;

         Set_Etype (N, Universal_Integer);

      ------------
      -- Digits --
      ------------

      when Attribute_Digits =>
         Check_E0;
         Check_Type;

         if not Is_Floating_Point_Type (P_Type)
           and then not Is_Decimal_Fixed_Point_Type (P_Type)
         then
            Error_Attr_P
              ("prefix of % attribute must be float or decimal type");
         end if;

         Set_Etype (N, Universal_Integer);

      ---------------
      -- Elab_Body --
      ---------------

      --  Also handles processing for Elab_Spec and Elab_Subp_Body

      when Attribute_Elab_Body      |
           Attribute_Elab_Spec      |
           Attribute_Elab_Subp_Body =>

         Check_E0;
         Check_Unit_Name (P);
         Set_Etype (N, Standard_Void_Type);

         --  We have to manually call the expander in this case to get
         --  the necessary expansion (normally attributes that return
         --  entities are not expanded).

         Expand (N);

      ---------------
      -- Elab_Spec --
      ---------------

      --  Shares processing with Elab_Body

      ----------------
      -- Elaborated --
      ----------------

      when Attribute_Elaborated =>
         Check_E0;
         Check_Unit_Name (P);
         Set_Etype (N, Standard_Boolean);

      ----------
      -- Emax --
      ----------

      when Attribute_Emax =>
         Check_Floating_Point_Type_0;
         Set_Etype (N, Universal_Integer);

      -------------
      -- Enabled --
      -------------

      when Attribute_Enabled =>
         Check_Either_E0_Or_E1;

         if Present (E1) then
            if not Is_Entity_Name (E1) or else No (Entity (E1)) then
               Error_Msg_N ("entity name expected for Enabled attribute", E1);
               E1 := Empty;
            end if;
         end if;

         if Nkind (P) /= N_Identifier then
            Error_Msg_N ("identifier expected (check name)", P);
         elsif Get_Check_Id (Chars (P)) = No_Check_Id then
            Error_Msg_N ("& is not a recognized check name", P);
         end if;

         Set_Etype (N, Standard_Boolean);

      --------------
      -- Enum_Rep --
      --------------

      when Attribute_Enum_Rep => Enum_Rep : declare
      begin
         if Present (E1) then
            Check_E1;
            Check_Discrete_Type;
            Resolve (E1, P_Base_Type);

         else
            if not Is_Entity_Name (P)
              or else (not Is_Object (Entity (P))
                        and then Ekind (Entity (P)) /= E_Enumeration_Literal)
            then
               Error_Attr_P
                 ("prefix of % attribute must be " &
                  "discrete type/object or enum literal");
            end if;
         end if;

         Set_Etype (N, Universal_Integer);
      end Enum_Rep;

      --------------
      -- Enum_Val --
      --------------

      when Attribute_Enum_Val => Enum_Val : begin
         Check_E1;
         Check_Type;

         if not Is_Enumeration_Type (P_Type) then
            Error_Attr_P ("prefix of % attribute must be enumeration type");
         end if;

         --  If the enumeration type has a standard representation, the effect
         --  is the same as 'Val, so rewrite the attribute as a 'Val.

         if not Has_Non_Standard_Rep (P_Base_Type) then
            Rewrite (N,
              Make_Attribute_Reference (Loc,
                Prefix         => Relocate_Node (Prefix (N)),
                Attribute_Name => Name_Val,
                Expressions    => New_List (Relocate_Node (E1))));
            Analyze_And_Resolve (N, P_Base_Type);

         --  Non-standard representation case (enumeration with holes)

         else
            Check_Enum_Image;
            Resolve (E1, Any_Integer);
            Set_Etype (N, P_Base_Type);
         end if;
      end Enum_Val;

      -------------
      -- Epsilon --
      -------------

      when Attribute_Epsilon =>
         Check_Floating_Point_Type_0;
         Set_Etype (N, Universal_Real);

      --------------
      -- Exponent --
      --------------

      when Attribute_Exponent =>
         Check_Floating_Point_Type_1;
         Set_Etype (N, Universal_Integer);
         Resolve (E1, P_Base_Type);

      ------------------
      -- External_Tag --
      ------------------

      when Attribute_External_Tag =>
         Check_E0;
         Check_Type;

         Set_Etype (N, Standard_String);

         if not Is_Tagged_Type (P_Type) then
            Error_Attr_P ("prefix of % attribute must be tagged");
         end if;

      ---------------
      -- Fast_Math --
      ---------------

      when Attribute_Fast_Math =>
         Check_Standard_Prefix;
         Rewrite (N, New_Occurrence_Of (Boolean_Literals (Fast_Math), Loc));

      -----------
      -- First --
      -----------

      when Attribute_First =>
         Check_Array_Or_Scalar_Type;
         Bad_Attribute_For_Predicate;

      ---------------
      -- First_Bit --
      ---------------

      when Attribute_First_Bit =>
         Check_Component;
         Set_Etype (N, Universal_Integer);

      -----------------
      -- First_Valid --
      -----------------

      when Attribute_First_Valid =>
         Check_First_Last_Valid;
         Set_Etype (N, P_Type);

      -----------------
      -- Fixed_Value --
      -----------------

      when Attribute_Fixed_Value =>
         Check_E1;
         Check_Fixed_Point_Type;
         Resolve (E1, Any_Integer);
         Set_Etype (N, P_Base_Type);

      -----------
      -- Floor --
      -----------

      when Attribute_Floor =>
         Check_Floating_Point_Type_1;
         Set_Etype (N, P_Base_Type);
         Resolve (E1, P_Base_Type);

      ----------
      -- Fore --
      ----------

      when Attribute_Fore =>
         Check_Fixed_Point_Type_0;
         Set_Etype (N, Universal_Integer);

      --------------
      -- Fraction --
      --------------

      when Attribute_Fraction =>
         Check_Floating_Point_Type_1;
         Set_Etype (N, P_Base_Type);
         Resolve (E1, P_Base_Type);

      --------------
      -- From_Any --
      --------------

      when Attribute_From_Any =>
         Check_E1;
         Check_PolyORB_Attribute;
         Set_Etype (N, P_Base_Type);

      -----------------------
      -- Has_Access_Values --
      -----------------------

      when Attribute_Has_Access_Values =>
         Check_Type;
         Check_E0;
         Set_Etype (N, Standard_Boolean);

      ----------------------
      -- Has_Same_Storage --
      ----------------------

      when Attribute_Has_Same_Storage =>
         Check_E1;

         --  The arguments must be objects of any type

         Analyze_And_Resolve (P);
         Analyze_And_Resolve (E1);
         Check_Object_Reference (P);
         Check_Object_Reference (E1);
         Set_Etype (N, Standard_Boolean);

      -----------------------
      -- Has_Tagged_Values --
      -----------------------

      when Attribute_Has_Tagged_Values =>
         Check_Type;
         Check_E0;
         Set_Etype (N, Standard_Boolean);

      -----------------------
      -- Has_Discriminants --
      -----------------------

      when Attribute_Has_Discriminants =>
         Legal_Formal_Attribute;

      --------------
      -- Identity --
      --------------

      when Attribute_Identity =>
         Check_E0;
         Analyze (P);

         if Etype (P) =  Standard_Exception_Type then
            Set_Etype (N, RTE (RE_Exception_Id));

         --  Ada 2005 (AI-345): Attribute 'Identity may be applied to
         --  task interface class-wide types.

         elsif Is_Task_Type (Etype (P))
           or else (Is_Access_Type (Etype (P))
                      and then Is_Task_Type (Designated_Type (Etype (P))))
           or else (Ada_Version >= Ada_2005
                      and then Ekind (Etype (P)) = E_Class_Wide_Type
                      and then Is_Interface (Etype (P))
                      and then Is_Task_Interface (Etype (P)))
         then
            Resolve (P);
            Set_Etype (N, RTE (RO_AT_Task_Id));

         else
            if Ada_Version >= Ada_2005 then
               Error_Attr_P
                 ("prefix of % attribute must be an exception, a " &
                  "task or a task interface class-wide object");
            else
               Error_Attr_P
                 ("prefix of % attribute must be a task or an exception");
            end if;
         end if;

      -----------
      -- Image --
      -----------

      when Attribute_Image => Image :
      begin
         Check_SPARK_Restriction_On_Attribute;
         Check_Scalar_Type;
         Set_Etype (N, Standard_String);

         if Is_Real_Type (P_Type) then
            if Ada_Version = Ada_83 and then Comes_From_Source (N) then
               Error_Msg_Name_1 := Aname;
               Error_Msg_N
                 ("(Ada 83) % attribute not allowed for real types", N);
            end if;
         end if;

         if Is_Enumeration_Type (P_Type) then
            Check_Restriction (No_Enumeration_Maps, N);
         end if;

         Check_E1;
         Resolve (E1, P_Base_Type);
         Check_Enum_Image;
         Validate_Non_Static_Attribute_Function_Call;

         --  Check restriction No_Fixed_IO. Note the check of Comes_From_Source
         --  to avoid giving a duplicate message for Img expanded into Image.

         if Restriction_Check_Required (No_Fixed_IO)
           and then Comes_From_Source (N)
           and then Is_Fixed_Point_Type (P_Type)
         then
            Check_Restriction (No_Fixed_IO, P);
         end if;
      end Image;

      ---------
      -- Img --
      ---------

      when Attribute_Img => Img :
      begin
         Check_E0;
         Set_Etype (N, Standard_String);

         if not Is_Scalar_Type (P_Type)
           or else (Is_Entity_Name (P) and then Is_Type (Entity (P)))
         then
            Error_Attr_P
              ("prefix of % attribute must be scalar object name");
         end if;

         Check_Enum_Image;

         --  Check restriction No_Fixed_IO

         if Restriction_Check_Required (No_Fixed_IO)
           and then Is_Fixed_Point_Type (P_Type)
         then
            Check_Restriction (No_Fixed_IO, P);
         end if;
      end Img;

      -----------
      -- Input --
      -----------

      when Attribute_Input =>
         Check_E1;
         Check_Stream_Attribute (TSS_Stream_Input);
         Set_Etype (N, P_Base_Type);

      -------------------
      -- Integer_Value --
      -------------------

      when Attribute_Integer_Value =>
         Check_E1;
         Check_Integer_Type;
         Resolve (E1, Any_Fixed);

         --  Signal an error if argument type is not a specific fixed-point
         --  subtype. An error has been signalled already if the argument
         --  was not of a fixed-point type.

         if Etype (E1) = Any_Fixed and then not Error_Posted (E1) then
            Error_Attr ("argument of % must be of a fixed-point type", E1);
         end if;

         Set_Etype (N, P_Base_Type);

      -------------------
      -- Invalid_Value --
      -------------------

      when Attribute_Invalid_Value =>
         Check_E0;
         Check_Scalar_Type;
         Set_Etype (N, P_Base_Type);
         Invalid_Value_Used := True;

      -----------
      -- Large --
      -----------

      when Attribute_Large =>
         Check_E0;
         Check_Real_Type;
         Set_Etype (N, Universal_Real);

      ----------
      -- Last --
      ----------

      when Attribute_Last =>
         Check_Array_Or_Scalar_Type;
         Bad_Attribute_For_Predicate;

      --------------
      -- Last_Bit --
      --------------

      when Attribute_Last_Bit =>
         Check_Component;
         Set_Etype (N, Universal_Integer);

      ----------------
      -- Last_Valid --
      ----------------

      when Attribute_Last_Valid =>
         Check_First_Last_Valid;
         Set_Etype (N, P_Type);

      ------------------
      -- Leading_Part --
      ------------------

      when Attribute_Leading_Part =>
         Check_Floating_Point_Type_2;
         Set_Etype (N, P_Base_Type);
         Resolve (E1, P_Base_Type);
         Resolve (E2, Any_Integer);

      ------------
      -- Length --
      ------------

      when Attribute_Length =>
         Check_Array_Type;
         Set_Etype (N, Universal_Integer);

      -------------------
      -- Library_Level --
      -------------------

      when Attribute_Library_Level =>
         Check_E0;

         if not Is_Entity_Name (P) then
            Error_Attr_P ("prefix of % attribute must be an entity name");
         end if;

         if not Inside_A_Generic then
            Set_Boolean_Result (N,
              Is_Library_Level_Entity (Entity (P)));
         end if;

         Set_Etype (N, Standard_Boolean);

      ---------------
      -- Lock_Free --
      ---------------

      when Attribute_Lock_Free =>
         Check_E0;
         Set_Etype (N, Standard_Boolean);

         if not Is_Protected_Type (P_Type) then
            Error_Attr_P
              ("prefix of % attribute must be a protected object");
         end if;

      ----------------
      -- Loop_Entry --
      ----------------

      when Attribute_Loop_Entry => Loop_Entry : declare
         procedure Check_References_In_Prefix (Loop_Id : Entity_Id);
         --  Inspect the prefix for any uses of entities declared within the
         --  related loop. Loop_Id denotes the loop identifier.

         --------------------------------
         -- Check_References_In_Prefix --
         --------------------------------

         procedure Check_References_In_Prefix (Loop_Id : Entity_Id) is
            Loop_Decl : constant Node_Id := Label_Construct (Parent (Loop_Id));

            function Check_Reference (Nod : Node_Id) return Traverse_Result;
            --  Determine whether a reference mentions an entity declared
            --  within the related loop.

            function Declared_Within (Nod : Node_Id) return Boolean;
            --  Determine whether Nod appears in the subtree of Loop_Decl

            ---------------------
            -- Check_Reference --
            ---------------------

            function Check_Reference (Nod : Node_Id) return Traverse_Result is
            begin
               if Nkind (Nod) = N_Identifier
                 and then Present (Entity (Nod))
                 and then Declared_Within (Declaration_Node (Entity (Nod)))
               then
                  Error_Attr
                    ("prefix of attribute % cannot reference local entities",
                     Nod);
                  return Abandon;
               else
                  return OK;
               end if;
            end Check_Reference;

            procedure Check_References is new Traverse_Proc (Check_Reference);

            ---------------------
            -- Declared_Within --
            ---------------------

            function Declared_Within (Nod : Node_Id) return Boolean is
               Stmt : Node_Id;

            begin
               Stmt := Nod;
               while Present (Stmt) loop
                  if Stmt = Loop_Decl then
                     return True;

                  --  Prevent the search from going too far

                  elsif Is_Body_Or_Package_Declaration (Stmt) then
                     exit;
                  end if;

                  Stmt := Parent (Stmt);
               end loop;

               return False;
            end Declared_Within;

         --  Start of processing for Check_Prefix_For_Local_References

         begin
            Check_References (P);
         end Check_References_In_Prefix;

         --  Local variables

         Context           : constant Node_Id := Parent (N);
         Attr              : Node_Id;
         Enclosing_Loop    : Node_Id;
         Loop_Id           : Entity_Id := Empty;
         Scop              : Entity_Id;
         Stmt              : Node_Id;
         Enclosing_Pragma  : Node_Id   := Empty;

      --  Start of processing for Loop_Entry

      begin
         Attr := N;

         --  Set the type of the attribute now to ensure the successfull
         --  continuation of analysis even if the attribute is misplaced.

         Set_Etype (Attr, P_Type);

         --  Attribute 'Loop_Entry may appear in several flavors:

         --    * Prefix'Loop_Entry - in this form, the attribute applies to the
         --        nearest enclosing loop.

         --    * Prefix'Loop_Entry (Expr) - depending on what Expr denotes, the
         --        attribute may be related to a loop denoted by label Expr or
         --        the prefix may denote an array object and Expr may act as an
         --        indexed component.

         --    * Prefix'Loop_Entry (Expr1, ..., ExprN) - the attribute applies
         --        to the nearest enclosing loop, all expressions are part of
         --        an indexed component.

         --    * Prefix'Loop_Entry (Expr) (...) (...) - depending on what Expr
         --        denotes, the attribute may be related to a loop denoted by
         --        label Expr or the prefix may denote a multidimensional array
         --        array object and Expr along with the rest of the expressions
         --        may act as indexed components.

         --  Regardless of variations, the attribute reference does not have an
         --  expression list. Instead, all available expressions are stored as
         --  indexed components.

         --  When the attribute is part of an indexed component, find the first
         --  expression as it will determine the semantics of 'Loop_Entry.

         if Nkind (Context) = N_Indexed_Component then
            E1 := First (Expressions (Context));
            E2 := Next (E1);

            --  The attribute reference appears in the following form:

            --    Prefix'Loop_Entry (Exp1, Expr2, ..., ExprN) [(...)]

            --  In this case, the loop name is omitted and no rewriting is
            --  required.

            if Present (E2) then
               null;

            --  The form of the attribute is:

            --    Prefix'Loop_Entry (Expr) [(...)]

            --  If Expr denotes a loop entry, the whole attribute and indexed
            --  component will have to be rewritten to reflect this relation.

            else
               pragma Assert (Present (E1));

               --  Do not expand the expression as it may have side effects.
               --  Simply preanalyze to determine whether it is a loop name or
               --  something else.

               Preanalyze_And_Resolve (E1);

               if Is_Entity_Name (E1)
                 and then Present (Entity (E1))
                 and then Ekind (Entity (E1)) = E_Loop
               then
                  Loop_Id := Entity (E1);

                  --  Transform the attribute and enclosing indexed component

                  Set_Expressions (N, Expressions (Context));
                  Rewrite   (Context, N);
                  Set_Etype (Context, P_Type);

                  Attr := Context;
               end if;
            end if;
         end if;

         --  The prefix must denote an object

         if not Is_Object_Reference (P) then
            Error_Attr_P ("prefix of attribute % must denote an object");
         end if;

         --  The prefix cannot be of a limited type because the expansion of
         --  Loop_Entry must create a constant initialized by the evaluated
         --  prefix.

         if Is_Limited_View (Etype (P)) then
            Error_Attr_P ("prefix of attribute % cannot be limited");
         end if;

         --  Climb the parent chain to verify the location of the attribute and
         --  find the enclosing loop.

         Stmt := Attr;
         while Present (Stmt) loop

            --  Locate the corresponding enclosing pragma. Note that in the
            --  case of Assert[And_Cut] and Assume, we have already checked
            --  that the pragma appears in an appropriate loop location.

            if Nkind (Original_Node (Stmt)) = N_Pragma
              and then Nam_In (Pragma_Name (Original_Node (Stmt)),
                               Name_Loop_Invariant,
                               Name_Loop_Variant,
                               Name_Assert,
                               Name_Assert_And_Cut,
                               Name_Assume)
            then
               Enclosing_Pragma := Original_Node (Stmt);

            --  Locate the enclosing loop (if any). Note that Ada 2012 array
            --  iteration may be expanded into several nested loops, we are
            --  interested in the outermost one which has the loop identifier.

            elsif Nkind (Stmt) = N_Loop_Statement
              and then Present (Identifier (Stmt))
            then
               Enclosing_Loop := Stmt;

               --  The original attribute reference may lack a loop name. Use
               --  the name of the enclosing loop because it is the related
               --  loop.

               if No (Loop_Id) then
                  Loop_Id := Entity (Identifier (Enclosing_Loop));
               end if;

               exit;

            --  Prevent the search from going too far

            elsif Is_Body_Or_Package_Declaration (Stmt) then
               exit;
            end if;

            Stmt := Parent (Stmt);
         end loop;

            --  Loop_Entry must appear within a Loop_Assertion pragma (Assert,
            --  Assert_And_Cut, Assume count as loop assertion pragmas for this
            --  purpose if they appear in an appropriate location in a loop,
            --  which was already checked by the top level pragma circuit).

         if No (Enclosing_Pragma) then
            Error_Attr ("attribute% must appear within appropriate pragma", N);
         end if;

         --  A Loop_Entry that applies to a given loop statement must not
         --  appear within a body of accept statement, if this construct is
         --  itself enclosed by the given loop statement.

         for Index in reverse 0 .. Scope_Stack.Last loop
            Scop := Scope_Stack.Table (Index).Entity;

            if Ekind (Scop) = E_Loop and then Scop = Loop_Id then
               exit;
            elsif Ekind_In (Scop, E_Block, E_Loop, E_Return_Statement) then
               null;
            else
               Error_Attr
                 ("attribute % cannot appear in body or accept statement", N);
               exit;
            end if;
         end loop;

         --  The prefix cannot mention entities declared within the related
         --  loop because they will not be visible once the prefix is moved
         --  outside the loop.

         Check_References_In_Prefix (Loop_Id);

         --  The prefix must denote a static entity if the pragma does not
         --  apply to the innermost enclosing loop statement, or if it appears
         --  within a potentially unevaluated epxression.

         if Is_Entity_Name (P)
           or else Nkind (Parent (P)) = N_Object_Renaming_Declaration
         then
            null;

         elsif Present (Enclosing_Loop)
           and then Entity (Identifier (Enclosing_Loop)) /= Loop_Id
         then
            Error_Attr_P
              ("prefix of attribute % that applies to "
               & "outer loop must denote an entity");

         elsif Is_Potentially_Unevaluated (P) then
            Uneval_Old_Msg;
         end if;

         --  Finally, if the Loop_Entry attribute appears within a pragma
         --  that is ignored, we replace P'Loop_Entity by P to avoid useless
         --  generation of the loop entity variable. Note that in this case
         --  the expression won't be executed anyway, and this substitution
         --  keeps types happy!

         --  We should really do this in the expander, but it's easier here

         if Is_Ignored (Enclosing_Pragma) then
            Rewrite (N, Relocate_Node (P));
         end if;
      end Loop_Entry;

      -------------
      -- Machine --
      -------------

      when Attribute_Machine =>
         Check_Floating_Point_Type_1;
         Set_Etype (N, P_Base_Type);
         Resolve (E1, P_Base_Type);

      ------------------
      -- Machine_Emax --
      ------------------

      when Attribute_Machine_Emax =>
         Check_Floating_Point_Type_0;
         Set_Etype (N, Universal_Integer);

      ------------------
      -- Machine_Emin --
      ------------------

      when Attribute_Machine_Emin =>
         Check_Floating_Point_Type_0;
         Set_Etype (N, Universal_Integer);

      ----------------------
      -- Machine_Mantissa --
      ----------------------

      when Attribute_Machine_Mantissa =>
         Check_Floating_Point_Type_0;
         Set_Etype (N, Universal_Integer);

      -----------------------
      -- Machine_Overflows --
      -----------------------

      when Attribute_Machine_Overflows =>
         Check_Real_Type;
         Check_E0;
         Set_Etype (N, Standard_Boolean);

      -------------------
      -- Machine_Radix --
      -------------------

      when Attribute_Machine_Radix =>
         Check_Real_Type;
         Check_E0;
         Set_Etype (N, Universal_Integer);

      ----------------------
      -- Machine_Rounding --
      ----------------------

      when Attribute_Machine_Rounding =>
         Check_Floating_Point_Type_1;
         Set_Etype (N, P_Base_Type);
         Resolve (E1, P_Base_Type);

      --------------------
      -- Machine_Rounds --
      --------------------

      when Attribute_Machine_Rounds =>
         Check_Real_Type;
         Check_E0;
         Set_Etype (N, Standard_Boolean);

      ------------------
      -- Machine_Size --
      ------------------

      when Attribute_Machine_Size =>
         Check_E0;
         Check_Type;
         Check_Not_Incomplete_Type;
         Set_Etype (N, Universal_Integer);

      --------------
      -- Mantissa --
      --------------

      when Attribute_Mantissa =>
         Check_E0;
         Check_Real_Type;
         Set_Etype (N, Universal_Integer);

      ---------
      -- Max --
      ---------

      when Attribute_Max =>
         Min_Max;

      ----------------------------------
      -- Max_Alignment_For_Allocation --
      ----------------------------------

      when Attribute_Max_Size_In_Storage_Elements =>
         Max_Alignment_For_Allocation_Max_Size_In_Storage_Elements;

      ----------------------------------
      -- Max_Size_In_Storage_Elements --
      ----------------------------------

      when Attribute_Max_Alignment_For_Allocation =>
         Max_Alignment_For_Allocation_Max_Size_In_Storage_Elements;

      -----------------------
      -- Maximum_Alignment --
      -----------------------

      when Attribute_Maximum_Alignment =>
         Standard_Attribute (Ttypes.Maximum_Alignment);

      --------------------
      -- Mechanism_Code --
      --------------------

      when Attribute_Mechanism_Code =>
         if not Is_Entity_Name (P)
           or else not Is_Subprogram (Entity (P))
         then
            Error_Attr_P ("prefix of % attribute must be subprogram");
         end if;

         Check_Either_E0_Or_E1;

         if Present (E1) then
            Resolve (E1, Any_Integer);
            Set_Etype (E1, Standard_Integer);

            if not Is_OK_Static_Expression (E1) then
               Flag_Non_Static_Expr
                 ("expression for parameter number must be static!", E1);
               Error_Attr;

            elsif UI_To_Int (Intval (E1)) > Number_Formals (Entity (P))
              or else UI_To_Int (Intval (E1)) < 0
            then
               Error_Attr ("invalid parameter number for % attribute", E1);
            end if;
         end if;

         Set_Etype (N, Universal_Integer);

      ---------
      -- Min --
      ---------

      when Attribute_Min =>
         Min_Max;

      ---------
      -- Mod --
      ---------

      when Attribute_Mod =>

         --  Note: this attribute is only allowed in Ada 2005 mode, but
         --  we do not need to test that here, since Mod is only recognized
         --  as an attribute name in Ada 2005 mode during the parse.

         Check_E1;
         Check_Modular_Integer_Type;
         Resolve (E1, Any_Integer);
         Set_Etype (N, P_Base_Type);

      -----------
      -- Model --
      -----------

      when Attribute_Model =>
         Check_Floating_Point_Type_1;
         Set_Etype (N, P_Base_Type);
         Resolve (E1, P_Base_Type);

      ----------------
      -- Model_Emin --
      ----------------

      when Attribute_Model_Emin =>
         Check_Floating_Point_Type_0;
         Set_Etype (N, Universal_Integer);

      -------------------
      -- Model_Epsilon --
      -------------------

      when Attribute_Model_Epsilon =>
         Check_Floating_Point_Type_0;
         Set_Etype (N, Universal_Real);

      --------------------
      -- Model_Mantissa --
      --------------------

      when Attribute_Model_Mantissa =>
         Check_Floating_Point_Type_0;
         Set_Etype (N, Universal_Integer);

      -----------------
      -- Model_Small --
      -----------------

      when Attribute_Model_Small =>
         Check_Floating_Point_Type_0;
         Set_Etype (N, Universal_Real);

      -------------
      -- Modulus --
      -------------

      when Attribute_Modulus =>
         Check_E0;
         Check_Modular_Integer_Type;
         Set_Etype (N, Universal_Integer);

      --------------------
      -- Null_Parameter --
      --------------------

      when Attribute_Null_Parameter => Null_Parameter : declare
         Parnt  : constant Node_Id := Parent (N);
         GParnt : constant Node_Id := Parent (Parnt);

         procedure Bad_Null_Parameter (Msg : String);
         --  Used if bad Null parameter attribute node is found. Issues
         --  given error message, and also sets the type to Any_Type to
         --  avoid blowups later on from dealing with a junk node.

         procedure Must_Be_Imported (Proc_Ent : Entity_Id);
         --  Called to check that Proc_Ent is imported subprogram

         ------------------------
         -- Bad_Null_Parameter --
         ------------------------

         procedure Bad_Null_Parameter (Msg : String) is
         begin
            Error_Msg_N (Msg, N);
            Set_Etype (N, Any_Type);
         end Bad_Null_Parameter;

         ----------------------
         -- Must_Be_Imported --
         ----------------------

         procedure Must_Be_Imported (Proc_Ent : Entity_Id) is
            Pent : constant Entity_Id := Ultimate_Alias (Proc_Ent);

         begin
            --  Ignore check if procedure not frozen yet (we will get
            --  another chance when the default parameter is reanalyzed)

            if not Is_Frozen (Pent) then
               return;

            elsif not Is_Imported (Pent) then
               Bad_Null_Parameter
                 ("Null_Parameter can only be used with imported subprogram");

            else
               return;
            end if;
         end Must_Be_Imported;

      --  Start of processing for Null_Parameter

      begin
         Check_Type;
         Check_E0;
         Set_Etype (N, P_Type);

         --  Case of attribute used as default expression

         if Nkind (Parnt) = N_Parameter_Specification then
            Must_Be_Imported (Defining_Entity (GParnt));

         --  Case of attribute used as actual for subprogram (positional)

         elsif Nkind (Parnt) in N_Subprogram_Call
            and then Is_Entity_Name (Name (Parnt))
         then
            Must_Be_Imported (Entity (Name (Parnt)));

         --  Case of attribute used as actual for subprogram (named)

         elsif Nkind (Parnt) = N_Parameter_Association
           and then Nkind (GParnt) in N_Subprogram_Call
           and then Is_Entity_Name (Name (GParnt))
         then
            Must_Be_Imported (Entity (Name (GParnt)));

         --  Not an allowed case

         else
            Bad_Null_Parameter
              ("Null_Parameter must be actual or default parameter");
         end if;
      end Null_Parameter;

      -----------------
      -- Object_Size --
      -----------------

      when Attribute_Object_Size =>
         Check_E0;
         Check_Type;
         Check_Not_Incomplete_Type;
         Set_Etype (N, Universal_Integer);

      ---------
      -- Old --
      ---------

      when Attribute_Old => Old : declare
         procedure Check_References_In_Prefix (Subp_Id : Entity_Id);
         --  Inspect the contents of the prefix and detect illegal uses of a
         --  nested 'Old, attribute 'Result or a use of an entity declared in
         --  the related postcondition expression. Subp_Id is the subprogram to
         --  which the related postcondition applies.

         procedure Check_Use_In_Contract_Cases (Prag : Node_Id);
         --  Perform various semantic checks related to the placement of the
         --  attribute in pragma Contract_Cases.

         procedure Check_Use_In_Test_Case (Prag : Node_Id);
         --  Perform various semantic checks related to the placement of the
         --  attribute in pragma Contract_Cases.

         --------------------------------
         -- Check_References_In_Prefix --
         --------------------------------

         procedure Check_References_In_Prefix (Subp_Id : Entity_Id) is
            function Check_Reference (Nod : Node_Id) return Traverse_Result;
            --  Detect attribute 'Old, attribute 'Result of a use of an entity
            --  and perform the appropriate semantic check.

            ---------------------
            -- Check_Reference --
            ---------------------

            function Check_Reference (Nod : Node_Id) return Traverse_Result is
            begin
               --  Attributes 'Old and 'Result cannot appear in the prefix of
               --  another attribute 'Old.

               if Nkind (Nod) = N_Attribute_Reference
                 and then Nam_In (Attribute_Name (Nod), Name_Old,
                                                        Name_Result)
               then
                  Error_Msg_Name_1 := Attribute_Name (Nod);
                  Error_Msg_Name_2 := Name_Old;
                  Error_Msg_N
                    ("attribute % cannot appear in the prefix of attribute %",
                     Nod);
                  return Abandon;

               --  Entities mentioned within the prefix of attribute 'Old must
               --  be global to the related postcondition. If this is not the
               --  case, then the scope of the local entity is nested within
               --  that of the subprogram.

               elsif Nkind (Nod) = N_Identifier
                 and then Present (Entity (Nod))
                 and then Scope_Within (Scope (Entity (Nod)), Subp_Id)
               then
                  Error_Attr
                    ("prefix of attribute % cannot reference local entities",
                     Nod);
                  return Abandon;
               else
                  return OK;
               end if;
            end Check_Reference;

            procedure Check_References is new Traverse_Proc (Check_Reference);

         --  Start of processing for Check_References_In_Prefix

         begin
            Check_References (P);
         end Check_References_In_Prefix;

         ---------------------------------
         -- Check_Use_In_Contract_Cases --
         ---------------------------------

         procedure Check_Use_In_Contract_Cases (Prag : Node_Id) is
            Cases : constant Node_Id :=
                      Get_Pragma_Arg
                        (First (Pragma_Argument_Associations (Prag)));
            Expr  : Node_Id;

         begin
            --  Climb the parent chain to reach the top of the expression where
            --  attribute 'Old resides.

            Expr := N;
            while Parent (Parent (Expr)) /= Cases loop
               Expr := Parent (Expr);
            end loop;

            --  Ensure that the obtained expression is the consequence of a
            --  contract case as this is the only postcondition-like part of
            --  the pragma. Otherwise, attribute 'Old appears in the condition
            --  of a contract case. Emit an error since this is not a
            --  postcondition-like context. (SPARK RM 6.1.3(2))

            if Expr /= Expression (Parent (Expr)) then
               Error_Attr
                 ("attribute % cannot appear in the condition "
                  & "of a contract case", P);
            end if;
         end Check_Use_In_Contract_Cases;

         ----------------------------
         -- Check_Use_In_Test_Case --
         ----------------------------

         procedure Check_Use_In_Test_Case (Prag : Node_Id) is
            Ensures : constant Node_Id := Get_Ensures_From_CTC_Pragma (Prag);
            Expr    : Node_Id;

         begin
            --  Climb the parent chain to reach the top of the Ensures part of
            --  pragma Test_Case.

            Expr := N;
            while Expr /= Prag loop
               if Expr = Ensures then
                  return;
               end if;

               Expr := Parent (Expr);
            end loop;

            --  If we get there, then attribute 'Old appears in the requires
            --  expression of pragma Test_Case which is not a postcondition-
            --  like context.

            Error_Attr
              ("attribute % cannot appear in the requires expression of a "
               & "test case", P);
         end Check_Use_In_Test_Case;

         --  Local variables

         CS : Entity_Id;
         --  The enclosing scope, excluding loops for quantified expressions.
         --  During analysis, it is the postcondition subprogram. During
         --  pre-analysis, it is the scope of the subprogram declaration.

         Prag : Node_Id;
         --  During pre-analysis, Prag is the enclosing pragma node if any

      --  Start of processing for Old

      begin
         Prag := Empty;

         --  Find enclosing scopes, excluding loops

         CS := Current_Scope;
         while Ekind (CS) = E_Loop loop
            CS := Scope (CS);
         end loop;

         --  A Contract_Cases, Postcondition or Test_Case pragma is in the
         --  process of being preanalyzed. Perform the semantic checks now
         --  before the pragma is relocated and/or expanded.

         --  For a generic subprogram, postconditions are preanalyzed as well
         --  for name capture, and still appear within an aspect spec.

         if In_Spec_Expression or Inside_A_Generic then
            Prag := N;
            while Present (Prag)
               and then not Nkind_In (Prag, N_Aspect_Specification,
                                            N_Function_Specification,
                                            N_Pragma,
                                            N_Procedure_Specification,
                                            N_Subprogram_Body)
            loop
               Prag := Parent (Prag);
            end loop;

            --  In ASIS mode, the aspect itself is analyzed, in addition to the
            --  corresponding pragma. Don't issue errors when analyzing aspect.

            if Nkind (Prag) = N_Aspect_Specification
              and then Chars (Identifier (Prag)) = Name_Post
            then
               null;

            --  In all other cases the related context must be a pragma

            elsif Nkind (Prag) /= N_Pragma then
               Error_Attr ("% attribute can only appear in postcondition" &
                 " or an action's ensure", P);

            --  Verify the placement of the attribute with respect to the
            --  related pragma.

            else
               case Get_Pragma_Id (Prag) is
                  when Pragma_Contract_Cases =>
                     Check_Use_In_Contract_Cases (Prag);

                  when Pragma_Postcondition | Pragma_Refined_Post =>
                     null;

                  when Pragma_Test_Case =>
                     Check_Use_In_Test_Case (Prag);

                  when others =>
                     Error_Attr
                       ("% attribute can only appear in postcondition", P);
               end case;
            end if;

         --  Check the legality of attribute 'Old when it appears inside pragma
         --  Refined_Post. These specialized checks are required only when code
         --  generation is disabled. In the general case pragma Refined_Post is
         --  transformed into pragma Check by Process_PPCs which in turn is
         --  relocated to procedure _Postconditions. From then on the legality
         --  of 'Old is determined as usual.

         elsif not Expander_Active and then In_Refined_Post then
            Preanalyze_And_Resolve (P);
            Check_References_In_Prefix (CS);
            P_Type := Etype (P);
            Set_Etype (N, P_Type);

            if Is_Limited_Type (P_Type) then
               Error_Attr ("attribute % cannot apply to limited objects", P);
            end if;

            if Is_Entity_Name (P)
              and then Is_Constant_Object (Entity (P))
            then
               Error_Msg_N
                 ("??attribute Old applied to constant has no effect", P);
            end if;

            return;

         --  Body case, where we must be inside a generated _Postconditions
         --  procedure, or else the attribute use is definitely misplaced. The
         --  postcondition itself may have generated transient scopes, and is
         --  not necessarily the current one.

         else
            while Present (CS) and then CS /= Standard_Standard loop
               if Chars (CS) = Name_uPostconditions then
                  exit;
               else
                  CS := Scope (CS);
               end if;
            end loop;

            if Chars (CS) /= Name_uPostconditions then
               Error_Attr ("% attribute can only appear in postcondition" &
                 " or an action's ensure", P);
            end if;
         end if;

         --  If the attribute reference is generated for a Requires clause,
         --  then no expressions follow. Otherwise it is a primary, in which
         --  case, if expressions follow, the attribute reference must be an
         --  indexable object, so rewrite the node accordingly.

         if Present (E1) then
            Rewrite (N,
              Make_Indexed_Component (Loc,
                Prefix      =>
                  Make_Attribute_Reference (Loc,
                    Prefix         => Relocate_Node (Prefix (N)),
                    Attribute_Name => Name_Old),
                Expressions => Expressions (N)));

            Analyze (N);
            return;
         end if;

         Check_E0;

         --  Prefix has not been analyzed yet, and its full analysis will take
         --  place during expansion (see below).

         Preanalyze_And_Resolve (P);
         Check_References_In_Prefix (CS);
         P_Type := Etype (P);
         Set_Etype (N, P_Type);

         if Is_Limited_Type (P_Type) then
            Error_Attr ("attribute % cannot apply to limited objects", P);
         end if;

         if Is_Entity_Name (P)
           and then Is_Constant_Object (Entity (P))
         then
            Error_Msg_N
              ("??attribute Old applied to constant has no effect", P);
         end if;

         --  Check that the prefix of 'Old is an entity when it may be
         --  potentially unevaluated (6.1.1 (27/3)).

         if Present (Prag)
           and then Is_Potentially_Unevaluated (N)
           and then not Is_Entity_Name (P)
         then
            Uneval_Old_Msg;
         end if;

         --  The attribute appears within a pre/postcondition, but refers to
         --  an entity in the enclosing subprogram. If it is a component of
         --  a formal its expansion might generate actual subtypes that may
         --  be referenced in an inner context, and which must be elaborated
         --  within the subprogram itself. If the prefix includes a function
         --  call it may involve finalization actions that should only be
         --  inserted when the attribute has been rewritten as a declarations.
         --  As a result, if the prefix is not a simple name we create
         --  a declaration for it now, and insert it at the start of the
         --  enclosing subprogram. This is properly an expansion activity
         --  but it has to be performed now to prevent out-of-order issues.

         --  This expansion is both harmful and not needed in SPARK mode, since
         --  the formal verification backend relies on the types of nodes
         --  (hence is not robust w.r.t. a change to base type here), and does
         --  not suffer from the out-of-order issue described above. Thus, this
         --  expansion is skipped in SPARK mode.

         if not Is_Entity_Name (P) and then not GNATprove_Mode then
            P_Type := Base_Type (P_Type);
            Set_Etype (N, P_Type);
            Set_Etype (P, P_Type);
            Analyze_Dimension (N);
            Expand (N);
         end if;
      end Old;

      ----------------------
      -- Overlaps_Storage --
      ----------------------

      when Attribute_Overlaps_Storage =>
         Check_E1;

         --  Both arguments must be objects of any type

         Analyze_And_Resolve (P);
         Analyze_And_Resolve (E1);
         Check_Object_Reference (P);
         Check_Object_Reference (E1);
         Set_Etype (N, Standard_Boolean);

      ------------
      -- Output --
      ------------

      when Attribute_Output =>
         Check_E2;
         Check_Stream_Attribute (TSS_Stream_Output);
         Set_Etype (N, Standard_Void_Type);
         Resolve (N, Standard_Void_Type);

      ------------------
      -- Partition_ID --
      ------------------

      when Attribute_Partition_ID => Partition_Id :
      begin
         Check_E0;

         if P_Type /= Any_Type then
            if not Is_Library_Level_Entity (Entity (P)) then
               Error_Attr_P
                 ("prefix of % attribute must be library-level entity");

            --  The defining entity of prefix should not be declared inside a
            --  Pure unit. RM E.1(8). Is_Pure was set during declaration.

            elsif Is_Entity_Name (P)
              and then Is_Pure (Entity (P))
            then
               Error_Attr_P ("prefix of% attribute must not be declared pure");
            end if;
         end if;

         Set_Etype (N, Universal_Integer);
      end Partition_Id;

      -------------------------
      -- Passed_By_Reference --
      -------------------------

      when Attribute_Passed_By_Reference =>
         Check_E0;
         Check_Type;
         Set_Etype (N, Standard_Boolean);

      ------------------
      -- Pool_Address --
      ------------------

      when Attribute_Pool_Address =>
         Check_E0;
         Set_Etype (N, RTE (RE_Address));

      ---------
      -- Pos --
      ---------

      when Attribute_Pos =>
         Check_Discrete_Type;
         Check_E1;

         if Is_Boolean_Type (P_Type) then
            Error_Msg_Name_1 := Aname;
            Error_Msg_Name_2 := Chars (P_Type);
            Check_SPARK_Restriction
              ("attribute% is not allowed for type%", P);
         end if;

         Resolve (E1, P_Base_Type);
         Set_Etype (N, Universal_Integer);

      --------------
      -- Position --
      --------------

      when Attribute_Position =>
         Check_Component;
         Set_Etype (N, Universal_Integer);

      ----------
      -- Pred --
      ----------

      when Attribute_Pred =>
         Check_Scalar_Type;
         Check_E1;

         if Is_Real_Type (P_Type) or else Is_Boolean_Type (P_Type) then
            Error_Msg_Name_1 := Aname;
            Error_Msg_Name_2 := Chars (P_Type);
            Check_SPARK_Restriction ("attribute% is not allowed for type%", P);
         end if;

         Resolve (E1, P_Base_Type);
         Set_Etype (N, P_Base_Type);

         --  Since Pred works on the base type, we normally do no check for the
         --  floating-point case, since the base type is unconstrained. But we
         --  make an exception in Check_Float_Overflow mode.

         if Is_Floating_Point_Type (P_Type) then
            if Check_Float_Overflow
              and then not Range_Checks_Suppressed (P_Base_Type)
            then
               Enable_Range_Check (E1);
            end if;

         --  If not modular type, test for overflow check required

         else
            if not Is_Modular_Integer_Type (P_Type)
              and then not Range_Checks_Suppressed (P_Base_Type)
            then
               Enable_Range_Check (E1);
            end if;
         end if;

      --------------
      -- Priority --
      --------------

      --  Ada 2005 (AI-327): Dynamic ceiling priorities

      when Attribute_Priority =>
         if Ada_Version < Ada_2005 then
            Error_Attr ("% attribute is allowed only in Ada 2005 mode", P);
         end if;

         Check_E0;

         --  The prefix must be a protected object (AARM D.5.2 (2/2))

         Analyze (P);

         if Is_Protected_Type (Etype (P))
           or else (Is_Access_Type (Etype (P))
                      and then Is_Protected_Type (Designated_Type (Etype (P))))
         then
            Resolve (P, Etype (P));
         else
            Error_Attr_P ("prefix of % attribute must be a protected object");
         end if;

         Set_Etype (N, Standard_Integer);

         --  Must be called from within a protected procedure or entry of the
         --  protected object.

         declare
            S : Entity_Id;

         begin
            S := Current_Scope;
            while S /= Etype (P)
               and then S /= Standard_Standard
            loop
               S := Scope (S);
            end loop;

            if S = Standard_Standard then
               Error_Attr ("the attribute % is only allowed inside protected "
                           & "operations", P);
            end if;
         end;

         Validate_Non_Static_Attribute_Function_Call;

      -----------
      -- Range --
      -----------

      when Attribute_Range =>
         Check_Array_Or_Scalar_Type;
         Bad_Attribute_For_Predicate;

         if Ada_Version = Ada_83
           and then Is_Scalar_Type (P_Type)
           and then Comes_From_Source (N)
         then
            Error_Attr
              ("(Ada 83) % attribute not allowed for scalar type", P);
         end if;

      ------------
      -- Result --
      ------------

      when Attribute_Result => Result : declare
         CS : Entity_Id;
         --  The enclosing scope, excluding loops for quantified expressions

         PS : Entity_Id;
         --  During analysis, CS is the postcondition subprogram and PS the
         --  source subprogram to which the postcondition applies. During
         --  pre-analysis, CS is the scope of the subprogram declaration.

         Prag : Node_Id;
         --  During pre-analysis, Prag is the enclosing pragma node if any

      begin
         --  Find the proper enclosing scope

         CS := Current_Scope;
         while Present (CS) loop

            --  Skip generated loops

            if Ekind (CS) = E_Loop then
               CS := Scope (CS);

            --  Skip the special _Parent scope generated to capture references
            --  to formals during the process of subprogram inlining.

            elsif Ekind (CS) = E_Function
              and then Chars (CS) = Name_uParent
            then
               CS := Scope (CS);
            else
               exit;
            end if;
         end loop;

         PS := Scope (CS);

         --  If the enclosing subprogram is always inlined, the enclosing
         --  postcondition will not be propagated to the expanded call.

         if not In_Spec_Expression
           and then Has_Pragma_Inline_Always (PS)
           and then Warn_On_Redundant_Constructs
         then
            Error_Msg_N
              ("postconditions on inlined functions not enforced?r?", N);
         end if;

         --  If we are in the scope of a function and in Spec_Expression mode,
         --  this is likely the prescan of the postcondition (or contract case,
         --  or test case) pragma, and we just set the proper type. If there is
         --  an error it will be caught when the real Analyze call is done.

         if Ekind (CS) = E_Function
           and then In_Spec_Expression
         then
            --  Check OK prefix

            if Chars (CS) /= Chars (P) then
               Error_Msg_Name_1 := Name_Result;

               Error_Msg_NE
                 ("incorrect prefix for % attribute, expected &", P, CS);
               Error_Attr;
            end if;

            --  Check in postcondition, Test_Case or Contract_Cases of function

            Prag := N;
            while Present (Prag)
               and then not Nkind_In (Prag, N_Pragma,
                                            N_Function_Specification,
                                            N_Aspect_Specification,
                                            N_Subprogram_Body)
            loop
               Prag := Parent (Prag);
            end loop;

            --  In ASIS mode, the aspect itself is analyzed, in addition to the
            --  corresponding pragma. Do not issue errors when analyzing the
            --  aspect.

            if Nkind (Prag) = N_Aspect_Specification then
               null;

            --  Must have a pragma

            elsif Nkind (Prag) /= N_Pragma then
               Error_Attr
                 ("% attribute can only appear in postcondition of function",
                  P);

            --  Processing depends on which pragma we have

            else
               case Get_Pragma_Id (Prag) is

                  when Pragma_Test_Case =>
                     declare
                        Arg_Ens : constant Node_Id :=
                                    Get_Ensures_From_CTC_Pragma (Prag);
                        Arg     : Node_Id;

                     begin
                        Arg := N;
                        while Arg /= Prag and then Arg /= Arg_Ens loop
                           Arg := Parent (Arg);
                        end loop;

                        if Arg /= Arg_Ens then
                           Error_Attr
                             ("% attribute misplaced inside test case", P);
                        end if;
                     end;

                  when Pragma_Contract_Cases =>
                     declare
                        Aggr : constant Node_Id :=
                          Expression (First
                                        (Pragma_Argument_Associations (Prag)));
                        Arg  : Node_Id;

                     begin
                        Arg := N;
                        while Arg /= Prag
                          and then Parent (Parent (Arg)) /= Aggr
                        loop
                           Arg := Parent (Arg);
                        end loop;

                        --  At this point, Parent (Arg) should be a component
                        --  association. Attribute Result is only allowed in
                        --  the expression part of this association.

                        if Nkind (Parent (Arg)) /= N_Component_Association
                          or else Arg /= Expression (Parent (Arg))
                        then
                           Error_Attr
                             ("% attribute misplaced inside contract cases",
                              P);
                        end if;
                     end;

                  when Pragma_Postcondition | Pragma_Refined_Post =>
                     null;

                     when others =>
                        Error_Attr
                          ("% attribute can only appear in postcondition "
                           & "of function", P);
               end case;
            end if;

            --  The attribute reference is a primary. If expressions follow,
            --  the attribute reference is really an indexable object, so
            --  rewrite and analyze as an indexed component.

            if Present (E1) then
               Rewrite (N,
                 Make_Indexed_Component (Loc,
                   Prefix      =>
                     Make_Attribute_Reference (Loc,
                       Prefix         => Relocate_Node (Prefix (N)),
                       Attribute_Name => Name_Result),
                   Expressions => Expressions (N)));
               Analyze (N);
               return;
            end if;

            Set_Etype (N, Etype (CS));

            --  If several functions with that name are visible, the intended
            --  one is the current scope.

            if Is_Overloaded (P) then
               Set_Entity (P, CS);
               Set_Is_Overloaded (P, False);
            end if;

         --  Check the legality of attribute 'Result when it appears inside
         --  pragma Refined_Post. These specialized checks are required only
         --  when code generation is disabled. In the general case pragma
         --  Refined_Post is transformed into pragma Check by Process_PPCs
         --  which in turn is relocated to procedure _Postconditions. From
         --  then on the legality of 'Result is determined as usual.

         elsif not Expander_Active and then In_Refined_Post then
            PS := Current_Scope;

            --  The prefix denotes the proper related function

            if Is_Entity_Name (P)
              and then Ekind (Entity (P)) = E_Function
              and then Entity (P) = PS
            then
               null;

            else
               Error_Msg_Name_2 := Chars (PS);
               Error_Attr ("incorrect prefix for % attribute, expected %", P);
            end if;

            Set_Etype (N, Etype (PS));

         --  Body case, where we must be inside a generated _Postconditions
         --  procedure, and the prefix must be on the scope stack, or else the
         --  attribute use is definitely misplaced. The postcondition itself
         --  may have generated transient scopes, and is not necessarily the
         --  current one.

         else
            while Present (CS) and then CS /= Standard_Standard loop
               if Chars (CS) = Name_uPostconditions then
                  exit;
               else
                  CS := Scope (CS);
               end if;
            end loop;

            PS := Scope (CS);

            if Chars (CS) = Name_uPostconditions
              and then Ekind (PS) = E_Function
            then
               --  Check OK prefix

               if Nkind_In (P, N_Identifier, N_Operator_Symbol)
                 and then Chars (P) = Chars (PS)
               then
                  null;

               --  Within an instance, the prefix designates the local renaming
               --  of the original generic.

               elsif Is_Entity_Name (P)
                 and then Ekind (Entity (P)) = E_Function
                 and then Present (Alias (Entity (P)))
                 and then Chars (Alias (Entity (P))) = Chars (PS)
               then
                  null;

               else
                  Error_Msg_Name_2 := Chars (PS);
                  Error_Attr
                    ("incorrect prefix for % attribute, expected %", P);
               end if;

               Rewrite (N, Make_Identifier (Sloc (N), Name_uResult));
               Analyze_And_Resolve (N, Etype (PS));

            else
               Error_Attr
                 ("% attribute can only appear in postcondition of function",
                  P);
            end if;
         end if;
      end Result;

      ------------------
      -- Range_Length --
      ------------------

      when Attribute_Range_Length =>
         Check_E0;
         Check_Discrete_Type;
         Set_Etype (N, Universal_Integer);

      ----------
      -- Read --
      ----------

      when Attribute_Read =>
         Check_E2;
         Check_Stream_Attribute (TSS_Stream_Read);
         Set_Etype (N, Standard_Void_Type);
         Resolve (N, Standard_Void_Type);
         Note_Possible_Modification (E2, Sure => True);

      ---------
      -- Ref --
      ---------

      when Attribute_Ref =>
         Check_E1;
         Analyze (P);

         if Nkind (P) /= N_Expanded_Name
           or else not Is_RTE (P_Type, RE_Address)
         then
            Error_Attr_P ("prefix of % attribute must be System.Address");
         end if;

         Analyze_And_Resolve (E1, Any_Integer);
         Set_Etype (N, RTE (RE_Address));

      ---------------
      -- Remainder --
      ---------------

      when Attribute_Remainder =>
         Check_Floating_Point_Type_2;
         Set_Etype (N, P_Base_Type);
         Resolve (E1, P_Base_Type);
         Resolve (E2, P_Base_Type);

      ---------------------
      -- Restriction_Set --
      ---------------------

      when Attribute_Restriction_Set => Restriction_Set : declare
         R    : Restriction_Id;
         U    : Node_Id;
         Unam : Unit_Name_Type;

      begin
         Check_E1;
         Analyze (P);
         Check_System_Prefix;

         --  No_Dependence case

         if Nkind (E1) = N_Parameter_Association then
            pragma Assert (Chars (Selector_Name (E1)) = Name_No_Dependence);
            U := Explicit_Actual_Parameter (E1);

            if not OK_No_Dependence_Unit_Name (U) then
               Set_Boolean_Result (N, False);
               Error_Attr;
            end if;

            --  See if there is an entry already in the table. That's the
            --  case in which we can return True.

            for J in No_Dependences.First .. No_Dependences.Last loop
               if Designate_Same_Unit (U, No_Dependences.Table (J).Unit)
                 and then No_Dependences.Table (J).Warn = False
               then
                  Set_Boolean_Result (N, True);
                  return;
               end if;
            end loop;

            --  If not in the No_Dependence table, result is False

            Set_Boolean_Result (N, False);

            --  In this case, we must ensure that the binder will reject any
            --  other unit in the partition that sets No_Dependence for this
            --  unit. We do that by making an entry in the special table kept
            --  for this purpose (if the entry is not there already).

            Unam := Get_Spec_Name (Get_Unit_Name (U));

            for J in Restriction_Set_Dependences.First ..
                     Restriction_Set_Dependences.Last
            loop
               if Restriction_Set_Dependences.Table (J) = Unam then
                  return;
               end if;
            end loop;

            Restriction_Set_Dependences.Append (Unam);

         --  Normal restriction case

         else
            if Nkind (E1) /= N_Identifier then
               Set_Boolean_Result (N, False);
               Error_Attr ("attribute % requires restriction identifier", E1);

            else
               R := Get_Restriction_Id (Process_Restriction_Synonyms (E1));

               if R = Not_A_Restriction_Id then
                  Set_Boolean_Result (N, False);
                  Error_Msg_Node_1 := E1;
                  Error_Attr ("invalid restriction identifier &", E1);

               elsif R not in Partition_Boolean_Restrictions then
                  Set_Boolean_Result (N, False);
                  Error_Msg_Node_1 := E1;
                  Error_Attr
                    ("& is not a boolean partition-wide restriction", E1);
               end if;

               if Restriction_Active (R) then
                  Set_Boolean_Result (N, True);
               else
                  Check_Restriction (R, N);
                  Set_Boolean_Result (N, False);
               end if;
            end if;
         end if;
      end Restriction_Set;

      -----------
      -- Round --
      -----------

      when Attribute_Round =>
         Check_E1;
         Check_Decimal_Fixed_Point_Type;
         Set_Etype (N, P_Base_Type);

         --  Because the context is universal_real (3.5.10(12)) it is a
         --  legal context for a universal fixed expression. This is the
         --  only attribute whose functional description involves U_R.

         if Etype (E1) = Universal_Fixed then
            declare
               Conv : constant Node_Id := Make_Type_Conversion (Loc,
                  Subtype_Mark => New_Occurrence_Of (Universal_Real, Loc),
                  Expression   => Relocate_Node (E1));

            begin
               Rewrite (E1, Conv);
               Analyze (E1);
            end;
         end if;

         Resolve (E1, Any_Real);

      --------------
      -- Rounding --
      --------------

      when Attribute_Rounding =>
         Check_Floating_Point_Type_1;
         Set_Etype (N, P_Base_Type);
         Resolve (E1, P_Base_Type);

      ---------------
      -- Safe_Emax --
      ---------------

      when Attribute_Safe_Emax =>
         Check_Floating_Point_Type_0;
         Set_Etype (N, Universal_Integer);

      ----------------
      -- Safe_First --
      ----------------

      when Attribute_Safe_First =>
         Check_Floating_Point_Type_0;
         Set_Etype (N, Universal_Real);

      ----------------
      -- Safe_Large --
      ----------------

      when Attribute_Safe_Large =>
         Check_E0;
         Check_Real_Type;
         Set_Etype (N, Universal_Real);

      ---------------
      -- Safe_Last --
      ---------------

      when Attribute_Safe_Last =>
         Check_Floating_Point_Type_0;
         Set_Etype (N, Universal_Real);

      ----------------
      -- Safe_Small --
      ----------------

      when Attribute_Safe_Small =>
         Check_E0;
         Check_Real_Type;
         Set_Etype (N, Universal_Real);

      --------------------------
      -- Scalar_Storage_Order --
      --------------------------

      when Attribute_Scalar_Storage_Order => Scalar_Storage_Order :
      declare
         Ent : Entity_Id := Empty;

      begin
         Check_E0;
         Check_Type;

         if not (Is_Record_Type (P_Type) or else Is_Array_Type (P_Type)) then

            --  In GNAT mode, the attribute applies to generic types as well
            --  as composite types, and for non-composite types always returns
            --  the default bit order for the target.

            if not (GNAT_Mode and then Is_Generic_Type (P_Type))
              and then not In_Instance
            then
               Error_Attr_P
                 ("prefix of % attribute must be record or array type");

            elsif not Is_Generic_Type (P_Type) then
               if Bytes_Big_Endian then
                  Ent := RTE (RE_High_Order_First);
               else
                  Ent := RTE (RE_Low_Order_First);
               end if;
            end if;

         elsif Bytes_Big_Endian xor Reverse_Storage_Order (P_Type) then
            Ent := RTE (RE_High_Order_First);

         else
            Ent := RTE (RE_Low_Order_First);
         end if;

         if Present (Ent) then
            Rewrite (N, New_Occurrence_Of (Ent, Loc));
         end if;

         Set_Etype (N, RTE (RE_Bit_Order));
         Resolve (N);

         --  Reset incorrect indication of staticness

         Set_Is_Static_Expression (N, False);
      end Scalar_Storage_Order;

      -----------
      -- Scale --
      -----------

      when Attribute_Scale =>
         Check_E0;
         Check_Decimal_Fixed_Point_Type;
         Set_Etype (N, Universal_Integer);

      -------------
      -- Scaling --
      -------------

      when Attribute_Scaling =>
         Check_Floating_Point_Type_2;
         Set_Etype (N, P_Base_Type);
         Resolve (E1, P_Base_Type);

      ------------------
      -- Signed_Zeros --
      ------------------

      when Attribute_Signed_Zeros =>
         Check_Floating_Point_Type_0;
         Set_Etype (N, Standard_Boolean);

      ----------
      -- Size --
      ----------

      when Attribute_Size | Attribute_VADS_Size => Size :
      begin
         Check_E0;

         --  If prefix is parameterless function call, rewrite and resolve
         --  as such.

         if Is_Entity_Name (P)
           and then Ekind (Entity (P)) = E_Function
         then
            Resolve (P);

         --  Similar processing for a protected function call

         elsif Nkind (P) = N_Selected_Component
           and then Ekind (Entity (Selector_Name (P))) = E_Function
         then
            Resolve (P);
         end if;

         if Is_Object_Reference (P) then
            Check_Object_Reference (P);

         elsif Is_Entity_Name (P)
           and then (Is_Type (Entity (P))
                       or else Ekind (Entity (P)) = E_Enumeration_Literal)
         then
            null;

         elsif Nkind (P) = N_Type_Conversion
           and then not Comes_From_Source (P)
         then
            null;

         --  Some other compilers allow dubious use of X'???'Size

         elsif Relaxed_RM_Semantics
           and then Nkind (P) = N_Attribute_Reference
         then
            null;

         else
            Error_Attr_P ("invalid prefix for % attribute");
         end if;

         Check_Not_Incomplete_Type;
         Check_Not_CPP_Type;
         Set_Etype (N, Universal_Integer);
      end Size;

      -----------
      -- Small --
      -----------

      when Attribute_Small =>
         Check_E0;
         Check_Real_Type;
         Set_Etype (N, Universal_Real);

      ------------------
      -- Storage_Pool --
      ------------------

      when Attribute_Storage_Pool        |
           Attribute_Simple_Storage_Pool => Storage_Pool :
      begin
         Check_E0;

         if Is_Access_Type (P_Type) then
            if Ekind (P_Type) = E_Access_Subprogram_Type then
               Error_Attr_P
                 ("cannot use % attribute for access-to-subprogram type");
            end if;

            --  Set appropriate entity

            if Present (Associated_Storage_Pool (Root_Type (P_Type))) then
               Set_Entity (N, Associated_Storage_Pool (Root_Type (P_Type)));
            else
               Set_Entity (N, RTE (RE_Global_Pool_Object));
            end if;

            if Attr_Id = Attribute_Storage_Pool then
               if Present (Get_Rep_Pragma (Etype (Entity (N)),
                                           Name_Simple_Storage_Pool_Type))
               then
                  Error_Msg_Name_1 := Aname;
                     Error_Msg_Warn := SPARK_Mode /= On;
                  Error_Msg_N ("cannot use % attribute for type with simple "
                               & "storage pool<<", N);
                  Error_Msg_N ("\Program_Error [<<", N);

                  Rewrite
                    (N, Make_Raise_Program_Error
                          (Sloc (N), Reason => PE_Explicit_Raise));
               end if;

               Set_Etype (N, Class_Wide_Type (RTE (RE_Root_Storage_Pool)));

            --  In the Simple_Storage_Pool case, verify that the pool entity is
            --  actually of a simple storage pool type, and set the attribute's
            --  type to the pool object's type.

            else
               if not Present (Get_Rep_Pragma (Etype (Entity (N)),
                                               Name_Simple_Storage_Pool_Type))
               then
                  Error_Attr_P
                    ("cannot use % attribute for type without simple " &
                     "storage pool");
               end if;

               Set_Etype (N, Etype (Entity (N)));
            end if;

            --  Validate_Remote_Access_To_Class_Wide_Type for attribute
            --  Storage_Pool since this attribute is not defined for such
            --  types (RM E.2.3(22)).

            Validate_Remote_Access_To_Class_Wide_Type (N);

         else
            Error_Attr_P ("prefix of % attribute must be access type");
         end if;
      end Storage_Pool;

      ------------------
      -- Storage_Size --
      ------------------

      when Attribute_Storage_Size => Storage_Size :
      begin
         Check_E0;

         if Is_Task_Type (P_Type) then
            Set_Etype (N, Universal_Integer);

            --  Use with tasks is an obsolescent feature

            Check_Restriction (No_Obsolescent_Features, P);

         elsif Is_Access_Type (P_Type) then
            if Ekind (P_Type) = E_Access_Subprogram_Type then
               Error_Attr_P
                 ("cannot use % attribute for access-to-subprogram type");
            end if;

            if Is_Entity_Name (P)
              and then Is_Type (Entity (P))
            then
               Check_Type;
               Set_Etype (N, Universal_Integer);

               --   Validate_Remote_Access_To_Class_Wide_Type for attribute
               --   Storage_Size since this attribute is not defined for
               --   such types (RM E.2.3(22)).

               Validate_Remote_Access_To_Class_Wide_Type (N);

            --  The prefix is allowed to be an implicit dereference of an
            --  access value designating a task.

            else
               Check_Task_Prefix;
               Set_Etype (N, Universal_Integer);
            end if;

         else
            Error_Attr_P ("prefix of % attribute must be access or task type");
         end if;
      end Storage_Size;

      ------------------
      -- Storage_Unit --
      ------------------

      when Attribute_Storage_Unit =>
         Standard_Attribute (Ttypes.System_Storage_Unit);

      -----------------
      -- Stream_Size --
      -----------------

      when Attribute_Stream_Size =>
         Check_E0;
         Check_Type;

         if Is_Entity_Name (P)
           and then Is_Elementary_Type (Entity (P))
         then
            Set_Etype (N, Universal_Integer);
         else
            Error_Attr_P ("invalid prefix for % attribute");
         end if;

      ---------------
      -- Stub_Type --
      ---------------

      when Attribute_Stub_Type =>
         Check_Type;
         Check_E0;

         if Is_Remote_Access_To_Class_Wide_Type (Base_Type (P_Type)) then

            --  For a real RACW [sub]type, use corresponding stub type

            if not Is_Generic_Type (P_Type) then
               Rewrite (N,
                 New_Occurrence_Of
                   (Corresponding_Stub_Type (Base_Type (P_Type)), Loc));

            --  For a generic type (that has been marked as an RACW using the
            --  Remote_Access_Type aspect or pragma), use a generic RACW stub
            --  type. Note that if the actual is not a remote access type, the
            --  instantiation will fail.

            else
               --  Note: we go to the underlying type here because the view
               --  returned by RTE (RE_RACW_Stub_Type) might be incomplete.

               Rewrite (N,
                 New_Occurrence_Of
                   (Underlying_Type (RTE (RE_RACW_Stub_Type)), Loc));
            end if;

         else
            Error_Attr_P
              ("prefix of% attribute must be remote access to classwide");
         end if;

      ----------
      -- Succ --
      ----------

      when Attribute_Succ =>
         Check_Scalar_Type;
         Check_E1;

         if Is_Real_Type (P_Type) or else Is_Boolean_Type (P_Type) then
            Error_Msg_Name_1 := Aname;
            Error_Msg_Name_2 := Chars (P_Type);
            Check_SPARK_Restriction ("attribute% is not allowed for type%", P);
         end if;

         Resolve (E1, P_Base_Type);
         Set_Etype (N, P_Base_Type);

         --  Since Pred works on the base type, we normally do no check for the
         --  floating-point case, since the base type is unconstrained. But we
         --  make an exception in Check_Float_Overflow mode.

         if Is_Floating_Point_Type (P_Type) then
            if Check_Float_Overflow
              and then not Range_Checks_Suppressed (P_Base_Type)
            then
               Enable_Range_Check (E1);
            end if;

         --  If not modular type, test for overflow check required

         else
            if not Is_Modular_Integer_Type (P_Type)
              and then not Range_Checks_Suppressed (P_Base_Type)
            then
               Enable_Range_Check (E1);
            end if;
         end if;

      --------------------------------
      -- System_Allocator_Alignment --
      --------------------------------

      when Attribute_System_Allocator_Alignment =>
         Standard_Attribute (Ttypes.System_Allocator_Alignment);

      ---------
      -- Tag --
      ---------

      when Attribute_Tag => Tag :
      begin
         Check_E0;
         Check_Dereference;

         if not Is_Tagged_Type (P_Type) then
            Error_Attr_P ("prefix of % attribute must be tagged");

         --  Next test does not apply to generated code why not, and what does
         --  the illegal reference mean???

         elsif Is_Object_Reference (P)
           and then not Is_Class_Wide_Type (P_Type)
           and then Comes_From_Source (N)
         then
            Error_Attr_P
              ("% attribute can only be applied to objects " &
               "of class - wide type");
         end if;

         --  The prefix cannot be an incomplete type. However, references to
         --  'Tag can be generated when expanding interface conversions, and
         --  this is legal.

         if Comes_From_Source (N) then
            Check_Not_Incomplete_Type;
         end if;

         --  Set appropriate type

         Set_Etype (N, RTE (RE_Tag));
      end Tag;

      -----------------
      -- Target_Name --
      -----------------

      when Attribute_Target_Name => Target_Name : declare
         TN : constant String := Sdefault.Target_Name.all;
         TL : Natural;

      begin
         Check_Standard_Prefix;

         TL := TN'Last;

         if TN (TL) = '/' or else TN (TL) = '\' then
            TL := TL - 1;
         end if;

         Rewrite (N,
           Make_String_Literal (Loc,
             Strval => TN (TN'First .. TL)));
         Analyze_And_Resolve (N, Standard_String);
         Set_Is_Static_Expression (N, True);
      end Target_Name;

      ----------------
      -- Terminated --
      ----------------

      when Attribute_Terminated =>
         Check_E0;
         Set_Etype (N, Standard_Boolean);
         Check_Task_Prefix;

      ----------------
      -- To_Address --
      ----------------

      when Attribute_To_Address => To_Address : declare
         Val : Uint;

      begin
         Check_E1;
         Analyze (P);
         Check_System_Prefix;

         Generate_Reference (RTE (RE_Address), P);
         Analyze_And_Resolve (E1, Any_Integer);
         Set_Etype (N, RTE (RE_Address));

         if Is_Static_Expression (E1) then
            Set_Is_Static_Expression (N, True);
         end if;

         --  OK static expression case, check range and set appropriate type

         if Is_OK_Static_Expression (E1) then
            Val := Expr_Value (E1);

            if Val < -(2 ** UI_From_Int (Standard'Address_Size - 1))
                 or else
               Val > 2 ** UI_From_Int (Standard'Address_Size) - 1
            then
               Error_Attr ("address value out of range for % attribute", E1);
            end if;

            --  In most cases the expression is a numeric literal or some other
            --  address expression, but if it is a declared constant it may be
            --  of a compatible type that must be left on the node.

            if Is_Entity_Name (E1) then
               null;

            --  Set type to universal integer if negative

            elsif Val < 0 then
               Set_Etype (E1, Universal_Integer);

            --  Otherwise set type to Unsigned_64 to accomodate max values

            else
               Set_Etype (E1, Standard_Unsigned_64);
            end if;
         end if;

         Set_Is_Static_Expression (N, True);
      end To_Address;

      ------------
      -- To_Any --
      ------------

      when Attribute_To_Any =>
         Check_E1;
         Check_PolyORB_Attribute;
         Set_Etype (N, RTE (RE_Any));

      ----------------
      -- Truncation --
      ----------------

      when Attribute_Truncation =>
         Check_Floating_Point_Type_1;
         Resolve (E1, P_Base_Type);
         Set_Etype (N, P_Base_Type);

      ----------------
      -- Type_Class --
      ----------------

      when Attribute_Type_Class =>
         Check_E0;
         Check_Type;
         Check_Not_Incomplete_Type;
         Set_Etype (N, RTE (RE_Type_Class));

      --------------
      -- TypeCode --
      --------------

      when Attribute_TypeCode =>
         Check_E0;
         Check_PolyORB_Attribute;
         Set_Etype (N, RTE (RE_TypeCode));

      --------------
      -- Type_Key --
      --------------

      when Attribute_Type_Key =>
         Check_E0;
         Check_Type;

         --  This processing belongs in Eval_Attribute ???

         declare
            function Type_Key return String_Id;
            --  A very preliminary implementation. For now, a signature
            --  consists of only the type name. This is clearly incomplete
            --  (e.g., adding a new field to a record type should change the
            --  type's Type_Key attribute).

            --------------
            -- Type_Key --
            --------------

            function Type_Key return String_Id is
               Full_Name : constant String_Id :=
                             Fully_Qualified_Name_String (Entity (P));

            begin
               --  Copy all characters in Full_Name but the trailing NUL

               Start_String;
               for J in 1 .. String_Length (Full_Name) - 1 loop
                  Store_String_Char (Get_String_Char (Full_Name, Int (J)));
               end loop;

               Store_String_Chars ("'Type_Key");
               return End_String;
            end Type_Key;

         begin
            Rewrite (N, Make_String_Literal (Loc, Type_Key));
         end;

         Analyze_And_Resolve (N, Standard_String);

      -----------------
      -- UET_Address --
      -----------------

      when Attribute_UET_Address =>
         Check_E0;
         Check_Unit_Name (P);
         Set_Etype (N, RTE (RE_Address));

      -----------------------
      -- Unbiased_Rounding --
      -----------------------

      when Attribute_Unbiased_Rounding =>
         Check_Floating_Point_Type_1;
         Set_Etype (N, P_Base_Type);
         Resolve (E1, P_Base_Type);

      ----------------------
      -- Unchecked_Access --
      ----------------------

      when Attribute_Unchecked_Access =>
         if Comes_From_Source (N) then
            Check_Restriction (No_Unchecked_Access, N);
         end if;

         Analyze_Access_Attribute;

      -------------------------
      -- Unconstrained_Array --
      -------------------------

      when Attribute_Unconstrained_Array =>
         Check_E0;
         Check_Type;
         Check_Not_Incomplete_Type;
         Set_Etype (N, Standard_Boolean);
         Set_Is_Static_Expression (N, True);

      ------------------------------
      -- Universal_Literal_String --
      ------------------------------

      --  This is a GNAT specific attribute whose prefix must be a named
      --  number where the expression is either a single numeric literal,
      --  or a numeric literal immediately preceded by a minus sign. The
      --  result is equivalent to a string literal containing the text of
      --  the literal as it appeared in the source program with a possible
      --  leading minus sign.

      when Attribute_Universal_Literal_String => Universal_Literal_String :
      begin
         Check_E0;

         if not Is_Entity_Name (P)
           or else Ekind (Entity (P)) not in Named_Kind
         then
            Error_Attr_P ("prefix for % attribute must be named number");

         else
            declare
               Expr     : Node_Id;
               Negative : Boolean;
               S        : Source_Ptr;
               Src      : Source_Buffer_Ptr;

            begin
               Expr := Original_Node (Expression (Parent (Entity (P))));

               if Nkind (Expr) = N_Op_Minus then
                  Negative := True;
                  Expr := Original_Node (Right_Opnd (Expr));
               else
                  Negative := False;
               end if;

               if not Nkind_In (Expr, N_Integer_Literal, N_Real_Literal) then
                  Error_Attr
                    ("named number for % attribute must be simple literal", N);
               end if;

               --  Build string literal corresponding to source literal text

               Start_String;

               if Negative then
                  Store_String_Char (Get_Char_Code ('-'));
               end if;

               S := Sloc (Expr);
               Src := Source_Text (Get_Source_File_Index (S));

               while Src (S) /= ';' and then Src (S) /= ' ' loop
                  Store_String_Char (Get_Char_Code (Src (S)));
                  S := S + 1;
               end loop;

               --  Now we rewrite the attribute with the string literal

               Rewrite (N,
                 Make_String_Literal (Loc, End_String));
               Analyze (N);
               Set_Is_Static_Expression (N, True);
            end;
         end if;
      end Universal_Literal_String;

      -------------------------
      --  Unprotected_Access --
      -------------------------

      --  This is an ACTON specific attribute that is like Access except it is
      --  only used for access-to-protected-subprogram types and points to the
      --  unprotected subprogram rather than the protected subprogram. For use
      --  only by interrupt handlers and should not normall be used.

      when Attribute_Unprotected_Access =>
         if Comes_From_Source (N) then
            Check_Restriction (No_Unprotected_Access, N);
         end if;

         Analyze_Access_Attribute;

      -------------------------
      -- Unrestricted_Access --
      -------------------------

      --  This is a GNAT specific attribute which is like Access except that
      --  all scope checks and checks for aliased views are omitted. It is
      --  documented as being equivalent to the use of the Address attribute
      --  followed by an unchecked conversion to the target access type.

      when Attribute_Unrestricted_Access =>

         --  If from source, deal with relevant restrictions

         if Comes_From_Source (N) then
            Check_Restriction (No_Unchecked_Access, N);

            if Nkind (P) in N_Has_Entity
              and then Present (Entity (P))
              and then Is_Object (Entity (P))
            then
               Check_Restriction (No_Implicit_Aliasing, N);
            end if;
         end if;

         if Is_Entity_Name (P) then
            Set_Address_Taken (Entity (P));
         end if;

         --  It might seem reasonable to call Address_Checks here to apply the
         --  same set of semantic checks that we enforce for 'Address (after
         --  all we document Unrestricted_Access as being equivalent to the
         --  use of Address followed by an Unchecked_Conversion). However, if
         --  we do enable these checks, we get multiple failures in both the
         --  compiler run-time and in our regression test suite, so we leave
         --  out these checks for now. To be investigated further some time???

         --  Address_Checks;

         --  Now complete analysis using common access processing

         Analyze_Access_Attribute;

      ------------
      -- Update --
      ------------

      when Attribute_Update => Update : declare
         Common_Typ : Entity_Id;
         --  The common type of a multiple component update for a record

         Comps : Elist_Id := No_Elist;
         --  A list used in the resolution of a record update. It contains the
         --  entities of all record components processed so far.

         procedure Analyze_Array_Component_Update (Assoc : Node_Id);
         --  Analyze and resolve array_component_association Assoc against the
         --  index of array type P_Type.

         procedure Analyze_Record_Component_Update (Comp : Node_Id);
         --  Analyze and resolve record_component_association Comp against
         --  record type P_Type.

         ------------------------------------
         -- Analyze_Array_Component_Update --
         ------------------------------------

         procedure Analyze_Array_Component_Update (Assoc : Node_Id) is
            Expr      : Node_Id;
            High      : Node_Id;
            Index     : Node_Id;
            Index_Typ : Entity_Id;
            Low       : Node_Id;

         begin
            --  The current association contains a sequence of indexes denoting
            --  an element of a multidimensional array:

            --    (Index_1, ..., Index_N)

            --  Examine each individual index and resolve it against the proper
            --  index type of the array.

            if Nkind (First (Choices (Assoc))) = N_Aggregate then
               Expr := First (Choices (Assoc));
               while Present (Expr) loop

                  --  The use of others is illegal (SPARK RM 4.4.1(12))

                  if Nkind (Expr) = N_Others_Choice then
                     Error_Attr
                       ("others choice not allowed in attribute %", Expr);

                  --  Otherwise analyze and resolve all indexes

                  else
                     Index     := First (Expressions (Expr));
                     Index_Typ := First_Index (P_Type);
                     while Present (Index) and then Present (Index_Typ) loop
                        Analyze_And_Resolve (Index, Etype (Index_Typ));
                        Next (Index);
                        Next_Index (Index_Typ);
                     end loop;

                     --  Detect a case where the association either lacks an
                     --  index or contains an extra index.

                     if Present (Index) or else Present (Index_Typ) then
                        Error_Msg_N
                          ("dimension mismatch in index list", Assoc);
                     end if;
                  end if;

                  Next (Expr);
               end loop;

            --  The current association denotes either a single component or a
            --  range of components of a one dimensional array:

            --    1, 2 .. 5

            --  Resolve the index or its high and low bounds (if range) against
            --  the proper index type of the array.

            else
               Index     := First (Choices (Assoc));
               Index_Typ := First_Index (P_Type);

               if Present (Next_Index (Index_Typ)) then
                  Error_Msg_N ("too few subscripts in array reference", Assoc);
               end if;

               while Present (Index) loop

                  --  The use of others is illegal (SPARK RM 4.4.1(12))

                  if Nkind (Index) = N_Others_Choice then
                     Error_Attr
                       ("others choice not allowed in attribute %", Index);

                  --  The index denotes a range of elements

                  elsif Nkind (Index) = N_Range then
                     Low  := Low_Bound  (Index);
                     High := High_Bound (Index);

                     Analyze_And_Resolve (Low,  Etype (Index_Typ));
                     Analyze_And_Resolve (High, Etype (Index_Typ));

                     --  Add a range check to ensure that the bounds of the
                     --  range are within the index type when this cannot be
                     --  determined statically.

                     if not Is_OK_Static_Expression (Low) then
                        Set_Do_Range_Check (Low);
                     end if;

                     if not Is_OK_Static_Expression (High) then
                        Set_Do_Range_Check (High);
                     end if;

                  --  Otherwise the index denotes a single element

                  else
                     Analyze_And_Resolve (Index, Etype (Index_Typ));

                     --  Add a range check to ensure that the index is within
                     --  the index type when it is not possible to determine
                     --  this statically.

                     if not Is_OK_Static_Expression (Index) then
                        Set_Do_Range_Check (Index);
                     end if;
                  end if;

                  Next (Index);
               end loop;
            end if;
         end Analyze_Array_Component_Update;

         -------------------------------------
         -- Analyze_Record_Component_Update --
         -------------------------------------

         procedure Analyze_Record_Component_Update (Comp : Node_Id) is
            Comp_Name     : constant Name_Id := Chars (Comp);
            Base_Typ      : Entity_Id;
            Comp_Or_Discr : Entity_Id;

         begin
            --  Find the discriminant or component whose name corresponds to
            --  Comp. A simple character comparison is sufficient because all
            --  visible names within a record type are unique.

            Comp_Or_Discr := First_Entity (P_Type);
            while Present (Comp_Or_Discr) loop
               if Chars (Comp_Or_Discr) = Comp_Name then

                  --  Decorate the component reference by setting its entity
                  --  and type for resolution purposes.

                  Set_Entity (Comp, Comp_Or_Discr);
                  Set_Etype  (Comp, Etype (Comp_Or_Discr));
                  exit;
               end if;

               Comp_Or_Discr := Next_Entity (Comp_Or_Discr);
            end loop;

            --  Diagnose an illegal reference

            if Present (Comp_Or_Discr) then
               if Ekind (Comp_Or_Discr) = E_Discriminant then
                  Error_Attr
                    ("attribute % may not modify record discriminants", Comp);

               else pragma Assert (Ekind (Comp_Or_Discr) = E_Component);
                  if Contains (Comps, Comp_Or_Discr) then
                     Error_Msg_N ("component & already updated", Comp);

                  --  Mark this component as processed

                  else
                     if No (Comps) then
                        Comps := New_Elmt_List;
                     end if;

                     Append_Elmt (Comp_Or_Discr, Comps);
                  end if;
               end if;

            --  The update aggregate mentions an entity that does not belong to
            --  the record type.

            else
               Error_Msg_N ("& is not a component of aggregate subtype", Comp);
            end if;

            --  Verify the consistency of types when the current component is
            --  part of a miltiple component update.

            --    Comp_1, ..., Comp_N => <value>

            if Present (Etype (Comp)) then
               Base_Typ := Base_Type (Etype (Comp));

               --  Save the type of the first component reference as the
               --  remaning references (if any) must resolve to this type.

               if No (Common_Typ) then
                  Common_Typ := Base_Typ;

               elsif Base_Typ /= Common_Typ then
                  Error_Msg_N
                    ("components in choice list must have same type", Comp);
               end if;
            end if;
         end Analyze_Record_Component_Update;

         --  Local variables

         Assoc : Node_Id;
         Comp  : Node_Id;

      --  Start of processing for Update

      begin
         Check_E1;

         if not Is_Object_Reference (P) then
            Error_Attr_P ("prefix of attribute % must denote an object");

         elsif not Is_Array_Type (P_Type)
           and then not Is_Record_Type (P_Type)
         then
            Error_Attr_P ("prefix of attribute % must be a record or array");

         elsif Is_Limited_View (P_Type) then
            Error_Attr ("prefix of attribute % cannot be limited", N);

         elsif Nkind (E1) /= N_Aggregate then
            Error_Attr ("attribute % requires component association list", N);
         end if;

         --  Inspect the update aggregate, looking at all the associations and
         --  choices. Perform the following checks:

         --    1) Legality of "others" in all cases
         --    2) Legality of <>
         --    3) Component legality for arrays
         --    4) Component legality for records

         --  The remaining checks are performed on the expanded attribute

         Assoc := First (Component_Associations (E1));
         while Present (Assoc) loop

            --  The use of <> is illegal (SPARK RM 4.4.1(1))

            if Box_Present (Assoc) then
               Error_Attr
                 ("default initialization not allowed in attribute %", Assoc);

            --  Otherwise process the association

            else
               Analyze (Expression (Assoc));

               if Is_Array_Type (P_Type) then
                  Analyze_Array_Component_Update (Assoc);

               elsif Is_Record_Type (P_Type) then

                  --  Reset the common type used in a multiple component update
                  --  as we are processing the contents of a new association.

                  Common_Typ := Empty;

                  Comp := First (Choices (Assoc));
                  while Present (Comp) loop
                     if Nkind (Comp) = N_Identifier then
                        Analyze_Record_Component_Update (Comp);

                     --  The use of others is illegal (SPARK RM 4.4.1(5))

                     elsif Nkind (Comp) = N_Others_Choice then
                        Error_Attr
                          ("others choice not allowed in attribute %", Comp);

                     --  The name of a record component cannot appear in any
                     --  other form.

                     else
                        Error_Msg_N
                          ("name should be identifier or OTHERS", Comp);
                     end if;

                     Next (Comp);
                  end loop;
               end if;
            end if;

            Next (Assoc);
         end loop;

         --  The type of attribute 'Update is that of the prefix

         Set_Etype (N, P_Type);
      end Update;

      ---------
      -- Val --
      ---------

      when Attribute_Val => Val : declare
      begin
         Check_E1;
         Check_Discrete_Type;

         if Is_Boolean_Type (P_Type) then
            Error_Msg_Name_1 := Aname;
            Error_Msg_Name_2 := Chars (P_Type);
            Check_SPARK_Restriction
              ("attribute% is not allowed for type%", P);
         end if;

         Resolve (E1, Any_Integer);
         Set_Etype (N, P_Base_Type);

         --  Note, we need a range check in general, but we wait for the
         --  Resolve call to do this, since we want to let Eval_Attribute
         --  have a chance to find an static illegality first.
      end Val;

      -----------
      -- Valid --
      -----------

      when Attribute_Valid =>
         Check_E0;

         --  Ignore check for object if we have a 'Valid reference generated
         --  by the expanded code, since in some cases valid checks can occur
         --  on items that are names, but are not objects (e.g. attributes).

         if Comes_From_Source (N) then
            Check_Object_Reference (P);
         end if;

         if not Is_Scalar_Type (P_Type) then
            Error_Attr_P ("object for % attribute must be of scalar type");
         end if;

         --  If the attribute appears within the subtype's own predicate
         --  function, then issue a warning that this will cause infinite
         --  recursion.

         declare
            Pred_Func : constant Entity_Id := Predicate_Function (P_Type);

         begin
            if Present (Pred_Func) and then Current_Scope = Pred_Func then
               Error_Msg_N
                 ("attribute Valid requires a predicate check??", N);
               Error_Msg_N ("\and will result in infinite recursion??", N);
            end if;
         end;

         Set_Etype (N, Standard_Boolean);

      -------------------
      -- Valid_Scalars --
      -------------------

      when Attribute_Valid_Scalars =>
         Check_E0;
         Check_Object_Reference (P);
         Set_Etype (N, Standard_Boolean);

         --  Following checks are only for source types

         if Comes_From_Source (N) then
            if not Scalar_Part_Present (P_Type) then
               Error_Attr_P
                 ("??attribute % always True, no scalars to check");
            end if;

            --  Not allowed for unchecked union type

            if Has_Unchecked_Union (P_Type) then
               Error_Attr_P
                 ("attribute % not allowed for Unchecked_Union type");
            end if;
         end if;

      -----------
      -- Value --
      -----------

      when Attribute_Value => Value :
      begin
         Check_SPARK_Restriction_On_Attribute;
         Check_E1;
         Check_Scalar_Type;

         --  Case of enumeration type

         --  When an enumeration type appears in an attribute reference, all
         --  literals of the type are marked as referenced. This must only be
         --  done if the attribute reference appears in the current source.
         --  Otherwise the information on references may differ between a
         --  normal compilation and one that performs inlining.

         if Is_Enumeration_Type (P_Type)
           and then In_Extended_Main_Code_Unit (N)
         then
            Check_Restriction (No_Enumeration_Maps, N);

            --  Mark all enumeration literals as referenced, since the use of
            --  the Value attribute can implicitly reference any of the
            --  literals of the enumeration base type.

            declare
               Ent : Entity_Id := First_Literal (P_Base_Type);
            begin
               while Present (Ent) loop
                  Set_Referenced (Ent);
                  Next_Literal (Ent);
               end loop;
            end;
         end if;

         --  Set Etype before resolving expression because expansion of
         --  expression may require enclosing type. Note that the type
         --  returned by 'Value is the base type of the prefix type.

         Set_Etype (N, P_Base_Type);
         Validate_Non_Static_Attribute_Function_Call;

         --  Check restriction No_Fixed_IO

         if Restriction_Check_Required (No_Fixed_IO)
           and then Is_Fixed_Point_Type (P_Type)
         then
            Check_Restriction (No_Fixed_IO, P);
         end if;
      end Value;

      ----------------
      -- Value_Size --
      ----------------

      when Attribute_Value_Size =>
         Check_E0;
         Check_Type;
         Check_Not_Incomplete_Type;
         Set_Etype (N, Universal_Integer);

      -------------
      -- Version --
      -------------

      when Attribute_Version =>
         Check_E0;
         Check_Program_Unit;
         Set_Etype (N, RTE (RE_Version_String));

      ------------------
      -- Wchar_T_Size --
      ------------------

      when Attribute_Wchar_T_Size =>
         Standard_Attribute (Interfaces_Wchar_T_Size);

      ----------------
      -- Wide_Image --
      ----------------

      when Attribute_Wide_Image => Wide_Image :
      begin
         Check_SPARK_Restriction_On_Attribute;
         Check_Scalar_Type;
         Set_Etype (N, Standard_Wide_String);
         Check_E1;
         Resolve (E1, P_Base_Type);
         Validate_Non_Static_Attribute_Function_Call;

         --  Check restriction No_Fixed_IO

         if Restriction_Check_Required (No_Fixed_IO)
           and then Is_Fixed_Point_Type (P_Type)
         then
            Check_Restriction (No_Fixed_IO, P);
         end if;
      end Wide_Image;

      ---------------------
      -- Wide_Wide_Image --
      ---------------------

      when Attribute_Wide_Wide_Image => Wide_Wide_Image :
      begin
         Check_Scalar_Type;
         Set_Etype (N, Standard_Wide_Wide_String);
         Check_E1;
         Resolve (E1, P_Base_Type);
         Validate_Non_Static_Attribute_Function_Call;

         --  Check restriction No_Fixed_IO

         if Restriction_Check_Required (No_Fixed_IO)
           and then Is_Fixed_Point_Type (P_Type)
         then
            Check_Restriction (No_Fixed_IO, P);
         end if;
      end Wide_Wide_Image;

      ----------------
      -- Wide_Value --
      ----------------

      when Attribute_Wide_Value => Wide_Value :
      begin
         Check_SPARK_Restriction_On_Attribute;
         Check_E1;
         Check_Scalar_Type;

         --  Set Etype before resolving expression because expansion
         --  of expression may require enclosing type.

         Set_Etype (N, P_Type);
         Validate_Non_Static_Attribute_Function_Call;

         --  Check restriction No_Fixed_IO

         if Restriction_Check_Required (No_Fixed_IO)
           and then Is_Fixed_Point_Type (P_Type)
         then
            Check_Restriction (No_Fixed_IO, P);
         end if;
      end Wide_Value;

      ---------------------
      -- Wide_Wide_Value --
      ---------------------

      when Attribute_Wide_Wide_Value => Wide_Wide_Value :
      begin
         Check_E1;
         Check_Scalar_Type;

         --  Set Etype before resolving expression because expansion
         --  of expression may require enclosing type.

         Set_Etype (N, P_Type);
         Validate_Non_Static_Attribute_Function_Call;

         --  Check restriction No_Fixed_IO

         if Restriction_Check_Required (No_Fixed_IO)
           and then Is_Fixed_Point_Type (P_Type)
         then
            Check_Restriction (No_Fixed_IO, P);
         end if;
      end Wide_Wide_Value;

      ---------------------
      -- Wide_Wide_Width --
      ---------------------

      when Attribute_Wide_Wide_Width =>
         Check_E0;
         Check_Scalar_Type;
         Set_Etype (N, Universal_Integer);

      ----------------
      -- Wide_Width --
      ----------------

      when Attribute_Wide_Width =>
         Check_SPARK_Restriction_On_Attribute;
         Check_E0;
         Check_Scalar_Type;
         Set_Etype (N, Universal_Integer);

      -----------
      -- Width --
      -----------

      when Attribute_Width =>
         Check_SPARK_Restriction_On_Attribute;
         Check_E0;
         Check_Scalar_Type;
         Set_Etype (N, Universal_Integer);

      ---------------
      -- Word_Size --
      ---------------

      when Attribute_Word_Size =>
         Standard_Attribute (System_Word_Size);

      -----------
      -- Write --
      -----------

      when Attribute_Write =>
         Check_E2;
         Check_Stream_Attribute (TSS_Stream_Write);
         Set_Etype (N, Standard_Void_Type);
         Resolve (N, Standard_Void_Type);

      end case;

   --  All errors raise Bad_Attribute, so that we get out before any further
   --  damage occurs when an error is detected (for example, if we check for
   --  one attribute expression, and the check succeeds, we want to be able
   --  to proceed securely assuming that an expression is in fact present.

   --  Note: we set the attribute analyzed in this case to prevent any
   --  attempt at reanalysis which could generate spurious error msgs.

   exception
      when Bad_Attribute =>
         Set_Analyzed (N);
         Set_Etype (N, Any_Type);
         return;
   end Analyze_Attribute;

   --------------------
   -- Eval_Attribute --
   --------------------

   procedure Eval_Attribute (N : Node_Id) is
      Loc   : constant Source_Ptr   := Sloc (N);
      Aname : constant Name_Id      := Attribute_Name (N);
      Id    : constant Attribute_Id := Get_Attribute_Id (Aname);
      P     : constant Node_Id      := Prefix (N);

      C_Type : constant Entity_Id := Etype (N);
      --  The type imposed by the context

      E1 : Node_Id;
      --  First expression, or Empty if none

      E2 : Node_Id;
      --  Second expression, or Empty if none

      P_Entity : Entity_Id;
      --  Entity denoted by prefix

      P_Type : Entity_Id;
      --  The type of the prefix

      P_Base_Type : Entity_Id;
      --  The base type of the prefix type

      P_Root_Type : Entity_Id;
      --  The root type of the prefix type

      Static : Boolean;
      --  True if the result is Static. This is set by the general processing
      --  to true if the prefix is static, and all expressions are static. It
      --  can be reset as processing continues for particular attributes. This
      --  flag can still be True if the reference raises a constraint error.
      --  Is_Static_Expression (N) is set to follow this value as it is set
      --  and we could always reference this, but it is convenient to have a
      --  simple short name to use, since it is frequently referenced.

      Lo_Bound, Hi_Bound : Node_Id;
      --  Expressions for low and high bounds of type or array index referenced
      --  by First, Last, or Length attribute for array, set by Set_Bounds.

      CE_Node : Node_Id;
      --  Constraint error node used if we have an attribute reference has
      --  an argument that raises a constraint error. In this case we replace
      --  the attribute with a raise constraint_error node. This is important
      --  processing, since otherwise gigi might see an attribute which it is
      --  unprepared to deal with.

      procedure Check_Concurrent_Discriminant (Bound : Node_Id);
      --  If Bound is a reference to a discriminant of a task or protected type
      --  occurring within the object's body, rewrite attribute reference into
      --  a reference to the corresponding discriminal. Use for the expansion
      --  of checks against bounds of entry family index subtypes.

      procedure Check_Expressions;
      --  In case where the attribute is not foldable, the expressions, if
      --  any, of the attribute, are in a non-static context. This procedure
      --  performs the required additional checks.

      function Compile_Time_Known_Bounds (Typ : Entity_Id) return Boolean;
      --  Determines if the given type has compile time known bounds. Note
      --  that we enter the case statement even in cases where the prefix
      --  type does NOT have known bounds, so it is important to guard any
      --  attempt to evaluate both bounds with a call to this function.

      procedure Compile_Time_Known_Attribute (N : Node_Id; Val : Uint);
      --  This procedure is called when the attribute N has a non-static
      --  but compile time known value given by Val. It includes the
      --  necessary checks for out of range values.

      function Fore_Value return Nat;
      --  Computes the Fore value for the current attribute prefix, which is
      --  known to be a static fixed-point type. Used by Fore and Width.

      function Is_VAX_Float (Typ : Entity_Id) return Boolean;
      --  Determine whether Typ denotes a VAX floating point type

      function Mantissa return Uint;
      --  Returns the Mantissa value for the prefix type

      procedure Set_Bounds;
      --  Used for First, Last and Length attributes applied to an array or
      --  array subtype. Sets the variables Lo_Bound and Hi_Bound to the low
      --  and high bound expressions for the index referenced by the attribute
      --  designator (i.e. the first index if no expression is present, and the
      --  N'th index if the value N is present as an expression). Also used for
      --  First and Last of scalar types and for First_Valid and Last_Valid.
      --  Static is reset to False if the type or index type is not statically
      --  constrained.

      function Statically_Denotes_Entity (N : Node_Id) return Boolean;
      --  Verify that the prefix of a potentially static array attribute
      --  satisfies the conditions of 4.9 (14).

      -----------------------------------
      -- Check_Concurrent_Discriminant --
      -----------------------------------

      procedure Check_Concurrent_Discriminant (Bound : Node_Id) is
         Tsk : Entity_Id;
         --  The concurrent (task or protected) type

      begin
         if Nkind (Bound) = N_Identifier
           and then Ekind (Entity (Bound)) = E_Discriminant
           and then Is_Concurrent_Record_Type (Scope (Entity (Bound)))
         then
            Tsk := Corresponding_Concurrent_Type (Scope (Entity (Bound)));

            if In_Open_Scopes (Tsk) and then Has_Completion (Tsk) then

               --  Find discriminant of original concurrent type, and use
               --  its current discriminal, which is the renaming within
               --  the task/protected body.

               Rewrite (N,
                 New_Occurrence_Of
                   (Find_Body_Discriminal (Entity (Bound)), Loc));
            end if;
         end if;
      end Check_Concurrent_Discriminant;

      -----------------------
      -- Check_Expressions --
      -----------------------

      procedure Check_Expressions is
         E : Node_Id;
      begin
         E := E1;
         while Present (E) loop
            Check_Non_Static_Context (E);
            Next (E);
         end loop;
      end Check_Expressions;

      ----------------------------------
      -- Compile_Time_Known_Attribute --
      ----------------------------------

      procedure Compile_Time_Known_Attribute (N : Node_Id; Val : Uint) is
         T : constant Entity_Id := Etype (N);

      begin
         Fold_Uint (N, Val, False);

         --  Check that result is in bounds of the type if it is static

         if Is_In_Range (N, T, Assume_Valid => False) then
            null;

         elsif Is_Out_Of_Range (N, T) then
            Apply_Compile_Time_Constraint_Error
              (N, "value not in range of}??", CE_Range_Check_Failed);

         elsif not Range_Checks_Suppressed (T) then
            Enable_Range_Check (N);

         else
            Set_Do_Range_Check (N, False);
         end if;
      end Compile_Time_Known_Attribute;

      -------------------------------
      -- Compile_Time_Known_Bounds --
      -------------------------------

      function Compile_Time_Known_Bounds (Typ : Entity_Id) return Boolean is
      begin
         return
           Compile_Time_Known_Value (Type_Low_Bound (Typ))
             and then
           Compile_Time_Known_Value (Type_High_Bound (Typ));
      end Compile_Time_Known_Bounds;

      ----------------
      -- Fore_Value --
      ----------------

      --  Note that the Fore calculation is based on the actual values
      --  of the bounds, and does not take into account possible rounding.

      function Fore_Value return Nat is
         Lo      : constant Uint  := Expr_Value (Type_Low_Bound (P_Type));
         Hi      : constant Uint  := Expr_Value (Type_High_Bound (P_Type));
         Small   : constant Ureal := Small_Value (P_Type);
         Lo_Real : constant Ureal := Lo * Small;
         Hi_Real : constant Ureal := Hi * Small;
         T       : Ureal;
         R       : Nat;

      begin
         --  Bounds are given in terms of small units, so first compute
         --  proper values as reals.

         T := UR_Max (abs Lo_Real, abs Hi_Real);
         R := 2;

         --  Loop to compute proper value if more than one digit required

         while T >= Ureal_10 loop
            R := R + 1;
            T := T / Ureal_10;
         end loop;

         return R;
      end Fore_Value;

      ------------------
      -- Is_VAX_Float --
      ------------------

      function Is_VAX_Float (Typ : Entity_Id) return Boolean is
         pragma Unreferenced (Typ);
      begin
         return False;
      end Is_VAX_Float;

      --------------
      -- Mantissa --
      --------------

      --  Table of mantissa values accessed by function  Computed using
      --  the relation:

      --    T'Mantissa = integer next above (D * log(10)/log(2)) + 1)

      --  where D is T'Digits (RM83 3.5.7)

      Mantissa_Value : constant array (Nat range 1 .. 40) of Nat := (
          1 =>   5,
          2 =>   8,
          3 =>  11,
          4 =>  15,
          5 =>  18,
          6 =>  21,
          7 =>  25,
          8 =>  28,
          9 =>  31,
         10 =>  35,
         11 =>  38,
         12 =>  41,
         13 =>  45,
         14 =>  48,
         15 =>  51,
         16 =>  55,
         17 =>  58,
         18 =>  61,
         19 =>  65,
         20 =>  68,
         21 =>  71,
         22 =>  75,
         23 =>  78,
         24 =>  81,
         25 =>  85,
         26 =>  88,
         27 =>  91,
         28 =>  95,
         29 =>  98,
         30 => 101,
         31 => 104,
         32 => 108,
         33 => 111,
         34 => 114,
         35 => 118,
         36 => 121,
         37 => 124,
         38 => 128,
         39 => 131,
         40 => 134);

      function Mantissa return Uint is
      begin
         return
           UI_From_Int (Mantissa_Value (UI_To_Int (Digits_Value (P_Type))));
      end Mantissa;

      ----------------
      -- Set_Bounds --
      ----------------

      procedure Set_Bounds is
         Ndim : Nat;
         Indx : Node_Id;
         Ityp : Entity_Id;

      begin
         --  For a string literal subtype, we have to construct the bounds.
         --  Valid Ada code never applies attributes to string literals, but
         --  it is convenient to allow the expander to generate attribute
         --  references of this type (e.g. First and Last applied to a string
         --  literal).

         --  Note that the whole point of the E_String_Literal_Subtype is to
         --  avoid this construction of bounds, but the cases in which we
         --  have to materialize them are rare enough that we don't worry.

         --  The low bound is simply the low bound of the base type. The
         --  high bound is computed from the length of the string and this
         --  low bound.

         if Ekind (P_Type) = E_String_Literal_Subtype then
            Ityp := Etype (First_Index (Base_Type (P_Type)));
            Lo_Bound := Type_Low_Bound (Ityp);

            Hi_Bound :=
              Make_Integer_Literal (Sloc (P),
                Intval =>
                  Expr_Value (Lo_Bound) + String_Literal_Length (P_Type) - 1);

            Set_Parent (Hi_Bound, P);
            Analyze_And_Resolve (Hi_Bound, Etype (Lo_Bound));
            return;

         --  For non-array case, just get bounds of scalar type

         elsif Is_Scalar_Type (P_Type) then
            Ityp := P_Type;

            --  For a fixed-point type, we must freeze to get the attributes
            --  of the fixed-point type set now so we can reference them.

            if Is_Fixed_Point_Type (P_Type)
              and then not Is_Frozen (Base_Type (P_Type))
              and then Compile_Time_Known_Value (Type_Low_Bound (P_Type))
              and then Compile_Time_Known_Value (Type_High_Bound (P_Type))
            then
               Freeze_Fixed_Point_Type (Base_Type (P_Type));
            end if;

         --  For array case, get type of proper index

         else
            if No (E1) then
               Ndim := 1;
            else
               Ndim := UI_To_Int (Expr_Value (E1));
            end if;

            Indx := First_Index (P_Type);
            for J in 1 .. Ndim - 1 loop
               Next_Index (Indx);
            end loop;

            --  If no index type, get out (some other error occurred, and
            --  we don't have enough information to complete the job).

            if No (Indx) then
               Lo_Bound := Error;
               Hi_Bound := Error;
               return;
            end if;

            Ityp := Etype (Indx);
         end if;

         --  A discrete range in an index constraint is allowed to be a
         --  subtype indication. This is syntactically a pain, but should
         --  not propagate to the entity for the corresponding index subtype.
         --  After checking that the subtype indication is legal, the range
         --  of the subtype indication should be transfered to the entity.
         --  The attributes for the bounds should remain the simple retrievals
         --  that they are now.

         Lo_Bound := Type_Low_Bound (Ityp);
         Hi_Bound := Type_High_Bound (Ityp);

         --  If subtype is non-static, result is definitely non-static

         if not Is_Static_Subtype (Ityp) then
            Static := False;
            Set_Is_Static_Expression (N, False);

         --  Subtype is static, does it raise CE?

         elsif not Is_OK_Static_Subtype (Ityp) then
            Set_Raises_Constraint_Error (N);
         end if;
      end Set_Bounds;

      -------------------------------
      -- Statically_Denotes_Entity --
      -------------------------------

      function Statically_Denotes_Entity (N : Node_Id) return Boolean is
         E : Entity_Id;

      begin
         if not Is_Entity_Name (N) then
            return False;
         else
            E := Entity (N);
         end if;

         return
           Nkind (Parent (E)) /= N_Object_Renaming_Declaration
             or else Statically_Denotes_Entity (Renamed_Object (E));
      end Statically_Denotes_Entity;

   --  Start of processing for Eval_Attribute

   begin
      --  Initialize result as non-static, will be reset if appropriate

      Set_Is_Static_Expression (N, False);
      Static := False;

      --  Acquire first two expressions (at the moment, no attributes take more
      --  than two expressions in any case).

      if Present (Expressions (N)) then
         E1 := First (Expressions (N));
         E2 := Next (E1);
      else
         E1 := Empty;
         E2 := Empty;
      end if;

      --  Special processing for Enabled attribute. This attribute has a very
      --  special prefix, and the easiest way to avoid lots of special checks
      --  to protect this special prefix from causing trouble is to deal with
      --  this attribute immediately and be done with it.

      if Id = Attribute_Enabled then

         --  We skip evaluation if the expander is not active. This is not just
         --  an optimization. It is of key importance that we not rewrite the
         --  attribute in a generic template, since we want to pick up the
         --  setting of the check in the instance, and testing expander active
         --  is as easy way of doing this as any.

         if Expander_Active then
            declare
               C : constant Check_Id := Get_Check_Id (Chars (P));
               R : Boolean;

            begin
               if No (E1) then
                  if C in Predefined_Check_Id then
                     R := Scope_Suppress.Suppress (C);
                  else
                     R := Is_Check_Suppressed (Empty, C);
                  end if;

               else
                  R := Is_Check_Suppressed (Entity (E1), C);
               end if;

               Rewrite (N, New_Occurrence_Of (Boolean_Literals (not R), Loc));
            end;
         end if;

         return;
      end if;

      --  Special processing for cases where the prefix is an object. For
      --  this purpose, a string literal counts as an object (attributes
      --  of string literals can only appear in generated code).

      if Is_Object_Reference (P) or else Nkind (P) = N_String_Literal then

         --  For Component_Size, the prefix is an array object, and we apply
         --  the attribute to the type of the object. This is allowed for
         --  both unconstrained and constrained arrays, since the bounds
         --  have no influence on the value of this attribute.

         if Id = Attribute_Component_Size then
            P_Entity := Etype (P);

         --  For First and Last, the prefix is an array object, and we apply
         --  the attribute to the type of the array, but we need a constrained
         --  type for this, so we use the actual subtype if available.

         elsif Id = Attribute_First or else
               Id = Attribute_Last  or else
               Id = Attribute_Length
         then
            declare
               AS : constant Entity_Id := Get_Actual_Subtype_If_Available (P);

            begin
               if Present (AS) and then Is_Constrained (AS) then
                  P_Entity := AS;

               --  If we have an unconstrained type we cannot fold

               else
                  Check_Expressions;
                  return;
               end if;
            end;

         --  For Size, give size of object if available, otherwise we
         --  cannot fold Size.

         elsif Id = Attribute_Size then
            if Is_Entity_Name (P)
              and then Known_Esize (Entity (P))
            then
               Compile_Time_Known_Attribute (N, Esize (Entity (P)));
               return;

            else
               Check_Expressions;
               return;
            end if;

         --  For Alignment, give size of object if available, otherwise we
         --  cannot fold Alignment.

         elsif Id = Attribute_Alignment then
            if Is_Entity_Name (P)
              and then Known_Alignment (Entity (P))
            then
               Fold_Uint (N, Alignment (Entity (P)), Static);
               return;

            else
               Check_Expressions;
               return;
            end if;

         --  For Lock_Free, we apply the attribute to the type of the object.
         --  This is allowed since we have already verified that the type is a
         --  protected type.

         elsif Id = Attribute_Lock_Free then
            P_Entity := Etype (P);

         --  No other attributes for objects are folded

         else
            Check_Expressions;
            return;
         end if;

      --  Cases where P is not an object. Cannot do anything if P is not the
      --  name of an entity.

      elsif not Is_Entity_Name (P) then
         Check_Expressions;
         return;

      --  Otherwise get prefix entity

      else
         P_Entity := Entity (P);
      end if;

      --  If we are asked to evaluate an attribute where the prefix is a
      --  non-frozen generic actual type whose RM_Size is still set to zero,
      --  then abandon the effort.

      if Is_Type (P_Entity)
        and then (not Is_Frozen (P_Entity)
                   and then Is_Generic_Actual_Type (P_Entity)
                   and then RM_Size (P_Entity) = 0)

        --  However, the attribute Unconstrained_Array must be evaluated,
        --  since it is documented to be a static attribute (and can for
        --  example appear in a Compile_Time_Warning pragma). The frozen
        --  status of the type does not affect its evaluation.

        and then Id /= Attribute_Unconstrained_Array
      then
         return;
      end if;

      --  At this stage P_Entity is the entity to which the attribute
      --  is to be applied. This is usually simply the entity of the
      --  prefix, except in some cases of attributes for objects, where
      --  as described above, we apply the attribute to the object type.

      --  Here is where we make sure that static attributes are properly
      --  marked as such. These are attributes whose prefix is a static
      --  scalar subtype, whose result is scalar, and whose arguments, if
      --  present, are static scalar expressions. Note that such references
      --  are static expressions even if they raise Constraint_Error.

      --  For example, Boolean'Pos (1/0 = 0) is a static expression, even
      --  though evaluating it raises constraint error. This means that a
      --  declaration like:

      --    X : constant := (if True then 1 else Boolean'Pos (1/0 = 0));

      --  is legal, since here this expression appears in a statically
      --  unevaluated position, so it does not actually raise an exception.

      if Is_Scalar_Type (P_Entity)
        and then (not Is_Generic_Type (P_Entity))
        and then Is_Static_Subtype (P_Entity)
        and then Is_Scalar_Type (Etype (N))
        and then
          (No (E1)
            or else (Is_Static_Expression (E1)
                      and then Is_Scalar_Type (Etype (E1))))
        and then
          (No (E2)
            or else (Is_Static_Expression (E2)
                      and then Is_Scalar_Type (Etype (E1))))
      then
         Static := True;
         Set_Is_Static_Expression (N, True);
      end if;

      --  First foldable possibility is a scalar or array type (RM 4.9(7))
      --  that is not generic (generic types are eliminated by RM 4.9(25)).
      --  Note we allow non-static non-generic types at this stage as further
      --  described below.

      if Is_Type (P_Entity)
        and then (Is_Scalar_Type (P_Entity) or Is_Array_Type (P_Entity))
        and then (not Is_Generic_Type (P_Entity))
      then
         P_Type := P_Entity;

      --  Second foldable possibility is an array object (RM 4.9(8))

      elsif (Ekind (P_Entity) = E_Variable
               or else
             Ekind (P_Entity) = E_Constant)
        and then Is_Array_Type (Etype (P_Entity))
        and then (not Is_Generic_Type (Etype (P_Entity)))
      then
         P_Type := Etype (P_Entity);

         --  If the entity is an array constant with an unconstrained nominal
         --  subtype then get the type from the initial value. If the value has
         --  been expanded into assignments, there is no expression and the
         --  attribute reference remains dynamic.

         --  We could do better here and retrieve the type ???

         if Ekind (P_Entity) = E_Constant
           and then not Is_Constrained (P_Type)
         then
            if No (Constant_Value (P_Entity)) then
               return;
            else
               P_Type := Etype (Constant_Value (P_Entity));
            end if;
         end if;

      --  Definite must be folded if the prefix is not a generic type, that
      --  is to say if we are within an instantiation. Same processing applies
      --  to the GNAT attributes Atomic_Always_Lock_Free, Has_Discriminants,
      --  Lock_Free, Type_Class, Has_Tagged_Value, and Unconstrained_Array.

      elsif (Id = Attribute_Atomic_Always_Lock_Free or else
             Id = Attribute_Definite                or else
             Id = Attribute_Has_Access_Values       or else
             Id = Attribute_Has_Discriminants       or else
             Id = Attribute_Has_Tagged_Values       or else
             Id = Attribute_Lock_Free               or else
             Id = Attribute_Type_Class              or else
             Id = Attribute_Unconstrained_Array     or else
             Id = Attribute_Max_Alignment_For_Allocation)
        and then not Is_Generic_Type (P_Entity)
      then
         P_Type := P_Entity;

      --  We can fold 'Size applied to a type if the size is known (as happens
      --  for a size from an attribute definition clause). At this stage, this
      --  can happen only for types (e.g. record types) for which the size is
      --  always non-static. We exclude generic types from consideration (since
      --  they have bogus sizes set within templates).

      elsif Id = Attribute_Size
        and then Is_Type (P_Entity)
        and then (not Is_Generic_Type (P_Entity))
        and then Known_Static_RM_Size (P_Entity)
      then
         Compile_Time_Known_Attribute (N, RM_Size (P_Entity));
         return;

      --  We can fold 'Alignment applied to a type if the alignment is known
      --  (as happens for an alignment from an attribute definition clause).
      --  At this stage, this can happen only for types (e.g. record types) for
      --  which the size is always non-static. We exclude generic types from
      --  consideration (since they have bogus sizes set within templates).

      elsif Id = Attribute_Alignment
        and then Is_Type (P_Entity)
        and then (not Is_Generic_Type (P_Entity))
        and then Known_Alignment (P_Entity)
      then
         Compile_Time_Known_Attribute (N, Alignment (P_Entity));
         return;

      --  If this is an access attribute that is known to fail accessibility
      --  check, rewrite accordingly.

      elsif Attribute_Name (N) = Name_Access
        and then Raises_Constraint_Error (N)
      then
         Rewrite (N,
           Make_Raise_Program_Error (Loc,
             Reason => PE_Accessibility_Check_Failed));
         Set_Etype (N, C_Type);
         return;

      --  No other cases are foldable (they certainly aren't static, and at
      --  the moment we don't try to fold any cases other than the ones above).

      else
         Check_Expressions;
         return;
      end if;

      --  If either attribute or the prefix is Any_Type, then propagate
      --  Any_Type to the result and don't do anything else at all.

      if P_Type = Any_Type
        or else (Present (E1) and then Etype (E1) = Any_Type)
        or else (Present (E2) and then Etype (E2) = Any_Type)
      then
         Set_Etype (N, Any_Type);
         return;
      end if;

      --  Scalar subtype case. We have not yet enforced the static requirement
      --  of (RM 4.9(7)) and we don't intend to just yet, since there are cases
      --  of non-static attribute references (e.g. S'Digits for a non-static
      --  floating-point type, which we can compute at compile time).

      --  Note: this folding of non-static attributes is not simply a case of
      --  optimization. For many of the attributes affected, Gigi cannot handle
      --  the attribute and depends on the front end having folded them away.

      --  Note: although we don't require staticness at this stage, we do set
      --  the Static variable to record the staticness, for easy reference by
      --  those attributes where it matters (e.g. Succ and Pred), and also to
      --  be used to ensure that non-static folded things are not marked as
      --  being static (a check that is done right at the end).

      P_Root_Type := Root_Type (P_Type);
      P_Base_Type := Base_Type (P_Type);

      --  If the root type or base type is generic, then we cannot fold. This
      --  test is needed because subtypes of generic types are not always
      --  marked as being generic themselves (which seems odd???)

      if Is_Generic_Type (P_Root_Type)
        or else Is_Generic_Type (P_Base_Type)
      then
         return;
      end if;

      if Is_Scalar_Type (P_Type) then
         if not Is_Static_Subtype (P_Type) then
            Static := False;
            Set_Is_Static_Expression (N, False);
         elsif not Is_OK_Static_Subtype (P_Type) then
            Set_Raises_Constraint_Error (N);
         end if;

      --  Array case. We enforce the constrained requirement of (RM 4.9(7-8))
      --  since we can't do anything with unconstrained arrays. In addition,
      --  only the First, Last and Length attributes are possibly static.

      --  Atomic_Always_Lock_Free, Definite, Has_Access_Values,
      --  Has_Discriminants, Has_Tagged_Values, Lock_Free, Type_Class, and
      --  Unconstrained_Array are again exceptions, because they apply as well
      --  to unconstrained types.

      --  In addition Component_Size is an exception since it is possibly
      --  foldable, even though it is never static, and it does apply to
      --  unconstrained arrays. Furthermore, it is essential to fold this
      --  in the packed case, since otherwise the value will be incorrect.

      elsif Id = Attribute_Atomic_Always_Lock_Free or else
            Id = Attribute_Definite                or else
            Id = Attribute_Has_Access_Values       or else
            Id = Attribute_Has_Discriminants       or else
            Id = Attribute_Has_Tagged_Values       or else
            Id = Attribute_Lock_Free               or else
            Id = Attribute_Type_Class              or else
            Id = Attribute_Unconstrained_Array     or else
            Id = Attribute_Component_Size
      then
         Static := False;
         Set_Is_Static_Expression (N, False);

      elsif Id /= Attribute_Max_Alignment_For_Allocation then
         if not Is_Constrained (P_Type)
           or else (Id /= Attribute_First and then
                    Id /= Attribute_Last  and then
                    Id /= Attribute_Length)
         then
            Check_Expressions;
            return;
         end if;

         --  The rules in (RM 4.9(7,8)) require a static array, but as in the
         --  scalar case, we hold off on enforcing staticness, since there are
         --  cases which we can fold at compile time even though they are not
         --  static (e.g. 'Length applied to a static index, even though other
         --  non-static indexes make the array type non-static). This is only
         --  an optimization, but it falls out essentially free, so why not.
         --  Again we compute the variable Static for easy reference later
         --  (note that no array attributes are static in Ada 83).

         --  We also need to set Static properly for subsequent legality checks
         --  which might otherwise accept non-static constants in contexts
         --  where they are not legal.

         Static :=
           Ada_Version >= Ada_95 and then Statically_Denotes_Entity (P);
         Set_Is_Static_Expression (N, Static);

         declare
            Nod : Node_Id;

         begin
            Nod := First_Index (P_Type);

            --  The expression is static if the array type is constrained
            --  by given bounds, and not by an initial expression. Constant
            --  strings are static in any case.

            if Root_Type (P_Type) /= Standard_String then
               Static :=
                 Static and then not Is_Constr_Subt_For_U_Nominal (P_Type);
               Set_Is_Static_Expression (N, Static);

            end if;

            while Present (Nod) loop
               if not Is_Static_Subtype (Etype (Nod)) then
                  Static := False;
                  Set_Is_Static_Expression (N, False);
               elsif not Is_OK_Static_Subtype (Etype (Nod)) then
                  Set_Raises_Constraint_Error (N);
               end if;

               --  If however the index type is generic, or derived from
               --  one, attributes cannot be folded.

               if Is_Generic_Type (Root_Type (Etype (Nod)))
                 and then Id /= Attribute_Component_Size
               then
                  return;
               end if;

               Next_Index (Nod);
            end loop;
         end;
      end if;

      --  Check any expressions that are present. Note that these expressions,
      --  depending on the particular attribute type, are either part of the
      --  attribute designator, or they are arguments in a case where the
      --  attribute reference returns a function. In the latter case, the
      --  rule in (RM 4.9(22)) applies and in particular requires the type
      --  of the expressions to be scalar in order for the attribute to be
      --  considered to be static.

      declare
         E : Node_Id;

      begin
         E := E1;
         while Present (E) loop

            --  If expression is not static, then the attribute reference
            --  result certainly cannot be static.

            if not Is_Static_Expression (E) then
               Static := False;
               Set_Is_Static_Expression (N, False);
            end if;

            if Raises_Constraint_Error (E) then
               Set_Raises_Constraint_Error (N);
            end if;

            --  If the result is not known at compile time, or is not of
            --  a scalar type, then the result is definitely not static,
            --  so we can quit now.

            if not Compile_Time_Known_Value (E)
              or else not Is_Scalar_Type (Etype (E))
            then
               --  An odd special case, if this is a Pos attribute, this
               --  is where we need to apply a range check since it does
               --  not get done anywhere else.

               if Id = Attribute_Pos then
                  if Is_Integer_Type (Etype (E)) then
                     Apply_Range_Check (E, Etype (N));
                  end if;
               end if;

               Check_Expressions;
               return;

            --  If the expression raises a constraint error, then so does
            --  the attribute reference. We keep going in this case because
            --  we are still interested in whether the attribute reference
            --  is static even if it is not static.

            elsif Raises_Constraint_Error (E) then
               Set_Raises_Constraint_Error (N);
            end if;

            Next (E);
         end loop;

         if Raises_Constraint_Error (Prefix (N)) then
            return;
         end if;
      end;

      --  Deal with the case of a static attribute reference that raises
      --  constraint error. The Raises_Constraint_Error flag will already
      --  have been set, and the Static flag shows whether the attribute
      --  reference is static. In any case we certainly can't fold such an
      --  attribute reference.

      --  Note that the rewriting of the attribute node with the constraint
      --  error node is essential in this case, because otherwise Gigi might
      --  blow up on one of the attributes it never expects to see.

      --  The constraint_error node must have the type imposed by the context,
      --  to avoid spurious errors in the enclosing expression.

      if Raises_Constraint_Error (N) then
         CE_Node :=
           Make_Raise_Constraint_Error (Sloc (N),
             Reason => CE_Range_Check_Failed);
         Set_Etype (CE_Node, Etype (N));
         Set_Raises_Constraint_Error (CE_Node);
         Check_Expressions;
         Rewrite (N, Relocate_Node (CE_Node));
         Set_Raises_Constraint_Error (N, True);
         return;
      end if;

      --  At this point we have a potentially foldable attribute reference.
      --  If Static is set, then the attribute reference definitely obeys
      --  the requirements in (RM 4.9(7,8,22)), and it definitely can be
      --  folded. If Static is not set, then the attribute may or may not
      --  be foldable, and the individual attribute processing routines
      --  test Static as required in cases where it makes a difference.

      --  In the case where Static is not set, we do know that all the
      --  expressions present are at least known at compile time (we assumed
      --  above that if this was not the case, then there was no hope of static
      --  evaluation). However, we did not require that the bounds of the
      --  prefix type be compile time known, let alone static). That's because
      --  there are many attributes that can be computed at compile time on
      --  non-static subtypes, even though such references are not static
      --  expressions.

      --  For VAX float, the root type is an IEEE type. So make sure to use the
      --  base type instead of the root-type for floating point attributes.

      case Id is

         --  Attributes related to Ada 2012 iterators (placeholder ???)

         when Attribute_Constant_Indexing    |
              Attribute_Default_Iterator     |
              Attribute_Implicit_Dereference |
              Attribute_Iterator_Element     |
              Attribute_Iterable             |
              Attribute_Variable_Indexing    => null;

         --  Internal attributes used to deal with Ada 2012 delayed aspects.
         --  These were already rejected by the parser. Thus they shouldn't
         --  appear here.

         when Internal_Attribute_Id =>
            raise Program_Error;

      --------------
      -- Adjacent --
      --------------

      when Attribute_Adjacent =>
         Fold_Ureal
           (N,
            Eval_Fat.Adjacent
              (P_Base_Type, Expr_Value_R (E1), Expr_Value_R (E2)),
            Static);

      ---------
      -- Aft --
      ---------

      when Attribute_Aft =>
         Fold_Uint (N, Aft_Value (P_Type), Static);

      ---------------
      -- Alignment --
      ---------------

      when Attribute_Alignment => Alignment_Block : declare
         P_TypeA : constant Entity_Id := Underlying_Type (P_Type);

      begin
         --  Fold if alignment is set and not otherwise

         if Known_Alignment (P_TypeA) then
            Fold_Uint (N, Alignment (P_TypeA), Static);
         end if;
      end Alignment_Block;

      -----------------------------
      -- Atomic_Always_Lock_Free --
      -----------------------------

      --  Atomic_Always_Lock_Free attribute is a Boolean, thus no need to fold
      --  here.

      when Attribute_Atomic_Always_Lock_Free => Atomic_Always_Lock_Free :
      declare
         V : constant Entity_Id :=
               Boolean_Literals
                 (Support_Atomic_Primitives_On_Target
                   and then Support_Atomic_Primitives (P_Type));

      begin
         Rewrite (N, New_Occurrence_Of (V, Loc));

         --  Analyze and resolve as boolean. Note that this attribute is a
         --  static attribute in GNAT.

         Analyze_And_Resolve (N, Standard_Boolean);
            Static := True;
            Set_Is_Static_Expression (N, True);
      end Atomic_Always_Lock_Free;

      ---------
      -- Bit --
      ---------

      --  Bit can never be folded

      when Attribute_Bit =>
         null;

      ------------------
      -- Body_Version --
      ------------------

      --  Body_version can never be static

      when Attribute_Body_Version =>
         null;

      -------------
      -- Ceiling --
      -------------

      when Attribute_Ceiling =>
         Fold_Ureal
           (N, Eval_Fat.Ceiling (P_Base_Type, Expr_Value_R (E1)), Static);

      --------------------
      -- Component_Size --
      --------------------

      when Attribute_Component_Size =>
         if Known_Static_Component_Size (P_Type) then
            Fold_Uint (N, Component_Size (P_Type), Static);
         end if;

      -------------
      -- Compose --
      -------------

      when Attribute_Compose =>
         Fold_Ureal
           (N,
            Eval_Fat.Compose (P_Base_Type, Expr_Value_R (E1), Expr_Value (E2)),
            Static);

      -----------------
      -- Constrained --
      -----------------

      --  Constrained is never folded for now, there may be cases that
      --  could be handled at compile time. To be looked at later.

      when Attribute_Constrained =>
         null;

      ---------------
      -- Copy_Sign --
      ---------------

      when Attribute_Copy_Sign =>
         Fold_Ureal
           (N,
            Eval_Fat.Copy_Sign
              (P_Base_Type, Expr_Value_R (E1), Expr_Value_R (E2)),
            Static);

      --------------
      -- Definite --
      --------------

      when Attribute_Definite =>
         Rewrite (N, New_Occurrence_Of (
           Boolean_Literals (not Is_Indefinite_Subtype (P_Entity)), Loc));
         Analyze_And_Resolve (N, Standard_Boolean);

      -----------
      -- Delta --
      -----------

      when Attribute_Delta =>
         Fold_Ureal (N, Delta_Value (P_Type), True);

      ------------
      -- Denorm --
      ------------

      when Attribute_Denorm =>
         Fold_Uint
           (N, UI_From_Int (Boolean'Pos (Has_Denormals (P_Type))), Static);

      ---------------------
      -- Descriptor_Size --
      ---------------------

      when Attribute_Descriptor_Size =>
         null;

      ------------
      -- Digits --
      ------------

      when Attribute_Digits =>
         Fold_Uint (N, Digits_Value (P_Type), Static);

      ----------
      -- Emax --
      ----------

      when Attribute_Emax =>

         --  Ada 83 attribute is defined as (RM83 3.5.8)

         --    T'Emax = 4 * T'Mantissa

         Fold_Uint (N, 4 * Mantissa, Static);

      --------------
      -- Enum_Rep --
      --------------

      when Attribute_Enum_Rep =>

         --  For an enumeration type with a non-standard representation use
         --  the Enumeration_Rep field of the proper constant. Note that this
         --  will not work for types Character/Wide_[Wide-]Character, since no
         --  real entities are created for the enumeration literals, but that
         --  does not matter since these two types do not have non-standard
         --  representations anyway.

         if Is_Enumeration_Type (P_Type)
           and then Has_Non_Standard_Rep (P_Type)
         then
            Fold_Uint (N, Enumeration_Rep (Expr_Value_E (E1)), Static);

         --  For enumeration types with standard representations and all
         --  other cases (i.e. all integer and modular types), Enum_Rep
         --  is equivalent to Pos.

         else
            Fold_Uint (N, Expr_Value (E1), Static);
         end if;

      --------------
      -- Enum_Val --
      --------------

      when Attribute_Enum_Val => Enum_Val : declare
         Lit : Node_Id;

      begin
         --  We have something like Enum_Type'Enum_Val (23), so search for a
         --  corresponding value in the list of Enum_Rep values for the type.

         Lit := First_Literal (P_Base_Type);
         loop
            if Enumeration_Rep (Lit) = Expr_Value (E1) then
               Fold_Uint (N, Enumeration_Pos (Lit), Static);
               exit;
            end if;

            Next_Literal (Lit);

            if No (Lit) then
               Apply_Compile_Time_Constraint_Error
                 (N, "no representation value matches",
                  CE_Range_Check_Failed,
                  Warn => not Static);
               exit;
            end if;
         end loop;
      end Enum_Val;

      -------------
      -- Epsilon --
      -------------

      when Attribute_Epsilon =>

         --  Ada 83 attribute is defined as (RM83 3.5.8)

         --    T'Epsilon = 2.0**(1 - T'Mantissa)

         Fold_Ureal (N, Ureal_2 ** (1 - Mantissa), True);

      --------------
      -- Exponent --
      --------------

      when Attribute_Exponent =>
         Fold_Uint (N,
           Eval_Fat.Exponent (P_Base_Type, Expr_Value_R (E1)), Static);

      -----------
      -- First --
      -----------

      when Attribute_First => First_Attr :
      begin
         Set_Bounds;

         if Compile_Time_Known_Value (Lo_Bound) then
            if Is_Real_Type (P_Type) then
               Fold_Ureal (N, Expr_Value_R (Lo_Bound), Static);
            else
               Fold_Uint  (N, Expr_Value (Lo_Bound), Static);
            end if;

         --  Replace VAX Float_Type'First with a reference to the temporary
         --  which represents the low bound of the type. This transformation
         --  is needed since the back end cannot evaluate 'First on VAX.

         elsif Is_VAX_Float (P_Type)
           and then Nkind (Lo_Bound) = N_Identifier
         then
            Rewrite (N, New_Occurrence_Of (Entity (Lo_Bound), Sloc (N)));
            Analyze (N);

         else
            Check_Concurrent_Discriminant (Lo_Bound);
         end if;
      end First_Attr;

      -----------------
      -- First_Valid --
      -----------------

      when Attribute_First_Valid => First_Valid :
      begin
         if Has_Predicates (P_Type)
           and then Has_Static_Predicate (P_Type)
         then
            declare
               FirstN : constant Node_Id :=
                          First (Static_Discrete_Predicate (P_Type));
            begin
               if Nkind (FirstN) = N_Range then
                  Fold_Uint (N, Expr_Value (Low_Bound (FirstN)), Static);
               else
                  Fold_Uint (N, Expr_Value (FirstN), Static);
               end if;
            end;

         else
            Set_Bounds;
            Fold_Uint (N, Expr_Value (Lo_Bound), Static);
         end if;
      end First_Valid;

      -----------------
      -- Fixed_Value --
      -----------------

      when Attribute_Fixed_Value =>
         null;

      -----------
      -- Floor --
      -----------

      when Attribute_Floor =>
         Fold_Ureal
           (N, Eval_Fat.Floor (P_Base_Type, Expr_Value_R (E1)), Static);

      ----------
      -- Fore --
      ----------

      when Attribute_Fore =>
         if Compile_Time_Known_Bounds (P_Type) then
            Fold_Uint (N, UI_From_Int (Fore_Value), Static);
         end if;

      --------------
      -- Fraction --
      --------------

      when Attribute_Fraction =>
         Fold_Ureal
           (N, Eval_Fat.Fraction (P_Base_Type, Expr_Value_R (E1)), Static);

      -----------------------
      -- Has_Access_Values --
      -----------------------

      when Attribute_Has_Access_Values =>
         Rewrite (N, New_Occurrence_Of
           (Boolean_Literals (Has_Access_Values (P_Root_Type)), Loc));
         Analyze_And_Resolve (N, Standard_Boolean);

      -----------------------
      -- Has_Discriminants --
      -----------------------

      when Attribute_Has_Discriminants =>
         Rewrite (N, New_Occurrence_Of (
           Boolean_Literals (Has_Discriminants (P_Entity)), Loc));
         Analyze_And_Resolve (N, Standard_Boolean);

      ----------------------
      -- Has_Same_Storage --
      ----------------------

      when Attribute_Has_Same_Storage =>
         null;

      -----------------------
      -- Has_Tagged_Values --
      -----------------------

      when Attribute_Has_Tagged_Values =>
         Rewrite (N, New_Occurrence_Of
           (Boolean_Literals (Has_Tagged_Component (P_Root_Type)), Loc));
         Analyze_And_Resolve (N, Standard_Boolean);

      --------------
      -- Identity --
      --------------

      when Attribute_Identity =>
         null;

      -----------
      -- Image --
      -----------

      --  Image is a scalar attribute, but is never static, because it is
      --  not a static function (having a non-scalar argument (RM 4.9(22))
      --  However, we can constant-fold the image of an enumeration literal
      --  if names are available.

      when Attribute_Image =>
         if Is_Entity_Name (E1)
           and then Ekind (Entity (E1)) = E_Enumeration_Literal
           and then not Discard_Names (First_Subtype (Etype (E1)))
           and then not Global_Discard_Names
         then
            declare
               Lit : constant Entity_Id := Entity (E1);
               Str : String_Id;
            begin
               Start_String;
               Get_Unqualified_Decoded_Name_String (Chars (Lit));
               Set_Casing (All_Upper_Case);
               Store_String_Chars (Name_Buffer (1 .. Name_Len));
               Str := End_String;
               Rewrite (N, Make_String_Literal (Loc, Strval => Str));
               Analyze_And_Resolve (N, Standard_String);
               Set_Is_Static_Expression (N, False);
            end;
         end if;

      ---------
      -- Img --
      ---------

      --  Img is a scalar attribute, but is never static, because it is
      --  not a static function (having a non-scalar argument (RM 4.9(22))

      when Attribute_Img =>
         null;

      -------------------
      -- Integer_Value --
      -------------------

      --  We never try to fold Integer_Value (though perhaps we could???)

      when Attribute_Integer_Value =>
         null;

      -------------------
      -- Invalid_Value --
      -------------------

      --  Invalid_Value is a scalar attribute that is never static, because
      --  the value is by design out of range.

      when Attribute_Invalid_Value =>
         null;

      -----------
      -- Large --
      -----------

      when Attribute_Large =>

         --  For fixed-point, we use the identity:

         --    T'Large = (2.0**T'Mantissa - 1.0) * T'Small

         if Is_Fixed_Point_Type (P_Type) then
            Rewrite (N,
              Make_Op_Multiply (Loc,
                Left_Opnd =>
                  Make_Op_Subtract (Loc,
                    Left_Opnd =>
                      Make_Op_Expon (Loc,
                        Left_Opnd =>
                          Make_Real_Literal (Loc, Ureal_2),
                        Right_Opnd =>
                          Make_Attribute_Reference (Loc,
                            Prefix => P,
                            Attribute_Name => Name_Mantissa)),
                    Right_Opnd => Make_Real_Literal (Loc, Ureal_1)),

                Right_Opnd =>
                  Make_Real_Literal (Loc, Small_Value (Entity (P)))));

            Analyze_And_Resolve (N, C_Type);

         --  Floating-point (Ada 83 compatibility)

         else
            --  Ada 83 attribute is defined as (RM83 3.5.8)

            --    T'Large = 2.0**T'Emax * (1.0 - 2.0**(-T'Mantissa))

            --  where

            --    T'Emax = 4 * T'Mantissa

            Fold_Ureal
              (N,
               Ureal_2 ** (4 * Mantissa) * (Ureal_1 - Ureal_2 ** (-Mantissa)),
               True);
         end if;

      ---------------
      -- Lock_Free --
      ---------------

      when Attribute_Lock_Free => Lock_Free : declare
         V : constant Entity_Id := Boolean_Literals (Uses_Lock_Free (P_Type));

      begin
         Rewrite (N, New_Occurrence_Of (V, Loc));

         --  Analyze and resolve as boolean. Note that this attribute is a
         --  static attribute in GNAT.

         Analyze_And_Resolve (N, Standard_Boolean);
            Static := True;
            Set_Is_Static_Expression (N, True);
      end Lock_Free;

      ----------
      -- Last --
      ----------

      when Attribute_Last => Last_Attr :
      begin
         Set_Bounds;

         if Compile_Time_Known_Value (Hi_Bound) then
            if Is_Real_Type (P_Type) then
               Fold_Ureal (N, Expr_Value_R (Hi_Bound), Static);
            else
               Fold_Uint  (N, Expr_Value (Hi_Bound), Static);
            end if;

         --  Replace VAX Float_Type'Last with a reference to the temporary
         --  which represents the high bound of the type. This transformation
         --  is needed since the back end cannot evaluate 'Last on VAX.

         elsif Is_VAX_Float (P_Type)
           and then Nkind (Hi_Bound) = N_Identifier
         then
            Rewrite (N, New_Occurrence_Of (Entity (Hi_Bound), Sloc (N)));
            Analyze (N);

         else
            Check_Concurrent_Discriminant (Hi_Bound);
         end if;
      end Last_Attr;

      ----------------
      -- Last_Valid --
      ----------------

      when Attribute_Last_Valid => Last_Valid :
      begin
         if Has_Predicates (P_Type)
           and then Has_Static_Predicate (P_Type)
         then
            declare
               LastN : constant Node_Id :=
                         Last (Static_Discrete_Predicate (P_Type));
            begin
               if Nkind (LastN) = N_Range then
                  Fold_Uint (N, Expr_Value (High_Bound (LastN)), Static);
               else
                  Fold_Uint (N, Expr_Value (LastN), Static);
               end if;
            end;

         else
            Set_Bounds;
            Fold_Uint (N, Expr_Value (Hi_Bound), Static);
         end if;
      end Last_Valid;

      ------------------
      -- Leading_Part --
      ------------------

      when Attribute_Leading_Part =>
         Fold_Ureal
           (N,
            Eval_Fat.Leading_Part
              (P_Base_Type, Expr_Value_R (E1), Expr_Value (E2)),
            Static);

      ------------
      -- Length --
      ------------

      when Attribute_Length => Length : declare
         Ind : Node_Id;

      begin
         --  If any index type is a formal type, or derived from one, the
         --  bounds are not static. Treating them as static can produce
         --  spurious warnings or improper constant folding.

         Ind := First_Index (P_Type);
         while Present (Ind) loop
            if Is_Generic_Type (Root_Type (Etype (Ind))) then
               return;
            end if;

            Next_Index (Ind);
         end loop;

         Set_Bounds;

         --  For two compile time values, we can compute length

         if Compile_Time_Known_Value (Lo_Bound)
           and then Compile_Time_Known_Value (Hi_Bound)
         then
            Fold_Uint (N,
              UI_Max (0, 1 + (Expr_Value (Hi_Bound) - Expr_Value (Lo_Bound))),
              Static);
         end if;

         --  One more case is where Hi_Bound and Lo_Bound are compile-time
         --  comparable, and we can figure out the difference between them.

         declare
            Diff : aliased Uint;

         begin
            case
              Compile_Time_Compare
                (Lo_Bound, Hi_Bound, Diff'Access, Assume_Valid => False)
            is
               when EQ =>
                  Fold_Uint (N, Uint_1, Static);

               when GT =>
                  Fold_Uint (N, Uint_0, Static);

               when LT =>
                  if Diff /= No_Uint then
                     Fold_Uint (N, Diff + 1, Static);
                  end if;

               when others =>
                  null;
            end case;
         end;
      end Length;

      ----------------
      -- Loop_Entry --
      ----------------

      --  Loop_Entry acts as an alias of a constant initialized to the prefix
      --  of the said attribute at the point of entry into the related loop. As
      --  such, the attribute reference does not need to be evaluated because
      --  the prefix is the one that is evaluted.

      when Attribute_Loop_Entry =>
         null;

      -------------
      -- Machine --
      -------------

      when Attribute_Machine =>
         Fold_Ureal
           (N,
            Eval_Fat.Machine
              (P_Base_Type, Expr_Value_R (E1), Eval_Fat.Round, N),
            Static);

      ------------------
      -- Machine_Emax --
      ------------------

      when Attribute_Machine_Emax =>
         Fold_Uint (N, Machine_Emax_Value (P_Type), Static);

      ------------------
      -- Machine_Emin --
      ------------------

      when Attribute_Machine_Emin =>
         Fold_Uint (N, Machine_Emin_Value (P_Type), Static);

      ----------------------
      -- Machine_Mantissa --
      ----------------------

      when Attribute_Machine_Mantissa =>
         Fold_Uint (N, Machine_Mantissa_Value (P_Type), Static);

      -----------------------
      -- Machine_Overflows --
      -----------------------

      when Attribute_Machine_Overflows =>

         --  Always true for fixed-point

         if Is_Fixed_Point_Type (P_Type) then
            Fold_Uint (N, True_Value, Static);

         --  Floating point case

         else
            Fold_Uint (N,
              UI_From_Int (Boolean'Pos (Machine_Overflows_On_Target)),
              Static);
         end if;

      -------------------
      -- Machine_Radix --
      -------------------

      when Attribute_Machine_Radix =>
         if Is_Fixed_Point_Type (P_Type) then
            if Is_Decimal_Fixed_Point_Type (P_Type)
              and then Machine_Radix_10 (P_Type)
            then
               Fold_Uint (N, Uint_10, Static);
            else
               Fold_Uint (N, Uint_2, Static);
            end if;

         --  All floating-point type always have radix 2

         else
            Fold_Uint (N, Uint_2, Static);
         end if;

      ----------------------
      -- Machine_Rounding --
      ----------------------

      --  Note: for the folding case, it is fine to treat Machine_Rounding
      --  exactly the same way as Rounding, since this is one of the allowed
      --  behaviors, and performance is not an issue here. It might be a bit
      --  better to give the same result as it would give at run time, even
      --  though the non-determinism is certainly permitted.

      when Attribute_Machine_Rounding =>
         Fold_Ureal
           (N, Eval_Fat.Rounding (P_Base_Type, Expr_Value_R (E1)), Static);

      --------------------
      -- Machine_Rounds --
      --------------------

      when Attribute_Machine_Rounds =>

         --  Always False for fixed-point

         if Is_Fixed_Point_Type (P_Type) then
            Fold_Uint (N, False_Value, Static);

         --  Else yield proper floating-point result

         else
            Fold_Uint
              (N, UI_From_Int (Boolean'Pos (Machine_Rounds_On_Target)),
               Static);
         end if;

      ------------------
      -- Machine_Size --
      ------------------

      --  Note: Machine_Size is identical to Object_Size

      when Attribute_Machine_Size => Machine_Size : declare
         P_TypeA : constant Entity_Id := Underlying_Type (P_Type);

      begin
         if Known_Esize (P_TypeA) then
            Fold_Uint (N, Esize (P_TypeA), Static);
         end if;
      end Machine_Size;

      --------------
      -- Mantissa --
      --------------

      when Attribute_Mantissa =>

         --  Fixed-point mantissa

         if Is_Fixed_Point_Type (P_Type) then

            --  Compile time foldable case

            if Compile_Time_Known_Value (Type_Low_Bound  (P_Type))
                 and then
               Compile_Time_Known_Value (Type_High_Bound (P_Type))
            then
               --  The calculation of the obsolete Ada 83 attribute Mantissa
               --  is annoying, because of AI00143, quoted here:

               --  !question 84-01-10

               --  Consider the model numbers for F:

               --         type F is delta 1.0 range -7.0 .. 8.0;

               --  The wording requires that F'MANTISSA be the SMALLEST
               --  integer number for which each  bound  of the specified
               --  range is either a model number or lies at most small
               --  distant from a model number. This means F'MANTISSA
               --  is required to be 3 since the range  -7.0 .. 7.0 fits
               --  in 3 signed bits, and 8 is "at most" 1.0 from a model
               --  number, namely, 7. Is this analysis correct? Note that
               --  this implies the upper bound of the range is not
               --  represented as a model number.

               --  !response 84-03-17

               --  The analysis is correct. The upper and lower bounds for
               --  a fixed  point type can lie outside the range of model
               --  numbers.

               declare
                  Siz     : Uint;
                  LBound  : Ureal;
                  UBound  : Ureal;
                  Bound   : Ureal;
                  Max_Man : Uint;

               begin
                  LBound  := Expr_Value_R (Type_Low_Bound  (P_Type));
                  UBound  := Expr_Value_R (Type_High_Bound (P_Type));
                  Bound   := UR_Max (UR_Abs (LBound), UR_Abs (UBound));
                  Max_Man := UR_Trunc (Bound / Small_Value (P_Type));

                  --  If the Bound is exactly a model number, i.e. a multiple
                  --  of Small, then we back it off by one to get the integer
                  --  value that must be representable.

                  if Small_Value (P_Type) * Max_Man = Bound then
                     Max_Man := Max_Man - 1;
                  end if;

                  --  Now find corresponding size = Mantissa value

                  Siz := Uint_0;
                  while 2 ** Siz < Max_Man loop
                     Siz := Siz + 1;
                  end loop;

                  Fold_Uint (N, Siz, Static);
               end;

            else
               --  The case of dynamic bounds cannot be evaluated at compile
               --  time. Instead we use a runtime routine (see Exp_Attr).

               null;
            end if;

         --  Floating-point Mantissa

         else
            Fold_Uint (N, Mantissa, Static);
         end if;

      ---------
      -- Max --
      ---------

      when Attribute_Max => Max :
      begin
         if Is_Real_Type (P_Type) then
            Fold_Ureal
              (N, UR_Max (Expr_Value_R (E1), Expr_Value_R (E2)), Static);
         else
            Fold_Uint (N, UI_Max (Expr_Value (E1), Expr_Value (E2)), Static);
         end if;
      end Max;

      ----------------------------------
      -- Max_Alignment_For_Allocation --
      ----------------------------------

      --  Max_Alignment_For_Allocation is usually the Alignment. However,
      --  arrays are allocated with dope, so we need to take into account both
      --  the alignment of the array, which comes from the component alignment,
      --  and the alignment of the dope. Also, if the alignment is unknown, we
      --  use the max (it's OK to be pessimistic).

      when Attribute_Max_Alignment_For_Allocation =>
         declare
            A : Uint := UI_From_Int (Ttypes.Maximum_Alignment);
         begin
            if Known_Alignment (P_Type) and then
              (not Is_Array_Type (P_Type) or else Alignment (P_Type) > A)
            then
               A := Alignment (P_Type);
            end if;

            Fold_Uint (N, A, Static);
         end;

      ----------------------------------
      -- Max_Size_In_Storage_Elements --
      ----------------------------------

      --  Max_Size_In_Storage_Elements is simply the Size rounded up to a
      --  Storage_Unit boundary. We can fold any cases for which the size
      --  is known by the front end.

      when Attribute_Max_Size_In_Storage_Elements =>
         if Known_Esize (P_Type) then
            Fold_Uint (N,
              (Esize (P_Type) + System_Storage_Unit - 1) /
                                          System_Storage_Unit,
               Static);
         end if;

      --------------------
      -- Mechanism_Code --
      --------------------

      when Attribute_Mechanism_Code =>
         declare
            Val    : Int;
            Formal : Entity_Id;
            Mech   : Mechanism_Type;

         begin
            if No (E1) then
               Mech := Mechanism (P_Entity);

            else
               Val := UI_To_Int (Expr_Value (E1));

               Formal := First_Formal (P_Entity);
               for J in 1 .. Val - 1 loop
                  Next_Formal (Formal);
               end loop;
               Mech := Mechanism (Formal);
            end if;

            if Mech < 0 then
               Fold_Uint (N, UI_From_Int (Int (-Mech)), Static);
            end if;
         end;

      ---------
      -- Min --
      ---------

      when Attribute_Min => Min :
      begin
         if Is_Real_Type (P_Type) then
            Fold_Ureal
              (N, UR_Min (Expr_Value_R (E1), Expr_Value_R (E2)), Static);
         else
            Fold_Uint
              (N, UI_Min (Expr_Value (E1), Expr_Value (E2)), Static);
         end if;
      end Min;

      ---------
      -- Mod --
      ---------

      when Attribute_Mod =>
         Fold_Uint
           (N, UI_Mod (Expr_Value (E1), Modulus (P_Base_Type)), Static);

      -----------
      -- Model --
      -----------

      when Attribute_Model =>
         Fold_Ureal
           (N, Eval_Fat.Model (P_Base_Type, Expr_Value_R (E1)), Static);

      ----------------
      -- Model_Emin --
      ----------------

      when Attribute_Model_Emin =>
         Fold_Uint (N, Model_Emin_Value (P_Base_Type), Static);

      -------------------
      -- Model_Epsilon --
      -------------------

      when Attribute_Model_Epsilon =>
         Fold_Ureal (N, Model_Epsilon_Value (P_Base_Type), Static);

      --------------------
      -- Model_Mantissa --
      --------------------

      when Attribute_Model_Mantissa =>
         Fold_Uint (N, Model_Mantissa_Value (P_Base_Type), Static);

      -----------------
      -- Model_Small --
      -----------------

      when Attribute_Model_Small =>
         Fold_Ureal (N, Model_Small_Value (P_Base_Type), Static);

      -------------
      -- Modulus --
      -------------

      when Attribute_Modulus =>
         Fold_Uint (N, Modulus (P_Type), Static);

      --------------------
      -- Null_Parameter --
      --------------------

      --  Cannot fold, we know the value sort of, but the whole point is
      --  that there is no way to talk about this imaginary value except
      --  by using the attribute, so we leave it the way it is.

      when Attribute_Null_Parameter =>
         null;

      -----------------
      -- Object_Size --
      -----------------

      --  The Object_Size attribute for a type returns the Esize of the
      --  type and can be folded if this value is known.

      when Attribute_Object_Size => Object_Size : declare
         P_TypeA : constant Entity_Id := Underlying_Type (P_Type);

      begin
         if Known_Esize (P_TypeA) then
            Fold_Uint (N, Esize (P_TypeA), Static);
         end if;
      end Object_Size;

      ----------------------
      -- Overlaps_Storage --
      ----------------------

      when Attribute_Overlaps_Storage =>
         null;

      -------------------------
      -- Passed_By_Reference --
      -------------------------

      --  Scalar types are never passed by reference

      when Attribute_Passed_By_Reference =>
         Fold_Uint (N, False_Value, Static);

      ---------
      -- Pos --
      ---------

      when Attribute_Pos =>
         Fold_Uint (N, Expr_Value (E1), Static);

      ----------
      -- Pred --
      ----------

      when Attribute_Pred => Pred :
      begin
         --  Floating-point case

         if Is_Floating_Point_Type (P_Type) then
            Fold_Ureal
              (N, Eval_Fat.Pred (P_Base_Type, Expr_Value_R (E1)), Static);

         --  Fixed-point case

         elsif Is_Fixed_Point_Type (P_Type) then
            Fold_Ureal
              (N, Expr_Value_R (E1) - Small_Value (P_Type), True);

         --  Modular integer case (wraps)

         elsif Is_Modular_Integer_Type (P_Type) then
            Fold_Uint (N, (Expr_Value (E1) - 1) mod Modulus (P_Type), Static);

         --  Other scalar cases

         else
            pragma Assert (Is_Scalar_Type (P_Type));

            if Is_Enumeration_Type (P_Type)
              and then Expr_Value (E1) =
                         Expr_Value (Type_Low_Bound (P_Base_Type))
            then
               Apply_Compile_Time_Constraint_Error
                 (N, "Pred of `&''First`",
                  CE_Overflow_Check_Failed,
                  Ent  => P_Base_Type,
                  Warn => not Static);

               Check_Expressions;
               return;
            end if;

            Fold_Uint (N, Expr_Value (E1) - 1, Static);
         end if;
      end Pred;

      -----------
      -- Range --
      -----------

      --  No processing required, because by this stage, Range has been
      --  replaced by First .. Last, so this branch can never be taken.

      when Attribute_Range =>
         raise Program_Error;

      ------------------
      -- Range_Length --
      ------------------

      when Attribute_Range_Length =>
         Set_Bounds;

         --  Can fold if both bounds are compile time known

         if Compile_Time_Known_Value (Hi_Bound)
           and then Compile_Time_Known_Value (Lo_Bound)
         then
            Fold_Uint (N,
              UI_Max
                (0, Expr_Value (Hi_Bound) - Expr_Value (Lo_Bound) + 1),
                 Static);
         end if;

         --  One more case is where Hi_Bound and Lo_Bound are compile-time
         --  comparable, and we can figure out the difference between them.

         declare
            Diff : aliased Uint;

         begin
            case
              Compile_Time_Compare
                (Lo_Bound, Hi_Bound, Diff'Access, Assume_Valid => False)
            is
               when EQ =>
                  Fold_Uint (N, Uint_1, Static);

               when GT =>
                  Fold_Uint (N, Uint_0, Static);

               when LT =>
                  if Diff /= No_Uint then
                     Fold_Uint (N, Diff + 1, Static);
                  end if;

               when others =>
                  null;
            end case;
         end;

      ---------
      -- Ref --
      ---------

      when Attribute_Ref =>
         Fold_Uint (N, Expr_Value (E1), Static);

      ---------------
      -- Remainder --
      ---------------

      when Attribute_Remainder => Remainder : declare
         X : constant Ureal := Expr_Value_R (E1);
         Y : constant Ureal := Expr_Value_R (E2);

      begin
         if UR_Is_Zero (Y) then
            Apply_Compile_Time_Constraint_Error
              (N, "division by zero in Remainder",
               CE_Overflow_Check_Failed,
               Warn => not Static);

            Check_Expressions;
            return;
         end if;

         Fold_Ureal (N, Eval_Fat.Remainder (P_Base_Type, X, Y), Static);
      end Remainder;

      -----------------
      -- Restriction --
      -----------------

      when Attribute_Restriction_Set => Restriction_Set : declare
      begin
         Rewrite (N, New_Occurrence_Of (Standard_False, Loc));
         Set_Is_Static_Expression (N);
      end Restriction_Set;

      -----------
      -- Round --
      -----------

      when Attribute_Round => Round :
      declare
         Sr : Ureal;
         Si : Uint;

      begin
         --  First we get the (exact result) in units of small

         Sr := Expr_Value_R (E1) / Small_Value (C_Type);

         --  Now round that exactly to an integer

         Si := UR_To_Uint (Sr);

         --  Finally the result is obtained by converting back to real

         Fold_Ureal (N, Si * Small_Value (C_Type), Static);
      end Round;

      --------------
      -- Rounding --
      --------------

      when Attribute_Rounding =>
         Fold_Ureal
           (N, Eval_Fat.Rounding (P_Base_Type, Expr_Value_R (E1)), Static);

      ---------------
      -- Safe_Emax --
      ---------------

      when Attribute_Safe_Emax =>
         Fold_Uint (N, Safe_Emax_Value (P_Type), Static);

      ----------------
      -- Safe_First --
      ----------------

      when Attribute_Safe_First =>
         Fold_Ureal (N, Safe_First_Value (P_Type), Static);

      ----------------
      -- Safe_Large --
      ----------------

      when Attribute_Safe_Large =>
         if Is_Fixed_Point_Type (P_Type) then
            Fold_Ureal
              (N, Expr_Value_R (Type_High_Bound (P_Base_Type)), Static);
         else
            Fold_Ureal (N, Safe_Last_Value (P_Type), Static);
         end if;

      ---------------
      -- Safe_Last --
      ---------------

      when Attribute_Safe_Last =>
         Fold_Ureal (N, Safe_Last_Value (P_Type), Static);

      ----------------
      -- Safe_Small --
      ----------------

      when Attribute_Safe_Small =>

         --  In Ada 95, the old Ada 83 attribute Safe_Small is redundant
         --  for fixed-point, since is the same as Small, but we implement
         --  it for backwards compatibility.

         if Is_Fixed_Point_Type (P_Type) then
            Fold_Ureal (N, Small_Value (P_Type), Static);

         --  Ada 83 Safe_Small for floating-point cases

         else
            Fold_Ureal (N, Model_Small_Value (P_Type), Static);
         end if;

      -----------
      -- Scale --
      -----------

      when Attribute_Scale =>
         Fold_Uint (N, Scale_Value (P_Type), Static);

      -------------
      -- Scaling --
      -------------

      when Attribute_Scaling =>
         Fold_Ureal
           (N,
            Eval_Fat.Scaling
              (P_Base_Type, Expr_Value_R (E1), Expr_Value (E2)),
            Static);

      ------------------
      -- Signed_Zeros --
      ------------------

      when Attribute_Signed_Zeros =>
         Fold_Uint
           (N, UI_From_Int (Boolean'Pos (Has_Signed_Zeros (P_Type))), Static);

      ----------
      -- Size --
      ----------

      --  Size attribute returns the RM size. All scalar types can be folded,
      --  as well as any types for which the size is known by the front end,
      --  including any type for which a size attribute is specified. This is
      --  one of the places where it is annoying that a size of zero means two
      --  things (zero size for scalars, unspecified size for non-scalars).

      when Attribute_Size | Attribute_VADS_Size => Size : declare
         P_TypeA : constant Entity_Id := Underlying_Type (P_Type);

      begin
         if Is_Scalar_Type (P_TypeA) or else RM_Size (P_TypeA) /= Uint_0 then

            --  VADS_Size case

            if Id = Attribute_VADS_Size or else Use_VADS_Size then
               declare
                  S : constant Node_Id := Size_Clause (P_TypeA);

               begin
                  --  If a size clause applies, then use the size from it.
                  --  This is one of the rare cases where we can use the
                  --  Size_Clause field for a subtype when Has_Size_Clause
                  --  is False. Consider:

                  --    type x is range 1 .. 64;
                  --    for x'size use 12;
                  --    subtype y is x range 0 .. 3;

                  --  Here y has a size clause inherited from x, but normally
                  --  it does not apply, and y'size is 2. However, y'VADS_Size
                  --  is indeed 12 and not 2.

                  if Present (S)
                    and then Is_OK_Static_Expression (Expression (S))
                  then
                     Fold_Uint (N, Expr_Value (Expression (S)), Static);

                  --  If no size is specified, then we simply use the object
                  --  size in the VADS_Size case (e.g. Natural'Size is equal
                  --  to Integer'Size, not one less).

                  else
                     Fold_Uint (N, Esize (P_TypeA), Static);
                  end if;
               end;

            --  Normal case (Size) in which case we want the RM_Size

            else
               Fold_Uint (N, RM_Size (P_TypeA), Static);
            end if;
         end if;
      end Size;

      -----------
      -- Small --
      -----------

      when Attribute_Small =>

         --  The floating-point case is present only for Ada 83 compatibility.
         --  Note that strictly this is an illegal addition, since we are
         --  extending an Ada 95 defined attribute, but we anticipate an
         --  ARG ruling that will permit this.

         if Is_Floating_Point_Type (P_Type) then

            --  Ada 83 attribute is defined as (RM83 3.5.8)

            --    T'Small = 2.0**(-T'Emax - 1)

            --  where

            --    T'Emax = 4 * T'Mantissa

            Fold_Ureal (N, Ureal_2 ** ((-(4 * Mantissa)) - 1), Static);

         --  Normal Ada 95 fixed-point case

         else
            Fold_Ureal (N, Small_Value (P_Type), True);
         end if;

      -----------------
      -- Stream_Size --
      -----------------

      when Attribute_Stream_Size =>
         null;

      ----------
      -- Succ --
      ----------

      when Attribute_Succ => Succ :
      begin
         --  Floating-point case

         if Is_Floating_Point_Type (P_Type) then
            Fold_Ureal
              (N, Eval_Fat.Succ (P_Base_Type, Expr_Value_R (E1)), Static);

         --  Fixed-point case

         elsif Is_Fixed_Point_Type (P_Type) then
            Fold_Ureal (N, Expr_Value_R (E1) + Small_Value (P_Type), Static);

         --  Modular integer case (wraps)

         elsif Is_Modular_Integer_Type (P_Type) then
            Fold_Uint (N, (Expr_Value (E1) + 1) mod Modulus (P_Type), Static);

         --  Other scalar cases

         else
            pragma Assert (Is_Scalar_Type (P_Type));

            if Is_Enumeration_Type (P_Type)
              and then Expr_Value (E1) =
                         Expr_Value (Type_High_Bound (P_Base_Type))
            then
               Apply_Compile_Time_Constraint_Error
                 (N, "Succ of `&''Last`",
                  CE_Overflow_Check_Failed,
                  Ent  => P_Base_Type,
                  Warn => not Static);

               Check_Expressions;
               return;
            else
               Fold_Uint (N, Expr_Value (E1) + 1, Static);
            end if;
         end if;
      end Succ;

      ----------------
      -- Truncation --
      ----------------

      when Attribute_Truncation =>
         Fold_Ureal
           (N,
            Eval_Fat.Truncation (P_Base_Type, Expr_Value_R (E1)),
            Static);

      ----------------
      -- Type_Class --
      ----------------

      when Attribute_Type_Class => Type_Class : declare
         Typ : constant Entity_Id := Underlying_Type (P_Base_Type);
         Id  : RE_Id;

      begin
         if Is_Descendent_Of_Address (Typ) then
            Id := RE_Type_Class_Address;

         elsif Is_Enumeration_Type (Typ) then
            Id := RE_Type_Class_Enumeration;

         elsif Is_Integer_Type (Typ) then
            Id := RE_Type_Class_Integer;

         elsif Is_Fixed_Point_Type (Typ) then
            Id := RE_Type_Class_Fixed_Point;

         elsif Is_Floating_Point_Type (Typ) then
            Id := RE_Type_Class_Floating_Point;

         elsif Is_Array_Type (Typ) then
            Id := RE_Type_Class_Array;

         elsif Is_Record_Type (Typ) then
            Id := RE_Type_Class_Record;

         elsif Is_Access_Type (Typ) then
            Id := RE_Type_Class_Access;

         elsif Is_Enumeration_Type (Typ) then
            Id := RE_Type_Class_Enumeration;

         elsif Is_Task_Type (Typ) then
            Id := RE_Type_Class_Task;

         --  We treat protected types like task types. It would make more
         --  sense to have another enumeration value, but after all the
         --  whole point of this feature is to be exactly DEC compatible,
         --  and changing the type Type_Class would not meet this requirement.

         elsif Is_Protected_Type (Typ) then
            Id := RE_Type_Class_Task;

         --  Not clear if there are any other possibilities, but if there
         --  are, then we will treat them as the address case.

         else
            Id := RE_Type_Class_Address;
         end if;

         Rewrite (N, New_Occurrence_Of (RTE (Id), Loc));
      end Type_Class;

      -----------------------
      -- Unbiased_Rounding --
      -----------------------

      when Attribute_Unbiased_Rounding =>
         Fold_Ureal
           (N,
            Eval_Fat.Unbiased_Rounding (P_Base_Type, Expr_Value_R (E1)),
            Static);

      -------------------------
      -- Unconstrained_Array --
      -------------------------

      when Attribute_Unconstrained_Array => Unconstrained_Array : declare
         Typ : constant Entity_Id := Underlying_Type (P_Type);

      begin
         Rewrite (N, New_Occurrence_Of (
           Boolean_Literals (
             Is_Array_Type (P_Type)
              and then not Is_Constrained (Typ)), Loc));

         --  Analyze and resolve as boolean, note that this attribute is
         --  a static attribute in GNAT.

         Analyze_And_Resolve (N, Standard_Boolean);
         Static := True;
         Set_Is_Static_Expression (N, True);
      end Unconstrained_Array;

      --  Attribute Update is never static

      when Attribute_Update =>
         return;

      ---------------
      -- VADS_Size --
      ---------------

      --  Processing is shared with Size

      ---------
      -- Val --
      ---------

      when Attribute_Val => Val :
      begin
         if  Expr_Value (E1) < Expr_Value (Type_Low_Bound (P_Base_Type))
           or else
             Expr_Value (E1) > Expr_Value (Type_High_Bound (P_Base_Type))
         then
            Apply_Compile_Time_Constraint_Error
              (N, "Val expression out of range",
               CE_Range_Check_Failed,
               Warn => not Static);

            Check_Expressions;
            return;

         else
            Fold_Uint (N, Expr_Value (E1), Static);
         end if;
      end Val;

      ----------------
      -- Value_Size --
      ----------------

      --  The Value_Size attribute for a type returns the RM size of the type.
      --  This an always be folded for scalar types, and can also be folded for
      --  non-scalar types if the size is set. This is one of the places where
      --  it is annoying that a size of zero means two things!

      when Attribute_Value_Size => Value_Size : declare
         P_TypeA : constant Entity_Id := Underlying_Type (P_Type);
      begin
         if Is_Scalar_Type (P_TypeA) or else RM_Size (P_TypeA) /= Uint_0 then
            Fold_Uint (N, RM_Size (P_TypeA), Static);
         end if;
      end Value_Size;

      -------------
      -- Version --
      -------------

      --  Version can never be static

      when Attribute_Version =>
         null;

      ----------------
      -- Wide_Image --
      ----------------

      --  Wide_Image is a scalar attribute, but is never static, because it
      --  is not a static function (having a non-scalar argument (RM 4.9(22))

      when Attribute_Wide_Image =>
         null;

      ---------------------
      -- Wide_Wide_Image --
      ---------------------

      --  Wide_Wide_Image is a scalar attribute but is never static, because it
      --  is not a static function (having a non-scalar argument (RM 4.9(22)).

      when Attribute_Wide_Wide_Image =>
         null;

      ---------------------
      -- Wide_Wide_Width --
      ---------------------

      --  Processing for Wide_Wide_Width is combined with Width

      ----------------
      -- Wide_Width --
      ----------------

      --  Processing for Wide_Width is combined with Width

      -----------
      -- Width --
      -----------

      --  This processing also handles the case of Wide_[Wide_]Width

      when Attribute_Width |
           Attribute_Wide_Width |
           Attribute_Wide_Wide_Width => Width :
      begin
         if Compile_Time_Known_Bounds (P_Type) then

            --  Floating-point types

            if Is_Floating_Point_Type (P_Type) then

               --  Width is zero for a null range (RM 3.5 (38))

               if Expr_Value_R (Type_High_Bound (P_Type)) <
                  Expr_Value_R (Type_Low_Bound (P_Type))
               then
                  Fold_Uint (N, Uint_0, Static);

               else
                  --  For floating-point, we have +N.dddE+nnn where length
                  --  of ddd is determined by type'Digits - 1, but is one
                  --  if Digits is one (RM 3.5 (33)).

                  --  nnn is set to 2 for Short_Float and Float (32 bit
                  --  floats), and 3 for Long_Float and Long_Long_Float.
                  --  For machines where Long_Long_Float is the IEEE
                  --  extended precision type, the exponent takes 4 digits.

                  declare
                     Len : Int :=
                             Int'Max (2, UI_To_Int (Digits_Value (P_Type)));

                  begin
                     if Esize (P_Type) <= 32 then
                        Len := Len + 6;
                     elsif Esize (P_Type) = 64 then
                        Len := Len + 7;
                     else
                        Len := Len + 8;
                     end if;

                     Fold_Uint (N, UI_From_Int (Len), Static);
                  end;
               end if;

            --  Fixed-point types

            elsif Is_Fixed_Point_Type (P_Type) then

               --  Width is zero for a null range (RM 3.5 (38))

               if Expr_Value (Type_High_Bound (P_Type)) <
                  Expr_Value (Type_Low_Bound  (P_Type))
               then
                  Fold_Uint (N, Uint_0, Static);

               --  The non-null case depends on the specific real type

               else
                  --  For fixed-point type width is Fore + 1 + Aft (RM 3.5(34))

                  Fold_Uint
                    (N, UI_From_Int (Fore_Value + 1) + Aft_Value (P_Type),
                     Static);
               end if;

            --  Discrete types

            else
               declare
                  R  : constant Entity_Id := Root_Type (P_Type);
                  Lo : constant Uint := Expr_Value (Type_Low_Bound (P_Type));
                  Hi : constant Uint := Expr_Value (Type_High_Bound (P_Type));
                  W  : Nat;
                  Wt : Nat;
                  T  : Uint;
                  L  : Node_Id;
                  C  : Character;

               begin
                  --  Empty ranges

                  if Lo > Hi then
                     W := 0;

                  --  Width for types derived from Standard.Character
                  --  and Standard.Wide_[Wide_]Character.

                  elsif Is_Standard_Character_Type (P_Type) then
                     W := 0;

                     --  Set W larger if needed

                     for J in UI_To_Int (Lo) .. UI_To_Int (Hi) loop

                        --  All wide characters look like Hex_hhhhhhhh

                        if J > 255 then

                           --  No need to compute this more than once

                           exit;

                        else
                           C := Character'Val (J);

                           --  Test for all cases where Character'Image
                           --  yields an image that is longer than three
                           --  characters. First the cases of Reserved_xxx
                           --  names (length = 12).

                           case C is
                              when Reserved_128 | Reserved_129 |
                                   Reserved_132 | Reserved_153
                                => Wt := 12;

                              when BS | HT | LF | VT | FF | CR |
                                   SO | SI | EM | FS | GS | RS |
                                   US | RI | MW | ST | PM
                                => Wt := 2;

                              when NUL | SOH | STX | ETX | EOT |
                                   ENQ | ACK | BEL | DLE | DC1 |
                                   DC2 | DC3 | DC4 | NAK | SYN |
                                   ETB | CAN | SUB | ESC | DEL |
                                   BPH | NBH | NEL | SSA | ESA |
                                   HTS | HTJ | VTS | PLD | PLU |
                                   SS2 | SS3 | DCS | PU1 | PU2 |
                                   STS | CCH | SPA | EPA | SOS |
                                   SCI | CSI | OSC | APC
                                => Wt := 3;

                              when Space .. Tilde |
                                   No_Break_Space .. LC_Y_Diaeresis
                                =>
                                 --  Special case of soft hyphen in Ada 2005

                                 if C = Character'Val (16#AD#)
                                   and then Ada_Version >= Ada_2005
                                 then
                                    Wt := 11;
                                 else
                                    Wt := 3;
                                 end if;
                           end case;

                           W := Int'Max (W, Wt);
                        end if;
                     end loop;

                  --  Width for types derived from Standard.Boolean

                  elsif R = Standard_Boolean then
                     if Lo = 0 then
                        W := 5; -- FALSE
                     else
                        W := 4; -- TRUE
                     end if;

                  --  Width for integer types

                  elsif Is_Integer_Type (P_Type) then
                     T := UI_Max (abs Lo, abs Hi);

                     W := 2;
                     while T >= 10 loop
                        W := W + 1;
                        T := T / 10;
                     end loop;

                  --  User declared enum type with discard names

                  elsif Discard_Names (R) then

                     --  If range is null, result is zero, that has already
                     --  been dealt with, so what we need is the power of ten
                     --  that accomodates the Pos of the largest value, which
                     --  is the high bound of the range + one for the space.

                     W := 1;
                     T := Hi;
                     while T /= 0 loop
                        T := T / 10;
                        W := W + 1;
                     end loop;

                  --  Only remaining possibility is user declared enum type
                  --  with normal case of Discard_Names not active.

                  else
                     pragma Assert (Is_Enumeration_Type (P_Type));

                     W := 0;
                     L := First_Literal (P_Type);
                     while Present (L) loop

                        --  Only pay attention to in range characters

                        if Lo <= Enumeration_Pos (L)
                          and then Enumeration_Pos (L) <= Hi
                        then
                           --  For Width case, use decoded name

                           if Id = Attribute_Width then
                              Get_Decoded_Name_String (Chars (L));
                              Wt := Nat (Name_Len);

                           --  For Wide_[Wide_]Width, use encoded name, and
                           --  then adjust for the encoding.

                           else
                              Get_Name_String (Chars (L));

                              --  Character literals are always of length 3

                              if Name_Buffer (1) = 'Q' then
                                 Wt := 3;

                              --  Otherwise loop to adjust for upper/wide chars

                              else
                                 Wt := Nat (Name_Len);

                                 for J in 1 .. Name_Len loop
                                    if Name_Buffer (J) = 'U' then
                                       Wt := Wt - 2;
                                    elsif Name_Buffer (J) = 'W' then
                                       Wt := Wt - 4;
                                    end if;
                                 end loop;
                              end if;
                           end if;

                           W := Int'Max (W, Wt);
                        end if;

                        Next_Literal (L);
                     end loop;
                  end if;

                  Fold_Uint (N, UI_From_Int (W), Static);
               end;
            end if;
         end if;
      end Width;

      --  The following attributes denote functions that cannot be folded

      when Attribute_From_Any |
           Attribute_To_Any   |
           Attribute_TypeCode =>
         null;

      --  The following attributes can never be folded, and furthermore we
      --  should not even have entered the case statement for any of these.
      --  Note that in some cases, the values have already been folded as
      --  a result of the processing in Analyze_Attribute.

      when Attribute_Abort_Signal               |
           Attribute_Access                     |
           Attribute_Address                    |
           Attribute_Address_Size               |
           Attribute_Asm_Input                  |
           Attribute_Asm_Output                 |
           Attribute_Base                       |
           Attribute_Bit_Order                  |
           Attribute_Bit_Position               |
           Attribute_Callable                   |
           Attribute_Caller                     |
           Attribute_Class                      |
           Attribute_Code_Address               |
           Attribute_Compiler_Version           |
           Attribute_Count                      |
           Attribute_Default_Bit_Order          |
           Attribute_Elaborated                 |
           Attribute_Elab_Body                  |
           Attribute_Elab_Spec                  |
           Attribute_Elab_Subp_Body             |
           Attribute_Enabled                    |
           Attribute_External_Tag               |
           Attribute_Fast_Math                  |
           Attribute_First_Bit                  |
           Attribute_Input                      |
           Attribute_Last_Bit                   |
           Attribute_Library_Level              |
           Attribute_Maximum_Alignment          |
           Attribute_Old                        |
           Attribute_Output                     |
           Attribute_Partition_ID               |
           Attribute_Pool_Address               |
           Attribute_Position                   |
           Attribute_Priority                   |
           Attribute_Read                       |
           Attribute_Result                     |
           Attribute_Scalar_Storage_Order       |
           Attribute_Simple_Storage_Pool        |
           Attribute_Storage_Pool               |
           Attribute_Storage_Size               |
           Attribute_Storage_Unit               |
           Attribute_Stub_Type                  |
           Attribute_System_Allocator_Alignment |
           Attribute_Tag                        |
           Attribute_Target_Name                |
           Attribute_Terminated                 |
           Attribute_To_Address                 |
           Attribute_Type_Key                   |
           Attribute_UET_Address                |
           Attribute_Unchecked_Access           |
           Attribute_Universal_Literal_String   |
           Attribute_Unprotected_Access         |
           Attribute_Unrestricted_Access        |
           Attribute_Valid                      |
           Attribute_Valid_Scalars              |
           Attribute_Value                      |
           Attribute_Wchar_T_Size               |
           Attribute_Wide_Value                 |
           Attribute_Wide_Wide_Value            |
           Attribute_Word_Size                  |
           Attribute_Write                      =>

         raise Program_Error;
      end case;

      --  At the end of the case, one more check. If we did a static evaluation
      --  so that the result is now a literal, then set Is_Static_Expression
      --  in the constant only if the prefix type is a static subtype. For
      --  non-static subtypes, the folding is still OK, but not static.

      --  An exception is the GNAT attribute Constrained_Array which is
      --  defined to be a static attribute in all cases.

      if Nkind_In (N, N_Integer_Literal,
                      N_Real_Literal,
                      N_Character_Literal,
                      N_String_Literal)
        or else (Is_Entity_Name (N)
                  and then Ekind (Entity (N)) = E_Enumeration_Literal)
      then
         Set_Is_Static_Expression (N, Static);

      --  If this is still an attribute reference, then it has not been folded
      --  and that means that its expressions are in a non-static context.

      elsif Nkind (N) = N_Attribute_Reference then
         Check_Expressions;

      --  Note: the else case not covered here are odd cases where the
      --  processing has transformed the attribute into something other
      --  than a constant. Nothing more to do in such cases.

      else
         null;
      end if;
   end Eval_Attribute;

   ------------------------------
   -- Is_Anonymous_Tagged_Base --
   ------------------------------

   function Is_Anonymous_Tagged_Base
     (Anon : Entity_Id;
      Typ  : Entity_Id) return Boolean
   is
   begin
      return
        Anon = Current_Scope
          and then Is_Itype (Anon)
          and then Associated_Node_For_Itype (Anon) = Parent (Typ);
   end Is_Anonymous_Tagged_Base;

   --------------------------------
   -- Name_Implies_Lvalue_Prefix --
   --------------------------------

   function Name_Implies_Lvalue_Prefix (Nam : Name_Id) return Boolean is
      pragma Assert (Is_Attribute_Name (Nam));
   begin
      return Attribute_Name_Implies_Lvalue_Prefix (Get_Attribute_Id (Nam));
   end Name_Implies_Lvalue_Prefix;

   -----------------------
   -- Resolve_Attribute --
   -----------------------

   procedure Resolve_Attribute (N : Node_Id; Typ : Entity_Id) is
      Loc      : constant Source_Ptr   := Sloc (N);
      P        : constant Node_Id      := Prefix (N);
      Aname    : constant Name_Id      := Attribute_Name (N);
      Attr_Id  : constant Attribute_Id := Get_Attribute_Id (Aname);
      Btyp     : constant Entity_Id    := Base_Type (Typ);
      Des_Btyp : Entity_Id;
      Index    : Interp_Index;
      It       : Interp;
      Nom_Subt : Entity_Id;

      procedure Accessibility_Message;
      --  Error, or warning within an instance, if the static accessibility
      --  rules of 3.10.2 are violated.

      ---------------------------
      -- Accessibility_Message --
      ---------------------------

      procedure Accessibility_Message is
         Indic : Node_Id := Parent (Parent (N));

      begin
         --  In an instance, this is a runtime check, but one we
         --  know will fail, so generate an appropriate warning.

         if In_Instance_Body then
            Error_Msg_Warn := SPARK_Mode /= On;
            Error_Msg_F
              ("non-local pointer cannot point to local object<<", P);
            Error_Msg_F ("\Program_Error [<<", P);
            Rewrite (N,
              Make_Raise_Program_Error (Loc,
                Reason => PE_Accessibility_Check_Failed));
            Set_Etype (N, Typ);
            return;

         else
            Error_Msg_F ("non-local pointer cannot point to local object", P);

            --  Check for case where we have a missing access definition

            if Is_Record_Type (Current_Scope)
              and then
                Nkind_In (Parent (N), N_Discriminant_Association,
                                      N_Index_Or_Discriminant_Constraint)
            then
               Indic := Parent (Parent (N));
               while Present (Indic)
                 and then Nkind (Indic) /= N_Subtype_Indication
               loop
                  Indic := Parent (Indic);
               end loop;

               if Present (Indic) then
                  Error_Msg_NE
                    ("\use an access definition for" &
                     " the access discriminant of&",
                     N, Entity (Subtype_Mark (Indic)));
               end if;
            end if;
         end if;
      end Accessibility_Message;

   --  Start of processing for Resolve_Attribute

   begin
      --  If error during analysis, no point in continuing, except for array
      --  types, where we get better recovery by using unconstrained indexes
      --  than nothing at all (see Check_Array_Type).

      if Error_Posted (N)
        and then Attr_Id /= Attribute_First
        and then Attr_Id /= Attribute_Last
        and then Attr_Id /= Attribute_Length
        and then Attr_Id /= Attribute_Range
      then
         return;
      end if;

      --  If attribute was universal type, reset to actual type

      if Etype (N) = Universal_Integer
        or else Etype (N) = Universal_Real
      then
         Set_Etype (N, Typ);
      end if;

      --  Remaining processing depends on attribute

      case Attr_Id is

         ------------
         -- Access --
         ------------

         --  For access attributes, if the prefix denotes an entity, it is
         --  interpreted as a name, never as a call. It may be overloaded,
         --  in which case resolution uses the profile of the context type.
         --  Otherwise prefix must be resolved.

         when Attribute_Access
            | Attribute_Unchecked_Access
            | Attribute_Unprotected_Access
            | Attribute_Unrestricted_Access =>

         Access_Attribute :
         begin
            if Is_Variable (P) then
               Note_Possible_Modification (P, Sure => False);
            end if;

            --  The following comes from a query concerning improper use of
            --  universal_access in equality tests involving anonymous access
            --  types. Another good reason for 'Ref, but for now disable the
            --  test, which breaks several filed tests???

            if Ekind (Typ) = E_Anonymous_Access_Type
              and then Nkind_In (Parent (N), N_Op_Eq, N_Op_Ne)
              and then False
            then
               Error_Msg_N ("need unique type to resolve 'Access", N);
               Error_Msg_N ("\qualify attribute with some access type", N);
            end if;

            --  Case where prefix is an entity name

            if Is_Entity_Name (P) then

               --  Deal with case where prefix itself is overloaded

               if Is_Overloaded (P) then
                  Get_First_Interp (P, Index, It);
                  while Present (It.Nam) loop
                     if Type_Conformant (Designated_Type (Typ), It.Nam) then
                        Set_Entity (P, It.Nam);

                        --  The prefix is definitely NOT overloaded anymore at
                        --  this point, so we reset the Is_Overloaded flag to
                        --  avoid any confusion when reanalyzing the node.

                        Set_Is_Overloaded (P, False);
                        Set_Is_Overloaded (N, False);
                        Generate_Reference (Entity (P), P);
                        exit;
                     end if;

                     Get_Next_Interp (Index, It);
                  end loop;

               --  If Prefix is a subprogram name, this reference freezes:

               --    If it is a type, there is nothing to resolve.
               --    If it is an object, complete its resolution.

               elsif Is_Overloadable (Entity (P)) then

                  --  Avoid insertion of freeze actions in spec expression mode

                  if not In_Spec_Expression then
                     Freeze_Before (N, Entity (P));
                  end if;

               --  Nothing to do if prefix is a type name

               elsif Is_Type (Entity (P)) then
                  null;

               --  Otherwise non-overloaded other case, resolve the prefix

               else
                  Resolve (P);
               end if;

               --  Some further error checks

               Error_Msg_Name_1 := Aname;

               if not Is_Entity_Name (P) then
                  null;

               elsif Is_Overloadable (Entity (P))
                 and then Is_Abstract_Subprogram (Entity (P))
               then
                  Error_Msg_F ("prefix of % attribute cannot be abstract", P);
                  Set_Etype (N, Any_Type);

               elsif Ekind (Entity (P)) = E_Enumeration_Literal then
                  Error_Msg_F
                    ("prefix of % attribute cannot be enumeration literal", P);
                  Set_Etype (N, Any_Type);

               --  An attempt to take 'Access of a function that renames an
               --  enumeration literal. Issue a specialized error message.

               elsif Ekind (Entity (P)) = E_Function
                 and then Present (Alias (Entity (P)))
                 and then Ekind (Alias (Entity (P))) = E_Enumeration_Literal
               then
                  Error_Msg_F
                    ("prefix of % attribute cannot be function renaming "
                     & "an enumeration literal", P);
                  Set_Etype (N, Any_Type);

               elsif Convention (Entity (P)) = Convention_Intrinsic then
                  Error_Msg_F ("prefix of % attribute cannot be intrinsic", P);
                  Set_Etype (N, Any_Type);
               end if;

               --  Assignments, return statements, components of aggregates,
               --  generic instantiations will require convention checks if
               --  the type is an access to subprogram. Given that there will
               --  also be accessibility checks on those, this is where the
               --  checks can eventually be centralized ???

               if Ekind_In (Btyp, E_Access_Subprogram_Type,
                                  E_Anonymous_Access_Subprogram_Type,
                                  E_Access_Protected_Subprogram_Type,
                                  E_Anonymous_Access_Protected_Subprogram_Type)
               then
                  --  Deal with convention mismatch

                  if Convention (Designated_Type (Btyp)) /=
                     Convention (Entity (P))
                  then
                     Error_Msg_FE
                       ("subprogram & has wrong convention", P, Entity (P));
                     Error_Msg_Sloc := Sloc (Btyp);
                     Error_Msg_FE ("\does not match & declared#", P, Btyp);

                     if not Is_Itype (Btyp)
                       and then not Has_Convention_Pragma (Btyp)
                     then
                        Error_Msg_FE
                          ("\probable missing pragma Convention for &",
                           P, Btyp);
                     end if;

                  else
                     Check_Subtype_Conformant
                       (New_Id  => Entity (P),
                        Old_Id  => Designated_Type (Btyp),
                        Err_Loc => P);
                  end if;

                  if Attr_Id = Attribute_Unchecked_Access then
                     Error_Msg_Name_1 := Aname;
                     Error_Msg_F
                       ("attribute% cannot be applied to a subprogram", P);

                  elsif Aname = Name_Unrestricted_Access then
                     null;  --  Nothing to check

                  --  Check the static accessibility rule of 3.10.2(32).
                  --  This rule also applies within the private part of an
                  --  instantiation. This rule does not apply to anonymous
                  --  access-to-subprogram types in access parameters.

                  elsif (Attr_Id = Attribute_Access
                           or
                         Attr_Id = Attribute_Unprotected_Access)
                    and then not In_Instance_Body
                    and then
                      (Ekind (Btyp) = E_Access_Subprogram_Type
                        or else Is_Local_Anonymous_Access (Btyp))
                    and then Subprogram_Access_Level (Entity (P)) >
                               Type_Access_Level (Btyp)
                  then
                     Error_Msg_F
                       ("subprogram must not be deeper than access type", P);

                  --  Check the restriction of 3.10.2(32) that disallows the
                  --  access attribute within a generic body when the ultimate
                  --  ancestor of the type of the attribute is declared outside
                  --  of the generic unit and the subprogram is declared within
                  --  that generic unit. This includes any such attribute that
                  --  occurs within the body of a generic unit that is a child
                  --  of the generic unit where the subprogram is declared.

                  --  The rule also prohibits applying the attribute when the
                  --  access type is a generic formal access type (since the
                  --  level of the actual type is not known). This restriction
                  --  does not apply when the attribute type is an anonymous
                  --  access-to-subprogram type. Note that this check was
                  --  revised by AI-229, because the originally Ada 95 rule
                  --  was too lax. The original rule only applied when the
                  --  subprogram was declared within the body of the generic,
                  --  which allowed the possibility of dangling references).
                  --  The rule was also too strict in some case, in that it
                  --  didn't permit the access to be declared in the generic
                  --  spec, whereas the revised rule does (as long as it's not
                  --  a formal type).

                  --  There are a couple of subtleties of the test for applying
                  --  the check that are worth noting. First, we only apply it
                  --  when the levels of the subprogram and access type are the
                  --  same (the case where the subprogram is statically deeper
                  --  was applied above, and the case where the type is deeper
                  --  is always safe). Second, we want the check to apply
                  --  within nested generic bodies and generic child unit
                  --  bodies, but not to apply to an attribute that appears in
                  --  the generic unit's specification. This is done by testing
                  --  that the attribute's innermost enclosing generic body is
                  --  not the same as the innermost generic body enclosing the
                  --  generic unit where the subprogram is declared (we don't
                  --  want the check to apply when the access attribute is in
                  --  the spec and there's some other generic body enclosing
                  --  generic). Finally, there's no point applying the check
                  --  when within an instance, because any violations will have
                  --  been caught by the compilation of the generic unit.

                  --  We relax this check in Relaxed_RM_Semantics mode for
                  --  compatibility with legacy code for use by Ada source
                  --  code analyzers (e.g. CodePeer).

                  elsif (Attr_Id = Attribute_Access
                           or
                         Attr_Id = Attribute_Unprotected_Access)
                    and then not Relaxed_RM_Semantics
                    and then not In_Instance
                    and then Present (Enclosing_Generic_Unit (Entity (P)))
                    and then Present (Enclosing_Generic_Body (N))
                    and then Enclosing_Generic_Body (N) /=
                               Enclosing_Generic_Body
                                 (Enclosing_Generic_Unit (Entity (P)))
                    and then Subprogram_Access_Level (Entity (P)) =
                               Type_Access_Level (Btyp)
                    and then Ekind (Btyp) /=
                               E_Anonymous_Access_Subprogram_Type
                    and then Ekind (Btyp) /=
                               E_Anonymous_Access_Protected_Subprogram_Type
                  then
                     --  The attribute type's ultimate ancestor must be
                     --  declared within the same generic unit as the
                     --  subprogram is declared. The error message is
                     --  specialized to say "ancestor" for the case where the
                     --  access type is not its own ancestor, since saying
                     --  simply "access type" would be very confusing.

                     if Enclosing_Generic_Unit (Entity (P)) /=
                          Enclosing_Generic_Unit (Root_Type (Btyp))
                     then
                        Error_Msg_N
                          ("''Access attribute not allowed in generic body",
                           N);

                        if Root_Type (Btyp) = Btyp then
                           Error_Msg_NE
                             ("\because " &
                              "access type & is declared outside " &
                              "generic unit (RM 3.10.2(32))", N, Btyp);
                        else
                           Error_Msg_NE
                             ("\because ancestor of " &
                              "access type & is declared outside " &
                              "generic unit (RM 3.10.2(32))", N, Btyp);
                        end if;

                        Error_Msg_NE
                          ("\move ''Access to private part, or " &
                           "(Ada 2005) use anonymous access type instead of &",
                           N, Btyp);

                     --  If the ultimate ancestor of the attribute's type is
                     --  a formal type, then the attribute is illegal because
                     --  the actual type might be declared at a higher level.
                     --  The error message is specialized to say "ancestor"
                     --  for the case where the access type is not its own
                     --  ancestor, since saying simply "access type" would be
                     --  very confusing.

                     elsif Is_Generic_Type (Root_Type (Btyp)) then
                        if Root_Type (Btyp) = Btyp then
                           Error_Msg_N
                             ("access type must not be a generic formal type",
                              N);
                        else
                           Error_Msg_N
                             ("ancestor access type must not be a generic " &
                              "formal type", N);
                        end if;
                     end if;
                  end if;
               end if;

               --  If this is a renaming, an inherited operation, or a
               --  subprogram instance, use the original entity. This may make
               --  the node type-inconsistent, so this transformation can only
               --  be done if the node will not be reanalyzed. In particular,
               --  if it is within a default expression, the transformation
               --  must be delayed until the default subprogram is created for
               --  it, when the enclosing subprogram is frozen.

               if Is_Entity_Name (P)
                 and then Is_Overloadable (Entity (P))
                 and then Present (Alias (Entity (P)))
                 and then Expander_Active
               then
                  Rewrite (P,
                    New_Occurrence_Of (Alias (Entity (P)), Sloc (P)));
               end if;

            elsif Nkind (P) = N_Selected_Component
              and then Is_Overloadable (Entity (Selector_Name (P)))
            then
               --  Protected operation. If operation is overloaded, must
               --  disambiguate. Prefix that denotes protected object itself
               --  is resolved with its own type.

               if Attr_Id = Attribute_Unchecked_Access then
                  Error_Msg_Name_1 := Aname;
                  Error_Msg_F
                    ("attribute% cannot be applied to protected operation", P);
               end if;

               Resolve (Prefix (P));
               Generate_Reference (Entity (Selector_Name (P)), P);

            --  Implement check implied by 3.10.2 (18.1/2) : F.all'access is
            --  statically illegal if F is an anonymous access to subprogram.

            elsif Nkind (P) = N_Explicit_Dereference
              and then Is_Entity_Name (Prefix (P))
              and then Ekind (Etype (Entity (Prefix  (P)))) =
                 E_Anonymous_Access_Subprogram_Type
            then
               Error_Msg_N ("anonymous access to subprogram "
                 &  "has deeper accessibility than any master", P);

            elsif Is_Overloaded (P) then

               --  Use the designated type of the context to disambiguate
               --  Note that this was not strictly conformant to Ada 95,
               --  but was the implementation adopted by most Ada 95 compilers.
               --  The use of the context type to resolve an Access attribute
               --  reference is now mandated in AI-235 for Ada 2005.

               declare
                  Index : Interp_Index;
                  It    : Interp;

               begin
                  Get_First_Interp (P, Index, It);
                  while Present (It.Typ) loop
                     if Covers (Designated_Type (Typ), It.Typ) then
                        Resolve (P, It.Typ);
                        exit;
                     end if;

                     Get_Next_Interp (Index, It);
                  end loop;
               end;
            else
               Resolve (P);
            end if;

            --  X'Access is illegal if X denotes a constant and the access type
            --  is access-to-variable. Same for 'Unchecked_Access. The rule
            --  does not apply to 'Unrestricted_Access. If the reference is a
            --  default-initialized aggregate component for a self-referential
            --  type the reference is legal.

            if not (Ekind (Btyp) = E_Access_Subprogram_Type
                     or else Ekind (Btyp) = E_Anonymous_Access_Subprogram_Type
                     or else (Is_Record_Type (Btyp)
                               and then
                                 Present (Corresponding_Remote_Type (Btyp)))
                     or else Ekind (Btyp) = E_Access_Protected_Subprogram_Type
                     or else Ekind (Btyp)
                               = E_Anonymous_Access_Protected_Subprogram_Type
                     or else Is_Access_Constant (Btyp)
                     or else Is_Variable (P)
                     or else Attr_Id = Attribute_Unrestricted_Access)
            then
               if Is_Entity_Name (P)
                 and then Is_Type (Entity (P))
               then
                  --  Legality of a self-reference through an access
                  --  attribute has been verified in Analyze_Access_Attribute.

                  null;

               elsif Comes_From_Source (N) then
                  Error_Msg_F ("access-to-variable designates constant", P);
               end if;
            end if;

            Des_Btyp := Designated_Type (Btyp);

            if Ada_Version >= Ada_2005
              and then Is_Incomplete_Type (Des_Btyp)
            then
               --  Ada 2005 (AI-412): If the (sub)type is a limited view of an
               --  imported entity, and the non-limited view is visible, make
               --  use of it. If it is an incomplete subtype, use the base type
               --  in any case.

               if From_Limited_With (Des_Btyp)
                 and then Present (Non_Limited_View (Des_Btyp))
               then
                  Des_Btyp := Non_Limited_View (Des_Btyp);

               elsif Ekind (Des_Btyp) = E_Incomplete_Subtype then
                  Des_Btyp := Etype (Des_Btyp);
               end if;
            end if;

            if (Attr_Id = Attribute_Access
                  or else
                Attr_Id = Attribute_Unchecked_Access
                  or else
                Attr_Id = Attribute_Unprotected_Access)
              and then (Ekind (Btyp) = E_General_Access_Type
                         or else Ekind (Btyp) = E_Anonymous_Access_Type)
            then
               --  Ada 2005 (AI-230): Check the accessibility of anonymous
               --  access types for stand-alone objects, record and array
               --  components, and return objects. For a component definition
               --  the level is the same of the enclosing composite type.

               if Ada_Version >= Ada_2005
                 and then (Is_Local_Anonymous_Access (Btyp)

                            --  Handle cases where Btyp is the anonymous access
                            --  type of an Ada 2012 stand-alone object.

                            or else Nkind (Associated_Node_For_Itype (Btyp)) =
                                                        N_Object_Declaration)
                 and then
                   Object_Access_Level (P) > Deepest_Type_Access_Level (Btyp)
                 and then (Attr_Id = Attribute_Access
                             or
                           Attr_Id = Attribute_Unprotected_Access)
               then
                  --  In an instance, this is a runtime check, but one we know
                  --  will fail, so generate an appropriate warning. As usual,
                  --  this kind of warning is an error in SPARK mode.

                  if In_Instance_Body then
                     Error_Msg_Warn := SPARK_Mode /= On;
                     Error_Msg_F
                       ("non-local pointer cannot point to local object<<", P);
                     Error_Msg_F ("\Program_Error [<<", P);

                     Rewrite (N,
                       Make_Raise_Program_Error (Loc,
                         Reason => PE_Accessibility_Check_Failed));
                     Set_Etype (N, Typ);

                  else
                     Error_Msg_F
                       ("non-local pointer cannot point to local object", P);
                  end if;
               end if;

               if Is_Dependent_Component_Of_Mutable_Object (P) then
                  Error_Msg_F
                    ("illegal attribute for discriminant-dependent component",
                     P);
               end if;

               --  Check static matching rule of 3.10.2(27). Nominal subtype
               --  of the prefix must statically match the designated type.

               Nom_Subt := Etype (P);

               if Is_Constr_Subt_For_U_Nominal (Nom_Subt) then
                  Nom_Subt := Base_Type (Nom_Subt);
               end if;

               if Is_Tagged_Type (Designated_Type (Typ)) then

                  --  If the attribute is in the context of an access
                  --  parameter, then the prefix is allowed to be of
                  --  the class-wide type (by AI-127).

                  if Ekind (Typ) = E_Anonymous_Access_Type then
                     if not Covers (Designated_Type (Typ), Nom_Subt)
                       and then not Covers (Nom_Subt, Designated_Type (Typ))
                     then
                        declare
                           Desig : Entity_Id;

                        begin
                           Desig := Designated_Type (Typ);

                           if Is_Class_Wide_Type (Desig) then
                              Desig := Etype (Desig);
                           end if;

                           if Is_Anonymous_Tagged_Base (Nom_Subt, Desig) then
                              null;

                           else
                              Error_Msg_FE
                                ("type of prefix: & not compatible",
                                  P, Nom_Subt);
                              Error_Msg_FE
                                ("\with &, the expected designated type",
                                  P, Designated_Type (Typ));
                           end if;
                        end;
                     end if;

                  elsif not Covers (Designated_Type (Typ), Nom_Subt)
                    or else
                      (not Is_Class_Wide_Type (Designated_Type (Typ))
                        and then Is_Class_Wide_Type (Nom_Subt))
                  then
                     Error_Msg_FE
                       ("type of prefix: & is not covered", P, Nom_Subt);
                     Error_Msg_FE
                       ("\by &, the expected designated type" &
                           " (RM 3.10.2 (27))", P, Designated_Type (Typ));
                  end if;

                  if Is_Class_Wide_Type (Designated_Type (Typ))
                    and then Has_Discriminants (Etype (Designated_Type (Typ)))
                    and then Is_Constrained (Etype (Designated_Type (Typ)))
                    and then Designated_Type (Typ) /= Nom_Subt
                  then
                     Apply_Discriminant_Check
                       (N, Etype (Designated_Type (Typ)));
                  end if;

               --  Ada 2005 (AI-363): Require static matching when designated
               --  type has discriminants and a constrained partial view, since
               --  in general objects of such types are mutable, so we can't
               --  allow the access value to designate a constrained object
               --  (because access values must be assumed to designate mutable
               --  objects when designated type does not impose a constraint).

               elsif Subtypes_Statically_Match (Des_Btyp, Nom_Subt) then
                  null;

               elsif Has_Discriminants (Designated_Type (Typ))
                 and then not Is_Constrained (Des_Btyp)
                 and then
                   (Ada_Version < Ada_2005
                     or else
                       not Object_Type_Has_Constrained_Partial_View
                             (Typ => Designated_Type (Base_Type (Typ)),
                              Scop => Current_Scope))
               then
                  null;

               else
                  Error_Msg_F
                    ("object subtype must statically match "
                     & "designated subtype", P);

                  if Is_Entity_Name (P)
                    and then Is_Array_Type (Designated_Type (Typ))
                  then
                     declare
                        D : constant Node_Id := Declaration_Node (Entity (P));
                     begin
                        Error_Msg_N
                          ("aliased object has explicit bounds??", D);
                        Error_Msg_N
                          ("\declare without bounds (and with explicit "
                           & "initialization)??", D);
                        Error_Msg_N
                          ("\for use with unconstrained access??", D);
                     end;
                  end if;
               end if;

               --  Check the static accessibility rule of 3.10.2(28). Note that
               --  this check is not performed for the case of an anonymous
               --  access type, since the access attribute is always legal
               --  in such a context.

               if Attr_Id /= Attribute_Unchecked_Access
                 and then Ekind (Btyp) = E_General_Access_Type
                 and then
                   Object_Access_Level (P) > Deepest_Type_Access_Level (Btyp)
               then
                  Accessibility_Message;
                  return;
               end if;
            end if;

            if Ekind_In (Btyp, E_Access_Protected_Subprogram_Type,
                               E_Anonymous_Access_Protected_Subprogram_Type)
            then
               if Is_Entity_Name (P)
                 and then not Is_Protected_Type (Scope (Entity (P)))
               then
                  Error_Msg_F ("context requires a protected subprogram", P);

               --  Check accessibility of protected object against that of the
               --  access type, but only on user code, because the expander
               --  creates access references for handlers. If the context is an
               --  anonymous_access_to_protected, there are no accessibility
               --  checks either. Omit check entirely for Unrestricted_Access.

               elsif Object_Access_Level (P) > Deepest_Type_Access_Level (Btyp)
                 and then Comes_From_Source (N)
                 and then Ekind (Btyp) = E_Access_Protected_Subprogram_Type
                 and then Attr_Id /= Attribute_Unrestricted_Access
               then
                  Accessibility_Message;
                  return;

               --  AI05-0225: If the context is not an access to protected
               --  function, the prefix must be a variable, given that it may
               --  be used subsequently in a protected call.

               elsif Nkind (P) = N_Selected_Component
                 and then not Is_Variable (Prefix (P))
                 and then Ekind (Entity (Selector_Name (P))) /= E_Function
               then
                  Error_Msg_N
                    ("target object of access to protected procedure "
                      & "must be variable", N);

               elsif Is_Entity_Name (P) then
                  Check_Internal_Protected_Use (N, Entity (P));
               end if;

            elsif Ekind_In (Btyp, E_Access_Subprogram_Type,
                                  E_Anonymous_Access_Subprogram_Type)
              and then Ekind (Etype (N)) = E_Access_Protected_Subprogram_Type
            then
               Error_Msg_F ("context requires a non-protected subprogram", P);
            end if;

            --  The context cannot be a pool-specific type, but this is a
            --  legality rule, not a resolution rule, so it must be checked
            --  separately, after possibly disambiguation (see AI-245).

            if Ekind (Btyp) = E_Access_Type
              and then Attr_Id /= Attribute_Unrestricted_Access
            then
               Wrong_Type (N, Typ);
            end if;

            --  The context may be a constrained access type (however ill-
            --  advised such subtypes might be) so in order to generate a
            --  constraint check when needed set the type of the attribute
            --  reference to the base type of the context.

            Set_Etype (N, Btyp);

            --  Check for incorrect atomic/volatile reference (RM C.6(12))

            if Attr_Id /= Attribute_Unrestricted_Access then
               if Is_Atomic_Object (P)
                 and then not Is_Atomic (Designated_Type (Typ))
               then
                  Error_Msg_F
                    ("access to atomic object cannot yield access-to-" &
                     "non-atomic type", P);

               elsif Is_Volatile_Object (P)
                 and then not Is_Volatile (Designated_Type (Typ))
               then
                  Error_Msg_F
                    ("access to volatile object cannot yield access-to-" &
                     "non-volatile type", P);
               end if;
            end if;

            --  Check for unrestricted access where expected type is a thin
            --  pointer to an unconstrained array.

            if Non_Aliased_Prefix (N)
              and then Has_Size_Clause (Typ)
              and then RM_Size (Typ) = System_Address_Size
            then
               declare
                  DT : constant Entity_Id := Designated_Type (Typ);
               begin
                  if Is_Array_Type (DT) and then not Is_Constrained (DT) then
                     Error_Msg_N
                       ("illegal use of Unrestricted_Access attribute", P);
                     Error_Msg_N
                       ("\attempt to generate thin pointer to unaliased "
                        & "object", P);
                  end if;
               end;
            end if;

            --  Mark that address of entity is taken

            if Is_Entity_Name (P) then
               Set_Address_Taken (Entity (P));
            end if;

            --  Deal with possible elaboration check

            if Is_Entity_Name (P) and then Is_Subprogram (Entity (P)) then
               declare
                  Subp_Id   : constant Entity_Id := Entity (P);
                  Scop      : constant Entity_Id := Scope (Subp_Id);
                  Subp_Decl : constant Node_Id   :=
                                Unit_Declaration_Node (Subp_Id);

                  Flag_Id : Entity_Id;
                  HSS     : Node_Id;
                  Stmt    : Node_Id;

               --  If the access has been taken and the body of the subprogram
               --  has not been see yet, indirect calls must be protected with
               --  elaboration checks. We have the proper elaboration machinery
               --  for subprograms declared in packages, but within a block or
               --  a subprogram the body will appear in the same declarative
               --  part, and we must insert a check in the eventual body itself
               --  using the elaboration flag that we generate now. The check
               --  is then inserted when the body is expanded. This processing
               --  is not needed for a stand alone expression function because
               --  the internally generated spec and body are always inserted
               --  as a pair in the same declarative list.

               begin
                  if Expander_Active
                    and then Comes_From_Source (Subp_Id)
                    and then Comes_From_Source (N)
                    and then In_Open_Scopes (Scop)
                    and then Ekind_In (Scop, E_Block, E_Procedure, E_Function)
                    and then not Has_Completion (Subp_Id)
                    and then No (Elaboration_Entity (Subp_Id))
                    and then Nkind (Subp_Decl) = N_Subprogram_Declaration
                    and then Nkind (Original_Node (Subp_Decl)) /=
                                                       N_Expression_Function
                  then
                     --  Create elaboration variable for it

                     Flag_Id := Make_Temporary (Loc, 'E');
                     Set_Elaboration_Entity (Subp_Id, Flag_Id);
                     Set_Is_Frozen (Flag_Id);

                     --  Insert declaration for flag after subprogram
                     --  declaration. Note that attribute reference may
                     --  appear within a nested scope.

                     Insert_After_And_Analyze (Subp_Decl,
                       Make_Object_Declaration (Loc,
                         Defining_Identifier => Flag_Id,
                         Object_Definition   =>
                           New_Occurrence_Of (Standard_Short_Integer, Loc),
                         Expression          =>
                           Make_Integer_Literal (Loc, Uint_0)));
                  end if;

                  --  Taking the 'Access of an expression function freezes its
                  --  expression (RM 13.14 10.3/3). This does not apply to an
                  --  expression function that acts as a completion because the
                  --  generated body is immediately analyzed and the expression
                  --  is automatically frozen.

                  if Ekind (Subp_Id) = E_Function
                    and then Nkind (Subp_Decl) = N_Subprogram_Declaration
                    and then Nkind (Original_Node (Subp_Decl)) =
                                                        N_Expression_Function
                    and then Present (Corresponding_Body (Subp_Decl))
                    and then not Analyzed (Corresponding_Body (Subp_Decl))
                  then
                     HSS :=
                       Handled_Statement_Sequence
                         (Unit_Declaration_Node
                            (Corresponding_Body (Subp_Decl)));

                     if Present (HSS) then
                        Stmt := First (Statements (HSS));

                        if Nkind (Stmt) = N_Simple_Return_Statement then
                           Freeze_Expression (Expression (Stmt));
                        end if;
                     end if;
                  end if;
               end;
            end if;
         end Access_Attribute;

         -------------
         -- Address --
         -------------

         --  Deal with resolving the type for Address attribute, overloading
         --  is not permitted here, since there is no context to resolve it.

         when Attribute_Address | Attribute_Code_Address =>
         Address_Attribute : begin

            --  To be safe, assume that if the address of a variable is taken,
            --  it may be modified via this address, so note modification.

            if Is_Variable (P) then
               Note_Possible_Modification (P, Sure => False);
            end if;

            if Nkind (P) in N_Subexpr
              and then Is_Overloaded (P)
            then
               Get_First_Interp (P, Index, It);
               Get_Next_Interp (Index, It);

               if Present (It.Nam) then
                  Error_Msg_Name_1 := Aname;
                  Error_Msg_F
                    ("prefix of % attribute cannot be overloaded", P);
               end if;
            end if;

            if not Is_Entity_Name (P)
              or else not Is_Overloadable (Entity (P))
            then
               if not Is_Task_Type (Etype (P))
                 or else Nkind (P) = N_Explicit_Dereference
               then
                  Resolve (P);
               end if;
            end if;

            --  If this is the name of a derived subprogram, or that of a
            --  generic actual, the address is that of the original entity.

            if Is_Entity_Name (P)
              and then Is_Overloadable (Entity (P))
              and then Present (Alias (Entity (P)))
            then
               Rewrite (P,
                 New_Occurrence_Of (Alias (Entity (P)), Sloc (P)));
            end if;

            if Is_Entity_Name (P) then
               Set_Address_Taken (Entity (P));
            end if;

            if Nkind (P) = N_Slice then

               --  Arr (X .. Y)'address is identical to Arr (X)'address,
               --  even if the array is packed and the slice itself is not
               --  addressable. Transform the prefix into an indexed component.

               --  Note that the transformation is safe only if we know that
               --  the slice is non-null. That is because a null slice can have
               --  an out of bounds index value.

               --  Right now, gigi blows up if given 'Address on a slice as a
               --  result of some incorrect freeze nodes generated by the front
               --  end, and this covers up that bug in one case, but the bug is
               --  likely still there in the cases not handled by this code ???

               --  It's not clear what 'Address *should* return for a null
               --  slice with out of bounds indexes, this might be worth an ARG
               --  discussion ???

               --  One approach would be to do a length check unconditionally,
               --  and then do the transformation below unconditionally, but
               --  analyze with checks off, avoiding the problem of the out of
               --  bounds index. This approach would interpret the address of
               --  an out of bounds null slice as being the address where the
               --  array element would be if there was one, which is probably
               --  as reasonable an interpretation as any ???

               declare
                  Loc : constant Source_Ptr := Sloc (P);
                  D   : constant Node_Id := Discrete_Range (P);
                  Lo  : Node_Id;

               begin
                  if Is_Entity_Name (D)
                    and then
                      Not_Null_Range
                        (Type_Low_Bound (Entity (D)),
                         Type_High_Bound (Entity (D)))
                  then
                     Lo :=
                       Make_Attribute_Reference (Loc,
                          Prefix => (New_Occurrence_Of (Entity (D), Loc)),
                          Attribute_Name => Name_First);

                  elsif Nkind (D) = N_Range
                    and then Not_Null_Range (Low_Bound (D), High_Bound (D))
                  then
                     Lo := Low_Bound (D);

                  else
                     Lo := Empty;
                  end if;

                  if Present (Lo) then
                     Rewrite (P,
                        Make_Indexed_Component (Loc,
                           Prefix =>  Relocate_Node (Prefix (P)),
                           Expressions => New_List (Lo)));

                     Analyze_And_Resolve (P);
                  end if;
               end;
            end if;
         end Address_Attribute;

         ------------------
         -- Body_Version --
         ------------------

         --  Prefix of Body_Version attribute can be a subprogram name which
         --  must not be resolved, since this is not a call.

         when Attribute_Body_Version =>
            null;

         ------------
         -- Caller --
         ------------

         --  Prefix of Caller attribute is an entry name which must not
         --  be resolved, since this is definitely not an entry call.

         when Attribute_Caller =>
            null;

         ------------------
         -- Code_Address --
         ------------------

         --  Shares processing with Address attribute

         -----------
         -- Count --
         -----------

         --  If the prefix of the Count attribute is an entry name it must not
         --  be resolved, since this is definitely not an entry call. However,
         --  if it is an element of an entry family, the index itself may
         --  have to be resolved because it can be a general expression.

         when Attribute_Count =>
            if Nkind (P) = N_Indexed_Component
              and then Is_Entity_Name (Prefix (P))
            then
               declare
                  Indx : constant Node_Id   := First (Expressions (P));
                  Fam  : constant Entity_Id := Entity (Prefix (P));
               begin
                  Resolve (Indx, Entry_Index_Type (Fam));
                  Apply_Range_Check (Indx, Entry_Index_Type (Fam));
               end;
            end if;

         ----------------
         -- Elaborated --
         ----------------

         --  Prefix of the Elaborated attribute is a subprogram name which
         --  must not be resolved, since this is definitely not a call. Note
         --  that it is a library unit, so it cannot be overloaded here.

         when Attribute_Elaborated =>
            null;

         -------------
         -- Enabled --
         -------------

         --  Prefix of Enabled attribute is a check name, which must be treated
         --  specially and not touched by Resolve.

         when Attribute_Enabled =>
            null;

         ----------------
         -- Loop_Entry --
         ----------------

         --  Do not resolve the prefix of Loop_Entry, instead wait until the
         --  attribute has been expanded (see Expand_Loop_Entry_Attributes).
         --  The delay ensures that any generated checks or temporaries are
         --  inserted before the relocated prefix.

         when Attribute_Loop_Entry =>
            null;

         --------------------
         -- Mechanism_Code --
         --------------------

         --  Prefix of the Mechanism_Code attribute is a function name
         --  which must not be resolved. Should we check for overloaded ???

         when Attribute_Mechanism_Code =>
            null;

         ------------------
         -- Partition_ID --
         ------------------

         --  Most processing is done in sem_dist, after determining the
         --  context type. Node is rewritten as a conversion to a runtime call.

         when Attribute_Partition_ID =>
            Process_Partition_Id (N);
            return;

         ------------------
         -- Pool_Address --
         ------------------

         when Attribute_Pool_Address =>
            Resolve (P);

         -----------
         -- Range --
         -----------

         --  We replace the Range attribute node with a range expression whose
         --  bounds are the 'First and 'Last attributes applied to the same
         --  prefix. The reason that we do this transformation here instead of
         --  in the expander is that it simplifies other parts of the semantic
         --  analysis which assume that the Range has been replaced; thus it
         --  must be done even when in semantic-only mode (note that the RM
         --  specifically mentions this equivalence, we take care that the
         --  prefix is only evaluated once).

         when Attribute_Range => Range_Attribute :
            declare
               LB   : Node_Id;
               HB   : Node_Id;
               Dims : List_Id;

            begin
               if not Is_Entity_Name (P)
                 or else not Is_Type (Entity (P))
               then
                  Resolve (P);
               end if;

               Dims := Expressions (N);

               HB :=
                 Make_Attribute_Reference (Loc,
                   Prefix         => Duplicate_Subexpr (P, Name_Req => True),
                   Attribute_Name => Name_Last,
                   Expressions    => Dims);

               LB :=
                 Make_Attribute_Reference (Loc,
                   Prefix          => P,
                   Attribute_Name  => Name_First,
                   Expressions     => (Dims));

               --  Do not share the dimension indicator, if present. Even
               --  though it is a static constant, its source location
               --  may be modified when printing expanded code and node
               --  sharing will lead to chaos in Sprint.

               if Present (Dims) then
                  Set_Expressions (LB,
                    New_List (New_Copy_Tree (First (Dims))));
               end if;

               --  If the original was marked as Must_Not_Freeze (see code
               --  in Sem_Ch3.Make_Index), then make sure the rewriting
               --  does not freeze either.

               if Must_Not_Freeze (N) then
                  Set_Must_Not_Freeze (HB);
                  Set_Must_Not_Freeze (LB);
                  Set_Must_Not_Freeze (Prefix (HB));
                  Set_Must_Not_Freeze (Prefix (LB));
               end if;

               if Raises_Constraint_Error (Prefix (N)) then

                  --  Preserve Sloc of prefix in the new bounds, so that
                  --  the posted warning can be removed if we are within
                  --  unreachable code.

                  Set_Sloc (LB, Sloc (Prefix (N)));
                  Set_Sloc (HB, Sloc (Prefix (N)));
               end if;

               Rewrite (N, Make_Range (Loc, LB, HB));
               Analyze_And_Resolve (N, Typ);

               --  Ensure that the expanded range does not have side effects

               Force_Evaluation (LB);
               Force_Evaluation (HB);

               --  Normally after resolving attribute nodes, Eval_Attribute
               --  is called to do any possible static evaluation of the node.
               --  However, here since the Range attribute has just been
               --  transformed into a range expression it is no longer an
               --  attribute node and therefore the call needs to be avoided
               --  and is accomplished by simply returning from the procedure.

               return;
            end Range_Attribute;

         ------------
         -- Result --
         ------------

         --  We will only come here during the prescan of a spec expression
         --  containing a Result attribute. In that case the proper Etype has
         --  already been set, and nothing more needs to be done here.

         when Attribute_Result =>
            null;

         -----------------
         -- UET_Address --
         -----------------

         --  Prefix must not be resolved in this case, since it is not a
         --  real entity reference. No action of any kind is require.

         when Attribute_UET_Address =>
            return;

         ----------------------
         -- Unchecked_Access --
         ----------------------

         --  Processing is shared with Access

         -------------------------
         -- Unrestricted_Access --
         -------------------------

         --  Processing is shared with Access

         ------------
         -- Update --
         ------------

         --  Resolve aggregate components in component associations

         when Attribute_Update =>
            declare
               Aggr  : constant Node_Id   := First (Expressions (N));
               Typ   : constant Entity_Id := Etype (Prefix (N));
               Assoc : Node_Id;
               Comp  : Node_Id;
               Expr  : Node_Id;

            begin
               --  Set the Etype of the aggregate to that of the prefix, even
               --  though the aggregate may not be a proper representation of a
               --  value of the type (missing or duplicated associations, etc.)
               --  Complete resolution of the prefix. Note that in Ada 2012 it
               --  can be a qualified expression that is e.g. an aggregate.

               Set_Etype (Aggr, Typ);
               Resolve (Prefix (N), Typ);

               --  For an array type, resolve expressions with the component
               --  type of the array, and apply constraint checks when needed.

               if Is_Array_Type (Typ) then
                  Assoc := First (Component_Associations (Aggr));
                  while Present (Assoc) loop
                     Expr := Expression (Assoc);
                     Resolve (Expr, Component_Type (Typ));

                     --  For scalar array components set Do_Range_Check when
                     --  needed. Constraint checking on non-scalar components
                     --  is done in Aggregate_Constraint_Checks, but only if
                     --  full analysis is enabled. These flags are not set in
                     --  the front-end in GnatProve mode.

                     if Is_Scalar_Type (Component_Type (Typ))
                       and then not Is_OK_Static_Expression (Expr)
                     then
                        if Is_Entity_Name (Expr)
                          and then Etype (Expr) = Component_Type (Typ)
                        then
                           null;

                        else
                           Set_Do_Range_Check (Expr);
                        end if;
                     end if;

                     --  The choices in the association are static constants,
                     --  or static aggregates each of whose components belongs
                     --  to the proper index type. However, they must also
                     --  belong to the index subtype (s) of the prefix, which
                     --  may be a subtype (e.g. given by a slice).

                     --  Choices may also be identifiers with no staticness
                     --  requirements, in which case they must resolve to the
                     --  index type.

                     declare
                        C    : Node_Id;
                        C_E  : Node_Id;
                        Indx : Node_Id;

                     begin
                        C := First (Choices (Assoc));
                        while Present (C) loop
                           Indx := First_Index (Etype (Prefix (N)));

                           if Nkind (C) /= N_Aggregate then
                              Analyze_And_Resolve (C, Etype (Indx));
                              Apply_Constraint_Check (C, Etype (Indx));
                              Check_Non_Static_Context (C);

                           else
                              C_E := First (Expressions (C));
                              while Present (C_E) loop
                                 Analyze_And_Resolve (C_E, Etype (Indx));
                                 Apply_Constraint_Check (C_E, Etype (Indx));
                                 Check_Non_Static_Context (C_E);

                                 Next (C_E);
                                 Next_Index (Indx);
                              end loop;
                           end if;

                           Next (C);
                        end loop;
                     end;

                     Next (Assoc);
                  end loop;

               --  For a record type, use type of each component, which is
               --  recorded during analysis.

               else
                  Assoc := First (Component_Associations (Aggr));
                  while Present (Assoc) loop
                     Comp := First (Choices (Assoc));

                     if Nkind (Comp) /= N_Others_Choice
                       and then not Error_Posted (Comp)
                     then
                        Resolve (Expression (Assoc), Etype (Entity (Comp)));
                     end if;

                     Next (Assoc);
                  end loop;
               end if;
            end;

         ---------
         -- Val --
         ---------

         --  Apply range check. Note that we did not do this during the
         --  analysis phase, since we wanted Eval_Attribute to have a
         --  chance at finding an illegal out of range value.

         when Attribute_Val =>

            --  Note that we do our own Eval_Attribute call here rather than
            --  use the common one, because we need to do processing after
            --  the call, as per above comment.

            Eval_Attribute (N);

            --  Eval_Attribute may replace the node with a raise CE, or
            --  fold it to a constant. Obviously we only apply a scalar
            --  range check if this did not happen.

            if Nkind (N) = N_Attribute_Reference
              and then Attribute_Name (N) = Name_Val
            then
               Apply_Scalar_Range_Check (First (Expressions (N)), Btyp);
            end if;

            return;

         -------------
         -- Version --
         -------------

         --  Prefix of Version attribute can be a subprogram name which
         --  must not be resolved, since this is not a call.

         when Attribute_Version =>
            null;

         ----------------------
         -- Other Attributes --
         ----------------------

         --  For other attributes, resolve prefix unless it is a type. If
         --  the attribute reference itself is a type name ('Base and 'Class)
         --  then this is only legal within a task or protected record.

         when others =>
            if not Is_Entity_Name (P) or else not Is_Type (Entity (P)) then
               Resolve (P);
            end if;

            --  If the attribute reference itself is a type name ('Base,
            --  'Class) then this is only legal within a task or protected
            --  record. What is this all about ???

            if Is_Entity_Name (N) and then Is_Type (Entity (N)) then
               if Is_Concurrent_Type (Entity (N))
                 and then In_Open_Scopes (Entity (P))
               then
                  null;
               else
                  Error_Msg_N
                    ("invalid use of subtype name in expression or call", N);
               end if;
            end if;

            --  For attributes whose argument may be a string, complete
            --  resolution of argument now. This avoids premature expansion
            --  (and the creation of transient scopes) before the attribute
            --  reference is resolved.

            case Attr_Id is
               when Attribute_Value =>
                  Resolve (First (Expressions (N)), Standard_String);

               when Attribute_Wide_Value =>
                  Resolve (First (Expressions (N)), Standard_Wide_String);

               when Attribute_Wide_Wide_Value =>
                  Resolve (First (Expressions (N)), Standard_Wide_Wide_String);

               when others => null;
            end case;

            --  If the prefix of the attribute is a class-wide type then it
            --  will be expanded into a dispatching call to a predefined
            --  primitive. Therefore we must check for potential violation
            --  of such restriction.

            if Is_Class_Wide_Type (Etype (P)) then
               Check_Restriction (No_Dispatching_Calls, N);
            end if;
      end case;

      --  Normally the Freezing is done by Resolve but sometimes the Prefix
      --  is not resolved, in which case the freezing must be done now.

      Freeze_Expression (P);

      --  Finally perform static evaluation on the attribute reference

      Analyze_Dimension (N);
      Eval_Attribute (N);
   end Resolve_Attribute;

   ------------------------
   -- Set_Boolean_Result --
   ------------------------

   procedure Set_Boolean_Result (N : Node_Id; B : Boolean) is
      Loc : constant Source_Ptr := Sloc (N);
   begin
      if B then
         Rewrite (N, New_Occurrence_Of (Standard_True, Loc));
      else
         Rewrite (N, New_Occurrence_Of (Standard_False, Loc));
      end if;
   end Set_Boolean_Result;

   --------------------------------
   -- Stream_Attribute_Available --
   --------------------------------

   function Stream_Attribute_Available
     (Typ          : Entity_Id;
      Nam          : TSS_Name_Type;
      Partial_View : Node_Id := Empty) return Boolean
   is
      Etyp : Entity_Id := Typ;

   --  Start of processing for Stream_Attribute_Available

   begin
      --  We need some comments in this body ???

      if Has_Stream_Attribute_Definition (Typ, Nam) then
         return True;
      end if;

      if Is_Class_Wide_Type (Typ) then
         return not Is_Limited_Type (Typ)
           or else Stream_Attribute_Available (Etype (Typ), Nam);
      end if;

      if Nam = TSS_Stream_Input
        and then Is_Abstract_Type (Typ)
        and then not Is_Class_Wide_Type (Typ)
      then
         return False;
      end if;

      if not (Is_Limited_Type (Typ)
        or else (Present (Partial_View)
                   and then Is_Limited_Type (Partial_View)))
      then
         return True;
      end if;

      --  In Ada 2005, Input can invoke Read, and Output can invoke Write

      if Nam = TSS_Stream_Input
        and then Ada_Version >= Ada_2005
        and then Stream_Attribute_Available (Etyp, TSS_Stream_Read)
      then
         return True;

      elsif Nam = TSS_Stream_Output
        and then Ada_Version >= Ada_2005
        and then Stream_Attribute_Available (Etyp, TSS_Stream_Write)
      then
         return True;
      end if;

      --  Case of Read and Write: check for attribute definition clause that
      --  applies to an ancestor type.

      while Etype (Etyp) /= Etyp loop
         Etyp := Etype (Etyp);

         if Has_Stream_Attribute_Definition (Etyp, Nam) then
            return True;
         end if;
      end loop;

      if Ada_Version < Ada_2005 then

         --  In Ada 95 mode, also consider a non-visible definition

         declare
            Btyp : constant Entity_Id := Implementation_Base_Type (Typ);
         begin
            return Btyp /= Typ
              and then Stream_Attribute_Available
                         (Btyp, Nam, Partial_View => Typ);
         end;
      end if;

      return False;
   end Stream_Attribute_Available;

end Sem_Attr;<|MERGE_RESOLUTION|>--- conflicted
+++ resolved
@@ -164,24 +164,14 @@
 
    Attribute_Name_Implies_Lvalue_Prefix : constant Attribute_Class_Array :=
       Attribute_Class_Array'(
-<<<<<<< HEAD
-      Attribute_Access                 |
-      Attribute_Address                |
-      Attribute_Input                  |
-      Attribute_Read                   |
-      Attribute_Unchecked_Access       |
-      Attribute_Unrestricted_Access    |
-      Attribute_Unprotected_Access     => True,
-      others                           => False);
-=======
       Attribute_Access                       |
       Attribute_Address                      |
       Attribute_Input                        |
       Attribute_Read                         |
       Attribute_Unchecked_Access             |
-      Attribute_Unrestricted_Access          => True,
+      Attribute_Unrestricted_Access          |
+      Attribute_Unprotected_Access           => True,
       others                                 => False);
->>>>>>> 78a75f7c
 
    -----------------------
    -- Local_Subprograms --
@@ -4640,8 +4630,7 @@
             end loop;
 
             if Chars (CS) /= Name_uPostconditions then
-               Error_Attr ("% attribute can only appear in postcondition" &
-                 " or an action's ensure", P);
+               Error_Attr ("% attribute can only appear in postcondition", P);
             end if;
          end if;
 
