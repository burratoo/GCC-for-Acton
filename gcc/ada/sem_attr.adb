------------------------------------------------------------------------------
--                                                                          --
--                         GNAT COMPILER COMPONENTS                         --
--                                                                          --
--                             S E M _ A T T R                              --
--                                                                          --
--                                 B o d y                                  --
--                                                                          --
--          Copyright (C) 1992-2014, Free Software Foundation, Inc.         --
--                                                                          --
-- GNAT is free software;  you can  redistribute it  and/or modify it under --
-- terms of the  GNU General Public License as published  by the Free Soft- --
-- ware  Foundation;  either version 3,  or (at your option) any later ver- --
-- sion.  GNAT is distributed in the hope that it will be useful, but WITH- --
-- OUT ANY WARRANTY;  without even the  implied warranty of MERCHANTABILITY --
-- or FITNESS FOR A PARTICULAR PURPOSE.  See the GNU General Public License --
-- for  more details.  You should have  received  a copy of the GNU General --
-- Public License  distributed with GNAT; see file COPYING3.  If not, go to --
-- http://www.gnu.org/licenses for a complete copy of the license.          --
--                                                                          --
-- GNAT was originally developed  by the GNAT team at  New York University. --
-- Extensive contributions were provided by Ada Core Technologies Inc.      --
--                                                                          --
------------------------------------------------------------------------------

with Ada.Characters.Latin_1; use Ada.Characters.Latin_1;

with Atree;    use Atree;
with Casing;   use Casing;
with Checks;   use Checks;
with Debug;    use Debug;
with Einfo;    use Einfo;
with Elists;   use Elists;
with Errout;   use Errout;
with Eval_Fat;
with Exp_Dist; use Exp_Dist;
with Exp_Util; use Exp_Util;
with Expander; use Expander;
with Freeze;   use Freeze;
with Gnatvsn;  use Gnatvsn;
with Itypes;   use Itypes;
with Lib;      use Lib;
with Lib.Xref; use Lib.Xref;
with Nlists;   use Nlists;
with Nmake;    use Nmake;
with Opt;      use Opt;
with Restrict; use Restrict;
with Rident;   use Rident;
with Rtsfind;  use Rtsfind;
with Sdefault; use Sdefault;
with Sem;      use Sem;
with Sem_Aux;  use Sem_Aux;
with Sem_Cat;  use Sem_Cat;
with Sem_Ch6;  use Sem_Ch6;
with Sem_Ch8;  use Sem_Ch8;
with Sem_Ch10; use Sem_Ch10;
with Sem_Dim;  use Sem_Dim;
with Sem_Dist; use Sem_Dist;
with Sem_Elab; use Sem_Elab;
with Sem_Elim; use Sem_Elim;
with Sem_Eval; use Sem_Eval;
with Sem_Res;  use Sem_Res;
with Sem_Type; use Sem_Type;
with Sem_Util; use Sem_Util;
with Stand;    use Stand;
with Sinfo;    use Sinfo;
with Sinput;   use Sinput;
with System;
with Stringt;  use Stringt;
with Style;
with Stylesw;  use Stylesw;
with Targparm; use Targparm;
with Ttypes;   use Ttypes;
with Tbuild;   use Tbuild;
with Uintp;    use Uintp;
with Uname;    use Uname;
with Urealp;   use Urealp;

package body Sem_Attr is

   True_Value  : constant Uint := Uint_1;
   False_Value : constant Uint := Uint_0;
   --  Synonyms to be used when these constants are used as Boolean values

   Bad_Attribute : exception;
   --  Exception raised if an error is detected during attribute processing,
   --  used so that we can abandon the processing so we don't run into
   --  trouble with cascaded errors.

   --  The following array is the list of attributes defined in the Ada 83 RM.
   --  In Ada 83 mode, these are the only recognized attributes. In other Ada
   --  modes all these attributes are recognized, even if removed in Ada 95.

   Attribute_83 : constant Attribute_Class_Array := Attribute_Class_Array'(
      Attribute_Address                      |
      Attribute_Aft                          |
      Attribute_Alignment                    |
      Attribute_Base                         |
      Attribute_Callable                     |
      Attribute_Constrained                  |
      Attribute_Count                        |
      Attribute_Delta                        |
      Attribute_Digits                       |
      Attribute_Emax                         |
      Attribute_Epsilon                      |
      Attribute_First                        |
      Attribute_First_Bit                    |
      Attribute_Fore                         |
      Attribute_Image                        |
      Attribute_Large                        |
      Attribute_Last                         |
      Attribute_Last_Bit                     |
      Attribute_Leading_Part                 |
      Attribute_Length                       |
      Attribute_Machine_Emax                 |
      Attribute_Machine_Emin                 |
      Attribute_Machine_Mantissa             |
      Attribute_Machine_Overflows            |
      Attribute_Machine_Radix                |
      Attribute_Machine_Rounds               |
      Attribute_Mantissa                     |
      Attribute_Pos                          |
      Attribute_Position                     |
      Attribute_Pred                         |
      Attribute_Range                        |
      Attribute_Safe_Emax                    |
      Attribute_Safe_Large                   |
      Attribute_Safe_Small                   |
      Attribute_Size                         |
      Attribute_Small                        |
      Attribute_Storage_Size                 |
      Attribute_Succ                         |
      Attribute_Terminated                   |
      Attribute_Val                          |
      Attribute_Value                        |
      Attribute_Width                        => True,
      others                                 => False);

   --  The following array is the list of attributes defined in the Ada 2005
   --  RM which are not defined in Ada 95. These are recognized in Ada 95 mode,
   --  but in Ada 95 they are considered to be implementation defined.

   Attribute_05 : constant Attribute_Class_Array := Attribute_Class_Array'(
      Attribute_Machine_Rounding             |
      Attribute_Mod                          |
      Attribute_Priority                     |
      Attribute_Stream_Size                  |
      Attribute_Wide_Wide_Width              => True,
      others                                 => False);

   --  The following array is the list of attributes defined in the Ada 2012
   --  RM which are not defined in Ada 2005. These are recognized in Ada 95
   --  and Ada 2005 modes, but are considered to be implementation defined.

   Attribute_12 : constant Attribute_Class_Array := Attribute_Class_Array'(
      Attribute_First_Valid                  |
      Attribute_Has_Same_Storage             |
      Attribute_Last_Valid                   |
      Attribute_Max_Alignment_For_Allocation => True,
      others                                 => False);

   --  The following array contains all attributes that imply a modification
   --  of their prefixes or result in an access value. Such prefixes can be
   --  considered as lvalues.

   Attribute_Name_Implies_Lvalue_Prefix : constant Attribute_Class_Array :=
      Attribute_Class_Array'(
      Attribute_Access                       |
      Attribute_Address                      |
      Attribute_Input                        |
      Attribute_Read                         |
      Attribute_Unchecked_Access             |
      Attribute_Unrestricted_Access          |
      Attribute_Unprotected_Access           => True,
      others                                 => False);

   -----------------------
   -- Local_Subprograms --
   -----------------------

   procedure Eval_Attribute (N : Node_Id);
   --  Performs compile time evaluation of attributes where possible, leaving
   --  the Is_Static_Expression/Raises_Constraint_Error flags appropriately
   --  set, and replacing the node with a literal node if the value can be
   --  computed at compile time. All static attribute references are folded,
   --  as well as a number of cases of non-static attributes that can always
   --  be computed at compile time (e.g. floating-point model attributes that
   --  are applied to non-static subtypes). Of course in such cases, the
   --  Is_Static_Expression flag will not be set on the resulting literal.
   --  Note that the only required action of this procedure is to catch the
   --  static expression cases as described in the RM. Folding of other cases
   --  is done where convenient, but some additional non-static folding is in
   --  Expand_N_Attribute_Reference in cases where this is more convenient.

   function Is_Anonymous_Tagged_Base
     (Anon : Entity_Id;
      Typ  : Entity_Id) return Boolean;
   --  For derived tagged types that constrain parent discriminants we build
   --  an anonymous unconstrained base type. We need to recognize the relation
   --  between the two when analyzing an access attribute for a constrained
   --  component, before the full declaration for Typ has been analyzed, and
   --  where therefore the prefix of the attribute does not match the enclosing
   --  scope.

   procedure Set_Boolean_Result (N : Node_Id; B : Boolean);
   --  Rewrites node N with an occurrence of either Standard_False or
   --  Standard_True, depending on the value of the parameter B. The
   --  result is marked as a static expression.

   -----------------------
   -- Analyze_Attribute --
   -----------------------

   procedure Analyze_Attribute (N : Node_Id) is
      Loc     : constant Source_Ptr   := Sloc (N);
      Aname   : constant Name_Id      := Attribute_Name (N);
      P       : constant Node_Id      := Prefix (N);
      Exprs   : constant List_Id      := Expressions (N);
      Attr_Id : constant Attribute_Id := Get_Attribute_Id (Aname);
      E1      : Node_Id;
      E2      : Node_Id;

      P_Type : Entity_Id;
      --  Type of prefix after analysis

      P_Base_Type : Entity_Id;
      --  Base type of prefix after analysis

      -----------------------
      -- Local Subprograms --
      -----------------------

      procedure Address_Checks;
      --  Semantic checks for valid use of Address attribute. This was made
      --  a separate routine with the idea of using it for unrestricted access
      --  which seems like it should follow the same rules, but that turned
      --  out to be impractical. So now this is only used for Address.

      procedure Analyze_Access_Attribute;
      --  Used for Access, Unchecked_Access, Unrestricted_Access attributes.
      --  Internally, Id distinguishes which of the three cases is involved.

      procedure Bad_Attribute_For_Predicate;
      --  Output error message for use of a predicate (First, Last, Range) not
      --  allowed with a type that has predicates. If the type is a generic
      --  actual, then the message is a warning, and we generate code to raise
      --  program error with an appropriate reason. No error message is given
      --  for internally generated uses of the attributes. This legality rule
      --  only applies to scalar types.

      procedure Check_Array_Or_Scalar_Type;
      --  Common procedure used by First, Last, Range attribute to check
      --  that the prefix is a constrained array or scalar type, or a name
      --  of an array object, and that an argument appears only if appropriate
      --  (i.e. only in the array case).

      procedure Check_Array_Type;
      --  Common semantic checks for all array attributes. Checks that the
      --  prefix is a constrained array type or the name of an array object.
      --  The error message for non-arrays is specialized appropriately.

      procedure Check_Asm_Attribute;
      --  Common semantic checks for Asm_Input and Asm_Output attributes

      procedure Check_Component;
      --  Common processing for Bit_Position, First_Bit, Last_Bit, and
      --  Position. Checks prefix is an appropriate selected component.

      procedure Check_Decimal_Fixed_Point_Type;
      --  Check that prefix of attribute N is a decimal fixed-point type

      procedure Check_Dereference;
      --  If the prefix of attribute is an object of an access type, then
      --  introduce an explicit dereference, and adjust P_Type accordingly.

      procedure Check_Discrete_Type;
      --  Verify that prefix of attribute N is a discrete type

      procedure Check_E0;
      --  Check that no attribute arguments are present

      procedure Check_Either_E0_Or_E1;
      --  Check that there are zero or one attribute arguments present

      procedure Check_E1;
      --  Check that exactly one attribute argument is present

      procedure Check_E2;
      --  Check that two attribute arguments are present

      procedure Check_Enum_Image;
      --  If the prefix type is an enumeration type, set all its literals
      --  as referenced, since the image function could possibly end up
      --  referencing any of the literals indirectly. Same for Enum_Val.
      --  Set the flag only if the reference is in the main code unit. Same
      --  restriction when resolving 'Value; otherwise an improperly set
      --  reference when analyzing an inlined body will lose a proper warning
      --  on a useless with_clause.

      procedure Check_First_Last_Valid;
      --  Perform all checks for First_Valid and Last_Valid attributes

      procedure Check_Fixed_Point_Type;
      --  Verify that prefix of attribute N is a fixed type

      procedure Check_Fixed_Point_Type_0;
      --  Verify that prefix of attribute N is a fixed type and that
      --  no attribute expressions are present

      procedure Check_Floating_Point_Type;
      --  Verify that prefix of attribute N is a float type

      procedure Check_Floating_Point_Type_0;
      --  Verify that prefix of attribute N is a float type and that
      --  no attribute expressions are present

      procedure Check_Floating_Point_Type_1;
      --  Verify that prefix of attribute N is a float type and that
      --  exactly one attribute expression is present

      procedure Check_Floating_Point_Type_2;
      --  Verify that prefix of attribute N is a float type and that
      --  two attribute expressions are present

      procedure Check_SPARK_05_Restriction_On_Attribute;
      --  Issue an error in formal mode because attribute N is allowed

      procedure Check_Integer_Type;
      --  Verify that prefix of attribute N is an integer type

      procedure Check_Modular_Integer_Type;
      --  Verify that prefix of attribute N is a modular integer type

      procedure Check_Not_CPP_Type;
      --  Check that P (the prefix of the attribute) is not an CPP type
      --  for which no Ada predefined primitive is available.

      procedure Check_Not_Incomplete_Type;
      --  Check that P (the prefix of the attribute) is not an incomplete
      --  type or a private type for which no full view has been given.

      procedure Check_Object_Reference (P : Node_Id);
      --  Check that P is an object reference

      procedure Check_Program_Unit;
      --  Verify that prefix of attribute N is a program unit

      procedure Check_Real_Type;
      --  Verify that prefix of attribute N is fixed or float type

      procedure Check_Scalar_Type;
      --  Verify that prefix of attribute N is a scalar type

      procedure Check_Standard_Prefix;
      --  Verify that prefix of attribute N is package Standard. Also checks
      --  that there are no arguments.

      procedure Check_Stream_Attribute (Nam : TSS_Name_Type);
      --  Validity checking for stream attribute. Nam is the TSS name of the
      --  corresponding possible defined attribute function (e.g. for the
      --  Read attribute, Nam will be TSS_Stream_Read).

      procedure Check_System_Prefix;
      --  Verify that prefix of attribute N is package System

      procedure Check_PolyORB_Attribute;
      --  Validity checking for PolyORB/DSA attribute

      procedure Check_Task_Prefix;
      --  Verify that prefix of attribute N is a task or task type

      procedure Check_Type;
      --  Verify that the prefix of attribute N is a type

      procedure Check_Unit_Name (Nod : Node_Id);
      --  Check that Nod is of the form of a library unit name, i.e that
      --  it is an identifier, or a selected component whose prefix is
      --  itself of the form of a library unit name. Note that this is
      --  quite different from Check_Program_Unit, since it only checks
      --  the syntactic form of the name, not the semantic identity. This
      --  is because it is used with attributes (Elab_Body, Elab_Spec,
      --  UET_Address and Elaborated) which can refer to non-visible unit.

      procedure Error_Attr (Msg : String; Error_Node : Node_Id);
      pragma No_Return (Error_Attr);
      procedure Error_Attr;
      pragma No_Return (Error_Attr);
      --  Posts error using Error_Msg_N at given node, sets type of attribute
      --  node to Any_Type, and then raises Bad_Attribute to avoid any further
      --  semantic processing. The message typically contains a % insertion
      --  character which is replaced by the attribute name. The call with
      --  no arguments is used when the caller has already generated the
      --  required error messages.

      procedure Error_Attr_P (Msg : String);
      pragma No_Return (Error_Attr);
      --  Like Error_Attr, but error is posted at the start of the prefix

      function In_Refined_Post return Boolean;
      --  Determine whether the current attribute appears in pragma
      --  Refined_Post.

      procedure Legal_Formal_Attribute;
      --  Common processing for attributes Definite and Has_Discriminants.
      --  Checks that prefix is generic indefinite formal type.

      procedure Max_Alignment_For_Allocation_Max_Size_In_Storage_Elements;
      --  Common processing for attributes Max_Alignment_For_Allocation and
      --  Max_Size_In_Storage_Elements.

      procedure Min_Max;
      --  Common processing for attributes Max and Min

      procedure Standard_Attribute (Val : Int);
      --  Used to process attributes whose prefix is package Standard which
      --  yield values of type Universal_Integer. The attribute reference
      --  node is rewritten with an integer literal of the given value which
      --  is marked as static.

      procedure Uneval_Old_Msg;
      --  Called when Loop_Entry or Old is used in a potentially unevaluated
      --  expression. Generates appropriate message or warning depending on
      --  the setting of Opt.Uneval_Old (or flags in an N_Aspect_Specification
      --  node in the aspect case).

      procedure Unexpected_Argument (En : Node_Id);
      --  Signal unexpected attribute argument (En is the argument)

      procedure Validate_Non_Static_Attribute_Function_Call;
      --  Called when processing an attribute that is a function call to a
      --  non-static function, i.e. an attribute function that either takes
      --  non-scalar arguments or returns a non-scalar result. Verifies that
      --  such a call does not appear in a preelaborable context.

      --------------------
      -- Address_Checks --
      --------------------

      procedure Address_Checks is
      begin
         --  An Address attribute created by expansion is legal even when it
         --  applies to other entity-denoting expressions.

         if not Comes_From_Source (N) then
            return;

         --  Address attribute on a protected object self reference is legal

         elsif Is_Protected_Self_Reference (P) then
            return;

         --  Address applied to an entity

         elsif Is_Entity_Name (P) then
            declare
               Ent : constant Entity_Id := Entity (P);

            begin
               if Is_Subprogram (Ent) then
                  Set_Address_Taken (Ent);
                  Kill_Current_Values (Ent);

                  --  An Address attribute is accepted when generated by the
                  --  compiler for dispatching operation, and an error is
                  --  issued once the subprogram is frozen (to avoid confusing
                  --  errors about implicit uses of Address in the dispatch
                  --  table initialization).

                  if Has_Pragma_Inline_Always (Entity (P))
                    and then Comes_From_Source (P)
                  then
                     Error_Attr_P
                       ("prefix of % attribute cannot be Inline_Always "
                        & "subprogram");

                  --  It is illegal to apply 'Address to an intrinsic
                  --  subprogram. This is now formalized in AI05-0095.
                  --  In an instance, an attempt to obtain 'Address of an
                  --  intrinsic subprogram (e.g the renaming of a predefined
                  --  operator that is an actual) raises Program_Error.

                  elsif Convention (Ent) = Convention_Intrinsic then
                     if In_Instance then
                        Rewrite (N,
                          Make_Raise_Program_Error (Loc,
                            Reason => PE_Address_Of_Intrinsic));

                     else
                        Error_Msg_Name_1 := Aname;
                        Error_Msg_N
                         ("cannot take % of intrinsic subprogram", N);
                     end if;

                  --  Issue an error if prefix denotes an eliminated subprogram

                  else
                     Check_For_Eliminated_Subprogram (P, Ent);
                  end if;

               --  Object or label reference

               elsif Is_Object (Ent) or else Ekind (Ent) = E_Label then
                  Set_Address_Taken (Ent);

                  --  Deal with No_Implicit_Aliasing restriction

                  if Restriction_Check_Required (No_Implicit_Aliasing) then
                     if not Is_Aliased_View (P) then
                        Check_Restriction (No_Implicit_Aliasing, P);
                     else
                        Check_No_Implicit_Aliasing (P);
                     end if;
                  end if;

                  --  If we have an address of an object, and the attribute
                  --  comes from source, then set the object as potentially
                  --  source modified. We do this because the resulting address
                  --  can potentially be used to modify the variable and we
                  --  might not detect this, leading to some junk warnings.

                  Set_Never_Set_In_Source (Ent, False);

               --  Allow Address to be applied to task or protected type,
               --  returning null address (what is that about???)

               elsif (Is_Concurrent_Type (Etype (Ent))
                       and then Etype (Ent) = Base_Type (Ent))
                 or else Ekind (Ent) = E_Package
                 or else Is_Generic_Unit (Ent)
               then
                  Rewrite (N,
                    New_Occurrence_Of (RTE (RE_Null_Address), Sloc (N)));

               --  Anything else is illegal

               else
                  Error_Attr ("invalid prefix for % attribute", P);
               end if;
            end;

         --  Object is OK

         elsif Is_Object_Reference (P) then
            return;

         --  Subprogram called using dot notation

         elsif Nkind (P) = N_Selected_Component
           and then Is_Subprogram (Entity (Selector_Name (P)))
         then
            return;

         --  What exactly are we allowing here ??? and is this properly
         --  documented in the sinfo documentation for this node ???

         elsif Relaxed_RM_Semantics
           and then Nkind (P) = N_Attribute_Reference
         then
            return;

         --  All other non-entity name cases are illegal

         else
            Error_Attr ("invalid prefix for % attribute", P);
         end if;
      end Address_Checks;

      ------------------------------
      -- Analyze_Access_Attribute --
      ------------------------------

      procedure Analyze_Access_Attribute is
         Acc_Type : Entity_Id;

         Scop : Entity_Id;
         Typ  : Entity_Id;

         function Build_Access_Object_Type (DT : Entity_Id) return Entity_Id;
         --  Build an access-to-object type whose designated type is DT,
         --  and whose Ekind is appropriate to the attribute type. The
         --  type that is constructed is returned as the result.

         procedure Build_Access_Subprogram_Type (P : Node_Id);
         --  Build an access to subprogram whose designated type is the type of
         --  the prefix. If prefix is overloaded, so is the node itself. The
         --  result is stored in Acc_Type.

         function OK_Self_Reference return Boolean;
         --  An access reference whose prefix is a type can legally appear
         --  within an aggregate, where it is obtained by expansion of
         --  a defaulted aggregate. The enclosing aggregate that contains
         --  the self-referenced is flagged so that the self-reference can
         --  be expanded into a reference to the target object (see exp_aggr).

         ------------------------------
         -- Build_Access_Object_Type --
         ------------------------------

         function Build_Access_Object_Type (DT : Entity_Id) return Entity_Id is
            Typ : constant Entity_Id :=
                    New_Internal_Entity
                      (E_Access_Attribute_Type, Current_Scope, Loc, 'A');
         begin
            Set_Etype                     (Typ, Typ);
            Set_Is_Itype                  (Typ);
            Set_Associated_Node_For_Itype (Typ, N);
            Set_Directly_Designated_Type  (Typ, DT);
            return Typ;
         end Build_Access_Object_Type;

         ----------------------------------
         -- Build_Access_Subprogram_Type --
         ----------------------------------

         procedure Build_Access_Subprogram_Type (P : Node_Id) is
            Index : Interp_Index;
            It    : Interp;

            procedure Check_Local_Access (E : Entity_Id);
            --  Deal with possible access to local subprogram. If we have such
            --  an access, we set a flag to kill all tracked values on any call
            --  because this access value may be passed around, and any called
            --  code might use it to access a local procedure which clobbers a
            --  tracked value. If the scope is a loop or block, indicate that
            --  value tracking is disabled for the enclosing subprogram.

            function Get_Kind (E : Entity_Id) return Entity_Kind;
            --  Distinguish between access to regular/protected subprograms

            ------------------------
            -- Check_Local_Access --
            ------------------------

            procedure Check_Local_Access (E : Entity_Id) is
            begin
               if not Is_Library_Level_Entity (E) then
                  Set_Suppress_Value_Tracking_On_Call (Current_Scope);
                  Set_Suppress_Value_Tracking_On_Call
                    (Nearest_Dynamic_Scope (Current_Scope));
               end if;
            end Check_Local_Access;

            --------------
            -- Get_Kind --
            --------------

            function Get_Kind (E : Entity_Id) return Entity_Kind is
            begin
               if Convention (E) = Convention_Protected then
                  return E_Access_Protected_Subprogram_Type;
               else
                  return E_Access_Subprogram_Type;
               end if;
            end Get_Kind;

         --  Start of processing for Build_Access_Subprogram_Type

         begin
            --  In the case of an access to subprogram, use the name of the
            --  subprogram itself as the designated type. Type-checking in
            --  this case compares the signatures of the designated types.

            --  Note: This fragment of the tree is temporarily malformed
            --  because the correct tree requires an E_Subprogram_Type entity
            --  as the designated type. In most cases this designated type is
            --  later overridden by the semantics with the type imposed by the
            --  context during the resolution phase. In the specific case of
            --  the expression Address!(Prim'Unrestricted_Access), used to
            --  initialize slots of dispatch tables, this work will be done by
            --  the expander (see Exp_Aggr).

            --  The reason to temporarily add this kind of node to the tree
            --  instead of a proper E_Subprogram_Type itype, is the following:
            --  in case of errors found in the source file we report better
            --  error messages. For example, instead of generating the
            --  following error:

            --      "expected access to subprogram with profile
            --       defined at line X"

            --  we currently generate:

            --      "expected access to function Z defined at line X"

            Set_Etype (N, Any_Type);

            if not Is_Overloaded (P) then
               Check_Local_Access (Entity (P));

               if not Is_Intrinsic_Subprogram (Entity (P)) then
                  Acc_Type := Create_Itype (Get_Kind (Entity (P)), N);
                  Set_Is_Public (Acc_Type, False);
                  Set_Etype (Acc_Type, Acc_Type);
                  Set_Convention (Acc_Type, Convention (Entity (P)));
                  Set_Directly_Designated_Type (Acc_Type, Entity (P));
                  Set_Etype (N, Acc_Type);
                  Freeze_Before (N, Acc_Type);
               end if;

            else
               Get_First_Interp (P, Index, It);
               while Present (It.Nam) loop
                  Check_Local_Access (It.Nam);

                  if not Is_Intrinsic_Subprogram (It.Nam) then
                     Acc_Type := Create_Itype (Get_Kind (It.Nam), N);
                     Set_Is_Public (Acc_Type, False);
                     Set_Etype (Acc_Type, Acc_Type);
                     Set_Convention (Acc_Type, Convention (It.Nam));
                     Set_Directly_Designated_Type (Acc_Type, It.Nam);
                     Add_One_Interp (N, Acc_Type, Acc_Type);
                     Freeze_Before (N, Acc_Type);
                  end if;

                  Get_Next_Interp (Index, It);
               end loop;
            end if;

            --  Cannot be applied to intrinsic. Looking at the tests above,
            --  the only way Etype (N) can still be set to Any_Type is if
            --  Is_Intrinsic_Subprogram was True for some referenced entity.

            if Etype (N) = Any_Type then
               Error_Attr_P ("prefix of % attribute cannot be intrinsic");
            end if;
         end Build_Access_Subprogram_Type;

         ----------------------
         -- OK_Self_Reference --
         ----------------------

         function OK_Self_Reference return Boolean is
            Par : Node_Id;

         begin
            Par := Parent (N);
            while Present (Par)
              and then
               (Nkind (Par) = N_Component_Association
                 or else Nkind (Par) in N_Subexpr)
            loop
               if Nkind_In (Par, N_Aggregate, N_Extension_Aggregate) then
                  if Etype (Par) = Typ then
                     Set_Has_Self_Reference (Par);
                     return True;
                  end if;
               end if;

               Par := Parent (Par);
            end loop;

            --  No enclosing aggregate, or not a self-reference

            return False;
         end OK_Self_Reference;

      --  Start of processing for Analyze_Access_Attribute

      begin
         Check_SPARK_05_Restriction_On_Attribute;
         Check_E0;

         if Nkind (P) = N_Character_Literal then
            Error_Attr_P
              ("prefix of % attribute cannot be enumeration literal");
         end if;

         --  Case of access to subprogram

         if Is_Entity_Name (P) and then Is_Overloadable (Entity (P)) then
            if Has_Pragma_Inline_Always (Entity (P)) then
               Error_Attr_P
                 ("prefix of % attribute cannot be Inline_Always subprogram");

            elsif Aname = Name_Unchecked_Access then
               Error_Attr ("attribute% cannot be applied to a subprogram", P);

            elsif Is_Ghost_Subprogram (Entity (P)) then
               Error_Attr_P
                 ("prefix of % attribute cannot be a ghost subprogram");
            end if;

            --  Issue an error if the prefix denotes an eliminated subprogram

            Check_For_Eliminated_Subprogram (P, Entity (P));

            --  Check for obsolescent subprogram reference

            Check_Obsolescent_2005_Entity (Entity (P), P);

            --  Build the appropriate subprogram type

            Build_Access_Subprogram_Type (P);

            --  For P'Access or P'Unrestricted_Access, where P is a nested
            --  subprogram, we might be passing P to another subprogram (but we
            --  don't check that here), which might call P. P could modify
            --  local variables, so we need to kill current values. It is
            --  important not to do this for library-level subprograms, because
            --  Kill_Current_Values is very inefficient in the case of library
            --  level packages with lots of tagged types.

            if Is_Library_Level_Entity (Entity (Prefix (N))) then
               null;

            --  Do not kill values on nodes initializing dispatch tables
            --  slots. The construct Prim_Ptr!(Prim'Unrestricted_Access)
            --  is currently generated by the expander only for this
            --  purpose. Done to keep the quality of warnings currently
            --  generated by the compiler (otherwise any declaration of
            --  a tagged type cleans constant indications from its scope).

            elsif Nkind (Parent (N)) = N_Unchecked_Type_Conversion
              and then (Etype (Parent (N)) = RTE (RE_Prim_Ptr)
                          or else
                        Etype (Parent (N)) = RTE (RE_Size_Ptr))
              and then Is_Dispatching_Operation
                         (Directly_Designated_Type (Etype (N)))
            then
               null;

            else
               Kill_Current_Values;
            end if;

            --  In the static elaboration model, treat the attribute reference
            --  as a call for elaboration purposes.  Suppress this treatment
            --  under debug flag. In any case, we are all done.

            if not Dynamic_Elaboration_Checks and not Debug_Flag_Dot_UU then
               Check_Elab_Call (N);
            end if;

            return;

         --  Component is an operation of a protected type

         elsif Nkind (P) = N_Selected_Component
           and then Is_Overloadable (Entity (Selector_Name (P)))
         then
            if Ekind (Entity (Selector_Name (P))) = E_Entry then
               Error_Attr_P ("prefix of % attribute must be subprogram");
            end if;

            Build_Access_Subprogram_Type (Selector_Name (P));
            return;
         end if;

         --  If the Unprotected_Access attribute still exists at this point it
         --  has not been applied to an access-to-subprogram and thus has been
         --  used incorrectly.

         if Attr_Id = Attribute_Unprotected_Access then
            Error_Attr_P ("prefix of % attribute must be a protected "
                          & "subprogram");
         end if;

         --  Deal with incorrect reference to a type, but note that some
         --  accesses are allowed: references to the current type instance,
         --  or in Ada 2005 self-referential pointer in a default-initialized
         --  aggregate.

         if Is_Entity_Name (P) then
            Typ := Entity (P);

            --  The reference may appear in an aggregate that has been expanded
            --  into a loop. Locate scope of type definition, if any.

            Scop := Current_Scope;
            while Ekind (Scop) = E_Loop loop
               Scop := Scope (Scop);
            end loop;

            if Is_Type (Typ) then

               --  OK if we are within the scope of a limited type
               --  let's mark the component as having per object constraint

               if Is_Anonymous_Tagged_Base (Scop, Typ) then
                  Typ := Scop;
                  Set_Entity (P, Typ);
                  Set_Etype  (P, Typ);
               end if;

               if Typ = Scop then
                  declare
                     Q : Node_Id := Parent (N);

                  begin
                     while Present (Q)
                       and then Nkind (Q) /= N_Component_Declaration
                     loop
                        Q := Parent (Q);
                     end loop;

                     if Present (Q) then
                        Set_Has_Per_Object_Constraint
                          (Defining_Identifier (Q), True);
                     end if;
                  end;

                  if Nkind (P) = N_Expanded_Name then
                     Error_Msg_F
                       ("current instance prefix must be a direct name", P);
                  end if;

                  --  If a current instance attribute appears in a component
                  --  constraint it must appear alone; other contexts (spec-
                  --  expressions, within a task body) are not subject to this
                  --  restriction.

                  if not In_Spec_Expression
                    and then not Has_Completion (Scop)
                    and then not
                      Nkind_In (Parent (N), N_Discriminant_Association,
                                            N_Index_Or_Discriminant_Constraint)
                  then
                     Error_Msg_N
                       ("current instance attribute must appear alone", N);
                  end if;

                  if Is_CPP_Class (Root_Type (Typ)) then
                     Error_Msg_N
                       ("??current instance unsupported for derivations of "
                        & "'C'P'P types", N);
                  end if;

               --  OK if we are in initialization procedure for the type
               --  in question, in which case the reference to the type
               --  is rewritten as a reference to the current object.

               elsif Ekind (Scop) = E_Procedure
                 and then Is_Init_Proc (Scop)
                 and then Etype (First_Formal (Scop)) = Typ
               then
                  Rewrite (N,
                    Make_Attribute_Reference (Loc,
                      Prefix         => Make_Identifier (Loc, Name_uInit),
                      Attribute_Name => Name_Unrestricted_Access));
                  Analyze (N);
                  return;

               --  OK if a task type, this test needs sharpening up ???

               elsif Is_Task_Type (Typ) then
                  null;

               --  OK if self-reference in an aggregate in Ada 2005, and
               --  the reference comes from a copied default expression.

               --  Note that we check legality of self-reference even if the
               --  expression comes from source, e.g. when a single component
               --  association in an aggregate has a box association.

               elsif Ada_Version >= Ada_2005
                 and then OK_Self_Reference
               then
                  null;

               --  OK if reference to current instance of a protected object

               elsif Is_Protected_Self_Reference (P) then
                  null;

               --  Otherwise we have an error case

               else
                  Error_Attr ("% attribute cannot be applied to type", P);
                  return;
               end if;
            end if;
         end if;

         --  If we fall through, we have a normal access to object case

         --  Unrestricted_Access is (for now) legal wherever an allocator would
         --  be legal, so its Etype is set to E_Allocator. The expected type
         --  of the other attributes is a general access type, and therefore
         --  we label them with E_Access_Attribute_Type.

         if not Is_Overloaded (P) then
            Acc_Type := Build_Access_Object_Type (P_Type);
            Set_Etype (N, Acc_Type);

         else
            declare
               Index : Interp_Index;
               It    : Interp;
            begin
               Set_Etype (N, Any_Type);
               Get_First_Interp (P, Index, It);
               while Present (It.Typ) loop
                  Acc_Type := Build_Access_Object_Type (It.Typ);
                  Add_One_Interp (N, Acc_Type, Acc_Type);
                  Get_Next_Interp (Index, It);
               end loop;
            end;
         end if;

         --  Special cases when we can find a prefix that is an entity name

         declare
            PP  : Node_Id;
            Ent : Entity_Id;

         begin
            PP := P;
            loop
               if Is_Entity_Name (PP) then
                  Ent := Entity (PP);

                  --  If we have an access to an object, and the attribute
                  --  comes from source, then set the object as potentially
                  --  source modified. We do this because the resulting access
                  --  pointer can be used to modify the variable, and we might
                  --  not detect this, leading to some junk warnings.

                  --  We only do this for source references, since otherwise
                  --  we can suppress warnings, e.g. from the unrestricted
                  --  access generated for validity checks in -gnatVa mode.

                  if Comes_From_Source (N) then
                     Set_Never_Set_In_Source (Ent, False);
                  end if;

                  --  Mark entity as address taken, and kill current values

                  Set_Address_Taken (Ent);
                  Kill_Current_Values (Ent);
                  exit;

               elsif Nkind_In (PP, N_Selected_Component,
                                   N_Indexed_Component)
               then
                  PP := Prefix (PP);

               else
                  exit;
               end if;
            end loop;
         end;

         --  Check for aliased view.. We allow a nonaliased prefix when within
         --  an instance because the prefix may have been a tagged formal
         --  object, which is defined to be aliased even when the actual
         --  might not be (other instance cases will have been caught in the
         --  generic). Similarly, within an inlined body we know that the
         --  attribute is legal in the original subprogram, and therefore
         --  legal in the expansion.

         if not Is_Aliased_View (P)
           and then not In_Instance
           and then not In_Inlined_Body
         then
            --  Here we have a non-aliased view. This is illegal unless we
            --  have the case of Unrestricted_Access, where for now we allow
            --  this (we will reject later if expected type is access to an
            --  unconstrained array with a thin pointer).

            if Aname /= Name_Unrestricted_Access then
               Error_Attr_P ("prefix of % attribute must be aliased");
               Check_No_Implicit_Aliasing (P);

            --  For Unrestricted_Access, record that prefix is not aliased
            --  to simplify legality check later on.

            else
               Set_Non_Aliased_Prefix (N);
            end if;

         --  If we have an aliased view, and we have Unrestricted_Access, then
         --  output a warning that Unchecked_Access would have been fine, and
         --  change the node to be Unchecked_Access.

         else
            --  For now, hold off on this change ???

            null;
         end if;
      end Analyze_Access_Attribute;

      ---------------------------------
      -- Bad_Attribute_For_Predicate --
      ---------------------------------

      procedure Bad_Attribute_For_Predicate is
      begin
         if Is_Scalar_Type (P_Type)
           and then Comes_From_Source (N)
         then
            Error_Msg_Name_1 := Aname;
            Bad_Predicated_Subtype_Use
              ("type& has predicates, attribute % not allowed", N, P_Type);
         end if;
      end Bad_Attribute_For_Predicate;

      --------------------------------
      -- Check_Array_Or_Scalar_Type --
      --------------------------------

      procedure Check_Array_Or_Scalar_Type is
         Index : Entity_Id;

         D : Int;
         --  Dimension number for array attributes

      begin
         --  Case of string literal or string literal subtype. These cases
         --  cannot arise from legal Ada code, but the expander is allowed
         --  to generate them. They require special handling because string
         --  literal subtypes do not have standard bounds (the whole idea
         --  of these subtypes is to avoid having to generate the bounds)

         if Ekind (P_Type) = E_String_Literal_Subtype then
            Set_Etype (N, Etype (First_Index (P_Base_Type)));
            return;

         --  Scalar types

         elsif Is_Scalar_Type (P_Type) then
            Check_Type;

            if Present (E1) then
               Error_Attr ("invalid argument in % attribute", E1);
            else
               Set_Etype (N, P_Base_Type);
               return;
            end if;

         --  The following is a special test to allow 'First to apply to
         --  private scalar types if the attribute comes from generated
         --  code. This occurs in the case of Normalize_Scalars code.

         elsif Is_Private_Type (P_Type)
           and then Present (Full_View (P_Type))
           and then Is_Scalar_Type (Full_View (P_Type))
           and then not Comes_From_Source (N)
         then
            Set_Etype (N, Implementation_Base_Type (P_Type));

         --  Array types other than string literal subtypes handled above

         else
            Check_Array_Type;

            --  We know prefix is an array type, or the name of an array
            --  object, and that the expression, if present, is static
            --  and within the range of the dimensions of the type.

            pragma Assert (Is_Array_Type (P_Type));
            Index := First_Index (P_Base_Type);

            if No (E1) then

               --  First dimension assumed

               Set_Etype (N, Base_Type (Etype (Index)));

            else
               D := UI_To_Int (Intval (E1));

               for J in 1 .. D - 1 loop
                  Next_Index (Index);
               end loop;

               Set_Etype (N, Base_Type (Etype (Index)));
               Set_Etype (E1, Standard_Integer);
            end if;
         end if;
      end Check_Array_Or_Scalar_Type;

      ----------------------
      -- Check_Array_Type --
      ----------------------

      procedure Check_Array_Type is
         D : Int;
         --  Dimension number for array attributes

      begin
         --  If the type is a string literal type, then this must be generated
         --  internally, and no further check is required on its legality.

         if Ekind (P_Type) = E_String_Literal_Subtype then
            return;

         --  If the type is a composite, it is an illegal aggregate, no point
         --  in going on.

         elsif P_Type = Any_Composite then
            raise Bad_Attribute;
         end if;

         --  Normal case of array type or subtype

         Check_Either_E0_Or_E1;
         Check_Dereference;

         if Is_Array_Type (P_Type) then
            if not Is_Constrained (P_Type)
              and then Is_Entity_Name (P)
              and then Is_Type (Entity (P))
            then
               --  Note: we do not call Error_Attr here, since we prefer to
               --  continue, using the relevant index type of the array,
               --  even though it is unconstrained. This gives better error
               --  recovery behavior.

               Error_Msg_Name_1 := Aname;
               Error_Msg_F
                 ("prefix for % attribute must be constrained array", P);
            end if;

            --  The attribute reference freezes the type, and thus the
            --  component type, even if the attribute may not depend on the
            --  component. Diagnose arrays with incomplete components now.
            --  If the prefix is an access to array, this does not freeze
            --  the designated type.

            if Nkind (P) /= N_Explicit_Dereference then
               Check_Fully_Declared (Component_Type (P_Type), P);
            end if;

            D := Number_Dimensions (P_Type);

         else
            if Is_Private_Type (P_Type) then
               Error_Attr_P ("prefix for % attribute may not be private type");

            elsif Is_Access_Type (P_Type)
              and then Is_Array_Type (Designated_Type (P_Type))
              and then Is_Entity_Name (P)
              and then Is_Type (Entity (P))
            then
               Error_Attr_P ("prefix of % attribute cannot be access type");

            elsif Attr_Id = Attribute_First
                    or else
                  Attr_Id = Attribute_Last
            then
               Error_Attr ("invalid prefix for % attribute", P);

            else
               Error_Attr_P ("prefix for % attribute must be array");
            end if;
         end if;

         if Present (E1) then
            Resolve (E1, Any_Integer);
            Set_Etype (E1, Standard_Integer);

            if not Is_OK_Static_Expression (E1)
              or else Raises_Constraint_Error (E1)
            then
               Flag_Non_Static_Expr
                 ("expression for dimension must be static!", E1);
               Error_Attr;

            elsif  UI_To_Int (Expr_Value (E1)) > D
              or else UI_To_Int (Expr_Value (E1)) < 1
            then
               Error_Attr ("invalid dimension number for array type", E1);
            end if;
         end if;

         if (Style_Check and Style_Check_Array_Attribute_Index)
           and then Comes_From_Source (N)
         then
            Style.Check_Array_Attribute_Index (N, E1, D);
         end if;
      end Check_Array_Type;

      -------------------------
      -- Check_Asm_Attribute --
      -------------------------

      procedure Check_Asm_Attribute is
      begin
         Check_Type;
         Check_E2;

         --  Check first argument is static string expression

         Analyze_And_Resolve (E1, Standard_String);

         if Etype (E1) = Any_Type then
            return;

         elsif not Is_OK_Static_Expression (E1) then
            Flag_Non_Static_Expr
              ("constraint argument must be static string expression!", E1);
            Error_Attr;
         end if;

         --  Check second argument is right type

         Analyze_And_Resolve (E2, Entity (P));

         --  Note: that is all we need to do, we don't need to check
         --  that it appears in a correct context. The Ada type system
         --  will do that for us.

      end Check_Asm_Attribute;

      ---------------------
      -- Check_Component --
      ---------------------

      procedure Check_Component is
      begin
         Check_E0;

         if Nkind (P) /= N_Selected_Component
           or else
             (Ekind (Entity (Selector_Name (P))) /= E_Component
               and then
              Ekind (Entity (Selector_Name (P))) /= E_Discriminant)
         then
            Error_Attr_P ("prefix for % attribute must be selected component");
         end if;
      end Check_Component;

      ------------------------------------
      -- Check_Decimal_Fixed_Point_Type --
      ------------------------------------

      procedure Check_Decimal_Fixed_Point_Type is
      begin
         Check_Type;

         if not Is_Decimal_Fixed_Point_Type (P_Type) then
            Error_Attr_P ("prefix of % attribute must be decimal type");
         end if;
      end Check_Decimal_Fixed_Point_Type;

      -----------------------
      -- Check_Dereference --
      -----------------------

      procedure Check_Dereference is
      begin

         --  Case of a subtype mark

         if Is_Entity_Name (P) and then Is_Type (Entity (P)) then
            return;
         end if;

         --  Case of an expression

         Resolve (P);

         if Is_Access_Type (P_Type) then

            --  If there is an implicit dereference, then we must freeze the
            --  designated type of the access type, since the type of the
            --  referenced array is this type (see AI95-00106).

            --  As done elsewhere, freezing must not happen when pre-analyzing
            --  a pre- or postcondition or a default value for an object or for
            --  a formal parameter.

            if not In_Spec_Expression then
               Freeze_Before (N, Designated_Type (P_Type));
            end if;

            Rewrite (P,
              Make_Explicit_Dereference (Sloc (P),
                Prefix => Relocate_Node (P)));

            Analyze_And_Resolve (P);
            P_Type := Etype (P);

            if P_Type = Any_Type then
               raise Bad_Attribute;
            end if;

            P_Base_Type := Base_Type (P_Type);
         end if;
      end Check_Dereference;

      -------------------------
      -- Check_Discrete_Type --
      -------------------------

      procedure Check_Discrete_Type is
      begin
         Check_Type;

         if not Is_Discrete_Type (P_Type) then
            Error_Attr_P ("prefix of % attribute must be discrete type");
         end if;
      end Check_Discrete_Type;

      --------------
      -- Check_E0 --
      --------------

      procedure Check_E0 is
      begin
         if Present (E1) then
            Unexpected_Argument (E1);
         end if;
      end Check_E0;

      --------------
      -- Check_E1 --
      --------------

      procedure Check_E1 is
      begin
         Check_Either_E0_Or_E1;

         if No (E1) then

            --  Special-case attributes that are functions and that appear as
            --  the prefix of another attribute. Error is posted on parent.

            if Nkind (Parent (N)) = N_Attribute_Reference
              and then Nam_In (Attribute_Name (Parent (N)), Name_Address,
                                                            Name_Code_Address,
                                                            Name_Access)
            then
               Error_Msg_Name_1 := Attribute_Name (Parent (N));
               Error_Msg_N ("illegal prefix for % attribute", Parent (N));
               Set_Etype (Parent (N), Any_Type);
               Set_Entity (Parent (N), Any_Type);
               raise Bad_Attribute;

            else
               Error_Attr ("missing argument for % attribute", N);
            end if;
         end if;
      end Check_E1;

      --------------
      -- Check_E2 --
      --------------

      procedure Check_E2 is
      begin
         if No (E1) then
            Error_Attr ("missing arguments for % attribute (2 required)", N);
         elsif No (E2) then
            Error_Attr ("missing argument for % attribute (2 required)", N);
         end if;
      end Check_E2;

      ---------------------------
      -- Check_Either_E0_Or_E1 --
      ---------------------------

      procedure Check_Either_E0_Or_E1 is
      begin
         if Present (E2) then
            Unexpected_Argument (E2);
         end if;
      end Check_Either_E0_Or_E1;

      ----------------------
      -- Check_Enum_Image --
      ----------------------

      procedure Check_Enum_Image is
         Lit : Entity_Id;

      begin
         --  When an enumeration type appears in an attribute reference, all
         --  literals of the type are marked as referenced. This must only be
         --  done if the attribute reference appears in the current source.
         --  Otherwise the information on references may differ between a
         --  normal compilation and one that performs inlining.

         if Is_Enumeration_Type (P_Base_Type)
           and then In_Extended_Main_Code_Unit (N)
         then
            Lit := First_Literal (P_Base_Type);
            while Present (Lit) loop
               Set_Referenced (Lit);
               Next_Literal (Lit);
            end loop;
         end if;
      end Check_Enum_Image;

      ----------------------------
      -- Check_First_Last_Valid --
      ----------------------------

      procedure Check_First_Last_Valid is
      begin
         Check_Discrete_Type;

         --  Freeze the subtype now, so that the following test for predicates
         --  works (we set the predicates stuff up at freeze time)

         Insert_Actions (N, Freeze_Entity (P_Type, P));

         --  Now test for dynamic predicate

         if Has_Predicates (P_Type)
           and then not (Has_Static_Predicate (P_Type))
         then
            Error_Attr_P
              ("prefix of % attribute may not have dynamic predicate");
         end if;

         --  Check non-static subtype

         if not Is_OK_Static_Subtype (P_Type) then
            Error_Attr_P ("prefix of % attribute must be a static subtype");
         end if;

         --  Test case for no values

         if Expr_Value (Type_Low_Bound (P_Type)) >
            Expr_Value (Type_High_Bound (P_Type))
           or else (Has_Predicates (P_Type)
                     and then
                       Is_Empty_List (Static_Discrete_Predicate (P_Type)))
         then
            Error_Attr_P
              ("prefix of % attribute must be subtype with "
               & "at least one value");
         end if;
      end Check_First_Last_Valid;

      ----------------------------
      -- Check_Fixed_Point_Type --
      ----------------------------

      procedure Check_Fixed_Point_Type is
      begin
         Check_Type;

         if not Is_Fixed_Point_Type (P_Type) then
            Error_Attr_P ("prefix of % attribute must be fixed point type");
         end if;
      end Check_Fixed_Point_Type;

      ------------------------------
      -- Check_Fixed_Point_Type_0 --
      ------------------------------

      procedure Check_Fixed_Point_Type_0 is
      begin
         Check_Fixed_Point_Type;
         Check_E0;
      end Check_Fixed_Point_Type_0;

      -------------------------------
      -- Check_Floating_Point_Type --
      -------------------------------

      procedure Check_Floating_Point_Type is
      begin
         Check_Type;

         if not Is_Floating_Point_Type (P_Type) then
            Error_Attr_P ("prefix of % attribute must be float type");
         end if;
      end Check_Floating_Point_Type;

      ---------------------------------
      -- Check_Floating_Point_Type_0 --
      ---------------------------------

      procedure Check_Floating_Point_Type_0 is
      begin
         Check_Floating_Point_Type;
         Check_E0;
      end Check_Floating_Point_Type_0;

      ---------------------------------
      -- Check_Floating_Point_Type_1 --
      ---------------------------------

      procedure Check_Floating_Point_Type_1 is
      begin
         Check_Floating_Point_Type;
         Check_E1;
      end Check_Floating_Point_Type_1;

      ---------------------------------
      -- Check_Floating_Point_Type_2 --
      ---------------------------------

      procedure Check_Floating_Point_Type_2 is
      begin
         Check_Floating_Point_Type;
         Check_E2;
      end Check_Floating_Point_Type_2;

      ------------------------
      -- Check_Integer_Type --
      ------------------------

      procedure Check_Integer_Type is
      begin
         Check_Type;

         if not Is_Integer_Type (P_Type) then
            Error_Attr_P ("prefix of % attribute must be integer type");
         end if;
      end Check_Integer_Type;

      --------------------------------
      -- Check_Modular_Integer_Type --
      --------------------------------

      procedure Check_Modular_Integer_Type is
      begin
         Check_Type;

         if not Is_Modular_Integer_Type (P_Type) then
            Error_Attr_P
              ("prefix of % attribute must be modular integer type");
         end if;
      end Check_Modular_Integer_Type;

      ------------------------
      -- Check_Not_CPP_Type --
      ------------------------

      procedure Check_Not_CPP_Type is
      begin
         if Is_Tagged_Type (Etype (P))
           and then Convention (Etype (P)) = Convention_CPP
           and then Is_CPP_Class (Root_Type (Etype (P)))
         then
            Error_Attr_P
              ("invalid use of % attribute with 'C'P'P tagged type");
         end if;
      end Check_Not_CPP_Type;

      -------------------------------
      -- Check_Not_Incomplete_Type --
      -------------------------------

      procedure Check_Not_Incomplete_Type is
         E   : Entity_Id;
         Typ : Entity_Id;

      begin
         --  Ada 2005 (AI-50217, AI-326): If the prefix is an explicit
         --  dereference we have to check wrong uses of incomplete types
         --  (other wrong uses are checked at their freezing point).

         --  Example 1: Limited-with

         --    limited with Pkg;
         --    package P is
         --       type Acc is access Pkg.T;
         --       X : Acc;
         --       S : Integer := X.all'Size;                    -- ERROR
         --    end P;

         --  Example 2: Tagged incomplete

         --     type T is tagged;
         --     type Acc is access all T;
         --     X : Acc;
         --     S : constant Integer := X.all'Size;             -- ERROR
         --     procedure Q (Obj : Integer := X.all'Alignment); -- ERROR

         if Ada_Version >= Ada_2005
           and then Nkind (P) = N_Explicit_Dereference
         then
            E := P;
            while Nkind (E) = N_Explicit_Dereference loop
               E := Prefix (E);
            end loop;

            Typ := Etype (E);

            if From_Limited_With (Typ) then
               Error_Attr_P
                 ("prefix of % attribute cannot be an incomplete type");

            else
               if Is_Access_Type (Typ) then
                  Typ := Directly_Designated_Type (Typ);
               end if;

               if Is_Class_Wide_Type (Typ) then
                  Typ := Root_Type (Typ);
               end if;

               --  A legal use of a shadow entity occurs only when the unit
               --  where the non-limited view resides is imported via a regular
               --  with clause in the current body. Such references to shadow
               --  entities may occur in subprogram formals.

               if Is_Incomplete_Type (Typ)
                 and then From_Limited_With (Typ)
                 and then Present (Non_Limited_View (Typ))
                 and then Is_Legal_Shadow_Entity_In_Body (Typ)
               then
                  Typ := Non_Limited_View (Typ);
               end if;

               if Ekind (Typ) = E_Incomplete_Type
                 and then No (Full_View (Typ))
               then
                  Error_Attr_P
                    ("prefix of % attribute cannot be an incomplete type");
               end if;
            end if;
         end if;

         if not Is_Entity_Name (P)
           or else not Is_Type (Entity (P))
           or else In_Spec_Expression
         then
            return;
         else
            Check_Fully_Declared (P_Type, P);
         end if;
      end Check_Not_Incomplete_Type;

      ----------------------------
      -- Check_Object_Reference --
      ----------------------------

      procedure Check_Object_Reference (P : Node_Id) is
         Rtyp : Entity_Id;

      begin
         --  If we need an object, and we have a prefix that is the name of
         --  a function entity, convert it into a function call.

         if Is_Entity_Name (P)
           and then Ekind (Entity (P)) = E_Function
         then
            Rtyp := Etype (Entity (P));

            Rewrite (P,
              Make_Function_Call (Sloc (P),
                Name => Relocate_Node (P)));

            Analyze_And_Resolve (P, Rtyp);

         --  Otherwise we must have an object reference

         elsif not Is_Object_Reference (P) then
            Error_Attr_P ("prefix of % attribute must be object");
         end if;
      end Check_Object_Reference;

      ----------------------------
      -- Check_PolyORB_Attribute --
      ----------------------------

      procedure Check_PolyORB_Attribute is
      begin
         Validate_Non_Static_Attribute_Function_Call;

         Check_Type;
         Check_Not_CPP_Type;

         if Get_PCS_Name /= Name_PolyORB_DSA then
            Error_Attr
              ("attribute% requires the 'Poly'O'R'B 'P'C'S", N);
         end if;
      end Check_PolyORB_Attribute;

      ------------------------
      -- Check_Program_Unit --
      ------------------------

      procedure Check_Program_Unit is
      begin
         if Is_Entity_Name (P) then
            declare
               K : constant Entity_Kind := Ekind (Entity (P));
               T : constant Entity_Id   := Etype (Entity (P));

            begin
               if K in Subprogram_Kind
                 or else K in Task_Kind
                 or else K in Protected_Kind
                 or else K = E_Package
                 or else K in Generic_Unit_Kind
                 or else (K = E_Variable
                            and then
                              (Is_Task_Type (T)
                                 or else
                               Is_Protected_Type (T)))
               then
                  return;
               end if;
            end;
         end if;

         Error_Attr_P ("prefix of % attribute must be program unit");
      end Check_Program_Unit;

      ---------------------
      -- Check_Real_Type --
      ---------------------

      procedure Check_Real_Type is
      begin
         Check_Type;

         if not Is_Real_Type (P_Type) then
            Error_Attr_P ("prefix of % attribute must be real type");
         end if;
      end Check_Real_Type;

      -----------------------
      -- Check_Scalar_Type --
      -----------------------

      procedure Check_Scalar_Type is
      begin
         Check_Type;

         if not Is_Scalar_Type (P_Type) then
            Error_Attr_P ("prefix of % attribute must be scalar type");
         end if;
      end Check_Scalar_Type;

      ------------------------------------------
      -- Check_SPARK_05_Restriction_On_Attribute --
      ------------------------------------------

      procedure Check_SPARK_05_Restriction_On_Attribute is
      begin
         Error_Msg_Name_1 := Aname;
         Check_SPARK_05_Restriction ("attribute % is not allowed", P);
      end Check_SPARK_05_Restriction_On_Attribute;

      ---------------------------
      -- Check_Standard_Prefix --
      ---------------------------

      procedure Check_Standard_Prefix is
      begin
         Check_E0;

         if Nkind (P) /= N_Identifier or else Chars (P) /= Name_Standard then
            Error_Attr ("only allowed prefix for % attribute is Standard", P);
         end if;
      end Check_Standard_Prefix;

      ----------------------------
      -- Check_Stream_Attribute --
      ----------------------------

      procedure Check_Stream_Attribute (Nam : TSS_Name_Type) is
         Etyp : Entity_Id;
         Btyp : Entity_Id;

         In_Shared_Var_Procs : Boolean;
         --  True when compiling System.Shared_Storage.Shared_Var_Procs body.
         --  For this runtime package (always compiled in GNAT mode), we allow
         --  stream attributes references for limited types for the case where
         --  shared passive objects are implemented using stream attributes,
         --  which is the default in GNAT's persistent storage implementation.

      begin
         Validate_Non_Static_Attribute_Function_Call;

         --  With the exception of 'Input, Stream attributes are procedures,
         --  and can only appear at the position of procedure calls. We check
         --  for this here, before they are rewritten, to give a more precise
         --  diagnostic.

         if Nam = TSS_Stream_Input then
            null;

         elsif Is_List_Member (N)
           and then not Nkind_In (Parent (N), N_Procedure_Call_Statement,
                                              N_Aggregate)
         then
            null;

         else
            Error_Attr
              ("invalid context for attribute%, which is a procedure", N);
         end if;

         Check_Type;
         Btyp := Implementation_Base_Type (P_Type);

         --  Stream attributes not allowed on limited types unless the
         --  attribute reference was generated by the expander (in which
         --  case the underlying type will be used, as described in Sinfo),
         --  or the attribute was specified explicitly for the type itself
         --  or one of its ancestors (taking visibility rules into account if
         --  in Ada 2005 mode), or a pragma Stream_Convert applies to Btyp
         --  (with no visibility restriction).

         declare
            Gen_Body : constant Node_Id := Enclosing_Generic_Body (N);
         begin
            if Present (Gen_Body) then
               In_Shared_Var_Procs :=
                 Is_RTE (Corresponding_Spec (Gen_Body), RE_Shared_Var_Procs);
            else
               In_Shared_Var_Procs := False;
            end if;
         end;

         if (Comes_From_Source (N)
              and then not (In_Shared_Var_Procs or In_Instance))
           and then not Stream_Attribute_Available (P_Type, Nam)
           and then not Has_Rep_Pragma (Btyp, Name_Stream_Convert)
         then
            Error_Msg_Name_1 := Aname;

            if Is_Limited_Type (P_Type) then
               Error_Msg_NE
                 ("limited type& has no% attribute", P, P_Type);
               Explain_Limited_Type (P_Type, P);
            else
               Error_Msg_NE
                 ("attribute% for type& is not available", P, P_Type);
            end if;
         end if;

         --  Check restriction violations

         --  First check the No_Streams restriction, which prohibits the use
         --  of explicit stream attributes in the source program. We do not
         --  prevent the occurrence of stream attributes in generated code,
         --  for instance those generated implicitly for dispatching purposes.

         if Comes_From_Source (N) then
            Check_Restriction (No_Streams, P);
         end if;

         --  AI05-0057: if restriction No_Default_Stream_Attributes is active,
         --  it is illegal to use a predefined elementary type stream attribute
         --  either by itself, or more importantly as part of the attribute
         --  subprogram for a composite type. However, if the broader
         --  restriction No_Streams is active, stream operations are not
         --  generated, and there is no error.

         if Restriction_Active (No_Default_Stream_Attributes)
           and then not Restriction_Active (No_Streams)
         then
            declare
               T : Entity_Id;

            begin
               if Nam = TSS_Stream_Input
                    or else
                  Nam = TSS_Stream_Read
               then
                  T :=
                    Type_Without_Stream_Operation (P_Type, TSS_Stream_Read);
               else
                  T :=
                    Type_Without_Stream_Operation (P_Type, TSS_Stream_Write);
               end if;

               if Present (T) then
                  Check_Restriction (No_Default_Stream_Attributes, N);

                  Error_Msg_NE
                    ("missing user-defined Stream Read or Write for type&",
                      N, T);
                  if not Is_Elementary_Type (P_Type) then
                     Error_Msg_NE
                     ("\which is a component of type&", N, P_Type);
                  end if;
               end if;
            end;
         end if;

         --  Check special case of Exception_Id and Exception_Occurrence which
         --  are not allowed for restriction No_Exception_Registration.

         if Restriction_Check_Required (No_Exception_Registration)
           and then (Is_RTE (P_Type, RE_Exception_Id)
                       or else
                     Is_RTE (P_Type, RE_Exception_Occurrence))
         then
            Check_Restriction (No_Exception_Registration, P);
         end if;

         --  Here we must check that the first argument is an access type
         --  that is compatible with Ada.Streams.Root_Stream_Type'Class.

         Analyze_And_Resolve (E1);
         Etyp := Etype (E1);

         --  Note: the double call to Root_Type here is needed because the
         --  root type of a class-wide type is the corresponding type (e.g.
         --  X for X'Class, and we really want to go to the root.)

         if not Is_Access_Type (Etyp)
           or else Root_Type (Root_Type (Designated_Type (Etyp))) /=
                     RTE (RE_Root_Stream_Type)
         then
            Error_Attr
              ("expected access to Ada.Streams.Root_Stream_Type''Class", E1);
         end if;

         --  Check that the second argument is of the right type if there is
         --  one (the Input attribute has only one argument so this is skipped)

         if Present (E2) then
            Analyze (E2);

            if Nam = TSS_Stream_Read
              and then not Is_OK_Variable_For_Out_Formal (E2)
            then
               Error_Attr
                 ("second argument of % attribute must be a variable", E2);
            end if;

            Resolve (E2, P_Type);
         end if;

         Check_Not_CPP_Type;
      end Check_Stream_Attribute;

      -------------------------
      -- Check_System_Prefix --
      -------------------------

      procedure Check_System_Prefix is
      begin
         if Nkind (P) /= N_Identifier or else Chars (P) /= Name_System then
            Error_Attr ("only allowed prefix for % attribute is System", P);
         end if;
      end Check_System_Prefix;

      -----------------------
      -- Check_Task_Prefix --
      -----------------------

      procedure Check_Task_Prefix is
      begin
         Analyze (P);

         --  Ada 2005 (AI-345): Attribute 'Terminated can be applied to
         --  task interface class-wide types.

         if Is_Task_Type (Etype (P))
           or else (Is_Access_Type (Etype (P))
                      and then Is_Task_Type (Designated_Type (Etype (P))))
           or else (Ada_Version >= Ada_2005
                      and then Ekind (Etype (P)) = E_Class_Wide_Type
                      and then Is_Interface (Etype (P))
                      and then Is_Task_Interface (Etype (P)))
         then
            Resolve (P);

         else
            if Ada_Version >= Ada_2005 then
               Error_Attr_P
                 ("prefix of % attribute must be a task or a task " &
                  "interface class-wide object");

            else
               Error_Attr_P ("prefix of % attribute must be a task");
            end if;
         end if;
      end Check_Task_Prefix;

      ----------------
      -- Check_Type --
      ----------------

      --  The possibilities are an entity name denoting a type, or an
      --  attribute reference that denotes a type (Base or Class). If
      --  the type is incomplete, replace it with its full view.

      procedure Check_Type is
      begin
         if not Is_Entity_Name (P)
           or else not Is_Type (Entity (P))
         then
            Error_Attr_P ("prefix of % attribute must be a type");

         elsif Is_Protected_Self_Reference (P) then
            Error_Attr_P
              ("prefix of % attribute denotes current instance "
               & "(RM 9.4(21/2))");

         elsif Ekind (Entity (P)) = E_Incomplete_Type
            and then Present (Full_View (Entity (P)))
         then
            P_Type := Full_View (Entity (P));
            Set_Entity (P, P_Type);
         end if;
      end Check_Type;

      ---------------------
      -- Check_Unit_Name --
      ---------------------

      procedure Check_Unit_Name (Nod : Node_Id) is
      begin
         if Nkind (Nod) = N_Identifier then
            return;

         elsif Nkind_In (Nod, N_Selected_Component, N_Expanded_Name) then
            Check_Unit_Name (Prefix (Nod));

            if Nkind (Selector_Name (Nod)) = N_Identifier then
               return;
            end if;
         end if;

         Error_Attr ("argument for % attribute must be unit name", P);
      end Check_Unit_Name;

      ----------------
      -- Error_Attr --
      ----------------

      procedure Error_Attr is
      begin
         Set_Etype (N, Any_Type);
         Set_Entity (N, Any_Type);
         raise Bad_Attribute;
      end Error_Attr;

      procedure Error_Attr (Msg : String; Error_Node : Node_Id) is
      begin
         Error_Msg_Name_1 := Aname;
         Error_Msg_N (Msg, Error_Node);
         Error_Attr;
      end Error_Attr;

      ------------------
      -- Error_Attr_P --
      ------------------

      procedure Error_Attr_P (Msg : String) is
      begin
         Error_Msg_Name_1 := Aname;
         Error_Msg_F (Msg, P);
         Error_Attr;
      end Error_Attr_P;

      ---------------------
      -- In_Refined_Post --
      ---------------------

      function In_Refined_Post return Boolean is
         function Is_Refined_Post (Prag : Node_Id) return Boolean;
         --  Determine whether Prag denotes one of the incarnations of pragma
         --  Refined_Post (either as is or pragma Check (Refined_Post, ...).

         ---------------------
         -- Is_Refined_Post --
         ---------------------

         function Is_Refined_Post (Prag : Node_Id) return Boolean is
            Args : constant List_Id := Pragma_Argument_Associations (Prag);
            Nam  : constant Name_Id := Pragma_Name (Prag);

         begin
            if Nam = Name_Refined_Post then
               return True;

            elsif Nam = Name_Check then
               pragma Assert (Present (Args));

               return Chars (Expression (First (Args))) = Name_Refined_Post;
            end if;

            return False;
         end Is_Refined_Post;

         --  Local variables

         Stmt : Node_Id;

      --  Start of processing for In_Refined_Post

      begin
         Stmt := Parent (N);
         while Present (Stmt) loop
            if Nkind (Stmt) = N_Pragma and then Is_Refined_Post (Stmt) then
               return True;

            --  Prevent the search from going too far

            elsif Is_Body_Or_Package_Declaration (Stmt) then
               exit;
            end if;

            Stmt := Parent (Stmt);
         end loop;

         return False;
      end In_Refined_Post;

      ----------------------------
      -- Legal_Formal_Attribute --
      ----------------------------

      procedure Legal_Formal_Attribute is
      begin
         Check_E0;

         if not Is_Entity_Name (P)
           or else not Is_Type (Entity (P))
         then
            Error_Attr_P ("prefix of % attribute must be generic type");

         elsif Is_Generic_Actual_Type (Entity (P))
           or else In_Instance
           or else In_Inlined_Body
         then
            null;

         elsif Is_Generic_Type (Entity (P)) then
            if not Is_Indefinite_Subtype (Entity (P)) then
               Error_Attr_P
                 ("prefix of % attribute must be indefinite generic type");
            end if;

         else
            Error_Attr_P
              ("prefix of % attribute must be indefinite generic type");
         end if;

         Set_Etype (N, Standard_Boolean);
      end Legal_Formal_Attribute;

      ---------------------------------------------------------------
      -- Max_Alignment_For_Allocation_Max_Size_In_Storage_Elements --
      ---------------------------------------------------------------

      procedure Max_Alignment_For_Allocation_Max_Size_In_Storage_Elements is
      begin
         Check_E0;
         Check_Type;
         Check_Not_Incomplete_Type;
         Set_Etype (N, Universal_Integer);
      end Max_Alignment_For_Allocation_Max_Size_In_Storage_Elements;

      -------------
      -- Min_Max --
      -------------

      procedure Min_Max is
      begin
         Check_E2;
         Check_Scalar_Type;
         Resolve (E1, P_Base_Type);
         Resolve (E2, P_Base_Type);
         Set_Etype (N, P_Base_Type);

         --  Check for comparison on unordered enumeration type

         if Bad_Unordered_Enumeration_Reference (N, P_Base_Type) then
            Error_Msg_Sloc := Sloc (P_Base_Type);
            Error_Msg_NE
              ("comparison on unordered enumeration type& declared#?U?",
               N, P_Base_Type);
         end if;
      end Min_Max;

      ------------------------
      -- Standard_Attribute --
      ------------------------

      procedure Standard_Attribute (Val : Int) is
      begin
         Check_Standard_Prefix;
         Rewrite (N, Make_Integer_Literal (Loc, Val));
         Analyze (N);
         Set_Is_Static_Expression (N, True);
      end Standard_Attribute;

      --------------------
      -- Uneval_Old_Msg --
      --------------------

      procedure Uneval_Old_Msg is
         Uneval_Old_Setting : Character;
         Prag               : Node_Id;

      begin
         --  If from aspect, then Uneval_Old_Setting comes from flags in the
         --  N_Aspect_Specification node that corresponds to the attribute.

         --  First find the pragma in which we appear (note that at this stage,
         --  even if we appeared originally within an aspect specification, we
         --  are now within the corresponding pragma).

         Prag := N;
         loop
            Prag := Parent (Prag);
            exit when No (Prag) or else Nkind (Prag) = N_Pragma;
         end loop;

         if Present (Prag) then
            if Uneval_Old_Accept (Prag) then
               Uneval_Old_Setting := 'A';
            elsif Uneval_Old_Warn (Prag) then
               Uneval_Old_Setting := 'W';
            else
               Uneval_Old_Setting := 'E';
            end if;

         --  If we did not find the pragma, that's odd, just use the setting
         --  from Opt.Uneval_Old. Perhaps this is due to a previous error?

         else
            Uneval_Old_Setting := Opt.Uneval_Old;
         end if;

         --  Processing depends on the setting of Uneval_Old

         case Uneval_Old_Setting is
            when 'E' =>
               Error_Attr_P
                 ("prefix of attribute % that is potentially "
                  & "unevaluated must denote an entity");

            when 'W' =>
               Error_Msg_Name_1 := Aname;
               Error_Msg_F
                 ("??prefix of attribute % appears in potentially "
                  & "unevaluated context, exception may be raised", P);

            when 'A' =>
               null;

            when others =>
               raise Program_Error;
         end case;
      end Uneval_Old_Msg;

      -------------------------
      -- Unexpected Argument --
      -------------------------

      procedure Unexpected_Argument (En : Node_Id) is
      begin
         Error_Attr ("unexpected argument for % attribute", En);
      end Unexpected_Argument;

      -------------------------------------------------
      -- Validate_Non_Static_Attribute_Function_Call --
      -------------------------------------------------

      --  This function should be moved to Sem_Dist ???

      procedure Validate_Non_Static_Attribute_Function_Call is
      begin
         if In_Preelaborated_Unit
           and then not In_Subprogram_Or_Concurrent_Unit
         then
            Flag_Non_Static_Expr
              ("non-static function call in preelaborated unit!", N);
         end if;
      end Validate_Non_Static_Attribute_Function_Call;

   --  Start of processing for Analyze_Attribute

   begin
      --  Immediate return if unrecognized attribute (already diagnosed
      --  by parser, so there is nothing more that we need to do)

      if not Is_Attribute_Name (Aname) then
         raise Bad_Attribute;
      end if;

      --  Deal with Ada 83 issues

      if Comes_From_Source (N) then
         if not Attribute_83 (Attr_Id) then
            if Ada_Version = Ada_83 and then Comes_From_Source (N) then
               Error_Msg_Name_1 := Aname;
               Error_Msg_N ("(Ada 83) attribute% is not standard??", N);
            end if;

            if Attribute_Impl_Def (Attr_Id) then
               Check_Restriction (No_Implementation_Attributes, N);
            end if;
         end if;
      end if;

      --  Deal with Ada 2005 attributes that are implementation attributes
      --  because they appear in a version of Ada before Ada 2005, and
      --  similarly for Ada 2012 attributes appearing in an earlier version.

      if (Attribute_05 (Attr_Id) and then Ada_Version < Ada_2005)
            or else
         (Attribute_12 (Attr_Id) and then Ada_Version < Ada_2012)
      then
         Check_Restriction (No_Implementation_Attributes, N);
      end if;

      --   Remote access to subprogram type access attribute reference needs
      --   unanalyzed copy for tree transformation. The analyzed copy is used
      --   for its semantic information (whether prefix is a remote subprogram
      --   name), the unanalyzed copy is used to construct new subtree rooted
      --   with N_Aggregate which represents a fat pointer aggregate.

      if Aname = Name_Access then
         Discard_Node (Copy_Separate_Tree (N));
      end if;

      --  Analyze prefix and exit if error in analysis. If the prefix is an
      --  incomplete type, use full view if available. Note that there are
      --  some attributes for which we do not analyze the prefix, since the
      --  prefix is not a normal name, or else needs special handling.

      if Aname /= Name_Elab_Body       and then
         Aname /= Name_Elab_Spec       and then
         Aname /= Name_Elab_Subp_Body  and then
         Aname /= Name_UET_Address     and then
         Aname /= Name_Enabled         and then
         Aname /= Name_Old
      then
         Analyze (P);
         P_Type := Etype (P);

         if Is_Entity_Name (P)
           and then Present (Entity (P))
           and then Is_Type (Entity (P))
         then
            if Ekind (Entity (P)) = E_Incomplete_Type then
               P_Type := Get_Full_View (P_Type);
               Set_Entity (P, P_Type);
               Set_Etype  (P, P_Type);

            elsif Entity (P) = Current_Scope
              and then Is_Record_Type (Entity (P))
            then
               --  Use of current instance within the type. Verify that if the
               --  attribute appears within a constraint, it  yields an access
               --  type, other uses are illegal.

               declare
                  Par : Node_Id;

               begin
                  Par := Parent (N);
                  while Present (Par)
                    and then Nkind (Parent (Par)) /= N_Component_Definition
                  loop
                     Par := Parent (Par);
                  end loop;

                  if Present (Par)
                    and then Nkind (Par) = N_Subtype_Indication
                  then
                     if Attr_Id /= Attribute_Access
                       and then Attr_Id /= Attribute_Unchecked_Access
                       and then Attr_Id /= Attribute_Unprotected_Access
                       and then Attr_Id /= Attribute_Unrestricted_Access
                     then
                        Error_Msg_N
                          ("in a constraint the current instance can only"
                             & " be used with an access attribute", N);
                     end if;
                  end if;
               end;
            end if;
         end if;

         if P_Type = Any_Type then
            raise Bad_Attribute;
         end if;

         P_Base_Type := Base_Type (P_Type);
      end if;

      --  Analyze expressions that may be present, exiting if an error occurs

      if No (Exprs) then
         E1 := Empty;
         E2 := Empty;

      else
         E1 := First (Exprs);

         --  Skip analysis for case of Restriction_Set, we do not expect
         --  the argument to be analyzed in this case.

         if Aname /= Name_Restriction_Set then
            Analyze (E1);

            --  Check for missing/bad expression (result of previous error)

            if No (E1) or else Etype (E1) = Any_Type then
               raise Bad_Attribute;
            end if;
         end if;

         E2 := Next (E1);

         if Present (E2) then
            Analyze (E2);

            if Etype (E2) = Any_Type then
               raise Bad_Attribute;
            end if;

            if Present (Next (E2)) then
               Unexpected_Argument (Next (E2));
            end if;
         end if;
      end if;

      --  Cases where prefix must be resolvable by itself

      if Is_Overloaded (P)
        and then Aname /= Name_Access
        and then Aname /= Name_Address
        and then Aname /= Name_Code_Address
        and then Aname /= Name_Result
        and then Aname /= Name_Unchecked_Access
      then
         --  The prefix must be resolvable by itself, without reference to the
         --  attribute. One case that requires special handling is a prefix
         --  that is a function name, where one interpretation may be a
         --  parameterless call. Entry attributes are handled specially below.

         if Is_Entity_Name (P)
           and then not Nam_In (Aname, Name_Count, Name_Caller)
         then
            Check_Parameterless_Call (P);
         end if;

         if Is_Overloaded (P) then

            --  Ada 2005 (AI-345): Since protected and task types have
            --  primitive entry wrappers, the attributes Count, and Caller
            --  require a context check

            if Nam_In (Aname, Name_Count, Name_Caller) then
               declare
                  Count : Natural := 0;
                  I     : Interp_Index;
                  It    : Interp;

               begin
                  Get_First_Interp (P, I, It);
                  while Present (It.Nam) loop
                     if Comes_From_Source (It.Nam) then
                        Count := Count + 1;
                     else
                        Remove_Interp (I);
                     end if;

                     Get_Next_Interp (I, It);
                  end loop;

                  if Count > 1 then
                     Error_Attr ("ambiguous prefix for % attribute", P);
                  else
                     Set_Is_Overloaded (P, False);
                  end if;
               end;

            else
               Error_Attr ("ambiguous prefix for % attribute", P);
            end if;
         end if;
      end if;

      --  In SPARK, attributes of private types are only allowed if the full
      --  type declaration is visible.

      --  Note: the check for Present (Entity (P)) defends against some error
      --  conditions where the Entity field is not set.

      if Is_Entity_Name (P) and then Present (Entity (P))
        and then Is_Type (Entity (P))
        and then Is_Private_Type (P_Type)
        and then not In_Open_Scopes (Scope (P_Type))
        and then not In_Spec_Expression
      then
         Check_SPARK_05_Restriction ("invisible attribute of type", N);
      end if;

      --  Remaining processing depends on attribute

      case Attr_Id is

      --  Attributes related to Ada 2012 iterators. Attribute specifications
      --  exist for these, but they cannot be queried.

      when Attribute_Constant_Indexing    |
           Attribute_Default_Iterator     |
           Attribute_Implicit_Dereference |
           Attribute_Iterator_Element     |
           Attribute_Iterable             |
           Attribute_Variable_Indexing    =>
         Error_Msg_N ("illegal attribute", N);

      --  Internal attributes used to deal with Ada 2012 delayed aspects. These
      --  were already rejected by the parser. Thus they shouldn't appear here.

      when Internal_Attribute_Id =>
         raise Program_Error;

      ------------------
      -- Abort_Signal --
      ------------------

      when Attribute_Abort_Signal =>
         Check_Standard_Prefix;
         Rewrite (N, New_Occurrence_Of (Stand.Abort_Signal, Loc));
         Analyze (N);

      ------------
      -- Access --
      ------------

      when Attribute_Access =>
         Analyze_Access_Attribute;

      -------------
      -- Address --
      -------------

      when Attribute_Address =>
         Check_E0;
         Address_Checks;
         Set_Etype (N, RTE (RE_Address));

      ------------------
      -- Address_Size --
      ------------------

      when Attribute_Address_Size =>
         Standard_Attribute (System_Address_Size);

      --------------
      -- Adjacent --
      --------------

      when Attribute_Adjacent =>
         Check_Floating_Point_Type_2;
         Set_Etype (N, P_Base_Type);
         Resolve (E1, P_Base_Type);
         Resolve (E2, P_Base_Type);

      ---------
      -- Aft --
      ---------

      when Attribute_Aft =>
         Check_Fixed_Point_Type_0;
         Set_Etype (N, Universal_Integer);

      ---------------
      -- Alignment --
      ---------------

      when Attribute_Alignment =>

         --  Don't we need more checking here, cf Size ???

         Check_E0;
         Check_Not_Incomplete_Type;
         Check_Not_CPP_Type;
         Set_Etype (N, Universal_Integer);

      ---------------
      -- Asm_Input --
      ---------------

      when Attribute_Asm_Input =>
         Check_Asm_Attribute;

         --  The back-end may need to take the address of E2

         if Is_Entity_Name (E2) then
            Set_Address_Taken (Entity (E2));
         end if;

         Set_Etype (N, RTE (RE_Asm_Input_Operand));

      ----------------
      -- Asm_Output --
      ----------------

      when Attribute_Asm_Output =>
         Check_Asm_Attribute;

         if Etype (E2) = Any_Type then
            return;

         elsif Aname = Name_Asm_Output then
            if not Is_Variable (E2) then
               Error_Attr
                 ("second argument for Asm_Output is not variable", E2);
            end if;
         end if;

         Note_Possible_Modification (E2, Sure => True);

         --  The back-end may need to take the address of E2

         if Is_Entity_Name (E2) then
            Set_Address_Taken (Entity (E2));
         end if;

         Set_Etype (N, RTE (RE_Asm_Output_Operand));

      -----------------------------
      -- Atomic_Always_Lock_Free --
      -----------------------------

      when Attribute_Atomic_Always_Lock_Free =>
         Check_E0;
         Check_Type;
         Set_Etype (N, Standard_Boolean);

      ----------
      -- Base --
      ----------

      --  Note: when the base attribute appears in the context of a subtype
      --  mark, the analysis is done by Sem_Ch8.Find_Type, rather than by
      --  the following circuit.

      when Attribute_Base => Base : declare
         Typ : Entity_Id;

      begin
         Check_E0;
         Find_Type (P);
         Typ := Entity (P);

         if Ada_Version >= Ada_95
           and then not Is_Scalar_Type (Typ)
           and then not Is_Generic_Type (Typ)
         then
            Error_Attr_P ("prefix of Base attribute must be scalar type");

         elsif Sloc (Typ) = Standard_Location
           and then Base_Type (Typ) = Typ
           and then Warn_On_Redundant_Constructs
         then
            Error_Msg_NE -- CODEFIX
              ("?r?redundant attribute, & is its own base type", N, Typ);
         end if;

         if Nkind (Parent (N)) /= N_Attribute_Reference then
            Error_Msg_Name_1 := Aname;
            Check_SPARK_05_Restriction
              ("attribute% is only allowed as prefix of another attribute", P);
         end if;

         Set_Etype (N, Base_Type (Entity (P)));
         Set_Entity (N, Base_Type (Entity (P)));
         Rewrite (N, New_Occurrence_Of (Entity (N), Loc));
         Analyze (N);
      end Base;

      ---------
      -- Bit --
      ---------

      when Attribute_Bit => Bit :
      begin
         Check_E0;

         if not Is_Object_Reference (P) then
            Error_Attr_P ("prefix for % attribute must be object");

         --  What about the access object cases ???

         else
            null;
         end if;

         Set_Etype (N, Universal_Integer);
      end Bit;

      ---------------
      -- Bit_Order --
      ---------------

      when Attribute_Bit_Order => Bit_Order :
      begin
         Check_E0;
         Check_Type;

         if not Is_Record_Type (P_Type) then
            Error_Attr_P ("prefix of % attribute must be record type");
         end if;

         if Bytes_Big_Endian xor Reverse_Bit_Order (P_Type) then
            Rewrite (N,
              New_Occurrence_Of (RTE (RE_High_Order_First), Loc));
         else
            Rewrite (N,
              New_Occurrence_Of (RTE (RE_Low_Order_First), Loc));
         end if;

         Set_Etype (N, RTE (RE_Bit_Order));
         Resolve (N);

         --  Reset incorrect indication of staticness

         Set_Is_Static_Expression (N, False);
      end Bit_Order;

      ------------------
      -- Bit_Position --
      ------------------

      --  Note: in generated code, we can have a Bit_Position attribute
      --  applied to a (naked) record component (i.e. the prefix is an
      --  identifier that references an E_Component or E_Discriminant
      --  entity directly, and this is interpreted as expected by Gigi.
      --  The following code will not tolerate such usage, but when the
      --  expander creates this special case, it marks it as analyzed
      --  immediately and sets an appropriate type.

      when Attribute_Bit_Position =>
         if Comes_From_Source (N) then
            Check_Component;
         end if;

         Set_Etype (N, Universal_Integer);

      ------------------
      -- Body_Version --
      ------------------

      when Attribute_Body_Version =>
         Check_E0;
         Check_Program_Unit;
         Set_Etype (N, RTE (RE_Version_String));

      --------------
      -- Callable --
      --------------

      when Attribute_Callable =>
         Check_E0;
         Set_Etype (N, Standard_Boolean);
         Check_Task_Prefix;

      ------------
      -- Caller --
      ------------

      when Attribute_Caller => Caller : declare
         Ent        : Entity_Id;
         S          : Entity_Id;

      begin
         Check_E0;

         if Nkind_In (P, N_Identifier, N_Expanded_Name) then
            Ent := Entity (P);

            if not Is_Entry (Ent) then
               Error_Attr ("invalid entry name", N);
            end if;

         else
            Error_Attr ("invalid entry name", N);
            return;
         end if;

         for J in reverse 0 .. Scope_Stack.Last loop
            S := Scope_Stack.Table (J).Entity;

            if S = Scope (Ent) then
               Error_Attr ("Caller must appear in matching accept or body", N);
            elsif S = Ent then
               exit;
            end if;
         end loop;

         Set_Etype (N, RTE (RO_AT_Task_Id));
      end Caller;

      -------------
      -- Ceiling --
      -------------

      when Attribute_Ceiling =>
         Check_Floating_Point_Type_1;
         Set_Etype (N, P_Base_Type);
         Resolve (E1, P_Base_Type);

      -----------
      -- Class --
      -----------

      when Attribute_Class =>
         Check_Restriction (No_Dispatch, N);
         Check_E0;
         Find_Type (N);

         --  Applying Class to untagged incomplete type is obsolescent in Ada
         --  2005. Note that we can't test Is_Tagged_Type here on P_Type, since
         --  this flag gets set by Find_Type in this situation.

         if Restriction_Check_Required (No_Obsolescent_Features)
           and then Ada_Version >= Ada_2005
           and then Ekind (P_Type) = E_Incomplete_Type
         then
            declare
               DN : constant Node_Id := Declaration_Node (P_Type);
            begin
               if Nkind (DN) = N_Incomplete_Type_Declaration
                 and then not Tagged_Present (DN)
               then
                  Check_Restriction (No_Obsolescent_Features, P);
               end if;
            end;
         end if;

      ------------------
      -- Code_Address --
      ------------------

      when Attribute_Code_Address =>
         Check_E0;

         if Nkind (P) = N_Attribute_Reference
           and then Nam_In (Attribute_Name (P), Name_Elab_Body, Name_Elab_Spec)
         then
            null;

         elsif not Is_Entity_Name (P)
           or else (Ekind (Entity (P)) /= E_Function
                      and then
                    Ekind (Entity (P)) /= E_Procedure)
         then
            Error_Attr ("invalid prefix for % attribute", P);
            Set_Address_Taken (Entity (P));

         --  Issue an error if the prefix denotes an eliminated subprogram

         else
            Check_For_Eliminated_Subprogram (P, Entity (P));
         end if;

         Set_Etype (N, RTE (RE_Address));

      ----------------------
      -- Compiler_Version --
      ----------------------

      when Attribute_Compiler_Version =>
         Check_E0;
         Check_Standard_Prefix;
         Rewrite (N, Make_String_Literal (Loc, "GNAT " & Gnat_Version_String));
         Analyze_And_Resolve (N, Standard_String);
         Set_Is_Static_Expression (N, True);

      --------------------
      -- Component_Size --
      --------------------

      when Attribute_Component_Size =>
         Check_E0;
         Set_Etype (N, Universal_Integer);

         --  Note: unlike other array attributes, unconstrained arrays are OK

         if Is_Array_Type (P_Type) and then not Is_Constrained (P_Type) then
            null;
         else
            Check_Array_Type;
         end if;

      -------------
      -- Compose --
      -------------

      when Attribute_Compose =>
         Check_Floating_Point_Type_2;
         Set_Etype (N, P_Base_Type);
         Resolve (E1, P_Base_Type);
         Resolve (E2, Any_Integer);

      -----------------
      -- Constrained --
      -----------------

      when Attribute_Constrained =>
         Check_E0;
         Set_Etype (N, Standard_Boolean);

         --  Case from RM J.4(2) of constrained applied to private type

         if Is_Entity_Name (P) and then Is_Type (Entity (P)) then
            Check_Restriction (No_Obsolescent_Features, P);

            if Warn_On_Obsolescent_Feature then
               Error_Msg_N
                 ("constrained for private type is an " &
                  "obsolescent feature (RM J.4)?j?", N);
            end if;

            --  If we are within an instance, the attribute must be legal
            --  because it was valid in the generic unit. Ditto if this is
            --  an inlining of a function declared in an instance.

            if In_Instance or else In_Inlined_Body then
               return;

            --  For sure OK if we have a real private type itself, but must
            --  be completed, cannot apply Constrained to incomplete type.

            elsif Is_Private_Type (Entity (P)) then

               --  Note: this is one of the Annex J features that does not
               --  generate a warning from -gnatwj, since in fact it seems
               --  very useful, and is used in the GNAT runtime.

               Check_Not_Incomplete_Type;
               return;
            end if;

         --  Normal (non-obsolescent case) of application to object of
         --  a discriminated type.

         else
            Check_Object_Reference (P);

            --  If N does not come from source, then we allow the
            --  the attribute prefix to be of a private type whose
            --  full type has discriminants. This occurs in cases
            --  involving expanded calls to stream attributes.

            if not Comes_From_Source (N) then
               P_Type := Underlying_Type (P_Type);
            end if;

            --  Must have discriminants or be an access type designating
            --  a type with discriminants. If it is a classwide type it
            --  has unknown discriminants.

            if Has_Discriminants (P_Type)
              or else Has_Unknown_Discriminants (P_Type)
              or else
                (Is_Access_Type (P_Type)
                  and then Has_Discriminants (Designated_Type (P_Type)))
            then
               return;

            --  The rule given in 3.7.2 is part of static semantics, but the
            --  intent is clearly that it be treated as a legality rule, and
            --  rechecked in the visible part of an instance. Nevertheless
            --  the intent also seems to be it should legally apply to the
            --  actual of a formal with unknown discriminants, regardless of
            --  whether the actual has discriminants, in which case the value
            --  of the attribute is determined using the J.4 rules. This choice
            --  seems the most useful, and is compatible with existing tests.

            elsif In_Instance then
               return;

            --  Also allow an object of a generic type if extensions allowed
            --  and allow this for any type at all. (this may be obsolete ???)

            elsif (Is_Generic_Type (P_Type)
                    or else Is_Generic_Actual_Type (P_Type))
              and then Extensions_Allowed
            then
               return;
            end if;
         end if;

         --  Fall through if bad prefix

         Error_Attr_P
           ("prefix of % attribute must be object of discriminated type");

      ---------------
      -- Copy_Sign --
      ---------------

      when Attribute_Copy_Sign =>
         Check_Floating_Point_Type_2;
         Set_Etype (N, P_Base_Type);
         Resolve (E1, P_Base_Type);
         Resolve (E2, P_Base_Type);

      -----------
      -- Count --
      -----------

      when Attribute_Count => Count :
      declare
         Ent : Entity_Id;
         S   : Entity_Id;
         Tsk : Entity_Id;

      begin
         Check_E0;

         if Nkind_In (P, N_Identifier, N_Expanded_Name) then
            Ent := Entity (P);

            if Ekind (Ent) /= E_Entry then
               Error_Attr ("invalid entry name", N);
            end if;

         elsif Nkind (P) = N_Indexed_Component then
            if not Is_Entity_Name (Prefix (P))
              or else  No (Entity (Prefix (P)))
              or else Ekind (Entity (Prefix (P))) /= E_Entry_Family
            then
               if Nkind (Prefix (P)) = N_Selected_Component
                 and then Present (Entity (Selector_Name (Prefix (P))))
                 and then Ekind (Entity (Selector_Name (Prefix (P)))) =
                                                             E_Entry_Family
               then
                  Error_Attr
                    ("attribute % must apply to entry of current task", P);

               else
                  Error_Attr ("invalid entry family name", P);
               end if;
               return;

            else
               Ent := Entity (Prefix (P));
            end if;

         elsif Nkind (P) = N_Selected_Component
           and then Present (Entity (Selector_Name (P)))
           and then Ekind (Entity (Selector_Name (P))) = E_Entry
         then
            Error_Attr
              ("attribute % must apply to entry of current task", P);

         else
            Error_Attr ("invalid entry name", N);
            return;
         end if;

         for J in reverse 0 .. Scope_Stack.Last loop
            S := Scope_Stack.Table (J).Entity;

            if S = Scope (Ent) then
               if Nkind (P) = N_Expanded_Name then
                  Tsk := Entity (Prefix (P));

                  --  The prefix denotes either the task type, or else a
                  --  single task whose task type is being analyzed.

                  if (Is_Type (Tsk) and then Tsk = S)
                    or else (not Is_Type (Tsk)
                              and then Etype (Tsk) = S
                              and then not (Comes_From_Source (S)))
                  then
                     null;
                  else
                     Error_Attr
                       ("Attribute % must apply to entry of current task", N);
                  end if;
               end if;

               exit;

            elsif Ekind (Scope (Ent)) in Task_Kind
              and then
                not Ekind_In (S, E_Loop, E_Block, E_Entry, E_Entry_Family)
            then
               Error_Attr ("Attribute % cannot appear in inner unit", N);

            elsif Ekind (Scope (Ent)) = E_Protected_Type
              and then not Has_Completion (Scope (Ent))
            then
               Error_Attr ("attribute % can only be used inside body", N);
            end if;
         end loop;

         if Is_Overloaded (P) then
            declare
               Index : Interp_Index;
               It    : Interp;

            begin
               Get_First_Interp (P, Index, It);
               while Present (It.Nam) loop
                  if It.Nam = Ent then
                     null;

                  --  Ada 2005 (AI-345): Do not consider primitive entry
                  --  wrappers generated for task or protected types.

                  elsif Ada_Version >= Ada_2005
                    and then not Comes_From_Source (It.Nam)
                  then
                     null;

                  else
                     Error_Attr ("ambiguous entry name", N);
                  end if;

                  Get_Next_Interp (Index, It);
               end loop;
            end;
         end if;

         Set_Etype (N, Universal_Integer);
      end Count;

      -----------------------
      -- Default_Bit_Order --
      -----------------------

      when Attribute_Default_Bit_Order => Default_Bit_Order : declare
         Target_Default_Bit_Order : System.Bit_Order;

      begin
         Check_Standard_Prefix;

         if Bytes_Big_Endian then
            Target_Default_Bit_Order := System.High_Order_First;
         else
            Target_Default_Bit_Order := System.Low_Order_First;
         end if;

         Rewrite (N,
           Make_Integer_Literal (Loc,
             UI_From_Int (System.Bit_Order'Pos (Target_Default_Bit_Order))));

         Set_Etype (N, Universal_Integer);
         Set_Is_Static_Expression (N);
      end Default_Bit_Order;

      ----------------------------------
      -- Default_Scalar_Storage_Order --
      ----------------------------------

      when Attribute_Default_Scalar_Storage_Order => Default_SSO : declare
         RE_Default_SSO : RE_Id;

      begin
         Check_Standard_Prefix;

         case Opt.Default_SSO is
            when ' ' =>
               if Bytes_Big_Endian then
                  RE_Default_SSO := RE_High_Order_First;
               else
                  RE_Default_SSO := RE_Low_Order_First;
               end if;

            when 'H' =>
               RE_Default_SSO := RE_High_Order_First;

            when 'L' =>
               RE_Default_SSO := RE_Low_Order_First;

            when others =>
               raise Program_Error;
         end case;

         Rewrite (N, New_Occurrence_Of (RTE (RE_Default_SSO), Loc));
      end Default_SSO;

      --------------
      -- Definite --
      --------------

      when Attribute_Definite =>
         Legal_Formal_Attribute;

      -----------
      -- Delta --
      -----------

      when Attribute_Delta =>
         Check_Fixed_Point_Type_0;
         Set_Etype (N, Universal_Real);

      ------------
      -- Denorm --
      ------------

      when Attribute_Denorm =>
         Check_Floating_Point_Type_0;
         Set_Etype (N, Standard_Boolean);

      ---------------------
      -- Descriptor_Size --
      ---------------------

      when Attribute_Descriptor_Size =>
         Check_E0;

         if not Is_Entity_Name (P) or else not Is_Type (Entity (P)) then
            Error_Attr_P ("prefix of attribute % must denote a type");
         end if;

         Set_Etype (N, Universal_Integer);

      ------------
      -- Digits --
      ------------

      when Attribute_Digits =>
         Check_E0;
         Check_Type;

         if not Is_Floating_Point_Type (P_Type)
           and then not Is_Decimal_Fixed_Point_Type (P_Type)
         then
            Error_Attr_P
              ("prefix of % attribute must be float or decimal type");
         end if;

         Set_Etype (N, Universal_Integer);

      ---------------
      -- Elab_Body --
      ---------------

      --  Also handles processing for Elab_Spec and Elab_Subp_Body

      when Attribute_Elab_Body      |
           Attribute_Elab_Spec      |
           Attribute_Elab_Subp_Body =>

         Check_E0;
         Check_Unit_Name (P);
         Set_Etype (N, Standard_Void_Type);

         --  We have to manually call the expander in this case to get
         --  the necessary expansion (normally attributes that return
         --  entities are not expanded).

         Expand (N);

      ---------------
      -- Elab_Spec --
      ---------------

      --  Shares processing with Elab_Body

      ----------------
      -- Elaborated --
      ----------------

      when Attribute_Elaborated =>
         Check_E0;
         Check_Unit_Name (P);
         Set_Etype (N, Standard_Boolean);

      ----------
      -- Emax --
      ----------

      when Attribute_Emax =>
         Check_Floating_Point_Type_0;
         Set_Etype (N, Universal_Integer);

      -------------
      -- Enabled --
      -------------

      when Attribute_Enabled =>
         Check_Either_E0_Or_E1;

         if Present (E1) then
            if not Is_Entity_Name (E1) or else No (Entity (E1)) then
               Error_Msg_N ("entity name expected for Enabled attribute", E1);
               E1 := Empty;
            end if;
         end if;

         if Nkind (P) /= N_Identifier then
            Error_Msg_N ("identifier expected (check name)", P);
         elsif Get_Check_Id (Chars (P)) = No_Check_Id then
            Error_Msg_N ("& is not a recognized check name", P);
         end if;

         Set_Etype (N, Standard_Boolean);

      --------------
      -- Enum_Rep --
      --------------

      when Attribute_Enum_Rep => Enum_Rep : declare
      begin
         if Present (E1) then
            Check_E1;
            Check_Discrete_Type;
            Resolve (E1, P_Base_Type);

         else
            if not Is_Entity_Name (P)
              or else (not Is_Object (Entity (P))
                        and then Ekind (Entity (P)) /= E_Enumeration_Literal)
            then
               Error_Attr_P
                 ("prefix of % attribute must be " &
                  "discrete type/object or enum literal");
            end if;
         end if;

         Set_Etype (N, Universal_Integer);
      end Enum_Rep;

      --------------
      -- Enum_Val --
      --------------

      when Attribute_Enum_Val => Enum_Val : begin
         Check_E1;
         Check_Type;

         if not Is_Enumeration_Type (P_Type) then
            Error_Attr_P ("prefix of % attribute must be enumeration type");
         end if;

         --  If the enumeration type has a standard representation, the effect
         --  is the same as 'Val, so rewrite the attribute as a 'Val.

         if not Has_Non_Standard_Rep (P_Base_Type) then
            Rewrite (N,
              Make_Attribute_Reference (Loc,
                Prefix         => Relocate_Node (Prefix (N)),
                Attribute_Name => Name_Val,
                Expressions    => New_List (Relocate_Node (E1))));
            Analyze_And_Resolve (N, P_Base_Type);

         --  Non-standard representation case (enumeration with holes)

         else
            Check_Enum_Image;
            Resolve (E1, Any_Integer);
            Set_Etype (N, P_Base_Type);
         end if;
      end Enum_Val;

      -------------
      -- Epsilon --
      -------------

      when Attribute_Epsilon =>
         Check_Floating_Point_Type_0;
         Set_Etype (N, Universal_Real);

      --------------
      -- Exponent --
      --------------

      when Attribute_Exponent =>
         Check_Floating_Point_Type_1;
         Set_Etype (N, Universal_Integer);
         Resolve (E1, P_Base_Type);

      ------------------
      -- External_Tag --
      ------------------

      when Attribute_External_Tag =>
         Check_E0;
         Check_Type;

         Set_Etype (N, Standard_String);

         if not Is_Tagged_Type (P_Type) then
            Error_Attr_P ("prefix of % attribute must be tagged");
         end if;

      ---------------
      -- Fast_Math --
      ---------------

      when Attribute_Fast_Math =>
         Check_Standard_Prefix;
         Rewrite (N, New_Occurrence_Of (Boolean_Literals (Fast_Math), Loc));

      -----------
      -- First --
      -----------

      when Attribute_First =>
         Check_Array_Or_Scalar_Type;
         Bad_Attribute_For_Predicate;

      ---------------
      -- First_Bit --
      ---------------

      when Attribute_First_Bit =>
         Check_Component;
         Set_Etype (N, Universal_Integer);

      -----------------
      -- First_Valid --
      -----------------

      when Attribute_First_Valid =>
         Check_First_Last_Valid;
         Set_Etype (N, P_Type);

      -----------------
      -- Fixed_Value --
      -----------------

      when Attribute_Fixed_Value =>
         Check_E1;
         Check_Fixed_Point_Type;
         Resolve (E1, Any_Integer);
         Set_Etype (N, P_Base_Type);

      -----------
      -- Floor --
      -----------

      when Attribute_Floor =>
         Check_Floating_Point_Type_1;
         Set_Etype (N, P_Base_Type);
         Resolve (E1, P_Base_Type);

      ----------
      -- Fore --
      ----------

      when Attribute_Fore =>
         Check_Fixed_Point_Type_0;
         Set_Etype (N, Universal_Integer);

      --------------
      -- Fraction --
      --------------

      when Attribute_Fraction =>
         Check_Floating_Point_Type_1;
         Set_Etype (N, P_Base_Type);
         Resolve (E1, P_Base_Type);

      --------------
      -- From_Any --
      --------------

      when Attribute_From_Any =>
         Check_E1;
         Check_PolyORB_Attribute;
         Set_Etype (N, P_Base_Type);

      -----------------------
      -- Has_Access_Values --
      -----------------------

      when Attribute_Has_Access_Values =>
         Check_Type;
         Check_E0;
         Set_Etype (N, Standard_Boolean);

      ----------------------
      -- Has_Same_Storage --
      ----------------------

      when Attribute_Has_Same_Storage =>
         Check_E1;

         --  The arguments must be objects of any type

         Analyze_And_Resolve (P);
         Analyze_And_Resolve (E1);
         Check_Object_Reference (P);
         Check_Object_Reference (E1);
         Set_Etype (N, Standard_Boolean);

      -----------------------
      -- Has_Tagged_Values --
      -----------------------

      when Attribute_Has_Tagged_Values =>
         Check_Type;
         Check_E0;
         Set_Etype (N, Standard_Boolean);

      -----------------------
      -- Has_Discriminants --
      -----------------------

      when Attribute_Has_Discriminants =>
         Legal_Formal_Attribute;

      --------------
      -- Identity --
      --------------

      when Attribute_Identity =>
         Check_E0;
         Analyze (P);

         if Etype (P) =  Standard_Exception_Type then
            Set_Etype (N, RTE (RE_Exception_Id));

         --  Ada 2005 (AI-345): Attribute 'Identity may be applied to task
         --  interface class-wide types.

         elsif Is_Task_Type (Etype (P))
           or else (Is_Access_Type (Etype (P))
                      and then Is_Task_Type (Designated_Type (Etype (P))))
           or else (Ada_Version >= Ada_2005
                      and then Ekind (Etype (P)) = E_Class_Wide_Type
                      and then Is_Interface (Etype (P))
                      and then Is_Task_Interface (Etype (P)))
         then
            Resolve (P);
            Set_Etype (N, RTE (RO_AT_Task_Id));

         else
            if Ada_Version >= Ada_2005 then
               Error_Attr_P
                 ("prefix of % attribute must be an exception, a " &
                  "task or a task interface class-wide object");
            else
               Error_Attr_P
                 ("prefix of % attribute must be a task or an exception");
            end if;
         end if;

      -----------
      -- Image --
      -----------

      when Attribute_Image => Image :
      begin
         Check_SPARK_05_Restriction_On_Attribute;
         Check_Scalar_Type;
         Set_Etype (N, Standard_String);

         if Is_Real_Type (P_Type) then
            if Ada_Version = Ada_83 and then Comes_From_Source (N) then
               Error_Msg_Name_1 := Aname;
               Error_Msg_N
                 ("(Ada 83) % attribute not allowed for real types", N);
            end if;
         end if;

         if Is_Enumeration_Type (P_Type) then
            Check_Restriction (No_Enumeration_Maps, N);
         end if;

         Check_E1;
         Resolve (E1, P_Base_Type);
         Check_Enum_Image;
         Validate_Non_Static_Attribute_Function_Call;

         --  Check restriction No_Fixed_IO. Note the check of Comes_From_Source
         --  to avoid giving a duplicate message for Img expanded into Image.

         if Restriction_Check_Required (No_Fixed_IO)
           and then Comes_From_Source (N)
           and then Is_Fixed_Point_Type (P_Type)
         then
            Check_Restriction (No_Fixed_IO, P);
         end if;
      end Image;

      ---------
      -- Img --
      ---------

      when Attribute_Img => Img :
      begin
         Check_E0;
         Set_Etype (N, Standard_String);

         if not Is_Scalar_Type (P_Type)
           or else (Is_Entity_Name (P) and then Is_Type (Entity (P)))
         then
            Error_Attr_P
              ("prefix of % attribute must be scalar object name");
         end if;

         Check_Enum_Image;

         --  Check restriction No_Fixed_IO

         if Restriction_Check_Required (No_Fixed_IO)
           and then Is_Fixed_Point_Type (P_Type)
         then
            Check_Restriction (No_Fixed_IO, P);
         end if;
      end Img;

      -----------
      -- Input --
      -----------

      when Attribute_Input =>
         Check_E1;
         Check_Stream_Attribute (TSS_Stream_Input);
         Set_Etype (N, P_Base_Type);

      -------------------
      -- Integer_Value --
      -------------------

      when Attribute_Integer_Value =>
         Check_E1;
         Check_Integer_Type;
         Resolve (E1, Any_Fixed);

         --  Signal an error if argument type is not a specific fixed-point
         --  subtype. An error has been signalled already if the argument
         --  was not of a fixed-point type.

         if Etype (E1) = Any_Fixed and then not Error_Posted (E1) then
            Error_Attr ("argument of % must be of a fixed-point type", E1);
         end if;

         Set_Etype (N, P_Base_Type);

      -------------------
      -- Invalid_Value --
      -------------------

      when Attribute_Invalid_Value =>
         Check_E0;
         Check_Scalar_Type;
         Set_Etype (N, P_Base_Type);
         Invalid_Value_Used := True;

      -----------
      -- Large --
      -----------

      when Attribute_Large =>
         Check_E0;
         Check_Real_Type;
         Set_Etype (N, Universal_Real);

      ----------
      -- Last --
      ----------

      when Attribute_Last =>
         Check_Array_Or_Scalar_Type;
         Bad_Attribute_For_Predicate;

      --------------
      -- Last_Bit --
      --------------

      when Attribute_Last_Bit =>
         Check_Component;
         Set_Etype (N, Universal_Integer);

      ----------------
      -- Last_Valid --
      ----------------

      when Attribute_Last_Valid =>
         Check_First_Last_Valid;
         Set_Etype (N, P_Type);

      ------------------
      -- Leading_Part --
      ------------------

      when Attribute_Leading_Part =>
         Check_Floating_Point_Type_2;
         Set_Etype (N, P_Base_Type);
         Resolve (E1, P_Base_Type);
         Resolve (E2, Any_Integer);

      ------------
      -- Length --
      ------------

      when Attribute_Length =>
         Check_Array_Type;
         Set_Etype (N, Universal_Integer);

      -------------------
      -- Library_Level --
      -------------------

      when Attribute_Library_Level =>
         Check_E0;

         if not Is_Entity_Name (P) then
            Error_Attr_P ("prefix of % attribute must be an entity name");
         end if;

         if not Inside_A_Generic then
            Set_Boolean_Result (N,
              Is_Library_Level_Entity (Entity (P)));
         end if;

         Set_Etype (N, Standard_Boolean);

      ---------------
      -- Lock_Free --
      ---------------

      when Attribute_Lock_Free =>
         Check_E0;
         Set_Etype (N, Standard_Boolean);

         if not Is_Protected_Type (P_Type) then
            Error_Attr_P
              ("prefix of % attribute must be a protected object");
         end if;

      ----------------
      -- Loop_Entry --
      ----------------

      when Attribute_Loop_Entry => Loop_Entry : declare
         procedure Check_References_In_Prefix (Loop_Id : Entity_Id);
         --  Inspect the prefix for any uses of entities declared within the
         --  related loop. Loop_Id denotes the loop identifier.

         --------------------------------
         -- Check_References_In_Prefix --
         --------------------------------

         procedure Check_References_In_Prefix (Loop_Id : Entity_Id) is
            Loop_Decl : constant Node_Id := Label_Construct (Parent (Loop_Id));

            function Check_Reference (Nod : Node_Id) return Traverse_Result;
            --  Determine whether a reference mentions an entity declared
            --  within the related loop.

            function Declared_Within (Nod : Node_Id) return Boolean;
            --  Determine whether Nod appears in the subtree of Loop_Decl

            ---------------------
            -- Check_Reference --
            ---------------------

            function Check_Reference (Nod : Node_Id) return Traverse_Result is
            begin
               if Nkind (Nod) = N_Identifier
                 and then Present (Entity (Nod))
                 and then Declared_Within (Declaration_Node (Entity (Nod)))
               then
                  Error_Attr
                    ("prefix of attribute % cannot reference local entities",
                     Nod);
                  return Abandon;
               else
                  return OK;
               end if;
            end Check_Reference;

            procedure Check_References is new Traverse_Proc (Check_Reference);

            ---------------------
            -- Declared_Within --
            ---------------------

            function Declared_Within (Nod : Node_Id) return Boolean is
               Stmt : Node_Id;

            begin
               Stmt := Nod;
               while Present (Stmt) loop
                  if Stmt = Loop_Decl then
                     return True;

                  --  Prevent the search from going too far

                  elsif Is_Body_Or_Package_Declaration (Stmt) then
                     exit;
                  end if;

                  Stmt := Parent (Stmt);
               end loop;

               return False;
            end Declared_Within;

         --  Start of processing for Check_Prefix_For_Local_References

         begin
            Check_References (P);
         end Check_References_In_Prefix;

         --  Local variables

         Context           : constant Node_Id := Parent (N);
         Attr              : Node_Id;
         Enclosing_Loop    : Node_Id;
         Loop_Id           : Entity_Id := Empty;
         Scop              : Entity_Id;
         Stmt              : Node_Id;
         Enclosing_Pragma  : Node_Id   := Empty;

      --  Start of processing for Loop_Entry

      begin
         Attr := N;

         --  Set the type of the attribute now to ensure the successfull
         --  continuation of analysis even if the attribute is misplaced.

         Set_Etype (Attr, P_Type);

         --  Attribute 'Loop_Entry may appear in several flavors:

         --    * Prefix'Loop_Entry - in this form, the attribute applies to the
         --        nearest enclosing loop.

         --    * Prefix'Loop_Entry (Expr) - depending on what Expr denotes, the
         --        attribute may be related to a loop denoted by label Expr or
         --        the prefix may denote an array object and Expr may act as an
         --        indexed component.

         --    * Prefix'Loop_Entry (Expr1, ..., ExprN) - the attribute applies
         --        to the nearest enclosing loop, all expressions are part of
         --        an indexed component.

         --    * Prefix'Loop_Entry (Expr) (...) (...) - depending on what Expr
         --        denotes, the attribute may be related to a loop denoted by
         --        label Expr or the prefix may denote a multidimensional array
         --        array object and Expr along with the rest of the expressions
         --        may act as indexed components.

         --  Regardless of variations, the attribute reference does not have an
         --  expression list. Instead, all available expressions are stored as
         --  indexed components.

         --  When the attribute is part of an indexed component, find the first
         --  expression as it will determine the semantics of 'Loop_Entry.

         if Nkind (Context) = N_Indexed_Component then
            E1 := First (Expressions (Context));
            E2 := Next (E1);

            --  The attribute reference appears in the following form:

            --    Prefix'Loop_Entry (Exp1, Expr2, ..., ExprN) [(...)]

            --  In this case, the loop name is omitted and no rewriting is
            --  required.

            if Present (E2) then
               null;

            --  The form of the attribute is:

            --    Prefix'Loop_Entry (Expr) [(...)]

            --  If Expr denotes a loop entry, the whole attribute and indexed
            --  component will have to be rewritten to reflect this relation.

            else
               pragma Assert (Present (E1));

               --  Do not expand the expression as it may have side effects.
               --  Simply preanalyze to determine whether it is a loop name or
               --  something else.

               Preanalyze_And_Resolve (E1);

               if Is_Entity_Name (E1)
                 and then Present (Entity (E1))
                 and then Ekind (Entity (E1)) = E_Loop
               then
                  Loop_Id := Entity (E1);

                  --  Transform the attribute and enclosing indexed component

                  Set_Expressions (N, Expressions (Context));
                  Rewrite   (Context, N);
                  Set_Etype (Context, P_Type);

                  Attr := Context;
               end if;
            end if;
         end if;

         --  The prefix must denote an object

         if not Is_Object_Reference (P) then
            Error_Attr_P ("prefix of attribute % must denote an object");
         end if;

         --  The prefix cannot be of a limited type because the expansion of
         --  Loop_Entry must create a constant initialized by the evaluated
         --  prefix.

         if Is_Limited_View (Etype (P)) then
            Error_Attr_P ("prefix of attribute % cannot be limited");
         end if;

         --  Climb the parent chain to verify the location of the attribute and
         --  find the enclosing loop.

         Stmt := Attr;
         while Present (Stmt) loop

            --  Locate the corresponding enclosing pragma. Note that in the
            --  case of Assert[And_Cut] and Assume, we have already checked
            --  that the pragma appears in an appropriate loop location.

            if Nkind (Original_Node (Stmt)) = N_Pragma
              and then Nam_In (Pragma_Name (Original_Node (Stmt)),
                               Name_Loop_Invariant,
                               Name_Loop_Variant,
                               Name_Assert,
                               Name_Assert_And_Cut,
                               Name_Assume)
            then
               Enclosing_Pragma := Original_Node (Stmt);

            --  Locate the enclosing loop (if any). Note that Ada 2012 array
            --  iteration may be expanded into several nested loops, we are
            --  interested in the outermost one which has the loop identifier.

            elsif Nkind (Stmt) = N_Loop_Statement
              and then Present (Identifier (Stmt))
            then
               Enclosing_Loop := Stmt;

               --  The original attribute reference may lack a loop name. Use
               --  the name of the enclosing loop because it is the related
               --  loop.

               if No (Loop_Id) then
                  Loop_Id := Entity (Identifier (Enclosing_Loop));
               end if;

               exit;

            --  Prevent the search from going too far

            elsif Is_Body_Or_Package_Declaration (Stmt) then
               exit;
            end if;

            Stmt := Parent (Stmt);
         end loop;

            --  Loop_Entry must appear within a Loop_Assertion pragma (Assert,
            --  Assert_And_Cut, Assume count as loop assertion pragmas for this
            --  purpose if they appear in an appropriate location in a loop,
            --  which was already checked by the top level pragma circuit).

         if No (Enclosing_Pragma) then
            Error_Attr ("attribute% must appear within appropriate pragma", N);
         end if;

         --  A Loop_Entry that applies to a given loop statement must not
         --  appear within a body of accept statement, if this construct is
         --  itself enclosed by the given loop statement.

         for Index in reverse 0 .. Scope_Stack.Last loop
            Scop := Scope_Stack.Table (Index).Entity;

            if Ekind (Scop) = E_Loop and then Scop = Loop_Id then
               exit;
            elsif Ekind_In (Scop, E_Block, E_Loop, E_Return_Statement) then
               null;
            else
               Error_Attr
                 ("attribute % cannot appear in body or accept statement", N);
               exit;
            end if;
         end loop;

         --  The prefix cannot mention entities declared within the related
         --  loop because they will not be visible once the prefix is moved
         --  outside the loop.

         Check_References_In_Prefix (Loop_Id);

         --  The prefix must denote a static entity if the pragma does not
         --  apply to the innermost enclosing loop statement, or if it appears
         --  within a potentially unevaluated epxression.

         if Is_Entity_Name (P)
           or else Nkind (Parent (P)) = N_Object_Renaming_Declaration
         then
            null;

         elsif Present (Enclosing_Loop)
           and then Entity (Identifier (Enclosing_Loop)) /= Loop_Id
         then
            Error_Attr_P
              ("prefix of attribute % that applies to outer loop must denote "
               & "an entity");

         elsif Is_Potentially_Unevaluated (P) then
            Uneval_Old_Msg;
         end if;

         --  Replace the Loop_Entry attribute reference by its prefix if the
         --  related pragma is ignored. This transformation is OK with respect
         --  to typing because Loop_Entry's type is that of its prefix. This
         --  early transformation also avoids the generation of a useless loop
         --  entry constant.

         if Is_Ignored (Enclosing_Pragma) then
            Rewrite (N, Relocate_Node (P));
         end if;

         Preanalyze_And_Resolve (P);
      end Loop_Entry;

      -------------
      -- Machine --
      -------------

      when Attribute_Machine =>
         Check_Floating_Point_Type_1;
         Set_Etype (N, P_Base_Type);
         Resolve (E1, P_Base_Type);

      ------------------
      -- Machine_Emax --
      ------------------

      when Attribute_Machine_Emax =>
         Check_Floating_Point_Type_0;
         Set_Etype (N, Universal_Integer);

      ------------------
      -- Machine_Emin --
      ------------------

      when Attribute_Machine_Emin =>
         Check_Floating_Point_Type_0;
         Set_Etype (N, Universal_Integer);

      ----------------------
      -- Machine_Mantissa --
      ----------------------

      when Attribute_Machine_Mantissa =>
         Check_Floating_Point_Type_0;
         Set_Etype (N, Universal_Integer);

      -----------------------
      -- Machine_Overflows --
      -----------------------

      when Attribute_Machine_Overflows =>
         Check_Real_Type;
         Check_E0;
         Set_Etype (N, Standard_Boolean);

      -------------------
      -- Machine_Radix --
      -------------------

      when Attribute_Machine_Radix =>
         Check_Real_Type;
         Check_E0;
         Set_Etype (N, Universal_Integer);

      ----------------------
      -- Machine_Rounding --
      ----------------------

      when Attribute_Machine_Rounding =>
         Check_Floating_Point_Type_1;
         Set_Etype (N, P_Base_Type);
         Resolve (E1, P_Base_Type);

      --------------------
      -- Machine_Rounds --
      --------------------

      when Attribute_Machine_Rounds =>
         Check_Real_Type;
         Check_E0;
         Set_Etype (N, Standard_Boolean);

      ------------------
      -- Machine_Size --
      ------------------

      when Attribute_Machine_Size =>
         Check_E0;
         Check_Type;
         Check_Not_Incomplete_Type;
         Set_Etype (N, Universal_Integer);

      --------------
      -- Mantissa --
      --------------

      when Attribute_Mantissa =>
         Check_E0;
         Check_Real_Type;
         Set_Etype (N, Universal_Integer);

      ---------
      -- Max --
      ---------

      when Attribute_Max =>
         Min_Max;

      ----------------------------------
      -- Max_Alignment_For_Allocation --
      ----------------------------------

      when Attribute_Max_Size_In_Storage_Elements =>
         Max_Alignment_For_Allocation_Max_Size_In_Storage_Elements;

      ----------------------------------
      -- Max_Size_In_Storage_Elements --
      ----------------------------------

      when Attribute_Max_Alignment_For_Allocation =>
         Max_Alignment_For_Allocation_Max_Size_In_Storage_Elements;

      -----------------------
      -- Maximum_Alignment --
      -----------------------

      when Attribute_Maximum_Alignment =>
         Standard_Attribute (Ttypes.Maximum_Alignment);

      --------------------
      -- Mechanism_Code --
      --------------------

      when Attribute_Mechanism_Code =>
         if not Is_Entity_Name (P)
           or else not Is_Subprogram (Entity (P))
         then
            Error_Attr_P ("prefix of % attribute must be subprogram");
         end if;

         Check_Either_E0_Or_E1;

         if Present (E1) then
            Resolve (E1, Any_Integer);
            Set_Etype (E1, Standard_Integer);

            if not Is_OK_Static_Expression (E1) then
               Flag_Non_Static_Expr
                 ("expression for parameter number must be static!", E1);
               Error_Attr;

            elsif UI_To_Int (Intval (E1)) > Number_Formals (Entity (P))
              or else UI_To_Int (Intval (E1)) < 0
            then
               Error_Attr ("invalid parameter number for % attribute", E1);
            end if;
         end if;

         Set_Etype (N, Universal_Integer);

      ---------
      -- Min --
      ---------

      when Attribute_Min =>
         Min_Max;

      ---------
      -- Mod --
      ---------

      when Attribute_Mod =>

         --  Note: this attribute is only allowed in Ada 2005 mode, but
         --  we do not need to test that here, since Mod is only recognized
         --  as an attribute name in Ada 2005 mode during the parse.

         Check_E1;
         Check_Modular_Integer_Type;
         Resolve (E1, Any_Integer);
         Set_Etype (N, P_Base_Type);

      -----------
      -- Model --
      -----------

      when Attribute_Model =>
         Check_Floating_Point_Type_1;
         Set_Etype (N, P_Base_Type);
         Resolve (E1, P_Base_Type);

      ----------------
      -- Model_Emin --
      ----------------

      when Attribute_Model_Emin =>
         Check_Floating_Point_Type_0;
         Set_Etype (N, Universal_Integer);

      -------------------
      -- Model_Epsilon --
      -------------------

      when Attribute_Model_Epsilon =>
         Check_Floating_Point_Type_0;
         Set_Etype (N, Universal_Real);

      --------------------
      -- Model_Mantissa --
      --------------------

      when Attribute_Model_Mantissa =>
         Check_Floating_Point_Type_0;
         Set_Etype (N, Universal_Integer);

      -----------------
      -- Model_Small --
      -----------------

      when Attribute_Model_Small =>
         Check_Floating_Point_Type_0;
         Set_Etype (N, Universal_Real);

      -------------
      -- Modulus --
      -------------

      when Attribute_Modulus =>
         Check_E0;
         Check_Modular_Integer_Type;
         Set_Etype (N, Universal_Integer);

      --------------------
      -- Null_Parameter --
      --------------------

      when Attribute_Null_Parameter => Null_Parameter : declare
         Parnt  : constant Node_Id := Parent (N);
         GParnt : constant Node_Id := Parent (Parnt);

         procedure Bad_Null_Parameter (Msg : String);
         --  Used if bad Null parameter attribute node is found. Issues
         --  given error message, and also sets the type to Any_Type to
         --  avoid blowups later on from dealing with a junk node.

         procedure Must_Be_Imported (Proc_Ent : Entity_Id);
         --  Called to check that Proc_Ent is imported subprogram

         ------------------------
         -- Bad_Null_Parameter --
         ------------------------

         procedure Bad_Null_Parameter (Msg : String) is
         begin
            Error_Msg_N (Msg, N);
            Set_Etype (N, Any_Type);
         end Bad_Null_Parameter;

         ----------------------
         -- Must_Be_Imported --
         ----------------------

         procedure Must_Be_Imported (Proc_Ent : Entity_Id) is
            Pent : constant Entity_Id := Ultimate_Alias (Proc_Ent);

         begin
            --  Ignore check if procedure not frozen yet (we will get
            --  another chance when the default parameter is reanalyzed)

            if not Is_Frozen (Pent) then
               return;

            elsif not Is_Imported (Pent) then
               Bad_Null_Parameter
                 ("Null_Parameter can only be used with imported subprogram");

            else
               return;
            end if;
         end Must_Be_Imported;

      --  Start of processing for Null_Parameter

      begin
         Check_Type;
         Check_E0;
         Set_Etype (N, P_Type);

         --  Case of attribute used as default expression

         if Nkind (Parnt) = N_Parameter_Specification then
            Must_Be_Imported (Defining_Entity (GParnt));

         --  Case of attribute used as actual for subprogram (positional)

         elsif Nkind (Parnt) in N_Subprogram_Call
            and then Is_Entity_Name (Name (Parnt))
         then
            Must_Be_Imported (Entity (Name (Parnt)));

         --  Case of attribute used as actual for subprogram (named)

         elsif Nkind (Parnt) = N_Parameter_Association
           and then Nkind (GParnt) in N_Subprogram_Call
           and then Is_Entity_Name (Name (GParnt))
         then
            Must_Be_Imported (Entity (Name (GParnt)));

         --  Not an allowed case

         else
            Bad_Null_Parameter
              ("Null_Parameter must be actual or default parameter");
         end if;
      end Null_Parameter;

      -----------------
      -- Object_Size --
      -----------------

      when Attribute_Object_Size =>
         Check_E0;
         Check_Type;
         Check_Not_Incomplete_Type;
         Set_Etype (N, Universal_Integer);

      ---------
      -- Old --
      ---------

      when Attribute_Old => Old : declare
         procedure Check_References_In_Prefix (Subp_Id : Entity_Id);
         --  Inspect the contents of the prefix and detect illegal uses of a
         --  nested 'Old, attribute 'Result or a use of an entity declared in
         --  the related postcondition expression. Subp_Id is the subprogram to
         --  which the related postcondition applies.

         procedure Check_Use_In_Contract_Cases (Prag : Node_Id);
         --  Perform various semantic checks related to the placement of the
         --  attribute in pragma Contract_Cases.

         procedure Check_Use_In_Test_Case (Prag : Node_Id);
         --  Perform various semantic checks related to the placement of the
         --  attribute in pragma Contract_Cases.

         --------------------------------
         -- Check_References_In_Prefix --
         --------------------------------

         procedure Check_References_In_Prefix (Subp_Id : Entity_Id) is
            function Check_Reference (Nod : Node_Id) return Traverse_Result;
            --  Detect attribute 'Old, attribute 'Result of a use of an entity
            --  and perform the appropriate semantic check.

            ---------------------
            -- Check_Reference --
            ---------------------

            function Check_Reference (Nod : Node_Id) return Traverse_Result is
            begin
               --  Attributes 'Old and 'Result cannot appear in the prefix of
               --  another attribute 'Old.

               if Nkind (Nod) = N_Attribute_Reference
                 and then Nam_In (Attribute_Name (Nod), Name_Old,
                                                        Name_Result)
               then
                  Error_Msg_Name_1 := Attribute_Name (Nod);
                  Error_Msg_Name_2 := Name_Old;
                  Error_Msg_N
                    ("attribute % cannot appear in the prefix of attribute %",
                     Nod);
                  return Abandon;

               --  Entities mentioned within the prefix of attribute 'Old must
               --  be global to the related postcondition. If this is not the
               --  case, then the scope of the local entity is nested within
               --  that of the subprogram.

               elsif Nkind (Nod) = N_Identifier
                 and then Present (Entity (Nod))
                 and then Scope_Within (Scope (Entity (Nod)), Subp_Id)
               then
                  Error_Attr
                    ("prefix of attribute % cannot reference local entities",
                     Nod);
                  return Abandon;
               else
                  return OK;
               end if;
            end Check_Reference;

            procedure Check_References is new Traverse_Proc (Check_Reference);

         --  Start of processing for Check_References_In_Prefix

         begin
            Check_References (P);
         end Check_References_In_Prefix;

         ---------------------------------
         -- Check_Use_In_Contract_Cases --
         ---------------------------------

         procedure Check_Use_In_Contract_Cases (Prag : Node_Id) is
            Cases : constant Node_Id :=
                      Get_Pragma_Arg
                        (First (Pragma_Argument_Associations (Prag)));
            Expr  : Node_Id;

         begin
            --  Climb the parent chain to reach the top of the expression where
            --  attribute 'Old resides.

            Expr := N;
            while Parent (Parent (Expr)) /= Cases loop
               Expr := Parent (Expr);
            end loop;

            --  Ensure that the obtained expression is the consequence of a
            --  contract case as this is the only postcondition-like part of
            --  the pragma. Otherwise, attribute 'Old appears in the condition
            --  of a contract case. Emit an error since this is not a
            --  postcondition-like context. (SPARK RM 6.1.3(2))

            if Expr /= Expression (Parent (Expr)) then
               Error_Attr
                 ("attribute % cannot appear in the condition "
                  & "of a contract case", P);
            end if;
         end Check_Use_In_Contract_Cases;

         ----------------------------
         -- Check_Use_In_Test_Case --
         ----------------------------

         procedure Check_Use_In_Test_Case (Prag : Node_Id) is
            Ensures : constant Node_Id := Get_Ensures_From_CTC_Pragma (Prag);
            Expr    : Node_Id;

         begin
            --  Climb the parent chain to reach the top of the Ensures part of
            --  pragma Test_Case.

            Expr := N;
            while Expr /= Prag loop
               if Expr = Ensures then
                  return;
               end if;

               Expr := Parent (Expr);
            end loop;

            --  If we get there, then attribute 'Old appears in the requires
            --  expression of pragma Test_Case which is not a postcondition-
            --  like context.

            Error_Attr
              ("attribute % cannot appear in the requires expression of a "
               & "test case", P);
         end Check_Use_In_Test_Case;

         --  Local variables

         CS : Entity_Id;
         --  The enclosing scope, excluding loops for quantified expressions.
         --  During analysis, it is the postcondition subprogram. During
         --  pre-analysis, it is the scope of the subprogram declaration.

         Prag : Node_Id;
         --  During pre-analysis, Prag is the enclosing pragma node if any

      --  Start of processing for Old

      begin
         Prag := Empty;

         --  Find enclosing scopes, excluding loops

         CS := Current_Scope;
         while Ekind (CS) = E_Loop loop
            CS := Scope (CS);
         end loop;

         --  A Contract_Cases, Postcondition or Test_Case pragma is in the
         --  process of being preanalyzed. Perform the semantic checks now
         --  before the pragma is relocated and/or expanded.

         --  For a generic subprogram, postconditions are preanalyzed as well
         --  for name capture, and still appear within an aspect spec.

         if In_Spec_Expression or Inside_A_Generic then
            Prag := N;
            while Present (Prag)
               and then not Nkind_In (Prag, N_Aspect_Specification,
                                            N_Function_Specification,
                                            N_Pragma,
                                            N_Procedure_Specification,
                                            N_Subprogram_Body)
            loop
               Prag := Parent (Prag);
            end loop;

            --  In ASIS mode, the aspect itself is analyzed, in addition to the
            --  corresponding pragma. Don't issue errors when analyzing aspect.

            if Nkind (Prag) = N_Aspect_Specification
              and then Chars (Identifier (Prag)) = Name_Post
            then
               null;

            --  In all other cases the related context must be a pragma

            elsif Nkind (Prag) /= N_Pragma then
               Error_Attr ("% attribute can only appear in postcondition" &
                 " or an action's ensure", P);

            --  Verify the placement of the attribute with respect to the
            --  related pragma.

            else
               case Get_Pragma_Id (Prag) is
                  when Pragma_Contract_Cases =>
                     Check_Use_In_Contract_Cases (Prag);

                  when Pragma_Postcondition | Pragma_Refined_Post =>
                     null;

                  when Pragma_Test_Case =>
                     Check_Use_In_Test_Case (Prag);

                  when others =>
                     Error_Attr
                       ("% attribute can only appear in postcondition", P);
               end case;
            end if;

         --  Check the legality of attribute 'Old when it appears inside pragma
         --  Refined_Post. These specialized checks are required only when code
         --  generation is disabled. In the general case pragma Refined_Post is
         --  transformed into pragma Check by Process_PPCs which in turn is
         --  relocated to procedure _Postconditions. From then on the legality
         --  of 'Old is determined as usual.

         elsif not Expander_Active and then In_Refined_Post then
            Preanalyze_And_Resolve (P);
            Check_References_In_Prefix (CS);
            P_Type := Etype (P);
            Set_Etype (N, P_Type);

            if Is_Limited_Type (P_Type) then
               Error_Attr ("attribute % cannot apply to limited objects", P);
            end if;

            if Is_Entity_Name (P)
              and then Is_Constant_Object (Entity (P))
            then
               Error_Msg_N
                 ("??attribute Old applied to constant has no effect", P);
            end if;

            return;

         --  Body case, where we must be inside a generated _Postconditions
         --  procedure, or else the attribute use is definitely misplaced. The
         --  postcondition itself may have generated transient scopes, and is
         --  not necessarily the current one.

         else
            while Present (CS) and then CS /= Standard_Standard loop
               if Chars (CS) = Name_uPostconditions then
                  exit;
               else
                  CS := Scope (CS);
               end if;
            end loop;

            if Chars (CS) /= Name_uPostconditions then
               Error_Attr ("% attribute can only appear in postcondition", P);
            end if;
         end if;

         --  If the attribute reference is generated for a Requires clause,
         --  then no expressions follow. Otherwise it is a primary, in which
         --  case, if expressions follow, the attribute reference must be an
         --  indexable object, so rewrite the node accordingly.

         if Present (E1) then
            Rewrite (N,
              Make_Indexed_Component (Loc,
                Prefix      =>
                  Make_Attribute_Reference (Loc,
                    Prefix         => Relocate_Node (Prefix (N)),
                    Attribute_Name => Name_Old),
                Expressions => Expressions (N)));

            Analyze (N);
            return;
         end if;

         Check_E0;

         --  Prefix has not been analyzed yet, and its full analysis will take
         --  place during expansion (see below).

         Preanalyze_And_Resolve (P);
         Check_References_In_Prefix (CS);
         P_Type := Etype (P);
         Set_Etype (N, P_Type);

         if Is_Limited_Type (P_Type) then
            Error_Attr ("attribute % cannot apply to limited objects", P);
         end if;

         if Is_Entity_Name (P)
           and then Is_Constant_Object (Entity (P))
         then
            Error_Msg_N
              ("??attribute Old applied to constant has no effect", P);
         end if;

         --  Check that the prefix of 'Old is an entity when it may be
         --  potentially unevaluated (6.1.1 (27/3)).

         if Present (Prag)
           and then Is_Potentially_Unevaluated (N)
           and then not Is_Entity_Name (P)
         then
            Uneval_Old_Msg;
         end if;

         --  The attribute appears within a pre/postcondition, but refers to
         --  an entity in the enclosing subprogram. If it is a component of
         --  a formal its expansion might generate actual subtypes that may
         --  be referenced in an inner context, and which must be elaborated
         --  within the subprogram itself. If the prefix includes a function
         --  call it may involve finalization actions that should only be
         --  inserted when the attribute has been rewritten as a declarations.
         --  As a result, if the prefix is not a simple name we create
         --  a declaration for it now, and insert it at the start of the
         --  enclosing subprogram. This is properly an expansion activity
         --  but it has to be performed now to prevent out-of-order issues.

         --  This expansion is both harmful and not needed in SPARK mode, since
         --  the formal verification backend relies on the types of nodes
         --  (hence is not robust w.r.t. a change to base type here), and does
         --  not suffer from the out-of-order issue described above. Thus, this
         --  expansion is skipped in SPARK mode.

         if not Is_Entity_Name (P) and then not GNATprove_Mode then
            P_Type := Base_Type (P_Type);
            Set_Etype (N, P_Type);
            Set_Etype (P, P_Type);
            Analyze_Dimension (N);
            Expand (N);
         end if;
      end Old;

      ----------------------
      -- Overlaps_Storage --
      ----------------------

      when Attribute_Overlaps_Storage =>
         Check_E1;

         --  Both arguments must be objects of any type

         Analyze_And_Resolve (P);
         Analyze_And_Resolve (E1);
         Check_Object_Reference (P);
         Check_Object_Reference (E1);
         Set_Etype (N, Standard_Boolean);

      ------------
      -- Output --
      ------------

      when Attribute_Output =>
         Check_E2;
         Check_Stream_Attribute (TSS_Stream_Output);
         Set_Etype (N, Standard_Void_Type);
         Resolve (N, Standard_Void_Type);

      ------------------
      -- Partition_ID --
      ------------------

      when Attribute_Partition_ID => Partition_Id :
      begin
         Check_E0;

         if P_Type /= Any_Type then
            if not Is_Library_Level_Entity (Entity (P)) then
               Error_Attr_P
                 ("prefix of % attribute must be library-level entity");

            --  The defining entity of prefix should not be declared inside a
            --  Pure unit. RM E.1(8). Is_Pure was set during declaration.

            elsif Is_Entity_Name (P)
              and then Is_Pure (Entity (P))
            then
               Error_Attr_P ("prefix of% attribute must not be declared pure");
            end if;
         end if;

         Set_Etype (N, Universal_Integer);
      end Partition_Id;

      -------------------------
      -- Passed_By_Reference --
      -------------------------

      when Attribute_Passed_By_Reference =>
         Check_E0;
         Check_Type;
         Set_Etype (N, Standard_Boolean);

      ------------------
      -- Pool_Address --
      ------------------

      when Attribute_Pool_Address =>
         Check_E0;
         Set_Etype (N, RTE (RE_Address));

      ---------
      -- Pos --
      ---------

      when Attribute_Pos =>
         Check_Discrete_Type;
         Check_E1;

         if Is_Boolean_Type (P_Type) then
            Error_Msg_Name_1 := Aname;
            Error_Msg_Name_2 := Chars (P_Type);
            Check_SPARK_05_Restriction
              ("attribute% is not allowed for type%", P);
         end if;

         Resolve (E1, P_Base_Type);
         Set_Etype (N, Universal_Integer);

      --------------
      -- Position --
      --------------

      when Attribute_Position =>
         Check_Component;
         Set_Etype (N, Universal_Integer);

      ----------
      -- Pred --
      ----------

      when Attribute_Pred =>
         Check_Scalar_Type;
         Check_E1;

         if Is_Real_Type (P_Type) or else Is_Boolean_Type (P_Type) then
            Error_Msg_Name_1 := Aname;
            Error_Msg_Name_2 := Chars (P_Type);
            Check_SPARK_05_Restriction
              ("attribute% is not allowed for type%", P);
         end if;

         Resolve (E1, P_Base_Type);
         Set_Etype (N, P_Base_Type);

         --  Since Pred works on the base type, we normally do no check for the
         --  floating-point case, since the base type is unconstrained. But we
         --  make an exception in Check_Float_Overflow mode.

         if Is_Floating_Point_Type (P_Type) then
            if not Range_Checks_Suppressed (P_Base_Type) then
               Set_Do_Range_Check (E1);
            end if;

         --  If not modular type, test for overflow check required

         else
            if not Is_Modular_Integer_Type (P_Type)
              and then not Range_Checks_Suppressed (P_Base_Type)
            then
               Enable_Range_Check (E1);
            end if;
         end if;

      --------------
      -- Priority --
      --------------

      --  Ada 2005 (AI-327): Dynamic ceiling priorities

      when Attribute_Priority =>
         if Ada_Version < Ada_2005 then
            Error_Attr ("% attribute is allowed only in Ada 2005 mode", P);
         end if;

         Check_E0;

         --  The prefix must be a protected object (AARM D.5.2 (2/2))

         Analyze (P);

         if Is_Protected_Type (Etype (P))
           or else (Is_Access_Type (Etype (P))
                      and then Is_Protected_Type (Designated_Type (Etype (P))))
         then
            Resolve (P, Etype (P));
         else
            Error_Attr_P ("prefix of % attribute must be a protected object");
         end if;

         Set_Etype (N, Standard_Integer);

         --  Must be called from within a protected procedure or entry of the
         --  protected object.

         declare
            S : Entity_Id;

         begin
            S := Current_Scope;
            while S /= Etype (P)
               and then S /= Standard_Standard
            loop
               S := Scope (S);
            end loop;

            if S = Standard_Standard then
               Error_Attr ("the attribute % is only allowed inside protected "
                           & "operations", P);
            end if;
         end;

         Validate_Non_Static_Attribute_Function_Call;

      -----------
      -- Range --
      -----------

      when Attribute_Range =>
         Check_Array_Or_Scalar_Type;
         Bad_Attribute_For_Predicate;

         if Ada_Version = Ada_83
           and then Is_Scalar_Type (P_Type)
           and then Comes_From_Source (N)
         then
            Error_Attr
              ("(Ada 83) % attribute not allowed for scalar type", P);
         end if;

      ------------
      -- Result --
      ------------

      when Attribute_Result => Result : declare
         CS : Entity_Id;
         --  The enclosing scope, excluding loops for quantified expressions

         PS : Entity_Id;
         --  During analysis, CS is the postcondition subprogram and PS the
         --  source subprogram to which the postcondition applies. During
         --  pre-analysis, CS is the scope of the subprogram declaration.

         Prag : Node_Id;
         --  During pre-analysis, Prag is the enclosing pragma node if any

      begin
         --  Find the proper enclosing scope

         CS := Current_Scope;
         while Present (CS) loop

            --  Skip generated loops

            if Ekind (CS) = E_Loop then
               CS := Scope (CS);

            --  Skip the special _Parent scope generated to capture references
            --  to formals during the process of subprogram inlining.

            elsif Ekind (CS) = E_Function
              and then Chars (CS) = Name_uParent
            then
               CS := Scope (CS);
            else
               exit;
            end if;
         end loop;

         PS := Scope (CS);

         --  If the enclosing subprogram is always inlined, the enclosing
         --  postcondition will not be propagated to the expanded call.

         if not In_Spec_Expression
           and then Has_Pragma_Inline_Always (PS)
           and then Warn_On_Redundant_Constructs
         then
            Error_Msg_N
              ("postconditions on inlined functions not enforced?r?", N);
         end if;

         --  If we are in the scope of a function and in Spec_Expression mode,
         --  this is likely the prescan of the postcondition (or contract case,
         --  or test case) pragma, and we just set the proper type. If there is
         --  an error it will be caught when the real Analyze call is done.

         if Ekind (CS) = E_Function
           and then In_Spec_Expression
         then
            --  Check OK prefix

            if Chars (CS) /= Chars (P) then
               Error_Msg_Name_1 := Name_Result;

               Error_Msg_NE
                 ("incorrect prefix for % attribute, expected &", P, CS);
               Error_Attr;
            end if;

            --  Check in postcondition, Test_Case or Contract_Cases of function

            Prag := N;
            while Present (Prag)
               and then not Nkind_In (Prag, N_Pragma,
                                            N_Function_Specification,
                                            N_Aspect_Specification,
                                            N_Subprogram_Body)
            loop
               Prag := Parent (Prag);
            end loop;

            --  In ASIS mode, the aspect itself is analyzed, in addition to the
            --  corresponding pragma. Do not issue errors when analyzing the
            --  aspect.

            if Nkind (Prag) = N_Aspect_Specification then
               null;

            --  Must have a pragma

            elsif Nkind (Prag) /= N_Pragma then
               Error_Attr
                 ("% attribute can only appear in postcondition of function",
                  P);

            --  Processing depends on which pragma we have

            else
               case Get_Pragma_Id (Prag) is

                  when Pragma_Test_Case =>
                     declare
                        Arg_Ens : constant Node_Id :=
                                    Get_Ensures_From_CTC_Pragma (Prag);
                        Arg     : Node_Id;

                     begin
                        Arg := N;
                        while Arg /= Prag and then Arg /= Arg_Ens loop
                           Arg := Parent (Arg);
                        end loop;

                        if Arg /= Arg_Ens then
                           Error_Attr
                             ("% attribute misplaced inside test case", P);
                        end if;
                     end;

                  when Pragma_Contract_Cases =>
                     declare
                        Aggr : constant Node_Id :=
                          Expression (First
                                        (Pragma_Argument_Associations (Prag)));
                        Arg  : Node_Id;

                     begin
                        Arg := N;
                        while Arg /= Prag
                          and then Parent (Parent (Arg)) /= Aggr
                        loop
                           Arg := Parent (Arg);
                        end loop;

                        --  At this point, Parent (Arg) should be a component
                        --  association. Attribute Result is only allowed in
                        --  the expression part of this association.

                        if Nkind (Parent (Arg)) /= N_Component_Association
                          or else Arg /= Expression (Parent (Arg))
                        then
                           Error_Attr
                             ("% attribute misplaced inside contract cases",
                              P);
                        end if;
                     end;

                  when Pragma_Postcondition | Pragma_Refined_Post =>
                     null;

                     when others =>
                        Error_Attr
                          ("% attribute can only appear in postcondition "
                           & "of function", P);
               end case;
            end if;

            --  The attribute reference is a primary. If expressions follow,
            --  the attribute reference is really an indexable object, so
            --  rewrite and analyze as an indexed component.

            if Present (E1) then
               Rewrite (N,
                 Make_Indexed_Component (Loc,
                   Prefix      =>
                     Make_Attribute_Reference (Loc,
                       Prefix         => Relocate_Node (Prefix (N)),
                       Attribute_Name => Name_Result),
                   Expressions => Expressions (N)));
               Analyze (N);
               return;
            end if;

            Set_Etype (N, Etype (CS));

            --  If several functions with that name are visible, the intended
            --  one is the current scope.

            if Is_Overloaded (P) then
               Set_Entity (P, CS);
               Set_Is_Overloaded (P, False);
            end if;

         --  Check the legality of attribute 'Result when it appears inside
         --  pragma Refined_Post. These specialized checks are required only
         --  when code generation is disabled. In the general case pragma
         --  Refined_Post is transformed into pragma Check by Process_PPCs
         --  which in turn is relocated to procedure _Postconditions. From
         --  then on the legality of 'Result is determined as usual.

         elsif not Expander_Active and then In_Refined_Post then
            PS := Current_Scope;

            --  The prefix denotes the proper related function

            if Is_Entity_Name (P)
              and then Ekind (Entity (P)) = E_Function
              and then Entity (P) = PS
            then
               null;

            else
               Error_Msg_Name_2 := Chars (PS);
               Error_Attr ("incorrect prefix for % attribute, expected %", P);
            end if;

            Set_Etype (N, Etype (PS));

         --  Body case, where we must be inside a generated _Postconditions
         --  procedure, and the prefix must be on the scope stack, or else the
         --  attribute use is definitely misplaced. The postcondition itself
         --  may have generated transient scopes, and is not necessarily the
         --  current one.

         else
            while Present (CS) and then CS /= Standard_Standard loop
               if Chars (CS) = Name_uPostconditions then
                  exit;
               else
                  CS := Scope (CS);
               end if;
            end loop;

            PS := Scope (CS);

            if Chars (CS) = Name_uPostconditions
              and then Ekind (PS) = E_Function
            then
               --  Check OK prefix

               if Nkind_In (P, N_Identifier, N_Operator_Symbol)
                 and then Chars (P) = Chars (PS)
               then
                  null;

               --  Within an instance, the prefix designates the local renaming
               --  of the original generic.

               elsif Is_Entity_Name (P)
                 and then Ekind (Entity (P)) = E_Function
                 and then Present (Alias (Entity (P)))
                 and then Chars (Alias (Entity (P))) = Chars (PS)
               then
                  null;

               else
                  Error_Msg_Name_2 := Chars (PS);
                  Error_Attr
                    ("incorrect prefix for % attribute, expected %", P);
               end if;

               Rewrite (N, Make_Identifier (Sloc (N), Name_uResult));
               Analyze_And_Resolve (N, Etype (PS));

            else
               Error_Attr
                 ("% attribute can only appear in postcondition of function",
                  P);
            end if;
         end if;
      end Result;

      ------------------
      -- Range_Length --
      ------------------

      when Attribute_Range_Length =>
         Check_E0;
         Check_Discrete_Type;
         Set_Etype (N, Universal_Integer);

      ----------
      -- Read --
      ----------

      when Attribute_Read =>
         Check_E2;
         Check_Stream_Attribute (TSS_Stream_Read);
         Set_Etype (N, Standard_Void_Type);
         Resolve (N, Standard_Void_Type);
         Note_Possible_Modification (E2, Sure => True);

      ---------
      -- Ref --
      ---------

      when Attribute_Ref =>
         Check_E1;
         Analyze (P);

         if Nkind (P) /= N_Expanded_Name
           or else not Is_RTE (P_Type, RE_Address)
         then
            Error_Attr_P ("prefix of % attribute must be System.Address");
         end if;

         Analyze_And_Resolve (E1, Any_Integer);
         Set_Etype (N, RTE (RE_Address));

      ---------------
      -- Remainder --
      ---------------

      when Attribute_Remainder =>
         Check_Floating_Point_Type_2;
         Set_Etype (N, P_Base_Type);
         Resolve (E1, P_Base_Type);
         Resolve (E2, P_Base_Type);

      ---------------------
      -- Restriction_Set --
      ---------------------

      when Attribute_Restriction_Set => Restriction_Set : declare
         R    : Restriction_Id;
         U    : Node_Id;
         Unam : Unit_Name_Type;

      begin
         Check_E1;
         Analyze (P);
         Check_System_Prefix;

         --  No_Dependence case

         if Nkind (E1) = N_Parameter_Association then
            pragma Assert (Chars (Selector_Name (E1)) = Name_No_Dependence);
            U := Explicit_Actual_Parameter (E1);

            if not OK_No_Dependence_Unit_Name (U) then
               Set_Boolean_Result (N, False);
               Error_Attr;
            end if;

            --  See if there is an entry already in the table. That's the
            --  case in which we can return True.

            for J in No_Dependences.First .. No_Dependences.Last loop
               if Designate_Same_Unit (U, No_Dependences.Table (J).Unit)
                 and then No_Dependences.Table (J).Warn = False
               then
                  Set_Boolean_Result (N, True);
                  return;
               end if;
            end loop;

            --  If not in the No_Dependence table, result is False

            Set_Boolean_Result (N, False);

            --  In this case, we must ensure that the binder will reject any
            --  other unit in the partition that sets No_Dependence for this
            --  unit. We do that by making an entry in the special table kept
            --  for this purpose (if the entry is not there already).

            Unam := Get_Spec_Name (Get_Unit_Name (U));

            for J in Restriction_Set_Dependences.First ..
                     Restriction_Set_Dependences.Last
            loop
               if Restriction_Set_Dependences.Table (J) = Unam then
                  return;
               end if;
            end loop;

            Restriction_Set_Dependences.Append (Unam);

         --  Normal restriction case

         else
            if Nkind (E1) /= N_Identifier then
               Set_Boolean_Result (N, False);
               Error_Attr ("attribute % requires restriction identifier", E1);

            else
               R := Get_Restriction_Id (Process_Restriction_Synonyms (E1));

               if R = Not_A_Restriction_Id then
                  Set_Boolean_Result (N, False);
                  Error_Msg_Node_1 := E1;
                  Error_Attr ("invalid restriction identifier &", E1);

               elsif R not in Partition_Boolean_Restrictions then
                  Set_Boolean_Result (N, False);
                  Error_Msg_Node_1 := E1;
                  Error_Attr
                    ("& is not a boolean partition-wide restriction", E1);
               end if;

               if Restriction_Active (R) then
                  Set_Boolean_Result (N, True);
               else
                  Check_Restriction (R, N);
                  Set_Boolean_Result (N, False);
               end if;
            end if;
         end if;
      end Restriction_Set;

      -----------
      -- Round --
      -----------

      when Attribute_Round =>
         Check_E1;
         Check_Decimal_Fixed_Point_Type;
         Set_Etype (N, P_Base_Type);

         --  Because the context is universal_real (3.5.10(12)) it is a
         --  legal context for a universal fixed expression. This is the
         --  only attribute whose functional description involves U_R.

         if Etype (E1) = Universal_Fixed then
            declare
               Conv : constant Node_Id := Make_Type_Conversion (Loc,
                  Subtype_Mark => New_Occurrence_Of (Universal_Real, Loc),
                  Expression   => Relocate_Node (E1));

            begin
               Rewrite (E1, Conv);
               Analyze (E1);
            end;
         end if;

         Resolve (E1, Any_Real);

      --------------
      -- Rounding --
      --------------

      when Attribute_Rounding =>
         Check_Floating_Point_Type_1;
         Set_Etype (N, P_Base_Type);
         Resolve (E1, P_Base_Type);

      ---------------
      -- Safe_Emax --
      ---------------

      when Attribute_Safe_Emax =>
         Check_Floating_Point_Type_0;
         Set_Etype (N, Universal_Integer);

      ----------------
      -- Safe_First --
      ----------------

      when Attribute_Safe_First =>
         Check_Floating_Point_Type_0;
         Set_Etype (N, Universal_Real);

      ----------------
      -- Safe_Large --
      ----------------

      when Attribute_Safe_Large =>
         Check_E0;
         Check_Real_Type;
         Set_Etype (N, Universal_Real);

      ---------------
      -- Safe_Last --
      ---------------

      when Attribute_Safe_Last =>
         Check_Floating_Point_Type_0;
         Set_Etype (N, Universal_Real);

      ----------------
      -- Safe_Small --
      ----------------

      when Attribute_Safe_Small =>
         Check_E0;
         Check_Real_Type;
         Set_Etype (N, Universal_Real);

      --------------------------
      -- Scalar_Storage_Order --
      --------------------------

      when Attribute_Scalar_Storage_Order => Scalar_Storage_Order :
      declare
         Ent : Entity_Id := Empty;

      begin
         Check_E0;
         Check_Type;

         if not (Is_Record_Type (P_Type) or else Is_Array_Type (P_Type)) then

            --  In GNAT mode, the attribute applies to generic types as well
            --  as composite types, and for non-composite types always returns
            --  the default bit order for the target.

            if not (GNAT_Mode and then Is_Generic_Type (P_Type))
              and then not In_Instance
            then
               Error_Attr_P
                 ("prefix of % attribute must be record or array type");

            elsif not Is_Generic_Type (P_Type) then
               if Bytes_Big_Endian then
                  Ent := RTE (RE_High_Order_First);
               else
                  Ent := RTE (RE_Low_Order_First);
               end if;
            end if;

         elsif Bytes_Big_Endian xor Reverse_Storage_Order (P_Type) then
            Ent := RTE (RE_High_Order_First);

         else
            Ent := RTE (RE_Low_Order_First);
         end if;

         if Present (Ent) then
            Rewrite (N, New_Occurrence_Of (Ent, Loc));
         end if;

         Set_Etype (N, RTE (RE_Bit_Order));
         Resolve (N);

         --  Reset incorrect indication of staticness

         Set_Is_Static_Expression (N, False);
      end Scalar_Storage_Order;

      -----------
      -- Scale --
      -----------

      when Attribute_Scale =>
         Check_E0;
         Check_Decimal_Fixed_Point_Type;
         Set_Etype (N, Universal_Integer);

      -------------
      -- Scaling --
      -------------

      when Attribute_Scaling =>
         Check_Floating_Point_Type_2;
         Set_Etype (N, P_Base_Type);
         Resolve (E1, P_Base_Type);

      ------------------
      -- Signed_Zeros --
      ------------------

      when Attribute_Signed_Zeros =>
         Check_Floating_Point_Type_0;
         Set_Etype (N, Standard_Boolean);

      ----------
      -- Size --
      ----------

      when Attribute_Size | Attribute_VADS_Size => Size :
      begin
         Check_E0;

         --  If prefix is parameterless function call, rewrite and resolve
         --  as such.

         if Is_Entity_Name (P)
           and then Ekind (Entity (P)) = E_Function
         then
            Resolve (P);

         --  Similar processing for a protected function call

         elsif Nkind (P) = N_Selected_Component
           and then Ekind (Entity (Selector_Name (P))) = E_Function
         then
            Resolve (P);
         end if;

         if Is_Object_Reference (P) then
            Check_Object_Reference (P);

         elsif Is_Entity_Name (P)
           and then (Is_Type (Entity (P))
                       or else Ekind (Entity (P)) = E_Enumeration_Literal)
         then
            null;

         elsif Nkind (P) = N_Type_Conversion
           and then not Comes_From_Source (P)
         then
            null;

         --  Some other compilers allow dubious use of X'???'Size

         elsif Relaxed_RM_Semantics
           and then Nkind (P) = N_Attribute_Reference
         then
            null;

         else
            Error_Attr_P ("invalid prefix for % attribute");
         end if;

         Check_Not_Incomplete_Type;
         Check_Not_CPP_Type;
         Set_Etype (N, Universal_Integer);
      end Size;

      -----------
      -- Small --
      -----------

      when Attribute_Small =>
         Check_E0;
         Check_Real_Type;
         Set_Etype (N, Universal_Real);

      ------------------
      -- Storage_Pool --
      ------------------

      when Attribute_Storage_Pool        |
           Attribute_Simple_Storage_Pool => Storage_Pool :
      begin
         Check_E0;

         if Is_Access_Type (P_Type) then
            if Ekind (P_Type) = E_Access_Subprogram_Type then
               Error_Attr_P
                 ("cannot use % attribute for access-to-subprogram type");
            end if;

            --  Set appropriate entity

            if Present (Associated_Storage_Pool (Root_Type (P_Type))) then
               Set_Entity (N, Associated_Storage_Pool (Root_Type (P_Type)));
            else
               Set_Entity (N, RTE (RE_Global_Pool_Object));
            end if;

            if Attr_Id = Attribute_Storage_Pool then
               if Present (Get_Rep_Pragma (Etype (Entity (N)),
                                           Name_Simple_Storage_Pool_Type))
               then
                  Error_Msg_Name_1 := Aname;
                     Error_Msg_Warn := SPARK_Mode /= On;
                  Error_Msg_N ("cannot use % attribute for type with simple "
                               & "storage pool<<", N);
                  Error_Msg_N ("\Program_Error [<<", N);

                  Rewrite
                    (N, Make_Raise_Program_Error
                          (Sloc (N), Reason => PE_Explicit_Raise));
               end if;

               Set_Etype (N, Class_Wide_Type (RTE (RE_Root_Storage_Pool)));

            --  In the Simple_Storage_Pool case, verify that the pool entity is
            --  actually of a simple storage pool type, and set the attribute's
            --  type to the pool object's type.

            else
               if not Present (Get_Rep_Pragma (Etype (Entity (N)),
                                               Name_Simple_Storage_Pool_Type))
               then
                  Error_Attr_P
                    ("cannot use % attribute for type without simple " &
                     "storage pool");
               end if;

               Set_Etype (N, Etype (Entity (N)));
            end if;

            --  Validate_Remote_Access_To_Class_Wide_Type for attribute
            --  Storage_Pool since this attribute is not defined for such
            --  types (RM E.2.3(22)).

            Validate_Remote_Access_To_Class_Wide_Type (N);

         else
            Error_Attr_P ("prefix of % attribute must be access type");
         end if;
      end Storage_Pool;

      ------------------
      -- Storage_Size --
      ------------------

      when Attribute_Storage_Size => Storage_Size :
      begin
         Check_E0;

         if Is_Task_Type (P_Type) then
            Set_Etype (N, Universal_Integer);

            --  Use with tasks is an obsolescent feature

            Check_Restriction (No_Obsolescent_Features, P);

         elsif Is_Access_Type (P_Type) then
            if Ekind (P_Type) = E_Access_Subprogram_Type then
               Error_Attr_P
                 ("cannot use % attribute for access-to-subprogram type");
            end if;

            if Is_Entity_Name (P)
              and then Is_Type (Entity (P))
            then
               Check_Type;
               Set_Etype (N, Universal_Integer);

               --   Validate_Remote_Access_To_Class_Wide_Type for attribute
               --   Storage_Size since this attribute is not defined for
               --   such types (RM E.2.3(22)).

               Validate_Remote_Access_To_Class_Wide_Type (N);

            --  The prefix is allowed to be an implicit dereference of an
            --  access value designating a task.

            else
               Check_Task_Prefix;
               Set_Etype (N, Universal_Integer);
            end if;

         else
            Error_Attr_P ("prefix of % attribute must be access or task type");
         end if;
      end Storage_Size;

      ------------------
      -- Storage_Unit --
      ------------------

      when Attribute_Storage_Unit =>
         Standard_Attribute (Ttypes.System_Storage_Unit);

      -----------------
      -- Stream_Size --
      -----------------

      when Attribute_Stream_Size =>
         Check_E0;
         Check_Type;

         if Is_Entity_Name (P)
           and then Is_Elementary_Type (Entity (P))
         then
            Set_Etype (N, Universal_Integer);
         else
            Error_Attr_P ("invalid prefix for % attribute");
         end if;

      ---------------
      -- Stub_Type --
      ---------------

      when Attribute_Stub_Type =>
         Check_Type;
         Check_E0;

         if Is_Remote_Access_To_Class_Wide_Type (Base_Type (P_Type)) then

            --  For a real RACW [sub]type, use corresponding stub type

            if not Is_Generic_Type (P_Type) then
               Rewrite (N,
                 New_Occurrence_Of
                   (Corresponding_Stub_Type (Base_Type (P_Type)), Loc));

            --  For a generic type (that has been marked as an RACW using the
            --  Remote_Access_Type aspect or pragma), use a generic RACW stub
            --  type. Note that if the actual is not a remote access type, the
            --  instantiation will fail.

            else
               --  Note: we go to the underlying type here because the view
               --  returned by RTE (RE_RACW_Stub_Type) might be incomplete.

               Rewrite (N,
                 New_Occurrence_Of
                   (Underlying_Type (RTE (RE_RACW_Stub_Type)), Loc));
            end if;

         else
            Error_Attr_P
              ("prefix of% attribute must be remote access to classwide");
         end if;

      ----------
      -- Succ --
      ----------

      when Attribute_Succ =>
         Check_Scalar_Type;
         Check_E1;

         if Is_Real_Type (P_Type) or else Is_Boolean_Type (P_Type) then
            Error_Msg_Name_1 := Aname;
            Error_Msg_Name_2 := Chars (P_Type);
            Check_SPARK_05_Restriction
              ("attribute% is not allowed for type%", P);
         end if;

         Resolve (E1, P_Base_Type);
         Set_Etype (N, P_Base_Type);

         --  Since Pred works on the base type, we normally do no check for the
         --  floating-point case, since the base type is unconstrained. But we
         --  make an exception in Check_Float_Overflow mode.

         if Is_Floating_Point_Type (P_Type) then
            if not Range_Checks_Suppressed (P_Base_Type) then
               Set_Do_Range_Check (E1);
            end if;

         --  If not modular type, test for overflow check required

         else
            if not Is_Modular_Integer_Type (P_Type)
              and then not Range_Checks_Suppressed (P_Base_Type)
            then
               Enable_Range_Check (E1);
            end if;
         end if;

      --------------------------------
      -- System_Allocator_Alignment --
      --------------------------------

      when Attribute_System_Allocator_Alignment =>
         Standard_Attribute (Ttypes.System_Allocator_Alignment);

      ---------
      -- Tag --
      ---------

      when Attribute_Tag => Tag :
      begin
         Check_E0;
         Check_Dereference;

         if not Is_Tagged_Type (P_Type) then
            Error_Attr_P ("prefix of % attribute must be tagged");

         --  Next test does not apply to generated code why not, and what does
         --  the illegal reference mean???

         elsif Is_Object_Reference (P)
           and then not Is_Class_Wide_Type (P_Type)
           and then Comes_From_Source (N)
         then
            Error_Attr_P
              ("% attribute can only be applied to objects " &
               "of class - wide type");
         end if;

         --  The prefix cannot be an incomplete type. However, references to
         --  'Tag can be generated when expanding interface conversions, and
         --  this is legal.

         if Comes_From_Source (N) then
            Check_Not_Incomplete_Type;
         end if;

         --  Set appropriate type

         Set_Etype (N, RTE (RE_Tag));
      end Tag;

      -----------------
      -- Target_Name --
      -----------------

      when Attribute_Target_Name => Target_Name : declare
         TN : constant String := Sdefault.Target_Name.all;
         TL : Natural;

      begin
         Check_Standard_Prefix;

         TL := TN'Last;

         if TN (TL) = '/' or else TN (TL) = '\' then
            TL := TL - 1;
         end if;

         Rewrite (N,
           Make_String_Literal (Loc,
             Strval => TN (TN'First .. TL)));
         Analyze_And_Resolve (N, Standard_String);
         Set_Is_Static_Expression (N, True);
      end Target_Name;

      ----------------
      -- Terminated --
      ----------------

      when Attribute_Terminated =>
         Check_E0;
         Set_Etype (N, Standard_Boolean);
         Check_Task_Prefix;

      ----------------
      -- To_Address --
      ----------------

      when Attribute_To_Address => To_Address : declare
         Val : Uint;

      begin
         Check_E1;
         Analyze (P);
         Check_System_Prefix;

         Generate_Reference (RTE (RE_Address), P);
         Analyze_And_Resolve (E1, Any_Integer);
         Set_Etype (N, RTE (RE_Address));

         if Is_Static_Expression (E1) then
            Set_Is_Static_Expression (N, True);
         end if;

         --  OK static expression case, check range and set appropriate type

         if Is_OK_Static_Expression (E1) then
            Val := Expr_Value (E1);

            if Val < -(2 ** UI_From_Int (Standard'Address_Size - 1))
                 or else
               Val > 2 ** UI_From_Int (Standard'Address_Size) - 1
            then
               Error_Attr ("address value out of range for % attribute", E1);
            end if;

            --  In most cases the expression is a numeric literal or some other
            --  address expression, but if it is a declared constant it may be
            --  of a compatible type that must be left on the node.

            if Is_Entity_Name (E1) then
               null;

            --  Set type to universal integer if negative

            elsif Val < 0 then
               Set_Etype (E1, Universal_Integer);

            --  Otherwise set type to Unsigned_64 to accomodate max values

            else
               Set_Etype (E1, Standard_Unsigned_64);
            end if;
         end if;

         Set_Is_Static_Expression (N, True);
      end To_Address;

      ------------
      -- To_Any --
      ------------

      when Attribute_To_Any =>
         Check_E1;
         Check_PolyORB_Attribute;
         Set_Etype (N, RTE (RE_Any));

      ----------------
      -- Truncation --
      ----------------

      when Attribute_Truncation =>
         Check_Floating_Point_Type_1;
         Resolve (E1, P_Base_Type);
         Set_Etype (N, P_Base_Type);

      ----------------
      -- Type_Class --
      ----------------

      when Attribute_Type_Class =>
         Check_E0;
         Check_Type;
         Check_Not_Incomplete_Type;
         Set_Etype (N, RTE (RE_Type_Class));

      --------------
      -- TypeCode --
      --------------

      when Attribute_TypeCode =>
         Check_E0;
         Check_PolyORB_Attribute;
         Set_Etype (N, RTE (RE_TypeCode));

      --------------
      -- Type_Key --
      --------------

      when Attribute_Type_Key =>
         Check_E0;
         Check_Type;

         --  This processing belongs in Eval_Attribute ???

         declare
            function Type_Key return String_Id;
            --  A very preliminary implementation. For now, a signature
            --  consists of only the type name. This is clearly incomplete
            --  (e.g., adding a new field to a record type should change the
            --  type's Type_Key attribute).

            --------------
            -- Type_Key --
            --------------

            function Type_Key return String_Id is
               Full_Name : constant String_Id :=
                             Fully_Qualified_Name_String (Entity (P));

            begin
               --  Copy all characters in Full_Name but the trailing NUL

               Start_String;
               for J in 1 .. String_Length (Full_Name) - 1 loop
                  Store_String_Char (Get_String_Char (Full_Name, Int (J)));
               end loop;

               Store_String_Chars ("'Type_Key");
               return End_String;
            end Type_Key;

         begin
            Rewrite (N, Make_String_Literal (Loc, Type_Key));
         end;

         Analyze_And_Resolve (N, Standard_String);

      -----------------
      -- UET_Address --
      -----------------

      when Attribute_UET_Address =>
         Check_E0;
         Check_Unit_Name (P);
         Set_Etype (N, RTE (RE_Address));

      -----------------------
      -- Unbiased_Rounding --
      -----------------------

      when Attribute_Unbiased_Rounding =>
         Check_Floating_Point_Type_1;
         Set_Etype (N, P_Base_Type);
         Resolve (E1, P_Base_Type);

      ----------------------
      -- Unchecked_Access --
      ----------------------

      when Attribute_Unchecked_Access =>
         if Comes_From_Source (N) then
            Check_Restriction (No_Unchecked_Access, N);
         end if;

         Analyze_Access_Attribute;

      -------------------------
      -- Unconstrained_Array --
      -------------------------

      when Attribute_Unconstrained_Array =>
         Check_E0;
         Check_Type;
         Check_Not_Incomplete_Type;
         Set_Etype (N, Standard_Boolean);
         Set_Is_Static_Expression (N, True);

      ------------------------------
      -- Universal_Literal_String --
      ------------------------------

      --  This is a GNAT specific attribute whose prefix must be a named
      --  number where the expression is either a single numeric literal,
      --  or a numeric literal immediately preceded by a minus sign. The
      --  result is equivalent to a string literal containing the text of
      --  the literal as it appeared in the source program with a possible
      --  leading minus sign.

      when Attribute_Universal_Literal_String => Universal_Literal_String :
      begin
         Check_E0;

         if not Is_Entity_Name (P)
           or else Ekind (Entity (P)) not in Named_Kind
         then
            Error_Attr_P ("prefix for % attribute must be named number");

         else
            declare
               Expr     : Node_Id;
               Negative : Boolean;
               S        : Source_Ptr;
               Src      : Source_Buffer_Ptr;

            begin
               Expr := Original_Node (Expression (Parent (Entity (P))));

               if Nkind (Expr) = N_Op_Minus then
                  Negative := True;
                  Expr := Original_Node (Right_Opnd (Expr));
               else
                  Negative := False;
               end if;

               if not Nkind_In (Expr, N_Integer_Literal, N_Real_Literal) then
                  Error_Attr
                    ("named number for % attribute must be simple literal", N);
               end if;

               --  Build string literal corresponding to source literal text

               Start_String;

               if Negative then
                  Store_String_Char (Get_Char_Code ('-'));
               end if;

               S := Sloc (Expr);
               Src := Source_Text (Get_Source_File_Index (S));

               while Src (S) /= ';' and then Src (S) /= ' ' loop
                  Store_String_Char (Get_Char_Code (Src (S)));
                  S := S + 1;
               end loop;

               --  Now we rewrite the attribute with the string literal

               Rewrite (N,
                 Make_String_Literal (Loc, End_String));
               Analyze (N);
               Set_Is_Static_Expression (N, True);
            end;
         end if;
      end Universal_Literal_String;

      -------------------------
      --  Unprotected_Access --
      -------------------------

      --  This is an ACTON specific attribute that is like Access except it is
      --  only used for access-to-protected-subprogram types and points to the
      --  unprotected subprogram rather than the protected subprogram. For use
      --  only by interrupt handlers and should not normall be used.

      when Attribute_Unprotected_Access =>
         if Comes_From_Source (N) then
            Check_Restriction (No_Unprotected_Access, N);
         end if;

         Analyze_Access_Attribute;

      -------------------------
      -- Unrestricted_Access --
      -------------------------

      --  This is a GNAT specific attribute which is like Access except that
      --  all scope checks and checks for aliased views are omitted. It is
      --  documented as being equivalent to the use of the Address attribute
      --  followed by an unchecked conversion to the target access type.

      when Attribute_Unrestricted_Access =>

         --  If from source, deal with relevant restrictions

         if Comes_From_Source (N) then
            Check_Restriction (No_Unchecked_Access, N);

            if Nkind (P) in N_Has_Entity
              and then Present (Entity (P))
              and then Is_Object (Entity (P))
            then
               Check_Restriction (No_Implicit_Aliasing, N);
            end if;
         end if;

         if Is_Entity_Name (P) then
            Set_Address_Taken (Entity (P));
         end if;

         --  It might seem reasonable to call Address_Checks here to apply the
         --  same set of semantic checks that we enforce for 'Address (after
         --  all we document Unrestricted_Access as being equivalent to the
         --  use of Address followed by an Unchecked_Conversion). However, if
         --  we do enable these checks, we get multiple failures in both the
         --  compiler run-time and in our regression test suite, so we leave
         --  out these checks for now. To be investigated further some time???

         --  Address_Checks;

         --  Now complete analysis using common access processing

         Analyze_Access_Attribute;

      ------------
      -- Update --
      ------------

      when Attribute_Update => Update : declare
         Common_Typ : Entity_Id;
         --  The common type of a multiple component update for a record

         Comps : Elist_Id := No_Elist;
         --  A list used in the resolution of a record update. It contains the
         --  entities of all record components processed so far.

         procedure Analyze_Array_Component_Update (Assoc : Node_Id);
         --  Analyze and resolve array_component_association Assoc against the
         --  index of array type P_Type.

         procedure Analyze_Record_Component_Update (Comp : Node_Id);
         --  Analyze and resolve record_component_association Comp against
         --  record type P_Type.

         ------------------------------------
         -- Analyze_Array_Component_Update --
         ------------------------------------

         procedure Analyze_Array_Component_Update (Assoc : Node_Id) is
            Expr      : Node_Id;
            High      : Node_Id;
            Index     : Node_Id;
            Index_Typ : Entity_Id;
            Low       : Node_Id;

         begin
            --  The current association contains a sequence of indexes denoting
            --  an element of a multidimensional array:

            --    (Index_1, ..., Index_N)

            --  Examine each individual index and resolve it against the proper
            --  index type of the array.

            if Nkind (First (Choices (Assoc))) = N_Aggregate then
               Expr := First (Choices (Assoc));
               while Present (Expr) loop

                  --  The use of others is illegal (SPARK RM 4.4.1(12))

                  if Nkind (Expr) = N_Others_Choice then
                     Error_Attr
                       ("others choice not allowed in attribute %", Expr);

                  --  Otherwise analyze and resolve all indexes

                  else
                     Index     := First (Expressions (Expr));
                     Index_Typ := First_Index (P_Type);
                     while Present (Index) and then Present (Index_Typ) loop
                        Analyze_And_Resolve (Index, Etype (Index_Typ));
                        Next (Index);
                        Next_Index (Index_Typ);
                     end loop;

                     --  Detect a case where the association either lacks an
                     --  index or contains an extra index.

                     if Present (Index) or else Present (Index_Typ) then
                        Error_Msg_N
                          ("dimension mismatch in index list", Assoc);
                     end if;
                  end if;

                  Next (Expr);
               end loop;

            --  The current association denotes either a single component or a
            --  range of components of a one dimensional array:

            --    1, 2 .. 5

            --  Resolve the index or its high and low bounds (if range) against
            --  the proper index type of the array.

            else
               Index     := First (Choices (Assoc));
               Index_Typ := First_Index (P_Type);

               if Present (Next_Index (Index_Typ)) then
                  Error_Msg_N ("too few subscripts in array reference", Assoc);
               end if;

               while Present (Index) loop

                  --  The use of others is illegal (SPARK RM 4.4.1(12))

                  if Nkind (Index) = N_Others_Choice then
                     Error_Attr
                       ("others choice not allowed in attribute %", Index);

                  --  The index denotes a range of elements

                  elsif Nkind (Index) = N_Range then
                     Low  := Low_Bound  (Index);
                     High := High_Bound (Index);

                     Analyze_And_Resolve (Low,  Etype (Index_Typ));
                     Analyze_And_Resolve (High, Etype (Index_Typ));

                     --  Add a range check to ensure that the bounds of the
                     --  range are within the index type when this cannot be
                     --  determined statically.

                     if not Is_OK_Static_Expression (Low) then
                        Set_Do_Range_Check (Low);
                     end if;

                     if not Is_OK_Static_Expression (High) then
                        Set_Do_Range_Check (High);
                     end if;

                  --  Otherwise the index denotes a single element

                  else
                     Analyze_And_Resolve (Index, Etype (Index_Typ));

                     --  Add a range check to ensure that the index is within
                     --  the index type when it is not possible to determine
                     --  this statically.

                     if not Is_OK_Static_Expression (Index) then
                        Set_Do_Range_Check (Index);
                     end if;
                  end if;

                  Next (Index);
               end loop;
            end if;
         end Analyze_Array_Component_Update;

         -------------------------------------
         -- Analyze_Record_Component_Update --
         -------------------------------------

         procedure Analyze_Record_Component_Update (Comp : Node_Id) is
            Comp_Name     : constant Name_Id := Chars (Comp);
            Base_Typ      : Entity_Id;
            Comp_Or_Discr : Entity_Id;

         begin
            --  Find the discriminant or component whose name corresponds to
            --  Comp. A simple character comparison is sufficient because all
            --  visible names within a record type are unique.

            Comp_Or_Discr := First_Entity (P_Type);
            while Present (Comp_Or_Discr) loop
               if Chars (Comp_Or_Discr) = Comp_Name then

                  --  Decorate the component reference by setting its entity
                  --  and type for resolution purposes.

                  Set_Entity (Comp, Comp_Or_Discr);
                  Set_Etype  (Comp, Etype (Comp_Or_Discr));
                  exit;
               end if;

               Comp_Or_Discr := Next_Entity (Comp_Or_Discr);
            end loop;

            --  Diagnose an illegal reference

            if Present (Comp_Or_Discr) then
               if Ekind (Comp_Or_Discr) = E_Discriminant then
                  Error_Attr
                    ("attribute % may not modify record discriminants", Comp);

               else pragma Assert (Ekind (Comp_Or_Discr) = E_Component);
                  if Contains (Comps, Comp_Or_Discr) then
                     Error_Msg_N ("component & already updated", Comp);

                  --  Mark this component as processed

                  else
                     Append_New_Elmt (Comp_Or_Discr, Comps);
                  end if;
               end if;

            --  The update aggregate mentions an entity that does not belong to
            --  the record type.

            else
               Error_Msg_N ("& is not a component of aggregate subtype", Comp);
            end if;

            --  Verify the consistency of types when the current component is
            --  part of a miltiple component update.

            --    Comp_1, ..., Comp_N => <value>

            if Present (Etype (Comp)) then
               Base_Typ := Base_Type (Etype (Comp));

               --  Save the type of the first component reference as the
               --  remaning references (if any) must resolve to this type.

               if No (Common_Typ) then
                  Common_Typ := Base_Typ;

               elsif Base_Typ /= Common_Typ then
                  Error_Msg_N
                    ("components in choice list must have same type", Comp);
               end if;
            end if;
         end Analyze_Record_Component_Update;

         --  Local variables

         Assoc : Node_Id;
         Comp  : Node_Id;

      --  Start of processing for Update

      begin
         Check_E1;

         if not Is_Object_Reference (P) then
            Error_Attr_P ("prefix of attribute % must denote an object");

         elsif not Is_Array_Type (P_Type)
           and then not Is_Record_Type (P_Type)
         then
            Error_Attr_P ("prefix of attribute % must be a record or array");

         elsif Is_Limited_View (P_Type) then
            Error_Attr ("prefix of attribute % cannot be limited", N);

         elsif Nkind (E1) /= N_Aggregate then
            Error_Attr ("attribute % requires component association list", N);
         end if;

         --  Inspect the update aggregate, looking at all the associations and
         --  choices. Perform the following checks:

         --    1) Legality of "others" in all cases
         --    2) Legality of <>
         --    3) Component legality for arrays
         --    4) Component legality for records

         --  The remaining checks are performed on the expanded attribute

         Assoc := First (Component_Associations (E1));
         while Present (Assoc) loop

            --  The use of <> is illegal (SPARK RM 4.4.1(1))

            if Box_Present (Assoc) then
               Error_Attr
                 ("default initialization not allowed in attribute %", Assoc);

            --  Otherwise process the association

            else
               Analyze (Expression (Assoc));

               if Is_Array_Type (P_Type) then
                  Analyze_Array_Component_Update (Assoc);

               elsif Is_Record_Type (P_Type) then

                  --  Reset the common type used in a multiple component update
                  --  as we are processing the contents of a new association.

                  Common_Typ := Empty;

                  Comp := First (Choices (Assoc));
                  while Present (Comp) loop
                     if Nkind (Comp) = N_Identifier then
                        Analyze_Record_Component_Update (Comp);

                     --  The use of others is illegal (SPARK RM 4.4.1(5))

                     elsif Nkind (Comp) = N_Others_Choice then
                        Error_Attr
                          ("others choice not allowed in attribute %", Comp);

                     --  The name of a record component cannot appear in any
                     --  other form.

                     else
                        Error_Msg_N
                          ("name should be identifier or OTHERS", Comp);
                     end if;

                     Next (Comp);
                  end loop;
               end if;
            end if;

            Next (Assoc);
         end loop;

         --  The type of attribute 'Update is that of the prefix

         Set_Etype (N, P_Type);
      end Update;

      ---------
      -- Val --
      ---------

      when Attribute_Val => Val : declare
      begin
         Check_E1;
         Check_Discrete_Type;

         if Is_Boolean_Type (P_Type) then
            Error_Msg_Name_1 := Aname;
            Error_Msg_Name_2 := Chars (P_Type);
            Check_SPARK_05_Restriction
              ("attribute% is not allowed for type%", P);
         end if;

         Resolve (E1, Any_Integer);
         Set_Etype (N, P_Base_Type);

         --  Note, we need a range check in general, but we wait for the
         --  Resolve call to do this, since we want to let Eval_Attribute
         --  have a chance to find an static illegality first.
      end Val;

      -----------
      -- Valid --
      -----------

      when Attribute_Valid =>
         Check_E0;

         --  Ignore check for object if we have a 'Valid reference generated
         --  by the expanded code, since in some cases valid checks can occur
         --  on items that are names, but are not objects (e.g. attributes).

         if Comes_From_Source (N) then
            Check_Object_Reference (P);
         end if;

         if not Is_Scalar_Type (P_Type) then
            Error_Attr_P ("object for % attribute must be of scalar type");
         end if;

         --  If the attribute appears within the subtype's own predicate
         --  function, then issue a warning that this will cause infinite
         --  recursion.

         declare
            Pred_Func : constant Entity_Id := Predicate_Function (P_Type);

         begin
            if Present (Pred_Func) and then Current_Scope = Pred_Func then
               Error_Msg_N
                 ("attribute Valid requires a predicate check??", N);
               Error_Msg_N ("\and will result in infinite recursion??", N);
            end if;
         end;

         Set_Etype (N, Standard_Boolean);

      -------------------
      -- Valid_Scalars --
      -------------------

      when Attribute_Valid_Scalars =>
         Check_E0;
         Check_Object_Reference (P);
         Set_Etype (N, Standard_Boolean);

         --  Following checks are only for source types

         if Comes_From_Source (N) then
            if not Scalar_Part_Present (P_Type) then
               Error_Attr_P
                 ("??attribute % always True, no scalars to check");
            end if;

            --  Not allowed for unchecked union type

            if Has_Unchecked_Union (P_Type) then
               Error_Attr_P
                 ("attribute % not allowed for Unchecked_Union type");
            end if;
         end if;

      -----------
      -- Value --
      -----------

      when Attribute_Value => Value :
      begin
         Check_SPARK_05_Restriction_On_Attribute;
         Check_E1;
         Check_Scalar_Type;

         --  Case of enumeration type

         --  When an enumeration type appears in an attribute reference, all
         --  literals of the type are marked as referenced. This must only be
         --  done if the attribute reference appears in the current source.
         --  Otherwise the information on references may differ between a
         --  normal compilation and one that performs inlining.

         if Is_Enumeration_Type (P_Type)
           and then In_Extended_Main_Code_Unit (N)
         then
            Check_Restriction (No_Enumeration_Maps, N);

            --  Mark all enumeration literals as referenced, since the use of
            --  the Value attribute can implicitly reference any of the
            --  literals of the enumeration base type.

            declare
               Ent : Entity_Id := First_Literal (P_Base_Type);
            begin
               while Present (Ent) loop
                  Set_Referenced (Ent);
                  Next_Literal (Ent);
               end loop;
            end;
         end if;

         --  Set Etype before resolving expression because expansion of
         --  expression may require enclosing type. Note that the type
         --  returned by 'Value is the base type of the prefix type.

         Set_Etype (N, P_Base_Type);
         Validate_Non_Static_Attribute_Function_Call;

         --  Check restriction No_Fixed_IO

         if Restriction_Check_Required (No_Fixed_IO)
           and then Is_Fixed_Point_Type (P_Type)
         then
            Check_Restriction (No_Fixed_IO, P);
         end if;
      end Value;

      ----------------
      -- Value_Size --
      ----------------

      when Attribute_Value_Size =>
         Check_E0;
         Check_Type;
         Check_Not_Incomplete_Type;
         Set_Etype (N, Universal_Integer);

      -------------
      -- Version --
      -------------

      when Attribute_Version =>
         Check_E0;
         Check_Program_Unit;
         Set_Etype (N, RTE (RE_Version_String));

      ------------------
      -- Wchar_T_Size --
      ------------------

      when Attribute_Wchar_T_Size =>
         Standard_Attribute (Interfaces_Wchar_T_Size);

      ----------------
      -- Wide_Image --
      ----------------

      when Attribute_Wide_Image => Wide_Image :
      begin
         Check_SPARK_05_Restriction_On_Attribute;
         Check_Scalar_Type;
         Set_Etype (N, Standard_Wide_String);
         Check_E1;
         Resolve (E1, P_Base_Type);
         Validate_Non_Static_Attribute_Function_Call;

         --  Check restriction No_Fixed_IO

         if Restriction_Check_Required (No_Fixed_IO)
           and then Is_Fixed_Point_Type (P_Type)
         then
            Check_Restriction (No_Fixed_IO, P);
         end if;
      end Wide_Image;

      ---------------------
      -- Wide_Wide_Image --
      ---------------------

      when Attribute_Wide_Wide_Image => Wide_Wide_Image :
      begin
         Check_Scalar_Type;
         Set_Etype (N, Standard_Wide_Wide_String);
         Check_E1;
         Resolve (E1, P_Base_Type);
         Validate_Non_Static_Attribute_Function_Call;

         --  Check restriction No_Fixed_IO

         if Restriction_Check_Required (No_Fixed_IO)
           and then Is_Fixed_Point_Type (P_Type)
         then
            Check_Restriction (No_Fixed_IO, P);
         end if;
      end Wide_Wide_Image;

      ----------------
      -- Wide_Value --
      ----------------

      when Attribute_Wide_Value => Wide_Value :
      begin
         Check_SPARK_05_Restriction_On_Attribute;
         Check_E1;
         Check_Scalar_Type;

         --  Set Etype before resolving expression because expansion
         --  of expression may require enclosing type.

         Set_Etype (N, P_Type);
         Validate_Non_Static_Attribute_Function_Call;

         --  Check restriction No_Fixed_IO

         if Restriction_Check_Required (No_Fixed_IO)
           and then Is_Fixed_Point_Type (P_Type)
         then
            Check_Restriction (No_Fixed_IO, P);
         end if;
      end Wide_Value;

      ---------------------
      -- Wide_Wide_Value --
      ---------------------

      when Attribute_Wide_Wide_Value => Wide_Wide_Value :
      begin
         Check_E1;
         Check_Scalar_Type;

         --  Set Etype before resolving expression because expansion
         --  of expression may require enclosing type.

         Set_Etype (N, P_Type);
         Validate_Non_Static_Attribute_Function_Call;

         --  Check restriction No_Fixed_IO

         if Restriction_Check_Required (No_Fixed_IO)
           and then Is_Fixed_Point_Type (P_Type)
         then
            Check_Restriction (No_Fixed_IO, P);
         end if;
      end Wide_Wide_Value;

      ---------------------
      -- Wide_Wide_Width --
      ---------------------

      when Attribute_Wide_Wide_Width =>
         Check_E0;
         Check_Scalar_Type;
         Set_Etype (N, Universal_Integer);

      ----------------
      -- Wide_Width --
      ----------------

      when Attribute_Wide_Width =>
         Check_SPARK_05_Restriction_On_Attribute;
         Check_E0;
         Check_Scalar_Type;
         Set_Etype (N, Universal_Integer);

      -----------
      -- Width --
      -----------

      when Attribute_Width =>
         Check_SPARK_05_Restriction_On_Attribute;
         Check_E0;
         Check_Scalar_Type;
         Set_Etype (N, Universal_Integer);

      ---------------
      -- Word_Size --
      ---------------

      when Attribute_Word_Size =>
         Standard_Attribute (System_Word_Size);

      -----------
      -- Write --
      -----------

      when Attribute_Write =>
         Check_E2;
         Check_Stream_Attribute (TSS_Stream_Write);
         Set_Etype (N, Standard_Void_Type);
         Resolve (N, Standard_Void_Type);

      end case;

   --  All errors raise Bad_Attribute, so that we get out before any further
   --  damage occurs when an error is detected (for example, if we check for
   --  one attribute expression, and the check succeeds, we want to be able
   --  to proceed securely assuming that an expression is in fact present.

   --  Note: we set the attribute analyzed in this case to prevent any
   --  attempt at reanalysis which could generate spurious error msgs.

   exception
      when Bad_Attribute =>
         Set_Analyzed (N);
         Set_Etype (N, Any_Type);
         return;
   end Analyze_Attribute;

   --------------------
   -- Eval_Attribute --
   --------------------

   procedure Eval_Attribute (N : Node_Id) is
      Loc   : constant Source_Ptr   := Sloc (N);
      Aname : constant Name_Id      := Attribute_Name (N);
      Id    : constant Attribute_Id := Get_Attribute_Id (Aname);
      P     : constant Node_Id      := Prefix (N);

      C_Type : constant Entity_Id := Etype (N);
      --  The type imposed by the context

      E1 : Node_Id;
      --  First expression, or Empty if none

      E2 : Node_Id;
      --  Second expression, or Empty if none

      P_Entity : Entity_Id;
      --  Entity denoted by prefix

      P_Type : Entity_Id;
      --  The type of the prefix

      P_Base_Type : Entity_Id;
      --  The base type of the prefix type

      P_Root_Type : Entity_Id;
      --  The root type of the prefix type

      Static : Boolean;
      --  True if the result is Static. This is set by the general processing
      --  to true if the prefix is static, and all expressions are static. It
      --  can be reset as processing continues for particular attributes. This
      --  flag can still be True if the reference raises a constraint error.
      --  Is_Static_Expression (N) is set to follow this value as it is set
      --  and we could always reference this, but it is convenient to have a
      --  simple short name to use, since it is frequently referenced.

      Lo_Bound, Hi_Bound : Node_Id;
      --  Expressions for low and high bounds of type or array index referenced
      --  by First, Last, or Length attribute for array, set by Set_Bounds.

      CE_Node : Node_Id;
      --  Constraint error node used if we have an attribute reference has
      --  an argument that raises a constraint error. In this case we replace
      --  the attribute with a raise constraint_error node. This is important
      --  processing, since otherwise gigi might see an attribute which it is
      --  unprepared to deal with.

      procedure Check_Concurrent_Discriminant (Bound : Node_Id);
      --  If Bound is a reference to a discriminant of a task or protected type
      --  occurring within the object's body, rewrite attribute reference into
      --  a reference to the corresponding discriminal. Use for the expansion
      --  of checks against bounds of entry family index subtypes.

      procedure Check_Expressions;
      --  In case where the attribute is not foldable, the expressions, if
      --  any, of the attribute, are in a non-static context. This procedure
      --  performs the required additional checks.

      function Compile_Time_Known_Bounds (Typ : Entity_Id) return Boolean;
      --  Determines if the given type has compile time known bounds. Note
      --  that we enter the case statement even in cases where the prefix
      --  type does NOT have known bounds, so it is important to guard any
      --  attempt to evaluate both bounds with a call to this function.

      procedure Compile_Time_Known_Attribute (N : Node_Id; Val : Uint);
      --  This procedure is called when the attribute N has a non-static
      --  but compile time known value given by Val. It includes the
      --  necessary checks for out of range values.

      function Fore_Value return Nat;
      --  Computes the Fore value for the current attribute prefix, which is
      --  known to be a static fixed-point type. Used by Fore and Width.

      function Mantissa return Uint;
      --  Returns the Mantissa value for the prefix type

      procedure Set_Bounds;
      --  Used for First, Last and Length attributes applied to an array or
      --  array subtype. Sets the variables Lo_Bound and Hi_Bound to the low
      --  and high bound expressions for the index referenced by the attribute
      --  designator (i.e. the first index if no expression is present, and the
      --  N'th index if the value N is present as an expression). Also used for
      --  First and Last of scalar types and for First_Valid and Last_Valid.
      --  Static is reset to False if the type or index type is not statically
      --  constrained.

      function Statically_Denotes_Entity (N : Node_Id) return Boolean;
      --  Verify that the prefix of a potentially static array attribute
      --  satisfies the conditions of 4.9 (14).

      -----------------------------------
      -- Check_Concurrent_Discriminant --
      -----------------------------------

      procedure Check_Concurrent_Discriminant (Bound : Node_Id) is
         Tsk : Entity_Id;
         --  The concurrent (task or protected) type

      begin
         if Nkind (Bound) = N_Identifier
           and then Ekind (Entity (Bound)) = E_Discriminant
           and then Is_Concurrent_Record_Type (Scope (Entity (Bound)))
         then
            Tsk := Corresponding_Concurrent_Type (Scope (Entity (Bound)));

            if In_Open_Scopes (Tsk) and then Has_Completion (Tsk) then

               --  Find discriminant of original concurrent type, and use
               --  its current discriminal, which is the renaming within
               --  the task/protected body.

               Rewrite (N,
                 New_Occurrence_Of
                   (Find_Body_Discriminal (Entity (Bound)), Loc));
            end if;
         end if;
      end Check_Concurrent_Discriminant;

      -----------------------
      -- Check_Expressions --
      -----------------------

      procedure Check_Expressions is
         E : Node_Id;
      begin
         E := E1;
         while Present (E) loop
            Check_Non_Static_Context (E);
            Next (E);
         end loop;
      end Check_Expressions;

      ----------------------------------
      -- Compile_Time_Known_Attribute --
      ----------------------------------

      procedure Compile_Time_Known_Attribute (N : Node_Id; Val : Uint) is
         T : constant Entity_Id := Etype (N);

      begin
         Fold_Uint (N, Val, False);

         --  Check that result is in bounds of the type if it is static

         if Is_In_Range (N, T, Assume_Valid => False) then
            null;

         elsif Is_Out_Of_Range (N, T) then
            Apply_Compile_Time_Constraint_Error
              (N, "value not in range of}??", CE_Range_Check_Failed);

         elsif not Range_Checks_Suppressed (T) then
            Enable_Range_Check (N);

         else
            Set_Do_Range_Check (N, False);
         end if;
      end Compile_Time_Known_Attribute;

      -------------------------------
      -- Compile_Time_Known_Bounds --
      -------------------------------

      function Compile_Time_Known_Bounds (Typ : Entity_Id) return Boolean is
      begin
         return
           Compile_Time_Known_Value (Type_Low_Bound (Typ))
             and then
           Compile_Time_Known_Value (Type_High_Bound (Typ));
      end Compile_Time_Known_Bounds;

      ----------------
      -- Fore_Value --
      ----------------

      --  Note that the Fore calculation is based on the actual values
      --  of the bounds, and does not take into account possible rounding.

      function Fore_Value return Nat is
         Lo      : constant Uint  := Expr_Value (Type_Low_Bound (P_Type));
         Hi      : constant Uint  := Expr_Value (Type_High_Bound (P_Type));
         Small   : constant Ureal := Small_Value (P_Type);
         Lo_Real : constant Ureal := Lo * Small;
         Hi_Real : constant Ureal := Hi * Small;
         T       : Ureal;
         R       : Nat;

      begin
         --  Bounds are given in terms of small units, so first compute
         --  proper values as reals.

         T := UR_Max (abs Lo_Real, abs Hi_Real);
         R := 2;

         --  Loop to compute proper value if more than one digit required

         while T >= Ureal_10 loop
            R := R + 1;
            T := T / Ureal_10;
         end loop;

         return R;
      end Fore_Value;

      --------------
      -- Mantissa --
      --------------

      --  Table of mantissa values accessed by function  Computed using
      --  the relation:

      --    T'Mantissa = integer next above (D * log(10)/log(2)) + 1)

      --  where D is T'Digits (RM83 3.5.7)

      Mantissa_Value : constant array (Nat range 1 .. 40) of Nat := (
          1 =>   5,
          2 =>   8,
          3 =>  11,
          4 =>  15,
          5 =>  18,
          6 =>  21,
          7 =>  25,
          8 =>  28,
          9 =>  31,
         10 =>  35,
         11 =>  38,
         12 =>  41,
         13 =>  45,
         14 =>  48,
         15 =>  51,
         16 =>  55,
         17 =>  58,
         18 =>  61,
         19 =>  65,
         20 =>  68,
         21 =>  71,
         22 =>  75,
         23 =>  78,
         24 =>  81,
         25 =>  85,
         26 =>  88,
         27 =>  91,
         28 =>  95,
         29 =>  98,
         30 => 101,
         31 => 104,
         32 => 108,
         33 => 111,
         34 => 114,
         35 => 118,
         36 => 121,
         37 => 124,
         38 => 128,
         39 => 131,
         40 => 134);

      function Mantissa return Uint is
      begin
         return
           UI_From_Int (Mantissa_Value (UI_To_Int (Digits_Value (P_Type))));
      end Mantissa;

      ----------------
      -- Set_Bounds --
      ----------------

      procedure Set_Bounds is
         Ndim : Nat;
         Indx : Node_Id;
         Ityp : Entity_Id;

      begin
         --  For a string literal subtype, we have to construct the bounds.
         --  Valid Ada code never applies attributes to string literals, but
         --  it is convenient to allow the expander to generate attribute
         --  references of this type (e.g. First and Last applied to a string
         --  literal).

         --  Note that the whole point of the E_String_Literal_Subtype is to
         --  avoid this construction of bounds, but the cases in which we
         --  have to materialize them are rare enough that we don't worry.

         --  The low bound is simply the low bound of the base type. The
         --  high bound is computed from the length of the string and this
         --  low bound.

         if Ekind (P_Type) = E_String_Literal_Subtype then
            Ityp := Etype (First_Index (Base_Type (P_Type)));
            Lo_Bound := Type_Low_Bound (Ityp);

            Hi_Bound :=
              Make_Integer_Literal (Sloc (P),
                Intval =>
                  Expr_Value (Lo_Bound) + String_Literal_Length (P_Type) - 1);

            Set_Parent (Hi_Bound, P);
            Analyze_And_Resolve (Hi_Bound, Etype (Lo_Bound));
            return;

         --  For non-array case, just get bounds of scalar type

         elsif Is_Scalar_Type (P_Type) then
            Ityp := P_Type;

            --  For a fixed-point type, we must freeze to get the attributes
            --  of the fixed-point type set now so we can reference them.

            if Is_Fixed_Point_Type (P_Type)
              and then not Is_Frozen (Base_Type (P_Type))
              and then Compile_Time_Known_Value (Type_Low_Bound (P_Type))
              and then Compile_Time_Known_Value (Type_High_Bound (P_Type))
            then
               Freeze_Fixed_Point_Type (Base_Type (P_Type));
            end if;

         --  For array case, get type of proper index

         else
            if No (E1) then
               Ndim := 1;
            else
               Ndim := UI_To_Int (Expr_Value (E1));
            end if;

            Indx := First_Index (P_Type);
            for J in 1 .. Ndim - 1 loop
               Next_Index (Indx);
            end loop;

            --  If no index type, get out (some other error occurred, and
            --  we don't have enough information to complete the job).

            if No (Indx) then
               Lo_Bound := Error;
               Hi_Bound := Error;
               return;
            end if;

            Ityp := Etype (Indx);
         end if;

         --  A discrete range in an index constraint is allowed to be a
         --  subtype indication. This is syntactically a pain, but should
         --  not propagate to the entity for the corresponding index subtype.
         --  After checking that the subtype indication is legal, the range
         --  of the subtype indication should be transfered to the entity.
         --  The attributes for the bounds should remain the simple retrievals
         --  that they are now.

         Lo_Bound := Type_Low_Bound (Ityp);
         Hi_Bound := Type_High_Bound (Ityp);

         --  If subtype is non-static, result is definitely non-static

         if not Is_Static_Subtype (Ityp) then
            Static := False;
            Set_Is_Static_Expression (N, False);

         --  Subtype is static, does it raise CE?

         elsif not Is_OK_Static_Subtype (Ityp) then
            Set_Raises_Constraint_Error (N);
         end if;
      end Set_Bounds;

      -------------------------------
      -- Statically_Denotes_Entity --
      -------------------------------

      function Statically_Denotes_Entity (N : Node_Id) return Boolean is
         E : Entity_Id;

      begin
         if not Is_Entity_Name (N) then
            return False;
         else
            E := Entity (N);
         end if;

         return
           Nkind (Parent (E)) /= N_Object_Renaming_Declaration
             or else Statically_Denotes_Entity (Renamed_Object (E));
      end Statically_Denotes_Entity;

   --  Start of processing for Eval_Attribute

   begin
      --  Initialize result as non-static, will be reset if appropriate

      Set_Is_Static_Expression (N, False);
      Static := False;

      --  Acquire first two expressions (at the moment, no attributes take more
      --  than two expressions in any case).

      if Present (Expressions (N)) then
         E1 := First (Expressions (N));
         E2 := Next (E1);
      else
         E1 := Empty;
         E2 := Empty;
      end if;

      --  Special processing for Enabled attribute. This attribute has a very
      --  special prefix, and the easiest way to avoid lots of special checks
      --  to protect this special prefix from causing trouble is to deal with
      --  this attribute immediately and be done with it.

      if Id = Attribute_Enabled then

         --  We skip evaluation if the expander is not active. This is not just
         --  an optimization. It is of key importance that we not rewrite the
         --  attribute in a generic template, since we want to pick up the
         --  setting of the check in the instance, and testing expander active
         --  is as easy way of doing this as any.

         if Expander_Active then
            declare
               C : constant Check_Id := Get_Check_Id (Chars (P));
               R : Boolean;

            begin
               if No (E1) then
                  if C in Predefined_Check_Id then
                     R := Scope_Suppress.Suppress (C);
                  else
                     R := Is_Check_Suppressed (Empty, C);
                  end if;

               else
                  R := Is_Check_Suppressed (Entity (E1), C);
               end if;

               Rewrite (N, New_Occurrence_Of (Boolean_Literals (not R), Loc));
            end;
         end if;

         return;
      end if;

      --  Special processing for cases where the prefix is an object. For
      --  this purpose, a string literal counts as an object (attributes
      --  of string literals can only appear in generated code).

      if Is_Object_Reference (P) or else Nkind (P) = N_String_Literal then

         --  For Component_Size, the prefix is an array object, and we apply
         --  the attribute to the type of the object. This is allowed for
         --  both unconstrained and constrained arrays, since the bounds
         --  have no influence on the value of this attribute.

         if Id = Attribute_Component_Size then
            P_Entity := Etype (P);

         --  For First and Last, the prefix is an array object, and we apply
         --  the attribute to the type of the array, but we need a constrained
         --  type for this, so we use the actual subtype if available.

         elsif Id = Attribute_First or else
               Id = Attribute_Last  or else
               Id = Attribute_Length
         then
            declare
               AS : constant Entity_Id := Get_Actual_Subtype_If_Available (P);

            begin
               if Present (AS) and then Is_Constrained (AS) then
                  P_Entity := AS;

               --  If we have an unconstrained type we cannot fold

               else
                  Check_Expressions;
                  return;
               end if;
            end;

         --  For Size, give size of object if available, otherwise we
         --  cannot fold Size.

         elsif Id = Attribute_Size then
            if Is_Entity_Name (P)
              and then Known_Esize (Entity (P))
            then
               Compile_Time_Known_Attribute (N, Esize (Entity (P)));
               return;

            else
               Check_Expressions;
               return;
            end if;

         --  For Alignment, give size of object if available, otherwise we
         --  cannot fold Alignment.

         elsif Id = Attribute_Alignment then
            if Is_Entity_Name (P)
              and then Known_Alignment (Entity (P))
            then
               Fold_Uint (N, Alignment (Entity (P)), Static);
               return;

            else
               Check_Expressions;
               return;
            end if;

         --  For Lock_Free, we apply the attribute to the type of the object.
         --  This is allowed since we have already verified that the type is a
         --  protected type.

         elsif Id = Attribute_Lock_Free then
            P_Entity := Etype (P);

         --  No other attributes for objects are folded

         else
            Check_Expressions;
            return;
         end if;

      --  Cases where P is not an object. Cannot do anything if P is not the
      --  name of an entity.

      elsif not Is_Entity_Name (P) then
         Check_Expressions;
         return;

      --  Otherwise get prefix entity

      else
         P_Entity := Entity (P);
      end if;

      --  If we are asked to evaluate an attribute where the prefix is a
      --  non-frozen generic actual type whose RM_Size is still set to zero,
      --  then abandon the effort.

      if Is_Type (P_Entity)
        and then (not Is_Frozen (P_Entity)
                   and then Is_Generic_Actual_Type (P_Entity)
                   and then RM_Size (P_Entity) = 0)

        --  However, the attribute Unconstrained_Array must be evaluated,
        --  since it is documented to be a static attribute (and can for
        --  example appear in a Compile_Time_Warning pragma). The frozen
        --  status of the type does not affect its evaluation.

        and then Id /= Attribute_Unconstrained_Array
      then
         return;
      end if;

      --  At this stage P_Entity is the entity to which the attribute
      --  is to be applied. This is usually simply the entity of the
      --  prefix, except in some cases of attributes for objects, where
      --  as described above, we apply the attribute to the object type.

      --  Here is where we make sure that static attributes are properly
      --  marked as such. These are attributes whose prefix is a static
      --  scalar subtype, whose result is scalar, and whose arguments, if
      --  present, are static scalar expressions. Note that such references
      --  are static expressions even if they raise Constraint_Error.

      --  For example, Boolean'Pos (1/0 = 0) is a static expression, even
      --  though evaluating it raises constraint error. This means that a
      --  declaration like:

      --    X : constant := (if True then 1 else Boolean'Pos (1/0 = 0));

      --  is legal, since here this expression appears in a statically
      --  unevaluated position, so it does not actually raise an exception.

      if Is_Scalar_Type (P_Entity)
        and then (not Is_Generic_Type (P_Entity))
        and then Is_Static_Subtype (P_Entity)
        and then Is_Scalar_Type (Etype (N))
        and then
          (No (E1)
            or else (Is_Static_Expression (E1)
                      and then Is_Scalar_Type (Etype (E1))))
        and then
          (No (E2)
            or else (Is_Static_Expression (E2)
                      and then Is_Scalar_Type (Etype (E1))))
      then
         Static := True;
         Set_Is_Static_Expression (N, True);
      end if;

      --  First foldable possibility is a scalar or array type (RM 4.9(7))
      --  that is not generic (generic types are eliminated by RM 4.9(25)).
      --  Note we allow non-static non-generic types at this stage as further
      --  described below.

      if Is_Type (P_Entity)
        and then (Is_Scalar_Type (P_Entity) or Is_Array_Type (P_Entity))
        and then (not Is_Generic_Type (P_Entity))
      then
         P_Type := P_Entity;

      --  Second foldable possibility is an array object (RM 4.9(8))

      elsif (Ekind (P_Entity) = E_Variable
               or else
             Ekind (P_Entity) = E_Constant)
        and then Is_Array_Type (Etype (P_Entity))
        and then (not Is_Generic_Type (Etype (P_Entity)))
      then
         P_Type := Etype (P_Entity);

         --  If the entity is an array constant with an unconstrained nominal
         --  subtype then get the type from the initial value. If the value has
         --  been expanded into assignments, there is no expression and the
         --  attribute reference remains dynamic.

         --  We could do better here and retrieve the type ???

         if Ekind (P_Entity) = E_Constant
           and then not Is_Constrained (P_Type)
         then
            if No (Constant_Value (P_Entity)) then
               return;
            else
               P_Type := Etype (Constant_Value (P_Entity));
            end if;
         end if;

      --  Definite must be folded if the prefix is not a generic type, that
      --  is to say if we are within an instantiation. Same processing applies
      --  to the GNAT attributes Atomic_Always_Lock_Free, Has_Discriminants,
      --  Lock_Free, Type_Class, Has_Tagged_Value, and Unconstrained_Array.

      elsif (Id = Attribute_Atomic_Always_Lock_Free or else
             Id = Attribute_Definite                or else
             Id = Attribute_Has_Access_Values       or else
             Id = Attribute_Has_Discriminants       or else
             Id = Attribute_Has_Tagged_Values       or else
             Id = Attribute_Lock_Free               or else
             Id = Attribute_Type_Class              or else
             Id = Attribute_Unconstrained_Array     or else
             Id = Attribute_Max_Alignment_For_Allocation)
        and then not Is_Generic_Type (P_Entity)
      then
         P_Type := P_Entity;

      --  We can fold 'Size applied to a type if the size is known (as happens
      --  for a size from an attribute definition clause). At this stage, this
      --  can happen only for types (e.g. record types) for which the size is
      --  always non-static. We exclude generic types from consideration (since
      --  they have bogus sizes set within templates).

      elsif Id = Attribute_Size
        and then Is_Type (P_Entity)
        and then (not Is_Generic_Type (P_Entity))
        and then Known_Static_RM_Size (P_Entity)
      then
         Compile_Time_Known_Attribute (N, RM_Size (P_Entity));
         return;

      --  We can fold 'Alignment applied to a type if the alignment is known
      --  (as happens for an alignment from an attribute definition clause).
      --  At this stage, this can happen only for types (e.g. record types) for
      --  which the size is always non-static. We exclude generic types from
      --  consideration (since they have bogus sizes set within templates).

      elsif Id = Attribute_Alignment
        and then Is_Type (P_Entity)
        and then (not Is_Generic_Type (P_Entity))
        and then Known_Alignment (P_Entity)
      then
         Compile_Time_Known_Attribute (N, Alignment (P_Entity));
         return;

      --  If this is an access attribute that is known to fail accessibility
      --  check, rewrite accordingly.

      elsif Attribute_Name (N) = Name_Access
        and then Raises_Constraint_Error (N)
      then
         Rewrite (N,
           Make_Raise_Program_Error (Loc,
             Reason => PE_Accessibility_Check_Failed));
         Set_Etype (N, C_Type);
         return;

      --  No other cases are foldable (they certainly aren't static, and at
      --  the moment we don't try to fold any cases other than the ones above).

      else
         Check_Expressions;
         return;
      end if;

      --  If either attribute or the prefix is Any_Type, then propagate
      --  Any_Type to the result and don't do anything else at all.

      if P_Type = Any_Type
        or else (Present (E1) and then Etype (E1) = Any_Type)
        or else (Present (E2) and then Etype (E2) = Any_Type)
      then
         Set_Etype (N, Any_Type);
         return;
      end if;

      --  Scalar subtype case. We have not yet enforced the static requirement
      --  of (RM 4.9(7)) and we don't intend to just yet, since there are cases
      --  of non-static attribute references (e.g. S'Digits for a non-static
      --  floating-point type, which we can compute at compile time).

      --  Note: this folding of non-static attributes is not simply a case of
      --  optimization. For many of the attributes affected, Gigi cannot handle
      --  the attribute and depends on the front end having folded them away.

      --  Note: although we don't require staticness at this stage, we do set
      --  the Static variable to record the staticness, for easy reference by
      --  those attributes where it matters (e.g. Succ and Pred), and also to
      --  be used to ensure that non-static folded things are not marked as
      --  being static (a check that is done right at the end).

      P_Root_Type := Root_Type (P_Type);
      P_Base_Type := Base_Type (P_Type);

      --  If the root type or base type is generic, then we cannot fold. This
      --  test is needed because subtypes of generic types are not always
      --  marked as being generic themselves (which seems odd???)

      if Is_Generic_Type (P_Root_Type)
        or else Is_Generic_Type (P_Base_Type)
      then
         return;
      end if;

      if Is_Scalar_Type (P_Type) then
         if not Is_Static_Subtype (P_Type) then
            Static := False;
            Set_Is_Static_Expression (N, False);
         elsif not Is_OK_Static_Subtype (P_Type) then
            Set_Raises_Constraint_Error (N);
         end if;

      --  Array case. We enforce the constrained requirement of (RM 4.9(7-8))
      --  since we can't do anything with unconstrained arrays. In addition,
      --  only the First, Last and Length attributes are possibly static.

      --  Atomic_Always_Lock_Free, Definite, Has_Access_Values,
      --  Has_Discriminants, Has_Tagged_Values, Lock_Free, Type_Class, and
      --  Unconstrained_Array are again exceptions, because they apply as well
      --  to unconstrained types.

      --  In addition Component_Size is an exception since it is possibly
      --  foldable, even though it is never static, and it does apply to
      --  unconstrained arrays. Furthermore, it is essential to fold this
      --  in the packed case, since otherwise the value will be incorrect.

      elsif Id = Attribute_Atomic_Always_Lock_Free or else
            Id = Attribute_Definite                or else
            Id = Attribute_Has_Access_Values       or else
            Id = Attribute_Has_Discriminants       or else
            Id = Attribute_Has_Tagged_Values       or else
            Id = Attribute_Lock_Free               or else
            Id = Attribute_Type_Class              or else
            Id = Attribute_Unconstrained_Array     or else
            Id = Attribute_Component_Size
      then
         Static := False;
         Set_Is_Static_Expression (N, False);

      elsif Id /= Attribute_Max_Alignment_For_Allocation then
         if not Is_Constrained (P_Type)
           or else (Id /= Attribute_First and then
                    Id /= Attribute_Last  and then
                    Id /= Attribute_Length)
         then
            Check_Expressions;
            return;
         end if;

         --  The rules in (RM 4.9(7,8)) require a static array, but as in the
         --  scalar case, we hold off on enforcing staticness, since there are
         --  cases which we can fold at compile time even though they are not
         --  static (e.g. 'Length applied to a static index, even though other
         --  non-static indexes make the array type non-static). This is only
         --  an optimization, but it falls out essentially free, so why not.
         --  Again we compute the variable Static for easy reference later
         --  (note that no array attributes are static in Ada 83).

         --  We also need to set Static properly for subsequent legality checks
         --  which might otherwise accept non-static constants in contexts
         --  where they are not legal.

         Static :=
           Ada_Version >= Ada_95 and then Statically_Denotes_Entity (P);
         Set_Is_Static_Expression (N, Static);

         declare
            Nod : Node_Id;

         begin
            Nod := First_Index (P_Type);

            --  The expression is static if the array type is constrained
            --  by given bounds, and not by an initial expression. Constant
            --  strings are static in any case.

            if Root_Type (P_Type) /= Standard_String then
               Static :=
                 Static and then not Is_Constr_Subt_For_U_Nominal (P_Type);
               Set_Is_Static_Expression (N, Static);

            end if;

            while Present (Nod) loop
               if not Is_Static_Subtype (Etype (Nod)) then
                  Static := False;
                  Set_Is_Static_Expression (N, False);
               elsif not Is_OK_Static_Subtype (Etype (Nod)) then
                  Set_Raises_Constraint_Error (N);
               end if;

               --  If however the index type is generic, or derived from
               --  one, attributes cannot be folded.

               if Is_Generic_Type (Root_Type (Etype (Nod)))
                 and then Id /= Attribute_Component_Size
               then
                  return;
               end if;

               Next_Index (Nod);
            end loop;
         end;
      end if;

      --  Check any expressions that are present. Note that these expressions,
      --  depending on the particular attribute type, are either part of the
      --  attribute designator, or they are arguments in a case where the
      --  attribute reference returns a function. In the latter case, the
      --  rule in (RM 4.9(22)) applies and in particular requires the type
      --  of the expressions to be scalar in order for the attribute to be
      --  considered to be static.

      declare
         E : Node_Id;

      begin
         E := E1;
         while Present (E) loop

            --  If expression is not static, then the attribute reference
            --  result certainly cannot be static.

            if not Is_Static_Expression (E) then
               Static := False;
               Set_Is_Static_Expression (N, False);
            end if;

            if Raises_Constraint_Error (E) then
               Set_Raises_Constraint_Error (N);
            end if;

            --  If the result is not known at compile time, or is not of
            --  a scalar type, then the result is definitely not static,
            --  so we can quit now.

            if not Compile_Time_Known_Value (E)
              or else not Is_Scalar_Type (Etype (E))
            then
               --  An odd special case, if this is a Pos attribute, this
               --  is where we need to apply a range check since it does
               --  not get done anywhere else.

               if Id = Attribute_Pos then
                  if Is_Integer_Type (Etype (E)) then
                     Apply_Range_Check (E, Etype (N));
                  end if;
               end if;

               Check_Expressions;
               return;

            --  If the expression raises a constraint error, then so does
            --  the attribute reference. We keep going in this case because
            --  we are still interested in whether the attribute reference
            --  is static even if it is not static.

            elsif Raises_Constraint_Error (E) then
               Set_Raises_Constraint_Error (N);
            end if;

            Next (E);
         end loop;

         if Raises_Constraint_Error (Prefix (N)) then
            return;
         end if;
      end;

      --  Deal with the case of a static attribute reference that raises
      --  constraint error. The Raises_Constraint_Error flag will already
      --  have been set, and the Static flag shows whether the attribute
      --  reference is static. In any case we certainly can't fold such an
      --  attribute reference.

      --  Note that the rewriting of the attribute node with the constraint
      --  error node is essential in this case, because otherwise Gigi might
      --  blow up on one of the attributes it never expects to see.

      --  The constraint_error node must have the type imposed by the context,
      --  to avoid spurious errors in the enclosing expression.

      if Raises_Constraint_Error (N) then
         CE_Node :=
           Make_Raise_Constraint_Error (Sloc (N),
             Reason => CE_Range_Check_Failed);
         Set_Etype (CE_Node, Etype (N));
         Set_Raises_Constraint_Error (CE_Node);
         Check_Expressions;
         Rewrite (N, Relocate_Node (CE_Node));
         Set_Raises_Constraint_Error (N, True);
         return;
      end if;

      --  At this point we have a potentially foldable attribute reference.
      --  If Static is set, then the attribute reference definitely obeys
      --  the requirements in (RM 4.9(7,8,22)), and it definitely can be
      --  folded. If Static is not set, then the attribute may or may not
      --  be foldable, and the individual attribute processing routines
      --  test Static as required in cases where it makes a difference.

      --  In the case where Static is not set, we do know that all the
      --  expressions present are at least known at compile time (we assumed
      --  above that if this was not the case, then there was no hope of static
      --  evaluation). However, we did not require that the bounds of the
      --  prefix type be compile time known, let alone static). That's because
      --  there are many attributes that can be computed at compile time on
      --  non-static subtypes, even though such references are not static
      --  expressions.

      --  For VAX float, the root type is an IEEE type. So make sure to use the
      --  base type instead of the root-type for floating point attributes.

      case Id is

         --  Attributes related to Ada 2012 iterators (placeholder ???)

         when Attribute_Constant_Indexing    |
              Attribute_Default_Iterator     |
              Attribute_Implicit_Dereference |
              Attribute_Iterator_Element     |
              Attribute_Iterable             |
              Attribute_Variable_Indexing    => null;

         --  Internal attributes used to deal with Ada 2012 delayed aspects.
         --  These were already rejected by the parser. Thus they shouldn't
         --  appear here.

         when Internal_Attribute_Id =>
            raise Program_Error;

      --------------
      -- Adjacent --
      --------------

      when Attribute_Adjacent =>
         Fold_Ureal
           (N,
            Eval_Fat.Adjacent
              (P_Base_Type, Expr_Value_R (E1), Expr_Value_R (E2)),
            Static);

      ---------
      -- Aft --
      ---------

      when Attribute_Aft =>
         Fold_Uint (N, Aft_Value (P_Type), Static);

      ---------------
      -- Alignment --
      ---------------

      when Attribute_Alignment => Alignment_Block : declare
         P_TypeA : constant Entity_Id := Underlying_Type (P_Type);

      begin
         --  Fold if alignment is set and not otherwise

         if Known_Alignment (P_TypeA) then
            Fold_Uint (N, Alignment (P_TypeA), Static);
         end if;
      end Alignment_Block;

      -----------------------------
      -- Atomic_Always_Lock_Free --
      -----------------------------

      --  Atomic_Always_Lock_Free attribute is a Boolean, thus no need to fold
      --  here.

      when Attribute_Atomic_Always_Lock_Free => Atomic_Always_Lock_Free :
      declare
         V : constant Entity_Id :=
               Boolean_Literals
                 (Support_Atomic_Primitives_On_Target
                   and then Support_Atomic_Primitives (P_Type));

      begin
         Rewrite (N, New_Occurrence_Of (V, Loc));

         --  Analyze and resolve as boolean. Note that this attribute is a
         --  static attribute in GNAT.

         Analyze_And_Resolve (N, Standard_Boolean);
            Static := True;
            Set_Is_Static_Expression (N, True);
      end Atomic_Always_Lock_Free;

      ---------
      -- Bit --
      ---------

      --  Bit can never be folded

      when Attribute_Bit =>
         null;

      ------------------
      -- Body_Version --
      ------------------

      --  Body_version can never be static

      when Attribute_Body_Version =>
         null;

      -------------
      -- Ceiling --
      -------------

      when Attribute_Ceiling =>
         Fold_Ureal
           (N, Eval_Fat.Ceiling (P_Base_Type, Expr_Value_R (E1)), Static);

      --------------------
      -- Component_Size --
      --------------------

      when Attribute_Component_Size =>
         if Known_Static_Component_Size (P_Type) then
            Fold_Uint (N, Component_Size (P_Type), Static);
         end if;

      -------------
      -- Compose --
      -------------

      when Attribute_Compose =>
         Fold_Ureal
           (N,
            Eval_Fat.Compose (P_Base_Type, Expr_Value_R (E1), Expr_Value (E2)),
            Static);

      -----------------
      -- Constrained --
      -----------------

      --  Constrained is never folded for now, there may be cases that
      --  could be handled at compile time. To be looked at later.

      when Attribute_Constrained =>

         --  The expander might fold it and set the static flag accordingly,
         --  but with expansion disabled (as in ASIS), it remains as an
         --  attribute reference, and this reference is not static.

         Set_Is_Static_Expression (N, False);
         null;

      ---------------
      -- Copy_Sign --
      ---------------

      when Attribute_Copy_Sign =>
         Fold_Ureal
           (N,
            Eval_Fat.Copy_Sign
              (P_Base_Type, Expr_Value_R (E1), Expr_Value_R (E2)),
            Static);

      --------------
      -- Definite --
      --------------

      when Attribute_Definite =>
         Rewrite (N, New_Occurrence_Of (
           Boolean_Literals (not Is_Indefinite_Subtype (P_Entity)), Loc));
         Analyze_And_Resolve (N, Standard_Boolean);

      -----------
      -- Delta --
      -----------

      when Attribute_Delta =>
         Fold_Ureal (N, Delta_Value (P_Type), True);

      ------------
      -- Denorm --
      ------------

      when Attribute_Denorm =>
         Fold_Uint
           (N, UI_From_Int (Boolean'Pos (Has_Denormals (P_Type))), Static);

      ---------------------
      -- Descriptor_Size --
      ---------------------

      when Attribute_Descriptor_Size =>
         null;

      ------------
      -- Digits --
      ------------

      when Attribute_Digits =>
         Fold_Uint (N, Digits_Value (P_Type), Static);

      ----------
      -- Emax --
      ----------

      when Attribute_Emax =>

         --  Ada 83 attribute is defined as (RM83 3.5.8)

         --    T'Emax = 4 * T'Mantissa

         Fold_Uint (N, 4 * Mantissa, Static);

      --------------
      -- Enum_Rep --
      --------------

      when Attribute_Enum_Rep =>

         --  For an enumeration type with a non-standard representation use
         --  the Enumeration_Rep field of the proper constant. Note that this
         --  will not work for types Character/Wide_[Wide-]Character, since no
         --  real entities are created for the enumeration literals, but that
         --  does not matter since these two types do not have non-standard
         --  representations anyway.

         if Is_Enumeration_Type (P_Type)
           and then Has_Non_Standard_Rep (P_Type)
         then
            Fold_Uint (N, Enumeration_Rep (Expr_Value_E (E1)), Static);

         --  For enumeration types with standard representations and all
         --  other cases (i.e. all integer and modular types), Enum_Rep
         --  is equivalent to Pos.

         else
            Fold_Uint (N, Expr_Value (E1), Static);
         end if;

      --------------
      -- Enum_Val --
      --------------

      when Attribute_Enum_Val => Enum_Val : declare
         Lit : Node_Id;

      begin
         --  We have something like Enum_Type'Enum_Val (23), so search for a
         --  corresponding value in the list of Enum_Rep values for the type.

         Lit := First_Literal (P_Base_Type);
         loop
            if Enumeration_Rep (Lit) = Expr_Value (E1) then
               Fold_Uint (N, Enumeration_Pos (Lit), Static);
               exit;
            end if;

            Next_Literal (Lit);

            if No (Lit) then
               Apply_Compile_Time_Constraint_Error
                 (N, "no representation value matches",
                  CE_Range_Check_Failed,
                  Warn => not Static);
               exit;
            end if;
         end loop;
      end Enum_Val;

      -------------
      -- Epsilon --
      -------------

      when Attribute_Epsilon =>

         --  Ada 83 attribute is defined as (RM83 3.5.8)

         --    T'Epsilon = 2.0**(1 - T'Mantissa)

         Fold_Ureal (N, Ureal_2 ** (1 - Mantissa), True);

      --------------
      -- Exponent --
      --------------

      when Attribute_Exponent =>
         Fold_Uint (N,
           Eval_Fat.Exponent (P_Base_Type, Expr_Value_R (E1)), Static);

      -----------
      -- First --
      -----------

      when Attribute_First => First_Attr :
      begin
         Set_Bounds;

         if Compile_Time_Known_Value (Lo_Bound) then
            if Is_Real_Type (P_Type) then
               Fold_Ureal (N, Expr_Value_R (Lo_Bound), Static);
            else
               Fold_Uint  (N, Expr_Value (Lo_Bound), Static);
            end if;

         else
            Check_Concurrent_Discriminant (Lo_Bound);
         end if;
      end First_Attr;

      -----------------
      -- First_Valid --
      -----------------

      when Attribute_First_Valid => First_Valid :
      begin
         if Has_Predicates (P_Type)
           and then Has_Static_Predicate (P_Type)
         then
            declare
               FirstN : constant Node_Id :=
                          First (Static_Discrete_Predicate (P_Type));
            begin
               if Nkind (FirstN) = N_Range then
                  Fold_Uint (N, Expr_Value (Low_Bound (FirstN)), Static);
               else
                  Fold_Uint (N, Expr_Value (FirstN), Static);
               end if;
            end;

         else
            Set_Bounds;
            Fold_Uint (N, Expr_Value (Lo_Bound), Static);
         end if;
      end First_Valid;

      -----------------
      -- Fixed_Value --
      -----------------

      when Attribute_Fixed_Value =>
         null;

      -----------
      -- Floor --
      -----------

      when Attribute_Floor =>
         Fold_Ureal
           (N, Eval_Fat.Floor (P_Base_Type, Expr_Value_R (E1)), Static);

      ----------
      -- Fore --
      ----------

      when Attribute_Fore =>
         if Compile_Time_Known_Bounds (P_Type) then
            Fold_Uint (N, UI_From_Int (Fore_Value), Static);
         end if;

      --------------
      -- Fraction --
      --------------

      when Attribute_Fraction =>
         Fold_Ureal
           (N, Eval_Fat.Fraction (P_Base_Type, Expr_Value_R (E1)), Static);

      -----------------------
      -- Has_Access_Values --
      -----------------------

      when Attribute_Has_Access_Values =>
         Rewrite (N, New_Occurrence_Of
           (Boolean_Literals (Has_Access_Values (P_Root_Type)), Loc));
         Analyze_And_Resolve (N, Standard_Boolean);

      -----------------------
      -- Has_Discriminants --
      -----------------------

      when Attribute_Has_Discriminants =>
         Rewrite (N, New_Occurrence_Of (
           Boolean_Literals (Has_Discriminants (P_Entity)), Loc));
         Analyze_And_Resolve (N, Standard_Boolean);

      ----------------------
      -- Has_Same_Storage --
      ----------------------

      when Attribute_Has_Same_Storage =>
         null;

      -----------------------
      -- Has_Tagged_Values --
      -----------------------

      when Attribute_Has_Tagged_Values =>
         Rewrite (N, New_Occurrence_Of
           (Boolean_Literals (Has_Tagged_Component (P_Root_Type)), Loc));
         Analyze_And_Resolve (N, Standard_Boolean);

      --------------
      -- Identity --
      --------------

      when Attribute_Identity =>
         null;

      -----------
      -- Image --
      -----------

      --  Image is a scalar attribute, but is never static, because it is
      --  not a static function (having a non-scalar argument (RM 4.9(22))
      --  However, we can constant-fold the image of an enumeration literal
      --  if names are available.

      when Attribute_Image =>
         if Is_Entity_Name (E1)
           and then Ekind (Entity (E1)) = E_Enumeration_Literal
           and then not Discard_Names (First_Subtype (Etype (E1)))
           and then not Global_Discard_Names
         then
            declare
               Lit : constant Entity_Id := Entity (E1);
               Str : String_Id;
            begin
               Start_String;
               Get_Unqualified_Decoded_Name_String (Chars (Lit));
               Set_Casing (All_Upper_Case);
               Store_String_Chars (Name_Buffer (1 .. Name_Len));
               Str := End_String;
               Rewrite (N, Make_String_Literal (Loc, Strval => Str));
               Analyze_And_Resolve (N, Standard_String);
               Set_Is_Static_Expression (N, False);
            end;
         end if;

      ---------
      -- Img --
      ---------

      --  Img is a scalar attribute, but is never static, because it is
      --  not a static function (having a non-scalar argument (RM 4.9(22))

      when Attribute_Img =>
         null;

      -------------------
      -- Integer_Value --
      -------------------

      --  We never try to fold Integer_Value (though perhaps we could???)

      when Attribute_Integer_Value =>
         null;

      -------------------
      -- Invalid_Value --
      -------------------

      --  Invalid_Value is a scalar attribute that is never static, because
      --  the value is by design out of range.

      when Attribute_Invalid_Value =>
         null;

      -----------
      -- Large --
      -----------

      when Attribute_Large =>

         --  For fixed-point, we use the identity:

         --    T'Large = (2.0**T'Mantissa - 1.0) * T'Small

         if Is_Fixed_Point_Type (P_Type) then
            Rewrite (N,
              Make_Op_Multiply (Loc,
                Left_Opnd =>
                  Make_Op_Subtract (Loc,
                    Left_Opnd =>
                      Make_Op_Expon (Loc,
                        Left_Opnd =>
                          Make_Real_Literal (Loc, Ureal_2),
                        Right_Opnd =>
                          Make_Attribute_Reference (Loc,
                            Prefix => P,
                            Attribute_Name => Name_Mantissa)),
                    Right_Opnd => Make_Real_Literal (Loc, Ureal_1)),

                Right_Opnd =>
                  Make_Real_Literal (Loc, Small_Value (Entity (P)))));

            Analyze_And_Resolve (N, C_Type);

         --  Floating-point (Ada 83 compatibility)

         else
            --  Ada 83 attribute is defined as (RM83 3.5.8)

            --    T'Large = 2.0**T'Emax * (1.0 - 2.0**(-T'Mantissa))

            --  where

            --    T'Emax = 4 * T'Mantissa

            Fold_Ureal
              (N,
               Ureal_2 ** (4 * Mantissa) * (Ureal_1 - Ureal_2 ** (-Mantissa)),
               True);
         end if;

      ---------------
      -- Lock_Free --
      ---------------

      when Attribute_Lock_Free => Lock_Free : declare
         V : constant Entity_Id := Boolean_Literals (Uses_Lock_Free (P_Type));

      begin
         Rewrite (N, New_Occurrence_Of (V, Loc));

         --  Analyze and resolve as boolean. Note that this attribute is a
         --  static attribute in GNAT.

         Analyze_And_Resolve (N, Standard_Boolean);
            Static := True;
            Set_Is_Static_Expression (N, True);
      end Lock_Free;

      ----------
      -- Last --
      ----------

      when Attribute_Last => Last_Attr :
      begin
         Set_Bounds;

         if Compile_Time_Known_Value (Hi_Bound) then
            if Is_Real_Type (P_Type) then
               Fold_Ureal (N, Expr_Value_R (Hi_Bound), Static);
            else
               Fold_Uint  (N, Expr_Value (Hi_Bound), Static);
            end if;

         else
            Check_Concurrent_Discriminant (Hi_Bound);
         end if;
      end Last_Attr;

      ----------------
      -- Last_Valid --
      ----------------

      when Attribute_Last_Valid => Last_Valid :
      begin
         if Has_Predicates (P_Type)
           and then Has_Static_Predicate (P_Type)
         then
            declare
               LastN : constant Node_Id :=
                         Last (Static_Discrete_Predicate (P_Type));
            begin
               if Nkind (LastN) = N_Range then
                  Fold_Uint (N, Expr_Value (High_Bound (LastN)), Static);
               else
                  Fold_Uint (N, Expr_Value (LastN), Static);
               end if;
            end;

         else
            Set_Bounds;
            Fold_Uint (N, Expr_Value (Hi_Bound), Static);
         end if;
      end Last_Valid;

      ------------------
      -- Leading_Part --
      ------------------

      when Attribute_Leading_Part =>
         Fold_Ureal
           (N,
            Eval_Fat.Leading_Part
              (P_Base_Type, Expr_Value_R (E1), Expr_Value (E2)),
            Static);

      ------------
      -- Length --
      ------------

      when Attribute_Length => Length : declare
         Ind : Node_Id;

      begin
         --  If any index type is a formal type, or derived from one, the
         --  bounds are not static. Treating them as static can produce
         --  spurious warnings or improper constant folding.

         Ind := First_Index (P_Type);
         while Present (Ind) loop
            if Is_Generic_Type (Root_Type (Etype (Ind))) then
               return;
            end if;

            Next_Index (Ind);
         end loop;

         Set_Bounds;

         --  For two compile time values, we can compute length

         if Compile_Time_Known_Value (Lo_Bound)
           and then Compile_Time_Known_Value (Hi_Bound)
         then
            Fold_Uint (N,
              UI_Max (0, 1 + (Expr_Value (Hi_Bound) - Expr_Value (Lo_Bound))),
              Static);
         end if;

         --  One more case is where Hi_Bound and Lo_Bound are compile-time
         --  comparable, and we can figure out the difference between them.

         declare
            Diff : aliased Uint;

         begin
            case
              Compile_Time_Compare
                (Lo_Bound, Hi_Bound, Diff'Access, Assume_Valid => False)
            is
               when EQ =>
                  Fold_Uint (N, Uint_1, Static);

               when GT =>
                  Fold_Uint (N, Uint_0, Static);

               when LT =>
                  if Diff /= No_Uint then
                     Fold_Uint (N, Diff + 1, Static);
                  end if;

               when others =>
                  null;
            end case;
         end;
      end Length;

      ----------------
      -- Loop_Entry --
      ----------------

      --  Loop_Entry acts as an alias of a constant initialized to the prefix
      --  of the said attribute at the point of entry into the related loop. As
      --  such, the attribute reference does not need to be evaluated because
      --  the prefix is the one that is evaluted.

      when Attribute_Loop_Entry =>
         null;

      -------------
      -- Machine --
      -------------

      when Attribute_Machine =>
         Fold_Ureal
           (N,
            Eval_Fat.Machine
              (P_Base_Type, Expr_Value_R (E1), Eval_Fat.Round, N),
            Static);

      ------------------
      -- Machine_Emax --
      ------------------

      when Attribute_Machine_Emax =>
         Fold_Uint (N, Machine_Emax_Value (P_Type), Static);

      ------------------
      -- Machine_Emin --
      ------------------

      when Attribute_Machine_Emin =>
         Fold_Uint (N, Machine_Emin_Value (P_Type), Static);

      ----------------------
      -- Machine_Mantissa --
      ----------------------

      when Attribute_Machine_Mantissa =>
         Fold_Uint (N, Machine_Mantissa_Value (P_Type), Static);

      -----------------------
      -- Machine_Overflows --
      -----------------------

      when Attribute_Machine_Overflows =>

         --  Always true for fixed-point

         if Is_Fixed_Point_Type (P_Type) then
            Fold_Uint (N, True_Value, Static);

         --  Floating point case

         else
            Fold_Uint (N,
              UI_From_Int (Boolean'Pos (Machine_Overflows_On_Target)),
              Static);
         end if;

      -------------------
      -- Machine_Radix --
      -------------------

      when Attribute_Machine_Radix =>
         if Is_Fixed_Point_Type (P_Type) then
            if Is_Decimal_Fixed_Point_Type (P_Type)
              and then Machine_Radix_10 (P_Type)
            then
               Fold_Uint (N, Uint_10, Static);
            else
               Fold_Uint (N, Uint_2, Static);
            end if;

         --  All floating-point type always have radix 2

         else
            Fold_Uint (N, Uint_2, Static);
         end if;

      ----------------------
      -- Machine_Rounding --
      ----------------------

      --  Note: for the folding case, it is fine to treat Machine_Rounding
      --  exactly the same way as Rounding, since this is one of the allowed
      --  behaviors, and performance is not an issue here. It might be a bit
      --  better to give the same result as it would give at run time, even
      --  though the non-determinism is certainly permitted.

      when Attribute_Machine_Rounding =>
         Fold_Ureal
           (N, Eval_Fat.Rounding (P_Base_Type, Expr_Value_R (E1)), Static);

      --------------------
      -- Machine_Rounds --
      --------------------

      when Attribute_Machine_Rounds =>

         --  Always False for fixed-point

         if Is_Fixed_Point_Type (P_Type) then
            Fold_Uint (N, False_Value, Static);

         --  Else yield proper floating-point result

         else
            Fold_Uint
              (N, UI_From_Int (Boolean'Pos (Machine_Rounds_On_Target)),
               Static);
         end if;

      ------------------
      -- Machine_Size --
      ------------------

      --  Note: Machine_Size is identical to Object_Size

      when Attribute_Machine_Size => Machine_Size : declare
         P_TypeA : constant Entity_Id := Underlying_Type (P_Type);

      begin
         if Known_Esize (P_TypeA) then
            Fold_Uint (N, Esize (P_TypeA), Static);
         end if;
      end Machine_Size;

      --------------
      -- Mantissa --
      --------------

      when Attribute_Mantissa =>

         --  Fixed-point mantissa

         if Is_Fixed_Point_Type (P_Type) then

            --  Compile time foldable case

            if Compile_Time_Known_Value (Type_Low_Bound  (P_Type))
                 and then
               Compile_Time_Known_Value (Type_High_Bound (P_Type))
            then
               --  The calculation of the obsolete Ada 83 attribute Mantissa
               --  is annoying, because of AI00143, quoted here:

               --  !question 84-01-10

               --  Consider the model numbers for F:

               --         type F is delta 1.0 range -7.0 .. 8.0;

               --  The wording requires that F'MANTISSA be the SMALLEST
               --  integer number for which each  bound  of the specified
               --  range is either a model number or lies at most small
               --  distant from a model number. This means F'MANTISSA
               --  is required to be 3 since the range  -7.0 .. 7.0 fits
               --  in 3 signed bits, and 8 is "at most" 1.0 from a model
               --  number, namely, 7. Is this analysis correct? Note that
               --  this implies the upper bound of the range is not
               --  represented as a model number.

               --  !response 84-03-17

               --  The analysis is correct. The upper and lower bounds for
               --  a fixed  point type can lie outside the range of model
               --  numbers.

               declare
                  Siz     : Uint;
                  LBound  : Ureal;
                  UBound  : Ureal;
                  Bound   : Ureal;
                  Max_Man : Uint;

               begin
                  LBound  := Expr_Value_R (Type_Low_Bound  (P_Type));
                  UBound  := Expr_Value_R (Type_High_Bound (P_Type));
                  Bound   := UR_Max (UR_Abs (LBound), UR_Abs (UBound));
                  Max_Man := UR_Trunc (Bound / Small_Value (P_Type));

                  --  If the Bound is exactly a model number, i.e. a multiple
                  --  of Small, then we back it off by one to get the integer
                  --  value that must be representable.

                  if Small_Value (P_Type) * Max_Man = Bound then
                     Max_Man := Max_Man - 1;
                  end if;

                  --  Now find corresponding size = Mantissa value

                  Siz := Uint_0;
                  while 2 ** Siz < Max_Man loop
                     Siz := Siz + 1;
                  end loop;

                  Fold_Uint (N, Siz, Static);
               end;

            else
               --  The case of dynamic bounds cannot be evaluated at compile
               --  time. Instead we use a runtime routine (see Exp_Attr).

               null;
            end if;

         --  Floating-point Mantissa

         else
            Fold_Uint (N, Mantissa, Static);
         end if;

      ---------
      -- Max --
      ---------

      when Attribute_Max => Max :
      begin
         if Is_Real_Type (P_Type) then
            Fold_Ureal
              (N, UR_Max (Expr_Value_R (E1), Expr_Value_R (E2)), Static);
         else
            Fold_Uint (N, UI_Max (Expr_Value (E1), Expr_Value (E2)), Static);
         end if;
      end Max;

      ----------------------------------
      -- Max_Alignment_For_Allocation --
      ----------------------------------

      --  Max_Alignment_For_Allocation is usually the Alignment. However,
      --  arrays are allocated with dope, so we need to take into account both
      --  the alignment of the array, which comes from the component alignment,
      --  and the alignment of the dope. Also, if the alignment is unknown, we
      --  use the max (it's OK to be pessimistic).

      when Attribute_Max_Alignment_For_Allocation =>
         declare
            A : Uint := UI_From_Int (Ttypes.Maximum_Alignment);
         begin
            if Known_Alignment (P_Type) and then
              (not Is_Array_Type (P_Type) or else Alignment (P_Type) > A)
            then
               A := Alignment (P_Type);
            end if;

            Fold_Uint (N, A, Static);
         end;

      ----------------------------------
      -- Max_Size_In_Storage_Elements --
      ----------------------------------

      --  Max_Size_In_Storage_Elements is simply the Size rounded up to a
      --  Storage_Unit boundary. We can fold any cases for which the size
      --  is known by the front end.

      when Attribute_Max_Size_In_Storage_Elements =>
         if Known_Esize (P_Type) then
            Fold_Uint (N,
              (Esize (P_Type) + System_Storage_Unit - 1) /
                                          System_Storage_Unit,
               Static);
         end if;

      --------------------
      -- Mechanism_Code --
      --------------------

      when Attribute_Mechanism_Code =>
         declare
            Val    : Int;
            Formal : Entity_Id;
            Mech   : Mechanism_Type;

         begin
            if No (E1) then
               Mech := Mechanism (P_Entity);

            else
               Val := UI_To_Int (Expr_Value (E1));

               Formal := First_Formal (P_Entity);
               for J in 1 .. Val - 1 loop
                  Next_Formal (Formal);
               end loop;
               Mech := Mechanism (Formal);
            end if;

            if Mech < 0 then
               Fold_Uint (N, UI_From_Int (Int (-Mech)), Static);
            end if;
         end;

      ---------
      -- Min --
      ---------

      when Attribute_Min => Min :
      begin
         if Is_Real_Type (P_Type) then
            Fold_Ureal
              (N, UR_Min (Expr_Value_R (E1), Expr_Value_R (E2)), Static);
         else
            Fold_Uint
              (N, UI_Min (Expr_Value (E1), Expr_Value (E2)), Static);
         end if;
      end Min;

      ---------
      -- Mod --
      ---------

      when Attribute_Mod =>
         Fold_Uint
           (N, UI_Mod (Expr_Value (E1), Modulus (P_Base_Type)), Static);

      -----------
      -- Model --
      -----------

      when Attribute_Model =>
         Fold_Ureal
           (N, Eval_Fat.Model (P_Base_Type, Expr_Value_R (E1)), Static);

      ----------------
      -- Model_Emin --
      ----------------

      when Attribute_Model_Emin =>
         Fold_Uint (N, Model_Emin_Value (P_Base_Type), Static);

      -------------------
      -- Model_Epsilon --
      -------------------

      when Attribute_Model_Epsilon =>
         Fold_Ureal (N, Model_Epsilon_Value (P_Base_Type), Static);

      --------------------
      -- Model_Mantissa --
      --------------------

      when Attribute_Model_Mantissa =>
         Fold_Uint (N, Model_Mantissa_Value (P_Base_Type), Static);

      -----------------
      -- Model_Small --
      -----------------

      when Attribute_Model_Small =>
         Fold_Ureal (N, Model_Small_Value (P_Base_Type), Static);

      -------------
      -- Modulus --
      -------------

      when Attribute_Modulus =>
         Fold_Uint (N, Modulus (P_Type), Static);

      --------------------
      -- Null_Parameter --
      --------------------

      --  Cannot fold, we know the value sort of, but the whole point is
      --  that there is no way to talk about this imaginary value except
      --  by using the attribute, so we leave it the way it is.

      when Attribute_Null_Parameter =>
         null;

      -----------------
      -- Object_Size --
      -----------------

      --  The Object_Size attribute for a type returns the Esize of the
      --  type and can be folded if this value is known.

      when Attribute_Object_Size => Object_Size : declare
         P_TypeA : constant Entity_Id := Underlying_Type (P_Type);

      begin
         if Known_Esize (P_TypeA) then
            Fold_Uint (N, Esize (P_TypeA), Static);
         end if;
      end Object_Size;

      ----------------------
      -- Overlaps_Storage --
      ----------------------

      when Attribute_Overlaps_Storage =>
         null;

      -------------------------
      -- Passed_By_Reference --
      -------------------------

      --  Scalar types are never passed by reference

      when Attribute_Passed_By_Reference =>
         Fold_Uint (N, False_Value, Static);

      ---------
      -- Pos --
      ---------

      when Attribute_Pos =>
         Fold_Uint (N, Expr_Value (E1), Static);

      ----------
      -- Pred --
      ----------

      when Attribute_Pred => Pred :
      begin
         --  Floating-point case

         if Is_Floating_Point_Type (P_Type) then
            Fold_Ureal
              (N, Eval_Fat.Pred (P_Base_Type, Expr_Value_R (E1)), Static);

         --  Fixed-point case

         elsif Is_Fixed_Point_Type (P_Type) then
            Fold_Ureal
              (N, Expr_Value_R (E1) - Small_Value (P_Type), True);

         --  Modular integer case (wraps)

         elsif Is_Modular_Integer_Type (P_Type) then
            Fold_Uint (N, (Expr_Value (E1) - 1) mod Modulus (P_Type), Static);

         --  Other scalar cases

         else
            pragma Assert (Is_Scalar_Type (P_Type));

            if Is_Enumeration_Type (P_Type)
              and then Expr_Value (E1) =
                         Expr_Value (Type_Low_Bound (P_Base_Type))
            then
               Apply_Compile_Time_Constraint_Error
                 (N, "Pred of `&''First`",
                  CE_Overflow_Check_Failed,
                  Ent  => P_Base_Type,
                  Warn => not Static);

               Check_Expressions;
               return;
            end if;

            Fold_Uint (N, Expr_Value (E1) - 1, Static);
         end if;
      end Pred;

      -----------
      -- Range --
      -----------

      --  No processing required, because by this stage, Range has been
      --  replaced by First .. Last, so this branch can never be taken.

      when Attribute_Range =>
         raise Program_Error;

      ------------------
      -- Range_Length --
      ------------------

      when Attribute_Range_Length =>
         Set_Bounds;

         --  Can fold if both bounds are compile time known

         if Compile_Time_Known_Value (Hi_Bound)
           and then Compile_Time_Known_Value (Lo_Bound)
         then
            Fold_Uint (N,
              UI_Max
                (0, Expr_Value (Hi_Bound) - Expr_Value (Lo_Bound) + 1),
                 Static);
         end if;

         --  One more case is where Hi_Bound and Lo_Bound are compile-time
         --  comparable, and we can figure out the difference between them.

         declare
            Diff : aliased Uint;

         begin
            case
              Compile_Time_Compare
                (Lo_Bound, Hi_Bound, Diff'Access, Assume_Valid => False)
            is
               when EQ =>
                  Fold_Uint (N, Uint_1, Static);

               when GT =>
                  Fold_Uint (N, Uint_0, Static);

               when LT =>
                  if Diff /= No_Uint then
                     Fold_Uint (N, Diff + 1, Static);
                  end if;

               when others =>
                  null;
            end case;
         end;

      ---------
      -- Ref --
      ---------

      when Attribute_Ref =>
         Fold_Uint (N, Expr_Value (E1), Static);

      ---------------
      -- Remainder --
      ---------------

      when Attribute_Remainder => Remainder : declare
         X : constant Ureal := Expr_Value_R (E1);
         Y : constant Ureal := Expr_Value_R (E2);

      begin
         if UR_Is_Zero (Y) then
            Apply_Compile_Time_Constraint_Error
              (N, "division by zero in Remainder",
               CE_Overflow_Check_Failed,
               Warn => not Static);

            Check_Expressions;
            return;
         end if;

         Fold_Ureal (N, Eval_Fat.Remainder (P_Base_Type, X, Y), Static);
      end Remainder;

      -----------------
      -- Restriction --
      -----------------

      when Attribute_Restriction_Set => Restriction_Set : declare
      begin
         Rewrite (N, New_Occurrence_Of (Standard_False, Loc));
         Set_Is_Static_Expression (N);
      end Restriction_Set;

      -----------
      -- Round --
      -----------

      when Attribute_Round => Round :
      declare
         Sr : Ureal;
         Si : Uint;

      begin
         --  First we get the (exact result) in units of small

         Sr := Expr_Value_R (E1) / Small_Value (C_Type);

         --  Now round that exactly to an integer

         Si := UR_To_Uint (Sr);

         --  Finally the result is obtained by converting back to real

         Fold_Ureal (N, Si * Small_Value (C_Type), Static);
      end Round;

      --------------
      -- Rounding --
      --------------

      when Attribute_Rounding =>
         Fold_Ureal
           (N, Eval_Fat.Rounding (P_Base_Type, Expr_Value_R (E1)), Static);

      ---------------
      -- Safe_Emax --
      ---------------

      when Attribute_Safe_Emax =>
         Fold_Uint (N, Safe_Emax_Value (P_Type), Static);

      ----------------
      -- Safe_First --
      ----------------

      when Attribute_Safe_First =>
         Fold_Ureal (N, Safe_First_Value (P_Type), Static);

      ----------------
      -- Safe_Large --
      ----------------

      when Attribute_Safe_Large =>
         if Is_Fixed_Point_Type (P_Type) then
            Fold_Ureal
              (N, Expr_Value_R (Type_High_Bound (P_Base_Type)), Static);
         else
            Fold_Ureal (N, Safe_Last_Value (P_Type), Static);
         end if;

      ---------------
      -- Safe_Last --
      ---------------

      when Attribute_Safe_Last =>
         Fold_Ureal (N, Safe_Last_Value (P_Type), Static);

      ----------------
      -- Safe_Small --
      ----------------

      when Attribute_Safe_Small =>

         --  In Ada 95, the old Ada 83 attribute Safe_Small is redundant
         --  for fixed-point, since is the same as Small, but we implement
         --  it for backwards compatibility.

         if Is_Fixed_Point_Type (P_Type) then
            Fold_Ureal (N, Small_Value (P_Type), Static);

         --  Ada 83 Safe_Small for floating-point cases

         else
            Fold_Ureal (N, Model_Small_Value (P_Type), Static);
         end if;

      -----------
      -- Scale --
      -----------

      when Attribute_Scale =>
         Fold_Uint (N, Scale_Value (P_Type), Static);

      -------------
      -- Scaling --
      -------------

      when Attribute_Scaling =>
         Fold_Ureal
           (N,
            Eval_Fat.Scaling
              (P_Base_Type, Expr_Value_R (E1), Expr_Value (E2)),
            Static);

      ------------------
      -- Signed_Zeros --
      ------------------

      when Attribute_Signed_Zeros =>
         Fold_Uint
           (N, UI_From_Int (Boolean'Pos (Has_Signed_Zeros (P_Type))), Static);

      ----------
      -- Size --
      ----------

      --  Size attribute returns the RM size. All scalar types can be folded,
      --  as well as any types for which the size is known by the front end,
      --  including any type for which a size attribute is specified. This is
      --  one of the places where it is annoying that a size of zero means two
      --  things (zero size for scalars, unspecified size for non-scalars).

      when Attribute_Size | Attribute_VADS_Size => Size : declare
         P_TypeA : constant Entity_Id := Underlying_Type (P_Type);

      begin
         if Is_Scalar_Type (P_TypeA) or else RM_Size (P_TypeA) /= Uint_0 then

            --  VADS_Size case

            if Id = Attribute_VADS_Size or else Use_VADS_Size then
               declare
                  S : constant Node_Id := Size_Clause (P_TypeA);

               begin
                  --  If a size clause applies, then use the size from it.
                  --  This is one of the rare cases where we can use the
                  --  Size_Clause field for a subtype when Has_Size_Clause
                  --  is False. Consider:

                  --    type x is range 1 .. 64;
                  --    for x'size use 12;
                  --    subtype y is x range 0 .. 3;

                  --  Here y has a size clause inherited from x, but normally
                  --  it does not apply, and y'size is 2. However, y'VADS_Size
                  --  is indeed 12 and not 2.

                  if Present (S)
                    and then Is_OK_Static_Expression (Expression (S))
                  then
                     Fold_Uint (N, Expr_Value (Expression (S)), Static);

                  --  If no size is specified, then we simply use the object
                  --  size in the VADS_Size case (e.g. Natural'Size is equal
                  --  to Integer'Size, not one less).

                  else
                     Fold_Uint (N, Esize (P_TypeA), Static);
                  end if;
               end;

            --  Normal case (Size) in which case we want the RM_Size

            else
               Fold_Uint (N, RM_Size (P_TypeA), Static);
            end if;
         end if;
      end Size;

      -----------
      -- Small --
      -----------

      when Attribute_Small =>

         --  The floating-point case is present only for Ada 83 compatibility.
         --  Note that strictly this is an illegal addition, since we are
         --  extending an Ada 95 defined attribute, but we anticipate an
         --  ARG ruling that will permit this.

         if Is_Floating_Point_Type (P_Type) then

            --  Ada 83 attribute is defined as (RM83 3.5.8)

            --    T'Small = 2.0**(-T'Emax - 1)

            --  where

            --    T'Emax = 4 * T'Mantissa

            Fold_Ureal (N, Ureal_2 ** ((-(4 * Mantissa)) - 1), Static);

         --  Normal Ada 95 fixed-point case

         else
            Fold_Ureal (N, Small_Value (P_Type), True);
         end if;

      -----------------
      -- Stream_Size --
      -----------------

      when Attribute_Stream_Size =>
         null;

      ----------
      -- Succ --
      ----------

      when Attribute_Succ => Succ :
      begin
         --  Floating-point case

         if Is_Floating_Point_Type (P_Type) then
            Fold_Ureal
              (N, Eval_Fat.Succ (P_Base_Type, Expr_Value_R (E1)), Static);

         --  Fixed-point case

         elsif Is_Fixed_Point_Type (P_Type) then
            Fold_Ureal (N, Expr_Value_R (E1) + Small_Value (P_Type), Static);

         --  Modular integer case (wraps)

         elsif Is_Modular_Integer_Type (P_Type) then
            Fold_Uint (N, (Expr_Value (E1) + 1) mod Modulus (P_Type), Static);

         --  Other scalar cases

         else
            pragma Assert (Is_Scalar_Type (P_Type));

            if Is_Enumeration_Type (P_Type)
              and then Expr_Value (E1) =
                         Expr_Value (Type_High_Bound (P_Base_Type))
            then
               Apply_Compile_Time_Constraint_Error
                 (N, "Succ of `&''Last`",
                  CE_Overflow_Check_Failed,
                  Ent  => P_Base_Type,
                  Warn => not Static);

               Check_Expressions;
               return;
            else
               Fold_Uint (N, Expr_Value (E1) + 1, Static);
            end if;
         end if;
      end Succ;

      ----------------
      -- Truncation --
      ----------------

      when Attribute_Truncation =>
         Fold_Ureal
           (N,
            Eval_Fat.Truncation (P_Base_Type, Expr_Value_R (E1)),
            Static);

      ----------------
      -- Type_Class --
      ----------------

      when Attribute_Type_Class => Type_Class : declare
         Typ : constant Entity_Id := Underlying_Type (P_Base_Type);
         Id  : RE_Id;

      begin
         if Is_Descendent_Of_Address (Typ) then
            Id := RE_Type_Class_Address;

         elsif Is_Enumeration_Type (Typ) then
            Id := RE_Type_Class_Enumeration;

         elsif Is_Integer_Type (Typ) then
            Id := RE_Type_Class_Integer;

         elsif Is_Fixed_Point_Type (Typ) then
            Id := RE_Type_Class_Fixed_Point;

         elsif Is_Floating_Point_Type (Typ) then
            Id := RE_Type_Class_Floating_Point;

         elsif Is_Array_Type (Typ) then
            Id := RE_Type_Class_Array;

         elsif Is_Record_Type (Typ) then
            Id := RE_Type_Class_Record;

         elsif Is_Access_Type (Typ) then
            Id := RE_Type_Class_Access;

         elsif Is_Enumeration_Type (Typ) then
            Id := RE_Type_Class_Enumeration;

         elsif Is_Task_Type (Typ) then
            Id := RE_Type_Class_Task;

         --  We treat protected types like task types. It would make more
         --  sense to have another enumeration value, but after all the
         --  whole point of this feature is to be exactly DEC compatible,
         --  and changing the type Type_Class would not meet this requirement.

         elsif Is_Protected_Type (Typ) then
            Id := RE_Type_Class_Task;

         --  Not clear if there are any other possibilities, but if there
         --  are, then we will treat them as the address case.

         else
            Id := RE_Type_Class_Address;
         end if;

         Rewrite (N, New_Occurrence_Of (RTE (Id), Loc));
      end Type_Class;

      -----------------------
      -- Unbiased_Rounding --
      -----------------------

      when Attribute_Unbiased_Rounding =>
         Fold_Ureal
           (N,
            Eval_Fat.Unbiased_Rounding (P_Base_Type, Expr_Value_R (E1)),
            Static);

      -------------------------
      -- Unconstrained_Array --
      -------------------------

      when Attribute_Unconstrained_Array => Unconstrained_Array : declare
         Typ : constant Entity_Id := Underlying_Type (P_Type);

      begin
         Rewrite (N, New_Occurrence_Of (
           Boolean_Literals (
             Is_Array_Type (P_Type)
              and then not Is_Constrained (Typ)), Loc));

         --  Analyze and resolve as boolean, note that this attribute is
         --  a static attribute in GNAT.

         Analyze_And_Resolve (N, Standard_Boolean);
         Static := True;
         Set_Is_Static_Expression (N, True);
      end Unconstrained_Array;

      --  Attribute Update is never static

      when Attribute_Update =>
         return;

      ---------------
      -- VADS_Size --
      ---------------

      --  Processing is shared with Size

      ---------
      -- Val --
      ---------

      when Attribute_Val => Val :
      begin
         if  Expr_Value (E1) < Expr_Value (Type_Low_Bound (P_Base_Type))
           or else
             Expr_Value (E1) > Expr_Value (Type_High_Bound (P_Base_Type))
         then
            Apply_Compile_Time_Constraint_Error
              (N, "Val expression out of range",
               CE_Range_Check_Failed,
               Warn => not Static);

            Check_Expressions;
            return;

         else
            Fold_Uint (N, Expr_Value (E1), Static);
         end if;
      end Val;

      ----------------
      -- Value_Size --
      ----------------

      --  The Value_Size attribute for a type returns the RM size of the type.
      --  This an always be folded for scalar types, and can also be folded for
      --  non-scalar types if the size is set. This is one of the places where
      --  it is annoying that a size of zero means two things!

      when Attribute_Value_Size => Value_Size : declare
         P_TypeA : constant Entity_Id := Underlying_Type (P_Type);
      begin
         if Is_Scalar_Type (P_TypeA) or else RM_Size (P_TypeA) /= Uint_0 then
            Fold_Uint (N, RM_Size (P_TypeA), Static);
         end if;
      end Value_Size;

      -------------
      -- Version --
      -------------

      --  Version can never be static

      when Attribute_Version =>
         null;

      ----------------
      -- Wide_Image --
      ----------------

      --  Wide_Image is a scalar attribute, but is never static, because it
      --  is not a static function (having a non-scalar argument (RM 4.9(22))

      when Attribute_Wide_Image =>
         null;

      ---------------------
      -- Wide_Wide_Image --
      ---------------------

      --  Wide_Wide_Image is a scalar attribute but is never static, because it
      --  is not a static function (having a non-scalar argument (RM 4.9(22)).

      when Attribute_Wide_Wide_Image =>
         null;

      ---------------------
      -- Wide_Wide_Width --
      ---------------------

      --  Processing for Wide_Wide_Width is combined with Width

      ----------------
      -- Wide_Width --
      ----------------

      --  Processing for Wide_Width is combined with Width

      -----------
      -- Width --
      -----------

      --  This processing also handles the case of Wide_[Wide_]Width

      when Attribute_Width |
           Attribute_Wide_Width |
           Attribute_Wide_Wide_Width => Width :
      begin
         if Compile_Time_Known_Bounds (P_Type) then

            --  Floating-point types

            if Is_Floating_Point_Type (P_Type) then

               --  Width is zero for a null range (RM 3.5 (38))

               if Expr_Value_R (Type_High_Bound (P_Type)) <
                  Expr_Value_R (Type_Low_Bound (P_Type))
               then
                  Fold_Uint (N, Uint_0, Static);

               else
                  --  For floating-point, we have +N.dddE+nnn where length
                  --  of ddd is determined by type'Digits - 1, but is one
                  --  if Digits is one (RM 3.5 (33)).

                  --  nnn is set to 2 for Short_Float and Float (32 bit
                  --  floats), and 3 for Long_Float and Long_Long_Float.
                  --  For machines where Long_Long_Float is the IEEE
                  --  extended precision type, the exponent takes 4 digits.

                  declare
                     Len : Int :=
                             Int'Max (2, UI_To_Int (Digits_Value (P_Type)));

                  begin
                     if Esize (P_Type) <= 32 then
                        Len := Len + 6;
                     elsif Esize (P_Type) = 64 then
                        Len := Len + 7;
                     else
                        Len := Len + 8;
                     end if;

                     Fold_Uint (N, UI_From_Int (Len), Static);
                  end;
               end if;

            --  Fixed-point types

            elsif Is_Fixed_Point_Type (P_Type) then

               --  Width is zero for a null range (RM 3.5 (38))

               if Expr_Value (Type_High_Bound (P_Type)) <
                  Expr_Value (Type_Low_Bound  (P_Type))
               then
                  Fold_Uint (N, Uint_0, Static);

               --  The non-null case depends on the specific real type

               else
                  --  For fixed-point type width is Fore + 1 + Aft (RM 3.5(34))

                  Fold_Uint
                    (N, UI_From_Int (Fore_Value + 1) + Aft_Value (P_Type),
                     Static);
               end if;

            --  Discrete types

            else
               declare
                  R  : constant Entity_Id := Root_Type (P_Type);
                  Lo : constant Uint := Expr_Value (Type_Low_Bound (P_Type));
                  Hi : constant Uint := Expr_Value (Type_High_Bound (P_Type));
                  W  : Nat;
                  Wt : Nat;
                  T  : Uint;
                  L  : Node_Id;
                  C  : Character;

               begin
                  --  Empty ranges

                  if Lo > Hi then
                     W := 0;

                  --  Width for types derived from Standard.Character
                  --  and Standard.Wide_[Wide_]Character.

                  elsif Is_Standard_Character_Type (P_Type) then
                     W := 0;

                     --  Set W larger if needed

                     for J in UI_To_Int (Lo) .. UI_To_Int (Hi) loop

                        --  All wide characters look like Hex_hhhhhhhh

                        if J > 255 then

                           --  No need to compute this more than once

                           exit;

                        else
                           C := Character'Val (J);

                           --  Test for all cases where Character'Image
                           --  yields an image that is longer than three
                           --  characters. First the cases of Reserved_xxx
                           --  names (length = 12).

                           case C is
                              when Reserved_128 | Reserved_129 |
                                   Reserved_132 | Reserved_153
                                => Wt := 12;

                              when BS | HT | LF | VT | FF | CR |
                                   SO | SI | EM | FS | GS | RS |
                                   US | RI | MW | ST | PM
                                => Wt := 2;

                              when NUL | SOH | STX | ETX | EOT |
                                   ENQ | ACK | BEL | DLE | DC1 |
                                   DC2 | DC3 | DC4 | NAK | SYN |
                                   ETB | CAN | SUB | ESC | DEL |
                                   BPH | NBH | NEL | SSA | ESA |
                                   HTS | HTJ | VTS | PLD | PLU |
                                   SS2 | SS3 | DCS | PU1 | PU2 |
                                   STS | CCH | SPA | EPA | SOS |
                                   SCI | CSI | OSC | APC
                                => Wt := 3;

                              when Space .. Tilde |
                                   No_Break_Space .. LC_Y_Diaeresis
                                =>
                                 --  Special case of soft hyphen in Ada 2005

                                 if C = Character'Val (16#AD#)
                                   and then Ada_Version >= Ada_2005
                                 then
                                    Wt := 11;
                                 else
                                    Wt := 3;
                                 end if;
                           end case;

                           W := Int'Max (W, Wt);
                        end if;
                     end loop;

                  --  Width for types derived from Standard.Boolean

                  elsif R = Standard_Boolean then
                     if Lo = 0 then
                        W := 5; -- FALSE
                     else
                        W := 4; -- TRUE
                     end if;

                  --  Width for integer types

                  elsif Is_Integer_Type (P_Type) then
                     T := UI_Max (abs Lo, abs Hi);

                     W := 2;
                     while T >= 10 loop
                        W := W + 1;
                        T := T / 10;
                     end loop;

                  --  User declared enum type with discard names

                  elsif Discard_Names (R) then

                     --  If range is null, result is zero, that has already
                     --  been dealt with, so what we need is the power of ten
                     --  that accomodates the Pos of the largest value, which
                     --  is the high bound of the range + one for the space.

                     W := 1;
                     T := Hi;
                     while T /= 0 loop
                        T := T / 10;
                        W := W + 1;
                     end loop;

                  --  Only remaining possibility is user declared enum type
                  --  with normal case of Discard_Names not active.

                  else
                     pragma Assert (Is_Enumeration_Type (P_Type));

                     W := 0;
                     L := First_Literal (P_Type);
                     while Present (L) loop

                        --  Only pay attention to in range characters

                        if Lo <= Enumeration_Pos (L)
                          and then Enumeration_Pos (L) <= Hi
                        then
                           --  For Width case, use decoded name

                           if Id = Attribute_Width then
                              Get_Decoded_Name_String (Chars (L));
                              Wt := Nat (Name_Len);

                           --  For Wide_[Wide_]Width, use encoded name, and
                           --  then adjust for the encoding.

                           else
                              Get_Name_String (Chars (L));

                              --  Character literals are always of length 3

                              if Name_Buffer (1) = 'Q' then
                                 Wt := 3;

                              --  Otherwise loop to adjust for upper/wide chars

                              else
                                 Wt := Nat (Name_Len);

                                 for J in 1 .. Name_Len loop
                                    if Name_Buffer (J) = 'U' then
                                       Wt := Wt - 2;
                                    elsif Name_Buffer (J) = 'W' then
                                       Wt := Wt - 4;
                                    end if;
                                 end loop;
                              end if;
                           end if;

                           W := Int'Max (W, Wt);
                        end if;

                        Next_Literal (L);
                     end loop;
                  end if;

                  Fold_Uint (N, UI_From_Int (W), Static);
               end;
            end if;
         end if;
      end Width;

      --  The following attributes denote functions that cannot be folded

      when Attribute_From_Any |
           Attribute_To_Any   |
           Attribute_TypeCode =>
         null;

      --  The following attributes can never be folded, and furthermore we
      --  should not even have entered the case statement for any of these.
      --  Note that in some cases, the values have already been folded as
      --  a result of the processing in Analyze_Attribute.

<<<<<<< HEAD
      when Attribute_Abort_Signal               |
           Attribute_Access                     |
           Attribute_Address                    |
           Attribute_Address_Size               |
           Attribute_Asm_Input                  |
           Attribute_Asm_Output                 |
           Attribute_Base                       |
           Attribute_Bit_Order                  |
           Attribute_Bit_Position               |
           Attribute_Callable                   |
           Attribute_Caller                     |
           Attribute_Class                      |
           Attribute_Code_Address               |
           Attribute_Compiler_Version           |
           Attribute_Count                      |
           Attribute_Default_Bit_Order          |
           Attribute_Elaborated                 |
           Attribute_Elab_Body                  |
           Attribute_Elab_Spec                  |
           Attribute_Elab_Subp_Body             |
           Attribute_Enabled                    |
           Attribute_External_Tag               |
           Attribute_Fast_Math                  |
           Attribute_First_Bit                  |
           Attribute_Input                      |
           Attribute_Last_Bit                   |
           Attribute_Library_Level              |
           Attribute_Maximum_Alignment          |
           Attribute_Old                        |
           Attribute_Output                     |
           Attribute_Partition_ID               |
           Attribute_Pool_Address               |
           Attribute_Position                   |
           Attribute_Priority                   |
           Attribute_Read                       |
           Attribute_Result                     |
           Attribute_Scalar_Storage_Order       |
           Attribute_Simple_Storage_Pool        |
           Attribute_Storage_Pool               |
           Attribute_Storage_Size               |
           Attribute_Storage_Unit               |
           Attribute_Stub_Type                  |
           Attribute_System_Allocator_Alignment |
           Attribute_Tag                        |
           Attribute_Target_Name                |
           Attribute_Terminated                 |
           Attribute_To_Address                 |
           Attribute_Type_Key                   |
           Attribute_UET_Address                |
           Attribute_Unchecked_Access           |
           Attribute_Universal_Literal_String   |
           Attribute_Unprotected_Access         |
           Attribute_Unrestricted_Access        |
           Attribute_Valid                      |
           Attribute_Valid_Scalars              |
           Attribute_Value                      |
           Attribute_Wchar_T_Size               |
           Attribute_Wide_Value                 |
           Attribute_Wide_Wide_Value            |
           Attribute_Word_Size                  |
           Attribute_Write                      =>
=======
      when Attribute_Abort_Signal                 |
           Attribute_Access                       |
           Attribute_Address                      |
           Attribute_Address_Size                 |
           Attribute_Asm_Input                    |
           Attribute_Asm_Output                   |
           Attribute_Base                         |
           Attribute_Bit_Order                    |
           Attribute_Bit_Position                 |
           Attribute_Callable                     |
           Attribute_Caller                       |
           Attribute_Class                        |
           Attribute_Code_Address                 |
           Attribute_Compiler_Version             |
           Attribute_Count                        |
           Attribute_Default_Bit_Order            |
           Attribute_Default_Scalar_Storage_Order |
           Attribute_Elaborated                   |
           Attribute_Elab_Body                    |
           Attribute_Elab_Spec                    |
           Attribute_Elab_Subp_Body               |
           Attribute_Enabled                      |
           Attribute_External_Tag                 |
           Attribute_Fast_Math                    |
           Attribute_First_Bit                    |
           Attribute_Input                        |
           Attribute_Last_Bit                     |
           Attribute_Library_Level                |
           Attribute_Maximum_Alignment            |
           Attribute_Old                          |
           Attribute_Output                       |
           Attribute_Partition_ID                 |
           Attribute_Pool_Address                 |
           Attribute_Position                     |
           Attribute_Priority                     |
           Attribute_Read                         |
           Attribute_Result                       |
           Attribute_Scalar_Storage_Order         |
           Attribute_Simple_Storage_Pool          |
           Attribute_Storage_Pool                 |
           Attribute_Storage_Size                 |
           Attribute_Storage_Unit                 |
           Attribute_Stub_Type                    |
           Attribute_System_Allocator_Alignment   |
           Attribute_Tag                          |
           Attribute_Target_Name                  |
           Attribute_Terminated                   |
           Attribute_To_Address                   |
           Attribute_Type_Key                     |
           Attribute_UET_Address                  |
           Attribute_Unchecked_Access             |
           Attribute_Universal_Literal_String     |
           Attribute_Unrestricted_Access          |
           Attribute_Valid                        |
           Attribute_Valid_Scalars                |
           Attribute_Value                        |
           Attribute_Wchar_T_Size                 |
           Attribute_Wide_Value                   |
           Attribute_Wide_Wide_Value              |
           Attribute_Word_Size                    |
           Attribute_Write                        =>
>>>>>>> c74db40d

         raise Program_Error;
      end case;

      --  At the end of the case, one more check. If we did a static evaluation
      --  so that the result is now a literal, then set Is_Static_Expression
      --  in the constant only if the prefix type is a static subtype. For
      --  non-static subtypes, the folding is still OK, but not static.

      --  An exception is the GNAT attribute Constrained_Array which is
      --  defined to be a static attribute in all cases.

      if Nkind_In (N, N_Integer_Literal,
                      N_Real_Literal,
                      N_Character_Literal,
                      N_String_Literal)
        or else (Is_Entity_Name (N)
                  and then Ekind (Entity (N)) = E_Enumeration_Literal)
      then
         Set_Is_Static_Expression (N, Static);

      --  If this is still an attribute reference, then it has not been folded
      --  and that means that its expressions are in a non-static context.

      elsif Nkind (N) = N_Attribute_Reference then
         Check_Expressions;

      --  Note: the else case not covered here are odd cases where the
      --  processing has transformed the attribute into something other
      --  than a constant. Nothing more to do in such cases.

      else
         null;
      end if;
   end Eval_Attribute;

   ------------------------------
   -- Is_Anonymous_Tagged_Base --
   ------------------------------

   function Is_Anonymous_Tagged_Base
     (Anon : Entity_Id;
      Typ  : Entity_Id) return Boolean
   is
   begin
      return
        Anon = Current_Scope
          and then Is_Itype (Anon)
          and then Associated_Node_For_Itype (Anon) = Parent (Typ);
   end Is_Anonymous_Tagged_Base;

   --------------------------------
   -- Name_Implies_Lvalue_Prefix --
   --------------------------------

   function Name_Implies_Lvalue_Prefix (Nam : Name_Id) return Boolean is
      pragma Assert (Is_Attribute_Name (Nam));
   begin
      return Attribute_Name_Implies_Lvalue_Prefix (Get_Attribute_Id (Nam));
   end Name_Implies_Lvalue_Prefix;

   -----------------------
   -- Resolve_Attribute --
   -----------------------

   procedure Resolve_Attribute (N : Node_Id; Typ : Entity_Id) is
      Loc      : constant Source_Ptr   := Sloc (N);
      P        : constant Node_Id      := Prefix (N);
      Aname    : constant Name_Id      := Attribute_Name (N);
      Attr_Id  : constant Attribute_Id := Get_Attribute_Id (Aname);
      Btyp     : constant Entity_Id    := Base_Type (Typ);
      Des_Btyp : Entity_Id;
      Index    : Interp_Index;
      It       : Interp;
      Nom_Subt : Entity_Id;

      procedure Accessibility_Message;
      --  Error, or warning within an instance, if the static accessibility
      --  rules of 3.10.2 are violated.

      ---------------------------
      -- Accessibility_Message --
      ---------------------------

      procedure Accessibility_Message is
         Indic : Node_Id := Parent (Parent (N));

      begin
         --  In an instance, this is a runtime check, but one we
         --  know will fail, so generate an appropriate warning.

         if In_Instance_Body then
            Error_Msg_Warn := SPARK_Mode /= On;
            Error_Msg_F
              ("non-local pointer cannot point to local object<<", P);
            Error_Msg_F ("\Program_Error [<<", P);
            Rewrite (N,
              Make_Raise_Program_Error (Loc,
                Reason => PE_Accessibility_Check_Failed));
            Set_Etype (N, Typ);
            return;

         else
            Error_Msg_F ("non-local pointer cannot point to local object", P);

            --  Check for case where we have a missing access definition

            if Is_Record_Type (Current_Scope)
              and then
                Nkind_In (Parent (N), N_Discriminant_Association,
                                      N_Index_Or_Discriminant_Constraint)
            then
               Indic := Parent (Parent (N));
               while Present (Indic)
                 and then Nkind (Indic) /= N_Subtype_Indication
               loop
                  Indic := Parent (Indic);
               end loop;

               if Present (Indic) then
                  Error_Msg_NE
                    ("\use an access definition for" &
                     " the access discriminant of&",
                     N, Entity (Subtype_Mark (Indic)));
               end if;
            end if;
         end if;
      end Accessibility_Message;

   --  Start of processing for Resolve_Attribute

   begin
      --  If error during analysis, no point in continuing, except for array
      --  types, where we get better recovery by using unconstrained indexes
      --  than nothing at all (see Check_Array_Type).

      if Error_Posted (N)
        and then Attr_Id /= Attribute_First
        and then Attr_Id /= Attribute_Last
        and then Attr_Id /= Attribute_Length
        and then Attr_Id /= Attribute_Range
      then
         return;
      end if;

      --  If attribute was universal type, reset to actual type

      if Etype (N) = Universal_Integer
        or else Etype (N) = Universal_Real
      then
         Set_Etype (N, Typ);
      end if;

      --  Remaining processing depends on attribute

      case Attr_Id is

         ------------
         -- Access --
         ------------

         --  For access attributes, if the prefix denotes an entity, it is
         --  interpreted as a name, never as a call. It may be overloaded,
         --  in which case resolution uses the profile of the context type.
         --  Otherwise prefix must be resolved.

         when Attribute_Access
            | Attribute_Unchecked_Access
            | Attribute_Unprotected_Access
            | Attribute_Unrestricted_Access =>

         Access_Attribute :
         begin
            if Is_Variable (P) then
               Note_Possible_Modification (P, Sure => False);
            end if;

            --  The following comes from a query concerning improper use of
            --  universal_access in equality tests involving anonymous access
            --  types. Another good reason for 'Ref, but for now disable the
            --  test, which breaks several filed tests???

            if Ekind (Typ) = E_Anonymous_Access_Type
              and then Nkind_In (Parent (N), N_Op_Eq, N_Op_Ne)
              and then False
            then
               Error_Msg_N ("need unique type to resolve 'Access", N);
               Error_Msg_N ("\qualify attribute with some access type", N);
            end if;

            --  Case where prefix is an entity name

            if Is_Entity_Name (P) then

               --  Deal with case where prefix itself is overloaded

               if Is_Overloaded (P) then
                  Get_First_Interp (P, Index, It);
                  while Present (It.Nam) loop
                     if Type_Conformant (Designated_Type (Typ), It.Nam) then
                        Set_Entity (P, It.Nam);

                        --  The prefix is definitely NOT overloaded anymore at
                        --  this point, so we reset the Is_Overloaded flag to
                        --  avoid any confusion when reanalyzing the node.

                        Set_Is_Overloaded (P, False);
                        Set_Is_Overloaded (N, False);
                        Generate_Reference (Entity (P), P);
                        exit;
                     end if;

                     Get_Next_Interp (Index, It);
                  end loop;

               --  If Prefix is a subprogram name, this reference freezes:

               --    If it is a type, there is nothing to resolve.
               --    If it is an object, complete its resolution.

               elsif Is_Overloadable (Entity (P)) then

                  --  Avoid insertion of freeze actions in spec expression mode

                  if not In_Spec_Expression then
                     Freeze_Before (N, Entity (P));
                  end if;

               --  Nothing to do if prefix is a type name

               elsif Is_Type (Entity (P)) then
                  null;

               --  Otherwise non-overloaded other case, resolve the prefix

               else
                  Resolve (P);
               end if;

               --  Some further error checks

               Error_Msg_Name_1 := Aname;

               if not Is_Entity_Name (P) then
                  null;

               elsif Is_Overloadable (Entity (P))
                 and then Is_Abstract_Subprogram (Entity (P))
               then
                  Error_Msg_F ("prefix of % attribute cannot be abstract", P);
                  Set_Etype (N, Any_Type);

               elsif Ekind (Entity (P)) = E_Enumeration_Literal then
                  Error_Msg_F
                    ("prefix of % attribute cannot be enumeration literal", P);
                  Set_Etype (N, Any_Type);

               --  An attempt to take 'Access of a function that renames an
               --  enumeration literal. Issue a specialized error message.

               elsif Ekind (Entity (P)) = E_Function
                 and then Present (Alias (Entity (P)))
                 and then Ekind (Alias (Entity (P))) = E_Enumeration_Literal
               then
                  Error_Msg_F
                    ("prefix of % attribute cannot be function renaming "
                     & "an enumeration literal", P);
                  Set_Etype (N, Any_Type);

               elsif Convention (Entity (P)) = Convention_Intrinsic then
                  Error_Msg_F ("prefix of % attribute cannot be intrinsic", P);
                  Set_Etype (N, Any_Type);
               end if;

               --  Assignments, return statements, components of aggregates,
               --  generic instantiations will require convention checks if
               --  the type is an access to subprogram. Given that there will
               --  also be accessibility checks on those, this is where the
               --  checks can eventually be centralized ???

               if Ekind_In (Btyp, E_Access_Subprogram_Type,
                                  E_Anonymous_Access_Subprogram_Type,
                                  E_Access_Protected_Subprogram_Type,
                                  E_Anonymous_Access_Protected_Subprogram_Type)
               then
                  --  Deal with convention mismatch

                  if Convention (Designated_Type (Btyp)) /=
                     Convention (Entity (P))
                  then
                     Error_Msg_FE
                       ("subprogram & has wrong convention", P, Entity (P));
                     Error_Msg_Sloc := Sloc (Btyp);
                     Error_Msg_FE ("\does not match & declared#", P, Btyp);

                     if not Is_Itype (Btyp)
                       and then not Has_Convention_Pragma (Btyp)
                     then
                        Error_Msg_FE
                          ("\probable missing pragma Convention for &",
                           P, Btyp);
                     end if;

                  else
                     Check_Subtype_Conformant
                       (New_Id  => Entity (P),
                        Old_Id  => Designated_Type (Btyp),
                        Err_Loc => P);
                  end if;

                  if Attr_Id = Attribute_Unchecked_Access then
                     Error_Msg_Name_1 := Aname;
                     Error_Msg_F
                       ("attribute% cannot be applied to a subprogram", P);

                  elsif Aname = Name_Unrestricted_Access then
                     null;  --  Nothing to check

                  --  Check the static accessibility rule of 3.10.2(32).
                  --  This rule also applies within the private part of an
                  --  instantiation. This rule does not apply to anonymous
                  --  access-to-subprogram types in access parameters.

                  elsif (Attr_Id = Attribute_Access
                           or
                         Attr_Id = Attribute_Unprotected_Access)
                    and then not In_Instance_Body
                    and then
                      (Ekind (Btyp) = E_Access_Subprogram_Type
                        or else Is_Local_Anonymous_Access (Btyp))
                    and then Subprogram_Access_Level (Entity (P)) >
                               Type_Access_Level (Btyp)
                  then
                     Error_Msg_F
                       ("subprogram must not be deeper than access type", P);

                  --  Check the restriction of 3.10.2(32) that disallows the
                  --  access attribute within a generic body when the ultimate
                  --  ancestor of the type of the attribute is declared outside
                  --  of the generic unit and the subprogram is declared within
                  --  that generic unit. This includes any such attribute that
                  --  occurs within the body of a generic unit that is a child
                  --  of the generic unit where the subprogram is declared.

                  --  The rule also prohibits applying the attribute when the
                  --  access type is a generic formal access type (since the
                  --  level of the actual type is not known). This restriction
                  --  does not apply when the attribute type is an anonymous
                  --  access-to-subprogram type. Note that this check was
                  --  revised by AI-229, because the originally Ada 95 rule
                  --  was too lax. The original rule only applied when the
                  --  subprogram was declared within the body of the generic,
                  --  which allowed the possibility of dangling references).
                  --  The rule was also too strict in some case, in that it
                  --  didn't permit the access to be declared in the generic
                  --  spec, whereas the revised rule does (as long as it's not
                  --  a formal type).

                  --  There are a couple of subtleties of the test for applying
                  --  the check that are worth noting. First, we only apply it
                  --  when the levels of the subprogram and access type are the
                  --  same (the case where the subprogram is statically deeper
                  --  was applied above, and the case where the type is deeper
                  --  is always safe). Second, we want the check to apply
                  --  within nested generic bodies and generic child unit
                  --  bodies, but not to apply to an attribute that appears in
                  --  the generic unit's specification. This is done by testing
                  --  that the attribute's innermost enclosing generic body is
                  --  not the same as the innermost generic body enclosing the
                  --  generic unit where the subprogram is declared (we don't
                  --  want the check to apply when the access attribute is in
                  --  the spec and there's some other generic body enclosing
                  --  generic). Finally, there's no point applying the check
                  --  when within an instance, because any violations will have
                  --  been caught by the compilation of the generic unit.

                  --  We relax this check in Relaxed_RM_Semantics mode for
                  --  compatibility with legacy code for use by Ada source
                  --  code analyzers (e.g. CodePeer).

                  elsif (Attr_Id = Attribute_Access
                           or
                         Attr_Id = Attribute_Unprotected_Access)
                    and then not Relaxed_RM_Semantics
                    and then not In_Instance
                    and then Present (Enclosing_Generic_Unit (Entity (P)))
                    and then Present (Enclosing_Generic_Body (N))
                    and then Enclosing_Generic_Body (N) /=
                               Enclosing_Generic_Body
                                 (Enclosing_Generic_Unit (Entity (P)))
                    and then Subprogram_Access_Level (Entity (P)) =
                               Type_Access_Level (Btyp)
                    and then Ekind (Btyp) /=
                               E_Anonymous_Access_Subprogram_Type
                    and then Ekind (Btyp) /=
                               E_Anonymous_Access_Protected_Subprogram_Type
                  then
                     --  The attribute type's ultimate ancestor must be
                     --  declared within the same generic unit as the
                     --  subprogram is declared. The error message is
                     --  specialized to say "ancestor" for the case where the
                     --  access type is not its own ancestor, since saying
                     --  simply "access type" would be very confusing.

                     if Enclosing_Generic_Unit (Entity (P)) /=
                          Enclosing_Generic_Unit (Root_Type (Btyp))
                     then
                        Error_Msg_N
                          ("''Access attribute not allowed in generic body",
                           N);

                        if Root_Type (Btyp) = Btyp then
                           Error_Msg_NE
                             ("\because " &
                              "access type & is declared outside " &
                              "generic unit (RM 3.10.2(32))", N, Btyp);
                        else
                           Error_Msg_NE
                             ("\because ancestor of " &
                              "access type & is declared outside " &
                              "generic unit (RM 3.10.2(32))", N, Btyp);
                        end if;

                        Error_Msg_NE
                          ("\move ''Access to private part, or " &
                           "(Ada 2005) use anonymous access type instead of &",
                           N, Btyp);

                     --  If the ultimate ancestor of the attribute's type is
                     --  a formal type, then the attribute is illegal because
                     --  the actual type might be declared at a higher level.
                     --  The error message is specialized to say "ancestor"
                     --  for the case where the access type is not its own
                     --  ancestor, since saying simply "access type" would be
                     --  very confusing.

                     elsif Is_Generic_Type (Root_Type (Btyp)) then
                        if Root_Type (Btyp) = Btyp then
                           Error_Msg_N
                             ("access type must not be a generic formal type",
                              N);
                        else
                           Error_Msg_N
                             ("ancestor access type must not be a generic " &
                              "formal type", N);
                        end if;
                     end if;
                  end if;
               end if;

               --  If this is a renaming, an inherited operation, or a
               --  subprogram instance, use the original entity. This may make
               --  the node type-inconsistent, so this transformation can only
               --  be done if the node will not be reanalyzed. In particular,
               --  if it is within a default expression, the transformation
               --  must be delayed until the default subprogram is created for
               --  it, when the enclosing subprogram is frozen.

               if Is_Entity_Name (P)
                 and then Is_Overloadable (Entity (P))
                 and then Present (Alias (Entity (P)))
                 and then Expander_Active
               then
                  Rewrite (P,
                    New_Occurrence_Of (Alias (Entity (P)), Sloc (P)));
               end if;

            elsif Nkind (P) = N_Selected_Component
              and then Is_Overloadable (Entity (Selector_Name (P)))
            then
               --  Protected operation. If operation is overloaded, must
               --  disambiguate. Prefix that denotes protected object itself
               --  is resolved with its own type.

               if Attr_Id = Attribute_Unchecked_Access then
                  Error_Msg_Name_1 := Aname;
                  Error_Msg_F
                    ("attribute% cannot be applied to protected operation", P);
               end if;

               Resolve (Prefix (P));
               Generate_Reference (Entity (Selector_Name (P)), P);

            --  Implement check implied by 3.10.2 (18.1/2) : F.all'access is
            --  statically illegal if F is an anonymous access to subprogram.

            elsif Nkind (P) = N_Explicit_Dereference
              and then Is_Entity_Name (Prefix (P))
              and then Ekind (Etype (Entity (Prefix  (P)))) =
                 E_Anonymous_Access_Subprogram_Type
            then
               Error_Msg_N ("anonymous access to subprogram "
                 &  "has deeper accessibility than any master", P);

            elsif Is_Overloaded (P) then

               --  Use the designated type of the context to disambiguate
               --  Note that this was not strictly conformant to Ada 95,
               --  but was the implementation adopted by most Ada 95 compilers.
               --  The use of the context type to resolve an Access attribute
               --  reference is now mandated in AI-235 for Ada 2005.

               declare
                  Index : Interp_Index;
                  It    : Interp;

               begin
                  Get_First_Interp (P, Index, It);
                  while Present (It.Typ) loop
                     if Covers (Designated_Type (Typ), It.Typ) then
                        Resolve (P, It.Typ);
                        exit;
                     end if;

                     Get_Next_Interp (Index, It);
                  end loop;
               end;
            else
               Resolve (P);
            end if;

            --  X'Access is illegal if X denotes a constant and the access type
            --  is access-to-variable. Same for 'Unchecked_Access. The rule
            --  does not apply to 'Unrestricted_Access. If the reference is a
            --  default-initialized aggregate component for a self-referential
            --  type the reference is legal.

            if not (Ekind (Btyp) = E_Access_Subprogram_Type
                     or else Ekind (Btyp) = E_Anonymous_Access_Subprogram_Type
                     or else (Is_Record_Type (Btyp)
                               and then
                                 Present (Corresponding_Remote_Type (Btyp)))
                     or else Ekind (Btyp) = E_Access_Protected_Subprogram_Type
                     or else Ekind (Btyp)
                               = E_Anonymous_Access_Protected_Subprogram_Type
                     or else Is_Access_Constant (Btyp)
                     or else Is_Variable (P)
                     or else Attr_Id = Attribute_Unrestricted_Access)
            then
               if Is_Entity_Name (P)
                 and then Is_Type (Entity (P))
               then
                  --  Legality of a self-reference through an access
                  --  attribute has been verified in Analyze_Access_Attribute.

                  null;

               elsif Comes_From_Source (N) then
                  Error_Msg_F ("access-to-variable designates constant", P);
               end if;
            end if;

            Des_Btyp := Designated_Type (Btyp);

            if Ada_Version >= Ada_2005
              and then Is_Incomplete_Type (Des_Btyp)
            then
               --  Ada 2005 (AI-412): If the (sub)type is a limited view of an
               --  imported entity, and the non-limited view is visible, make
               --  use of it. If it is an incomplete subtype, use the base type
               --  in any case.

               if From_Limited_With (Des_Btyp)
                 and then Present (Non_Limited_View (Des_Btyp))
               then
                  Des_Btyp := Non_Limited_View (Des_Btyp);

               elsif Ekind (Des_Btyp) = E_Incomplete_Subtype then
                  Des_Btyp := Etype (Des_Btyp);
               end if;
            end if;

            if (Attr_Id = Attribute_Access
                  or else
                Attr_Id = Attribute_Unchecked_Access
                  or else
                Attr_Id = Attribute_Unprotected_Access)
              and then (Ekind (Btyp) = E_General_Access_Type
                         or else Ekind (Btyp) = E_Anonymous_Access_Type)
            then
               --  Ada 2005 (AI-230): Check the accessibility of anonymous
               --  access types for stand-alone objects, record and array
               --  components, and return objects. For a component definition
               --  the level is the same of the enclosing composite type.

               if Ada_Version >= Ada_2005
                 and then (Is_Local_Anonymous_Access (Btyp)

                            --  Handle cases where Btyp is the anonymous access
                            --  type of an Ada 2012 stand-alone object.

                            or else Nkind (Associated_Node_For_Itype (Btyp)) =
                                                        N_Object_Declaration)
                 and then
                   Object_Access_Level (P) > Deepest_Type_Access_Level (Btyp)
                 and then (Attr_Id = Attribute_Access
                             or
                           Attr_Id = Attribute_Unprotected_Access)
               then
                  --  In an instance, this is a runtime check, but one we know
                  --  will fail, so generate an appropriate warning. As usual,
                  --  this kind of warning is an error in SPARK mode.

                  if In_Instance_Body then
                     Error_Msg_Warn := SPARK_Mode /= On;
                     Error_Msg_F
                       ("non-local pointer cannot point to local object<<", P);
                     Error_Msg_F ("\Program_Error [<<", P);

                     Rewrite (N,
                       Make_Raise_Program_Error (Loc,
                         Reason => PE_Accessibility_Check_Failed));
                     Set_Etype (N, Typ);

                  else
                     Error_Msg_F
                       ("non-local pointer cannot point to local object", P);
                  end if;
               end if;

               if Is_Dependent_Component_Of_Mutable_Object (P) then
                  Error_Msg_F
                    ("illegal attribute for discriminant-dependent component",
                     P);
               end if;

               --  Check static matching rule of 3.10.2(27). Nominal subtype
               --  of the prefix must statically match the designated type.

               Nom_Subt := Etype (P);

               if Is_Constr_Subt_For_U_Nominal (Nom_Subt) then
                  Nom_Subt := Base_Type (Nom_Subt);
               end if;

               if Is_Tagged_Type (Designated_Type (Typ)) then

                  --  If the attribute is in the context of an access
                  --  parameter, then the prefix is allowed to be of
                  --  the class-wide type (by AI-127).

                  if Ekind (Typ) = E_Anonymous_Access_Type then
                     if not Covers (Designated_Type (Typ), Nom_Subt)
                       and then not Covers (Nom_Subt, Designated_Type (Typ))
                     then
                        declare
                           Desig : Entity_Id;

                        begin
                           Desig := Designated_Type (Typ);

                           if Is_Class_Wide_Type (Desig) then
                              Desig := Etype (Desig);
                           end if;

                           if Is_Anonymous_Tagged_Base (Nom_Subt, Desig) then
                              null;

                           else
                              Error_Msg_FE
                                ("type of prefix: & not compatible",
                                  P, Nom_Subt);
                              Error_Msg_FE
                                ("\with &, the expected designated type",
                                  P, Designated_Type (Typ));
                           end if;
                        end;
                     end if;

                  elsif not Covers (Designated_Type (Typ), Nom_Subt)
                    or else
                      (not Is_Class_Wide_Type (Designated_Type (Typ))
                        and then Is_Class_Wide_Type (Nom_Subt))
                  then
                     Error_Msg_FE
                       ("type of prefix: & is not covered", P, Nom_Subt);
                     Error_Msg_FE
                       ("\by &, the expected designated type" &
                           " (RM 3.10.2 (27))", P, Designated_Type (Typ));
                  end if;

                  if Is_Class_Wide_Type (Designated_Type (Typ))
                    and then Has_Discriminants (Etype (Designated_Type (Typ)))
                    and then Is_Constrained (Etype (Designated_Type (Typ)))
                    and then Designated_Type (Typ) /= Nom_Subt
                  then
                     Apply_Discriminant_Check
                       (N, Etype (Designated_Type (Typ)));
                  end if;

               --  Ada 2005 (AI-363): Require static matching when designated
               --  type has discriminants and a constrained partial view, since
               --  in general objects of such types are mutable, so we can't
               --  allow the access value to designate a constrained object
               --  (because access values must be assumed to designate mutable
               --  objects when designated type does not impose a constraint).

               elsif Subtypes_Statically_Match (Des_Btyp, Nom_Subt) then
                  null;

               elsif Has_Discriminants (Designated_Type (Typ))
                 and then not Is_Constrained (Des_Btyp)
                 and then
                   (Ada_Version < Ada_2005
                     or else
                       not Object_Type_Has_Constrained_Partial_View
                             (Typ => Designated_Type (Base_Type (Typ)),
                              Scop => Current_Scope))
               then
                  null;

               else
                  Error_Msg_F
                    ("object subtype must statically match "
                     & "designated subtype", P);

                  if Is_Entity_Name (P)
                    and then Is_Array_Type (Designated_Type (Typ))
                  then
                     declare
                        D : constant Node_Id := Declaration_Node (Entity (P));
                     begin
                        Error_Msg_N
                          ("aliased object has explicit bounds??", D);
                        Error_Msg_N
                          ("\declare without bounds (and with explicit "
                           & "initialization)??", D);
                        Error_Msg_N
                          ("\for use with unconstrained access??", D);
                     end;
                  end if;
               end if;

               --  Check the static accessibility rule of 3.10.2(28). Note that
               --  this check is not performed for the case of an anonymous
               --  access type, since the access attribute is always legal
               --  in such a context.

               if Attr_Id /= Attribute_Unchecked_Access
                 and then Ekind (Btyp) = E_General_Access_Type
                 and then
                   Object_Access_Level (P) > Deepest_Type_Access_Level (Btyp)
               then
                  Accessibility_Message;
                  return;
               end if;
            end if;

            if Ekind_In (Btyp, E_Access_Protected_Subprogram_Type,
                               E_Anonymous_Access_Protected_Subprogram_Type)
            then
               if Is_Entity_Name (P)
                 and then not Is_Protected_Type (Scope (Entity (P)))
               then
                  Error_Msg_F ("context requires a protected subprogram", P);

               --  Check accessibility of protected object against that of the
               --  access type, but only on user code, because the expander
               --  creates access references for handlers. If the context is an
               --  anonymous_access_to_protected, there are no accessibility
               --  checks either. Omit check entirely for Unrestricted_Access.

               elsif Object_Access_Level (P) > Deepest_Type_Access_Level (Btyp)
                 and then Comes_From_Source (N)
                 and then Ekind (Btyp) = E_Access_Protected_Subprogram_Type
                 and then Attr_Id /= Attribute_Unrestricted_Access
               then
                  Accessibility_Message;
                  return;

               --  AI05-0225: If the context is not an access to protected
               --  function, the prefix must be a variable, given that it may
               --  be used subsequently in a protected call.

               elsif Nkind (P) = N_Selected_Component
                 and then not Is_Variable (Prefix (P))
                 and then Ekind (Entity (Selector_Name (P))) /= E_Function
               then
                  Error_Msg_N
                    ("target object of access to protected procedure "
                      & "must be variable", N);

               elsif Is_Entity_Name (P) then
                  Check_Internal_Protected_Use (N, Entity (P));
               end if;

            elsif Ekind_In (Btyp, E_Access_Subprogram_Type,
                                  E_Anonymous_Access_Subprogram_Type)
              and then Ekind (Etype (N)) = E_Access_Protected_Subprogram_Type
            then
               Error_Msg_F ("context requires a non-protected subprogram", P);
            end if;

            --  The context cannot be a pool-specific type, but this is a
            --  legality rule, not a resolution rule, so it must be checked
            --  separately, after possibly disambiguation (see AI-245).

            if Ekind (Btyp) = E_Access_Type
              and then Attr_Id /= Attribute_Unrestricted_Access
            then
               Wrong_Type (N, Typ);
            end if;

            --  The context may be a constrained access type (however ill-
            --  advised such subtypes might be) so in order to generate a
            --  constraint check when needed set the type of the attribute
            --  reference to the base type of the context.

            Set_Etype (N, Btyp);

            --  Check for incorrect atomic/volatile reference (RM C.6(12))

            if Attr_Id /= Attribute_Unrestricted_Access then
               if Is_Atomic_Object (P)
                 and then not Is_Atomic (Designated_Type (Typ))
               then
                  Error_Msg_F
                    ("access to atomic object cannot yield access-to-" &
                     "non-atomic type", P);

               elsif Is_Volatile_Object (P)
                 and then not Is_Volatile (Designated_Type (Typ))
               then
                  Error_Msg_F
                    ("access to volatile object cannot yield access-to-" &
                     "non-volatile type", P);
               end if;
            end if;

            --  Check for unrestricted access where expected type is a thin
            --  pointer to an unconstrained array.

            if Non_Aliased_Prefix (N)
              and then Has_Size_Clause (Typ)
              and then RM_Size (Typ) = System_Address_Size
            then
               declare
                  DT : constant Entity_Id := Designated_Type (Typ);
               begin
                  if Is_Array_Type (DT) and then not Is_Constrained (DT) then
                     Error_Msg_N
                       ("illegal use of Unrestricted_Access attribute", P);
                     Error_Msg_N
                       ("\attempt to generate thin pointer to unaliased "
                        & "object", P);
                  end if;
               end;
            end if;

            --  Mark that address of entity is taken

            if Is_Entity_Name (P) then
               Set_Address_Taken (Entity (P));
            end if;

            --  Deal with possible elaboration check

            if Is_Entity_Name (P) and then Is_Subprogram (Entity (P)) then
               declare
                  Subp_Id   : constant Entity_Id := Entity (P);
                  Scop      : constant Entity_Id := Scope (Subp_Id);
                  Subp_Decl : constant Node_Id   :=
                                Unit_Declaration_Node (Subp_Id);

                  Flag_Id : Entity_Id;
                  HSS     : Node_Id;
                  Stmt    : Node_Id;

               --  If the access has been taken and the body of the subprogram
               --  has not been see yet, indirect calls must be protected with
               --  elaboration checks. We have the proper elaboration machinery
               --  for subprograms declared in packages, but within a block or
               --  a subprogram the body will appear in the same declarative
               --  part, and we must insert a check in the eventual body itself
               --  using the elaboration flag that we generate now. The check
               --  is then inserted when the body is expanded. This processing
               --  is not needed for a stand alone expression function because
               --  the internally generated spec and body are always inserted
               --  as a pair in the same declarative list.

               begin
                  if Expander_Active
                    and then Comes_From_Source (Subp_Id)
                    and then Comes_From_Source (N)
                    and then In_Open_Scopes (Scop)
                    and then Ekind_In (Scop, E_Block, E_Procedure, E_Function)
                    and then not Has_Completion (Subp_Id)
                    and then No (Elaboration_Entity (Subp_Id))
                    and then Nkind (Subp_Decl) = N_Subprogram_Declaration
                    and then Nkind (Original_Node (Subp_Decl)) /=
                                                       N_Expression_Function
                  then
                     --  Create elaboration variable for it

                     Flag_Id := Make_Temporary (Loc, 'E');
                     Set_Elaboration_Entity (Subp_Id, Flag_Id);
                     Set_Is_Frozen (Flag_Id);

                     --  Insert declaration for flag after subprogram
                     --  declaration. Note that attribute reference may
                     --  appear within a nested scope.

                     Insert_After_And_Analyze (Subp_Decl,
                       Make_Object_Declaration (Loc,
                         Defining_Identifier => Flag_Id,
                         Object_Definition   =>
                           New_Occurrence_Of (Standard_Short_Integer, Loc),
                         Expression          =>
                           Make_Integer_Literal (Loc, Uint_0)));
                  end if;

                  --  Taking the 'Access of an expression function freezes its
                  --  expression (RM 13.14 10.3/3). This does not apply to an
                  --  expression function that acts as a completion because the
                  --  generated body is immediately analyzed and the expression
                  --  is automatically frozen.

                  if Ekind (Subp_Id) = E_Function
                    and then Nkind (Subp_Decl) = N_Subprogram_Declaration
                    and then Nkind (Original_Node (Subp_Decl)) =
                                                        N_Expression_Function
                    and then Present (Corresponding_Body (Subp_Decl))
                    and then not Analyzed (Corresponding_Body (Subp_Decl))
                  then
                     HSS :=
                       Handled_Statement_Sequence
                         (Unit_Declaration_Node
                            (Corresponding_Body (Subp_Decl)));

                     if Present (HSS) then
                        Stmt := First (Statements (HSS));

                        if Nkind (Stmt) = N_Simple_Return_Statement then
                           Freeze_Expression (Expression (Stmt));
                        end if;
                     end if;
                  end if;
               end;
            end if;
         end Access_Attribute;

         -------------
         -- Address --
         -------------

         --  Deal with resolving the type for Address attribute, overloading
         --  is not permitted here, since there is no context to resolve it.

         when Attribute_Address | Attribute_Code_Address =>
         Address_Attribute : begin

            --  To be safe, assume that if the address of a variable is taken,
            --  it may be modified via this address, so note modification.

            if Is_Variable (P) then
               Note_Possible_Modification (P, Sure => False);
            end if;

            if Nkind (P) in N_Subexpr
              and then Is_Overloaded (P)
            then
               Get_First_Interp (P, Index, It);
               Get_Next_Interp (Index, It);

               if Present (It.Nam) then
                  Error_Msg_Name_1 := Aname;
                  Error_Msg_F
                    ("prefix of % attribute cannot be overloaded", P);
               end if;
            end if;

            if not Is_Entity_Name (P)
              or else not Is_Overloadable (Entity (P))
            then
               if not Is_Task_Type (Etype (P))
                 or else Nkind (P) = N_Explicit_Dereference
               then
                  Resolve (P);
               end if;
            end if;

            --  If this is the name of a derived subprogram, or that of a
            --  generic actual, the address is that of the original entity.

            if Is_Entity_Name (P)
              and then Is_Overloadable (Entity (P))
              and then Present (Alias (Entity (P)))
            then
               Rewrite (P,
                 New_Occurrence_Of (Alias (Entity (P)), Sloc (P)));
            end if;

            if Is_Entity_Name (P) then
               Set_Address_Taken (Entity (P));
            end if;

            if Nkind (P) = N_Slice then

               --  Arr (X .. Y)'address is identical to Arr (X)'address,
               --  even if the array is packed and the slice itself is not
               --  addressable. Transform the prefix into an indexed component.

               --  Note that the transformation is safe only if we know that
               --  the slice is non-null. That is because a null slice can have
               --  an out of bounds index value.

               --  Right now, gigi blows up if given 'Address on a slice as a
               --  result of some incorrect freeze nodes generated by the front
               --  end, and this covers up that bug in one case, but the bug is
               --  likely still there in the cases not handled by this code ???

               --  It's not clear what 'Address *should* return for a null
               --  slice with out of bounds indexes, this might be worth an ARG
               --  discussion ???

               --  One approach would be to do a length check unconditionally,
               --  and then do the transformation below unconditionally, but
               --  analyze with checks off, avoiding the problem of the out of
               --  bounds index. This approach would interpret the address of
               --  an out of bounds null slice as being the address where the
               --  array element would be if there was one, which is probably
               --  as reasonable an interpretation as any ???

               declare
                  Loc : constant Source_Ptr := Sloc (P);
                  D   : constant Node_Id := Discrete_Range (P);
                  Lo  : Node_Id;

               begin
                  if Is_Entity_Name (D)
                    and then
                      Not_Null_Range
                        (Type_Low_Bound (Entity (D)),
                         Type_High_Bound (Entity (D)))
                  then
                     Lo :=
                       Make_Attribute_Reference (Loc,
                          Prefix => (New_Occurrence_Of (Entity (D), Loc)),
                          Attribute_Name => Name_First);

                  elsif Nkind (D) = N_Range
                    and then Not_Null_Range (Low_Bound (D), High_Bound (D))
                  then
                     Lo := Low_Bound (D);

                  else
                     Lo := Empty;
                  end if;

                  if Present (Lo) then
                     Rewrite (P,
                        Make_Indexed_Component (Loc,
                           Prefix =>  Relocate_Node (Prefix (P)),
                           Expressions => New_List (Lo)));

                     Analyze_And_Resolve (P);
                  end if;
               end;
            end if;
         end Address_Attribute;

         ------------------
         -- Body_Version --
         ------------------

         --  Prefix of Body_Version attribute can be a subprogram name which
         --  must not be resolved, since this is not a call.

         when Attribute_Body_Version =>
            null;

         ------------
         -- Caller --
         ------------

         --  Prefix of Caller attribute is an entry name which must not
         --  be resolved, since this is definitely not an entry call.

         when Attribute_Caller =>
            null;

         ------------------
         -- Code_Address --
         ------------------

         --  Shares processing with Address attribute

         -----------
         -- Count --
         -----------

         --  If the prefix of the Count attribute is an entry name it must not
         --  be resolved, since this is definitely not an entry call. However,
         --  if it is an element of an entry family, the index itself may
         --  have to be resolved because it can be a general expression.

         when Attribute_Count =>
            if Nkind (P) = N_Indexed_Component
              and then Is_Entity_Name (Prefix (P))
            then
               declare
                  Indx : constant Node_Id   := First (Expressions (P));
                  Fam  : constant Entity_Id := Entity (Prefix (P));
               begin
                  Resolve (Indx, Entry_Index_Type (Fam));
                  Apply_Range_Check (Indx, Entry_Index_Type (Fam));
               end;
            end if;

         ----------------
         -- Elaborated --
         ----------------

         --  Prefix of the Elaborated attribute is a subprogram name which
         --  must not be resolved, since this is definitely not a call. Note
         --  that it is a library unit, so it cannot be overloaded here.

         when Attribute_Elaborated =>
            null;

         -------------
         -- Enabled --
         -------------

         --  Prefix of Enabled attribute is a check name, which must be treated
         --  specially and not touched by Resolve.

         when Attribute_Enabled =>
            null;

         ----------------
         -- Loop_Entry --
         ----------------

         --  Do not resolve the prefix of Loop_Entry, instead wait until the
         --  attribute has been expanded (see Expand_Loop_Entry_Attributes).
         --  The delay ensures that any generated checks or temporaries are
         --  inserted before the relocated prefix.

         when Attribute_Loop_Entry =>
            null;

         --------------------
         -- Mechanism_Code --
         --------------------

         --  Prefix of the Mechanism_Code attribute is a function name
         --  which must not be resolved. Should we check for overloaded ???

         when Attribute_Mechanism_Code =>
            null;

         ------------------
         -- Partition_ID --
         ------------------

         --  Most processing is done in sem_dist, after determining the
         --  context type. Node is rewritten as a conversion to a runtime call.

         when Attribute_Partition_ID =>
            Process_Partition_Id (N);
            return;

         ------------------
         -- Pool_Address --
         ------------------

         when Attribute_Pool_Address =>
            Resolve (P);

         -----------
         -- Range --
         -----------

         --  We replace the Range attribute node with a range expression whose
         --  bounds are the 'First and 'Last attributes applied to the same
         --  prefix. The reason that we do this transformation here instead of
         --  in the expander is that it simplifies other parts of the semantic
         --  analysis which assume that the Range has been replaced; thus it
         --  must be done even when in semantic-only mode (note that the RM
         --  specifically mentions this equivalence, we take care that the
         --  prefix is only evaluated once).

         when Attribute_Range => Range_Attribute :
            declare
               LB   : Node_Id;
               HB   : Node_Id;
               Dims : List_Id;

            begin
               if not Is_Entity_Name (P)
                 or else not Is_Type (Entity (P))
               then
                  Resolve (P);
               end if;

               Dims := Expressions (N);

               HB :=
                 Make_Attribute_Reference (Loc,
                   Prefix         => Duplicate_Subexpr (P, Name_Req => True),
                   Attribute_Name => Name_Last,
                   Expressions    => Dims);

               LB :=
                 Make_Attribute_Reference (Loc,
                   Prefix          => P,
                   Attribute_Name  => Name_First,
                   Expressions     => (Dims));

               --  Do not share the dimension indicator, if present. Even
               --  though it is a static constant, its source location
               --  may be modified when printing expanded code and node
               --  sharing will lead to chaos in Sprint.

               if Present (Dims) then
                  Set_Expressions (LB,
                    New_List (New_Copy_Tree (First (Dims))));
               end if;

               --  If the original was marked as Must_Not_Freeze (see code
               --  in Sem_Ch3.Make_Index), then make sure the rewriting
               --  does not freeze either.

               if Must_Not_Freeze (N) then
                  Set_Must_Not_Freeze (HB);
                  Set_Must_Not_Freeze (LB);
                  Set_Must_Not_Freeze (Prefix (HB));
                  Set_Must_Not_Freeze (Prefix (LB));
               end if;

               if Raises_Constraint_Error (Prefix (N)) then

                  --  Preserve Sloc of prefix in the new bounds, so that
                  --  the posted warning can be removed if we are within
                  --  unreachable code.

                  Set_Sloc (LB, Sloc (Prefix (N)));
                  Set_Sloc (HB, Sloc (Prefix (N)));
               end if;

               Rewrite (N, Make_Range (Loc, LB, HB));
               Analyze_And_Resolve (N, Typ);

               --  Ensure that the expanded range does not have side effects

               Force_Evaluation (LB);
               Force_Evaluation (HB);

               --  Normally after resolving attribute nodes, Eval_Attribute
               --  is called to do any possible static evaluation of the node.
               --  However, here since the Range attribute has just been
               --  transformed into a range expression it is no longer an
               --  attribute node and therefore the call needs to be avoided
               --  and is accomplished by simply returning from the procedure.

               return;
            end Range_Attribute;

         ------------
         -- Result --
         ------------

         --  We will only come here during the prescan of a spec expression
         --  containing a Result attribute. In that case the proper Etype has
         --  already been set, and nothing more needs to be done here.

         when Attribute_Result =>
            null;

         -----------------
         -- UET_Address --
         -----------------

         --  Prefix must not be resolved in this case, since it is not a
         --  real entity reference. No action of any kind is require.

         when Attribute_UET_Address =>
            return;

         ----------------------
         -- Unchecked_Access --
         ----------------------

         --  Processing is shared with Access

         -------------------------
         -- Unrestricted_Access --
         -------------------------

         --  Processing is shared with Access

         ------------
         -- Update --
         ------------

         --  Resolve aggregate components in component associations

         when Attribute_Update =>
            declare
               Aggr  : constant Node_Id   := First (Expressions (N));
               Typ   : constant Entity_Id := Etype (Prefix (N));
               Assoc : Node_Id;
               Comp  : Node_Id;
               Expr  : Node_Id;

            begin
               --  Set the Etype of the aggregate to that of the prefix, even
               --  though the aggregate may not be a proper representation of a
               --  value of the type (missing or duplicated associations, etc.)
               --  Complete resolution of the prefix. Note that in Ada 2012 it
               --  can be a qualified expression that is e.g. an aggregate.

               Set_Etype (Aggr, Typ);
               Resolve (Prefix (N), Typ);

               --  For an array type, resolve expressions with the component
               --  type of the array, and apply constraint checks when needed.

               if Is_Array_Type (Typ) then
                  Assoc := First (Component_Associations (Aggr));
                  while Present (Assoc) loop
                     Expr := Expression (Assoc);
                     Resolve (Expr, Component_Type (Typ));

                     --  For scalar array components set Do_Range_Check when
                     --  needed. Constraint checking on non-scalar components
                     --  is done in Aggregate_Constraint_Checks, but only if
                     --  full analysis is enabled. These flags are not set in
                     --  the front-end in GnatProve mode.

                     if Is_Scalar_Type (Component_Type (Typ))
                       and then not Is_OK_Static_Expression (Expr)
                     then
                        if Is_Entity_Name (Expr)
                          and then Etype (Expr) = Component_Type (Typ)
                        then
                           null;

                        else
                           Set_Do_Range_Check (Expr);
                        end if;
                     end if;

                     --  The choices in the association are static constants,
                     --  or static aggregates each of whose components belongs
                     --  to the proper index type. However, they must also
                     --  belong to the index subtype (s) of the prefix, which
                     --  may be a subtype (e.g. given by a slice).

                     --  Choices may also be identifiers with no staticness
                     --  requirements, in which case they must resolve to the
                     --  index type.

                     declare
                        C    : Node_Id;
                        C_E  : Node_Id;
                        Indx : Node_Id;

                     begin
                        C := First (Choices (Assoc));
                        while Present (C) loop
                           Indx := First_Index (Etype (Prefix (N)));

                           if Nkind (C) /= N_Aggregate then
                              Analyze_And_Resolve (C, Etype (Indx));
                              Apply_Constraint_Check (C, Etype (Indx));
                              Check_Non_Static_Context (C);

                           else
                              C_E := First (Expressions (C));
                              while Present (C_E) loop
                                 Analyze_And_Resolve (C_E, Etype (Indx));
                                 Apply_Constraint_Check (C_E, Etype (Indx));
                                 Check_Non_Static_Context (C_E);

                                 Next (C_E);
                                 Next_Index (Indx);
                              end loop;
                           end if;

                           Next (C);
                        end loop;
                     end;

                     Next (Assoc);
                  end loop;

               --  For a record type, use type of each component, which is
               --  recorded during analysis.

               else
                  Assoc := First (Component_Associations (Aggr));
                  while Present (Assoc) loop
                     Comp := First (Choices (Assoc));

                     if Nkind (Comp) /= N_Others_Choice
                       and then not Error_Posted (Comp)
                     then
                        Resolve (Expression (Assoc), Etype (Entity (Comp)));
                     end if;

                     Next (Assoc);
                  end loop;
               end if;
            end;

         ---------
         -- Val --
         ---------

         --  Apply range check. Note that we did not do this during the
         --  analysis phase, since we wanted Eval_Attribute to have a
         --  chance at finding an illegal out of range value.

         when Attribute_Val =>

            --  Note that we do our own Eval_Attribute call here rather than
            --  use the common one, because we need to do processing after
            --  the call, as per above comment.

            Eval_Attribute (N);

            --  Eval_Attribute may replace the node with a raise CE, or
            --  fold it to a constant. Obviously we only apply a scalar
            --  range check if this did not happen.

            if Nkind (N) = N_Attribute_Reference
              and then Attribute_Name (N) = Name_Val
            then
               Apply_Scalar_Range_Check (First (Expressions (N)), Btyp);
            end if;

            return;

         -------------
         -- Version --
         -------------

         --  Prefix of Version attribute can be a subprogram name which
         --  must not be resolved, since this is not a call.

         when Attribute_Version =>
            null;

         ----------------------
         -- Other Attributes --
         ----------------------

         --  For other attributes, resolve prefix unless it is a type. If
         --  the attribute reference itself is a type name ('Base and 'Class)
         --  then this is only legal within a task or protected record.

         when others =>
            if not Is_Entity_Name (P) or else not Is_Type (Entity (P)) then
               Resolve (P);
            end if;

            --  If the attribute reference itself is a type name ('Base,
            --  'Class) then this is only legal within a task or protected
            --  record. What is this all about ???

            if Is_Entity_Name (N) and then Is_Type (Entity (N)) then
               if Is_Concurrent_Type (Entity (N))
                 and then In_Open_Scopes (Entity (P))
               then
                  null;
               else
                  Error_Msg_N
                    ("invalid use of subtype name in expression or call", N);
               end if;
            end if;

            --  For attributes whose argument may be a string, complete
            --  resolution of argument now. This avoids premature expansion
            --  (and the creation of transient scopes) before the attribute
            --  reference is resolved.

            case Attr_Id is
               when Attribute_Value =>
                  Resolve (First (Expressions (N)), Standard_String);

               when Attribute_Wide_Value =>
                  Resolve (First (Expressions (N)), Standard_Wide_String);

               when Attribute_Wide_Wide_Value =>
                  Resolve (First (Expressions (N)), Standard_Wide_Wide_String);

               when others => null;
            end case;

            --  If the prefix of the attribute is a class-wide type then it
            --  will be expanded into a dispatching call to a predefined
            --  primitive. Therefore we must check for potential violation
            --  of such restriction.

            if Is_Class_Wide_Type (Etype (P)) then
               Check_Restriction (No_Dispatching_Calls, N);
            end if;
      end case;

      --  Normally the Freezing is done by Resolve but sometimes the Prefix
      --  is not resolved, in which case the freezing must be done now.

      Freeze_Expression (P);

      --  Finally perform static evaluation on the attribute reference

      Analyze_Dimension (N);
      Eval_Attribute (N);
   end Resolve_Attribute;

   ------------------------
   -- Set_Boolean_Result --
   ------------------------

   procedure Set_Boolean_Result (N : Node_Id; B : Boolean) is
      Loc : constant Source_Ptr := Sloc (N);
   begin
      if B then
         Rewrite (N, New_Occurrence_Of (Standard_True, Loc));
      else
         Rewrite (N, New_Occurrence_Of (Standard_False, Loc));
      end if;
   end Set_Boolean_Result;

   --------------------------------
   -- Stream_Attribute_Available --
   --------------------------------

   function Stream_Attribute_Available
     (Typ          : Entity_Id;
      Nam          : TSS_Name_Type;
      Partial_View : Node_Id := Empty) return Boolean
   is
      Etyp : Entity_Id := Typ;

   --  Start of processing for Stream_Attribute_Available

   begin
      --  We need some comments in this body ???

      if Has_Stream_Attribute_Definition (Typ, Nam) then
         return True;
      end if;

      if Is_Class_Wide_Type (Typ) then
         return not Is_Limited_Type (Typ)
           or else Stream_Attribute_Available (Etype (Typ), Nam);
      end if;

      if Nam = TSS_Stream_Input
        and then Is_Abstract_Type (Typ)
        and then not Is_Class_Wide_Type (Typ)
      then
         return False;
      end if;

      if not (Is_Limited_Type (Typ)
        or else (Present (Partial_View)
                   and then Is_Limited_Type (Partial_View)))
      then
         return True;
      end if;

      --  In Ada 2005, Input can invoke Read, and Output can invoke Write

      if Nam = TSS_Stream_Input
        and then Ada_Version >= Ada_2005
        and then Stream_Attribute_Available (Etyp, TSS_Stream_Read)
      then
         return True;

      elsif Nam = TSS_Stream_Output
        and then Ada_Version >= Ada_2005
        and then Stream_Attribute_Available (Etyp, TSS_Stream_Write)
      then
         return True;
      end if;

      --  Case of Read and Write: check for attribute definition clause that
      --  applies to an ancestor type.

      while Etype (Etyp) /= Etyp loop
         Etyp := Etype (Etyp);

         if Has_Stream_Attribute_Definition (Etyp, Nam) then
            return True;
         end if;
      end loop;

      if Ada_Version < Ada_2005 then

         --  In Ada 95 mode, also consider a non-visible definition

         declare
            Btyp : constant Entity_Id := Implementation_Base_Type (Typ);
         begin
            return Btyp /= Typ
              and then Stream_Attribute_Available
                         (Btyp, Nam, Partial_View => Typ);
         end;
      end if;

      return False;
   end Stream_Attribute_Available;

end Sem_Attr;<|MERGE_RESOLUTION|>--- conflicted
+++ resolved
@@ -9604,69 +9604,6 @@
       --  Note that in some cases, the values have already been folded as
       --  a result of the processing in Analyze_Attribute.
 
-<<<<<<< HEAD
-      when Attribute_Abort_Signal               |
-           Attribute_Access                     |
-           Attribute_Address                    |
-           Attribute_Address_Size               |
-           Attribute_Asm_Input                  |
-           Attribute_Asm_Output                 |
-           Attribute_Base                       |
-           Attribute_Bit_Order                  |
-           Attribute_Bit_Position               |
-           Attribute_Callable                   |
-           Attribute_Caller                     |
-           Attribute_Class                      |
-           Attribute_Code_Address               |
-           Attribute_Compiler_Version           |
-           Attribute_Count                      |
-           Attribute_Default_Bit_Order          |
-           Attribute_Elaborated                 |
-           Attribute_Elab_Body                  |
-           Attribute_Elab_Spec                  |
-           Attribute_Elab_Subp_Body             |
-           Attribute_Enabled                    |
-           Attribute_External_Tag               |
-           Attribute_Fast_Math                  |
-           Attribute_First_Bit                  |
-           Attribute_Input                      |
-           Attribute_Last_Bit                   |
-           Attribute_Library_Level              |
-           Attribute_Maximum_Alignment          |
-           Attribute_Old                        |
-           Attribute_Output                     |
-           Attribute_Partition_ID               |
-           Attribute_Pool_Address               |
-           Attribute_Position                   |
-           Attribute_Priority                   |
-           Attribute_Read                       |
-           Attribute_Result                     |
-           Attribute_Scalar_Storage_Order       |
-           Attribute_Simple_Storage_Pool        |
-           Attribute_Storage_Pool               |
-           Attribute_Storage_Size               |
-           Attribute_Storage_Unit               |
-           Attribute_Stub_Type                  |
-           Attribute_System_Allocator_Alignment |
-           Attribute_Tag                        |
-           Attribute_Target_Name                |
-           Attribute_Terminated                 |
-           Attribute_To_Address                 |
-           Attribute_Type_Key                   |
-           Attribute_UET_Address                |
-           Attribute_Unchecked_Access           |
-           Attribute_Universal_Literal_String   |
-           Attribute_Unprotected_Access         |
-           Attribute_Unrestricted_Access        |
-           Attribute_Valid                      |
-           Attribute_Valid_Scalars              |
-           Attribute_Value                      |
-           Attribute_Wchar_T_Size               |
-           Attribute_Wide_Value                 |
-           Attribute_Wide_Wide_Value            |
-           Attribute_Word_Size                  |
-           Attribute_Write                      =>
-=======
       when Attribute_Abort_Signal                 |
            Attribute_Access                       |
            Attribute_Address                      |
@@ -9719,6 +9656,7 @@
            Attribute_UET_Address                  |
            Attribute_Unchecked_Access             |
            Attribute_Universal_Literal_String     |
+           Attribute_Unprotected_Access           |
            Attribute_Unrestricted_Access          |
            Attribute_Valid                        |
            Attribute_Valid_Scalars                |
@@ -9728,7 +9666,6 @@
            Attribute_Wide_Wide_Value              |
            Attribute_Word_Size                    |
            Attribute_Write                        =>
->>>>>>> c74db40d
 
          raise Program_Error;
       end case;
