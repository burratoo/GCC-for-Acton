------------------------------------------------------------------------------
--                                                                          --
--                         GNAT COMPILER COMPONENTS                         --
--                                                                          --
--                             S E M _ A T T R                              --
--                                                                          --
--                                 B o d y                                  --
--                                                                          --
--          Copyright (C) 1992-2016, Free Software Foundation, Inc.         --
--                                                                          --
-- GNAT is free software;  you can  redistribute it  and/or modify it under --
-- terms of the  GNU General Public License as published  by the Free Soft- --
-- ware  Foundation;  either version 3,  or (at your option) any later ver- --
-- sion.  GNAT is distributed in the hope that it will be useful, but WITH- --
-- OUT ANY WARRANTY;  without even the  implied warranty of MERCHANTABILITY --
-- or FITNESS FOR A PARTICULAR PURPOSE.  See the GNU General Public License --
-- for  more details.  You should have  received  a copy of the GNU General --
-- Public License  distributed with GNAT; see file COPYING3.  If not, go to --
-- http://www.gnu.org/licenses for a complete copy of the license.          --
--                                                                          --
-- GNAT was originally developed  by the GNAT team at  New York University. --
-- Extensive contributions were provided by Ada Core Technologies Inc.      --
--                                                                          --
------------------------------------------------------------------------------

with Ada.Characters.Latin_1; use Ada.Characters.Latin_1;

with Atree;    use Atree;
with Casing;   use Casing;
with Checks;   use Checks;
with Debug;    use Debug;
with Einfo;    use Einfo;
with Elists;   use Elists;
with Errout;   use Errout;
with Eval_Fat;
with Exp_Dist; use Exp_Dist;
with Exp_Util; use Exp_Util;
with Expander; use Expander;
with Freeze;   use Freeze;
with Gnatvsn;  use Gnatvsn;
with Itypes;   use Itypes;
with Lib;      use Lib;
with Lib.Xref; use Lib.Xref;
with Nlists;   use Nlists;
with Nmake;    use Nmake;
with Opt;      use Opt;
with Restrict; use Restrict;
with Rident;   use Rident;
with Rtsfind;  use Rtsfind;
with Sdefault; use Sdefault;
with Sem;      use Sem;
with Sem_Aux;  use Sem_Aux;
with Sem_Cat;  use Sem_Cat;
with Sem_Ch6;  use Sem_Ch6;
with Sem_Ch8;  use Sem_Ch8;
with Sem_Ch10; use Sem_Ch10;
with Sem_Dim;  use Sem_Dim;
with Sem_Dist; use Sem_Dist;
with Sem_Elab; use Sem_Elab;
with Sem_Elim; use Sem_Elim;
with Sem_Eval; use Sem_Eval;
with Sem_Prag; use Sem_Prag;
with Sem_Res;  use Sem_Res;
with Sem_Type; use Sem_Type;
with Sem_Util; use Sem_Util;
with Sem_Warn;
with Stand;    use Stand;
with Sinfo;    use Sinfo;
with Sinput;   use Sinput;
with System;
with Stringt;  use Stringt;
with Style;
with Stylesw;  use Stylesw;
with Targparm; use Targparm;
with Ttypes;   use Ttypes;
with Tbuild;   use Tbuild;
with Uintp;    use Uintp;
with Uname;    use Uname;
with Urealp;   use Urealp;

package body Sem_Attr is

   True_Value  : constant Uint := Uint_1;
   False_Value : constant Uint := Uint_0;
   --  Synonyms to be used when these constants are used as Boolean values

   Bad_Attribute : exception;
   --  Exception raised if an error is detected during attribute processing,
   --  used so that we can abandon the processing so we don't run into
   --  trouble with cascaded errors.

   --  The following array is the list of attributes defined in the Ada 83 RM.
   --  In Ada 83 mode, these are the only recognized attributes. In other Ada
   --  modes all these attributes are recognized, even if removed in Ada 95.

   Attribute_83 : constant Attribute_Class_Array := Attribute_Class_Array'(
      Attribute_Address                      |
      Attribute_Aft                          |
      Attribute_Alignment                    |
      Attribute_Base                         |
      Attribute_Callable                     |
      Attribute_Constrained                  |
      Attribute_Count                        |
      Attribute_Delta                        |
      Attribute_Digits                       |
      Attribute_Emax                         |
      Attribute_Epsilon                      |
      Attribute_First                        |
      Attribute_First_Bit                    |
      Attribute_Fore                         |
      Attribute_Image                        |
      Attribute_Large                        |
      Attribute_Last                         |
      Attribute_Last_Bit                     |
      Attribute_Leading_Part                 |
      Attribute_Length                       |
      Attribute_Machine_Emax                 |
      Attribute_Machine_Emin                 |
      Attribute_Machine_Mantissa             |
      Attribute_Machine_Overflows            |
      Attribute_Machine_Radix                |
      Attribute_Machine_Rounds               |
      Attribute_Mantissa                     |
      Attribute_Pos                          |
      Attribute_Position                     |
      Attribute_Pred                         |
      Attribute_Range                        |
      Attribute_Safe_Emax                    |
      Attribute_Safe_Large                   |
      Attribute_Safe_Small                   |
      Attribute_Size                         |
      Attribute_Small                        |
      Attribute_Storage_Size                 |
      Attribute_Succ                         |
      Attribute_Terminated                   |
      Attribute_Val                          |
      Attribute_Value                        |
      Attribute_Width                        => True,
      others                                 => False);

   --  The following array is the list of attributes defined in the Ada 2005
   --  RM which are not defined in Ada 95. These are recognized in Ada 95 mode,
   --  but in Ada 95 they are considered to be implementation defined.

   Attribute_05 : constant Attribute_Class_Array := Attribute_Class_Array'(
      Attribute_Machine_Rounding             |
      Attribute_Mod                          |
      Attribute_Priority                     |
      Attribute_Stream_Size                  |
      Attribute_Wide_Wide_Width              => True,
      others                                 => False);

   --  The following array is the list of attributes defined in the Ada 2012
   --  RM which are not defined in Ada 2005. These are recognized in Ada 95
   --  and Ada 2005 modes, but are considered to be implementation defined.

   Attribute_12 : constant Attribute_Class_Array := Attribute_Class_Array'(
      Attribute_First_Valid                  |
      Attribute_Has_Same_Storage             |
      Attribute_Last_Valid                   |
      Attribute_Max_Alignment_For_Allocation => True,
      others                                 => False);

   --  The following array contains all attributes that imply a modification
   --  of their prefixes or result in an access value. Such prefixes can be
   --  considered as lvalues.

   Attribute_Name_Implies_Lvalue_Prefix : constant Attribute_Class_Array :=
      Attribute_Class_Array'(
      Attribute_Access                       |
      Attribute_Address                      |
      Attribute_Input                        |
      Attribute_Read                         |
      Attribute_Unchecked_Access             |
      Attribute_Unrestricted_Access          |
      Attribute_Unprotected_Access           => True,
      others                                 => False);

   -----------------------
   -- Local_Subprograms --
   -----------------------

   procedure Eval_Attribute (N : Node_Id);
   --  Performs compile time evaluation of attributes where possible, leaving
   --  the Is_Static_Expression/Raises_Constraint_Error flags appropriately
   --  set, and replacing the node with a literal node if the value can be
   --  computed at compile time. All static attribute references are folded,
   --  as well as a number of cases of non-static attributes that can always
   --  be computed at compile time (e.g. floating-point model attributes that
   --  are applied to non-static subtypes). Of course in such cases, the
   --  Is_Static_Expression flag will not be set on the resulting literal.
   --  Note that the only required action of this procedure is to catch the
   --  static expression cases as described in the RM. Folding of other cases
   --  is done where convenient, but some additional non-static folding is in
   --  Expand_N_Attribute_Reference in cases where this is more convenient.

   function Is_Anonymous_Tagged_Base
     (Anon : Entity_Id;
      Typ  : Entity_Id) return Boolean;
   --  For derived tagged types that constrain parent discriminants we build
   --  an anonymous unconstrained base type. We need to recognize the relation
   --  between the two when analyzing an access attribute for a constrained
   --  component, before the full declaration for Typ has been analyzed, and
   --  where therefore the prefix of the attribute does not match the enclosing
   --  scope.

   procedure Set_Boolean_Result (N : Node_Id; B : Boolean);
   --  Rewrites node N with an occurrence of either Standard_False or
   --  Standard_True, depending on the value of the parameter B. The
   --  result is marked as a static expression.

   -----------------------
   -- Analyze_Attribute --
   -----------------------

   procedure Analyze_Attribute (N : Node_Id) is
      Loc     : constant Source_Ptr   := Sloc (N);
      Aname   : constant Name_Id      := Attribute_Name (N);
      P       : constant Node_Id      := Prefix (N);
      Exprs   : constant List_Id      := Expressions (N);
      Attr_Id : constant Attribute_Id := Get_Attribute_Id (Aname);
      E1      : Node_Id;
      E2      : Node_Id;

      P_Type : Entity_Id;
      --  Type of prefix after analysis

      P_Base_Type : Entity_Id;
      --  Base type of prefix after analysis

      -----------------------
      -- Local Subprograms --
      -----------------------

      procedure Address_Checks;
      --  Semantic checks for valid use of Address attribute. This was made
      --  a separate routine with the idea of using it for unrestricted access
      --  which seems like it should follow the same rules, but that turned
      --  out to be impractical. So now this is only used for Address.

      procedure Analyze_Access_Attribute;
      --  Used for Access, Unchecked_Access, Unrestricted_Access attributes.
      --  Internally, Id distinguishes which of the three cases is involved.

      procedure Analyze_Attribute_Old_Result
        (Legal   : out Boolean;
         Spec_Id : out Entity_Id);
      --  Common processing for attributes 'Old and 'Result. The routine checks
      --  that the attribute appears in a postcondition-like aspect or pragma
      --  associated with a suitable subprogram or a body. Flag Legal is set
      --  when the above criteria are met. Spec_Id denotes the entity of the
      --  subprogram [body] or Empty if the attribute is illegal.

      procedure Bad_Attribute_For_Predicate;
      --  Output error message for use of a predicate (First, Last, Range) not
      --  allowed with a type that has predicates. If the type is a generic
      --  actual, then the message is a warning, and we generate code to raise
      --  program error with an appropriate reason. No error message is given
      --  for internally generated uses of the attributes. This legality rule
      --  only applies to scalar types.

      procedure Check_Array_Or_Scalar_Type;
      --  Common procedure used by First, Last, Range attribute to check
      --  that the prefix is a constrained array or scalar type, or a name
      --  of an array object, and that an argument appears only if appropriate
      --  (i.e. only in the array case).

      procedure Check_Array_Type;
      --  Common semantic checks for all array attributes. Checks that the
      --  prefix is a constrained array type or the name of an array object.
      --  The error message for non-arrays is specialized appropriately.

      procedure Check_Asm_Attribute;
      --  Common semantic checks for Asm_Input and Asm_Output attributes

      procedure Check_Component;
      --  Common processing for Bit_Position, First_Bit, Last_Bit, and
      --  Position. Checks prefix is an appropriate selected component.

      procedure Check_Decimal_Fixed_Point_Type;
      --  Check that prefix of attribute N is a decimal fixed-point type

      procedure Check_Dereference;
      --  If the prefix of attribute is an object of an access type, then
      --  introduce an explicit dereference, and adjust P_Type accordingly.

      procedure Check_Discrete_Type;
      --  Verify that prefix of attribute N is a discrete type

      procedure Check_E0;
      --  Check that no attribute arguments are present

      procedure Check_Either_E0_Or_E1;
      --  Check that there are zero or one attribute arguments present

      procedure Check_E1;
      --  Check that exactly one attribute argument is present

      procedure Check_E2;
      --  Check that two attribute arguments are present

      procedure Check_Enum_Image;
      --  If the prefix type of 'Image is an enumeration type, set all its
      --  literals as referenced, since the image function could possibly end
      --  up referencing any of the literals indirectly. Same for Enum_Val.
      --  Set the flag only if the reference is in the main code unit. Same
      --  restriction when resolving 'Value; otherwise an improperly set
      --  reference when analyzing an inlined body will lose a proper
      --  warning on a useless with_clause.

      procedure Check_First_Last_Valid;
      --  Perform all checks for First_Valid and Last_Valid attributes

      procedure Check_Fixed_Point_Type;
      --  Verify that prefix of attribute N is a fixed type

      procedure Check_Fixed_Point_Type_0;
      --  Verify that prefix of attribute N is a fixed type and that
      --  no attribute expressions are present

      procedure Check_Floating_Point_Type;
      --  Verify that prefix of attribute N is a float type

      procedure Check_Floating_Point_Type_0;
      --  Verify that prefix of attribute N is a float type and that
      --  no attribute expressions are present

      procedure Check_Floating_Point_Type_1;
      --  Verify that prefix of attribute N is a float type and that
      --  exactly one attribute expression is present

      procedure Check_Floating_Point_Type_2;
      --  Verify that prefix of attribute N is a float type and that
      --  two attribute expressions are present

      procedure Check_SPARK_05_Restriction_On_Attribute;
      --  Issue an error in formal mode because attribute N is allowed

      procedure Check_Integer_Type;
      --  Verify that prefix of attribute N is an integer type

      procedure Check_Modular_Integer_Type;
      --  Verify that prefix of attribute N is a modular integer type

      procedure Check_Not_CPP_Type;
      --  Check that P (the prefix of the attribute) is not an CPP type
      --  for which no Ada predefined primitive is available.

      procedure Check_Not_Incomplete_Type;
      --  Check that P (the prefix of the attribute) is not an incomplete
      --  type or a private type for which no full view has been given.

      procedure Check_Object_Reference (P : Node_Id);
      --  Check that P is an object reference

      procedure Check_PolyORB_Attribute;
      --  Validity checking for PolyORB/DSA attribute

      procedure Check_Program_Unit;
      --  Verify that prefix of attribute N is a program unit

      procedure Check_Real_Type;
      --  Verify that prefix of attribute N is fixed or float type

      procedure Check_Scalar_Type;
      --  Verify that prefix of attribute N is a scalar type

      procedure Check_Standard_Prefix;
      --  Verify that prefix of attribute N is package Standard. Also checks
      --  that there are no arguments.

      procedure Check_Stream_Attribute (Nam : TSS_Name_Type);
      --  Validity checking for stream attribute. Nam is the TSS name of the
      --  corresponding possible defined attribute function (e.g. for the
      --  Read attribute, Nam will be TSS_Stream_Read).

      procedure Check_System_Prefix;
      --  Verify that prefix of attribute N is package System

      procedure Check_Task_Prefix;
      --  Verify that prefix of attribute N is a task or task type

      procedure Check_Type;
      --  Verify that the prefix of attribute N is a type

      procedure Check_Unit_Name (Nod : Node_Id);
      --  Check that Nod is of the form of a library unit name, i.e that
      --  it is an identifier, or a selected component whose prefix is
      --  itself of the form of a library unit name. Note that this is
      --  quite different from Check_Program_Unit, since it only checks
      --  the syntactic form of the name, not the semantic identity. This
      --  is because it is used with attributes (Elab_Body, Elab_Spec and
      --  Elaborated) which can refer to non-visible unit.

      procedure Error_Attr (Msg : String; Error_Node : Node_Id);
      pragma No_Return (Error_Attr);
      procedure Error_Attr;
      pragma No_Return (Error_Attr);
      --  Posts error using Error_Msg_N at given node, sets type of attribute
      --  node to Any_Type, and then raises Bad_Attribute to avoid any further
      --  semantic processing. The message typically contains a % insertion
      --  character which is replaced by the attribute name. The call with
      --  no arguments is used when the caller has already generated the
      --  required error messages.

      procedure Error_Attr_P (Msg : String);
      pragma No_Return (Error_Attr);
      --  Like Error_Attr, but error is posted at the start of the prefix

      procedure Legal_Formal_Attribute;
      --  Common processing for attributes Definite and Has_Discriminants.
      --  Checks that prefix is generic indefinite formal type.

      procedure Max_Alignment_For_Allocation_Max_Size_In_Storage_Elements;
      --  Common processing for attributes Max_Alignment_For_Allocation and
      --  Max_Size_In_Storage_Elements.

      procedure Min_Max;
      --  Common processing for attributes Max and Min

      procedure Standard_Attribute (Val : Int);
      --  Used to process attributes whose prefix is package Standard which
      --  yield values of type Universal_Integer. The attribute reference
      --  node is rewritten with an integer literal of the given value which
      --  is marked as static.

      procedure Uneval_Old_Msg;
      --  Called when Loop_Entry or Old is used in a potentially unevaluated
      --  expression. Generates appropriate message or warning depending on
      --  the setting of Opt.Uneval_Old (or flags in an N_Aspect_Specification
      --  node in the aspect case).

      procedure Unexpected_Argument (En : Node_Id);
      --  Signal unexpected attribute argument (En is the argument)

      procedure Validate_Non_Static_Attribute_Function_Call;
      --  Called when processing an attribute that is a function call to a
      --  non-static function, i.e. an attribute function that either takes
      --  non-scalar arguments or returns a non-scalar result. Verifies that
      --  such a call does not appear in a preelaborable context.

      --------------------
      -- Address_Checks --
      --------------------

      procedure Address_Checks is
      begin
         --  An Address attribute created by expansion is legal even when it
         --  applies to other entity-denoting expressions.

         if not Comes_From_Source (N) then
            return;

         --  Address attribute on a protected object self reference is legal

         elsif Is_Protected_Self_Reference (P) then
            return;

         --  Address applied to an entity

         elsif Is_Entity_Name (P) then
            declare
               Ent : constant Entity_Id := Entity (P);

            begin
               if Is_Subprogram (Ent) then
                  Set_Address_Taken (Ent);
                  Kill_Current_Values (Ent);

                  --  An Address attribute is accepted when generated by the
                  --  compiler for dispatching operation, and an error is
                  --  issued once the subprogram is frozen (to avoid confusing
                  --  errors about implicit uses of Address in the dispatch
                  --  table initialization).

                  if Has_Pragma_Inline_Always (Entity (P))
                    and then Comes_From_Source (P)
                  then
                     Error_Attr_P
                       ("prefix of % attribute cannot be Inline_Always "
                        & "subprogram");

                  --  It is illegal to apply 'Address to an intrinsic
                  --  subprogram. This is now formalized in AI05-0095.
                  --  In an instance, an attempt to obtain 'Address of an
                  --  intrinsic subprogram (e.g the renaming of a predefined
                  --  operator that is an actual) raises Program_Error.

                  elsif Convention (Ent) = Convention_Intrinsic then
                     if In_Instance then
                        Rewrite (N,
                          Make_Raise_Program_Error (Loc,
                            Reason => PE_Address_Of_Intrinsic));

                     else
                        Error_Msg_Name_1 := Aname;
                        Error_Msg_N
                         ("cannot take % of intrinsic subprogram", N);
                     end if;

                  --  Issue an error if prefix denotes an eliminated subprogram

                  else
                     Check_For_Eliminated_Subprogram (P, Ent);
                  end if;

               --  Object or label reference

               elsif Is_Object (Ent) or else Ekind (Ent) = E_Label then
                  Set_Address_Taken (Ent);

                  --  Deal with No_Implicit_Aliasing restriction

                  if Restriction_Check_Required (No_Implicit_Aliasing) then
                     if not Is_Aliased_View (P) then
                        Check_Restriction (No_Implicit_Aliasing, P);
                     else
                        Check_No_Implicit_Aliasing (P);
                     end if;
                  end if;

                  --  If we have an address of an object, and the attribute
                  --  comes from source, then set the object as potentially
                  --  source modified. We do this because the resulting address
                  --  can potentially be used to modify the variable and we
                  --  might not detect this, leading to some junk warnings.

                  Set_Never_Set_In_Source (Ent, False);

               --  Allow Address to be applied to task or protected type,
               --  returning null address (what is that about???)

               elsif (Is_Concurrent_Type (Etype (Ent))
                       and then Etype (Ent) = Base_Type (Ent))
                 or else Ekind (Ent) = E_Package
                 or else Is_Generic_Unit (Ent)
               then
                  Rewrite (N,
                    New_Occurrence_Of (RTE (RE_Null_Address), Sloc (N)));

               --  Anything else is illegal

               else
                  Error_Attr ("invalid prefix for % attribute", P);
               end if;
            end;

         --  Object is OK

         elsif Is_Object_Reference (P) then
            return;

         --  Subprogram called using dot notation

         elsif Nkind (P) = N_Selected_Component
           and then Is_Subprogram (Entity (Selector_Name (P)))
         then
            return;

         --  What exactly are we allowing here ??? and is this properly
         --  documented in the sinfo documentation for this node ???

         elsif Relaxed_RM_Semantics
           and then Nkind (P) = N_Attribute_Reference
         then
            return;

         --  All other non-entity name cases are illegal

         else
            Error_Attr ("invalid prefix for % attribute", P);
         end if;
      end Address_Checks;

      ------------------------------
      -- Analyze_Access_Attribute --
      ------------------------------

      procedure Analyze_Access_Attribute is
         Acc_Type : Entity_Id;

         Scop : Entity_Id;
         Typ  : Entity_Id;

         function Build_Access_Object_Type (DT : Entity_Id) return Entity_Id;
         --  Build an access-to-object type whose designated type is DT,
         --  and whose Ekind is appropriate to the attribute type. The
         --  type that is constructed is returned as the result.

         procedure Build_Access_Subprogram_Type (P : Node_Id);
         --  Build an access to subprogram whose designated type is the type of
         --  the prefix. If prefix is overloaded, so is the node itself. The
         --  result is stored in Acc_Type.

         function OK_Self_Reference return Boolean;
         --  An access reference whose prefix is a type can legally appear
         --  within an aggregate, where it is obtained by expansion of
         --  a defaulted aggregate. The enclosing aggregate that contains
         --  the self-referenced is flagged so that the self-reference can
         --  be expanded into a reference to the target object (see exp_aggr).

         ------------------------------
         -- Build_Access_Object_Type --
         ------------------------------

         function Build_Access_Object_Type (DT : Entity_Id) return Entity_Id is
            Typ : constant Entity_Id :=
                    New_Internal_Entity
                      (E_Access_Attribute_Type, Current_Scope, Loc, 'A');
         begin
            Set_Etype                     (Typ, Typ);
            Set_Is_Itype                  (Typ);
            Set_Associated_Node_For_Itype (Typ, N);
            Set_Directly_Designated_Type  (Typ, DT);
            return Typ;
         end Build_Access_Object_Type;

         ----------------------------------
         -- Build_Access_Subprogram_Type --
         ----------------------------------

         procedure Build_Access_Subprogram_Type (P : Node_Id) is
            Index : Interp_Index;
            It    : Interp;

            procedure Check_Local_Access (E : Entity_Id);
            --  Deal with possible access to local subprogram. If we have such
            --  an access, we set a flag to kill all tracked values on any call
            --  because this access value may be passed around, and any called
            --  code might use it to access a local procedure which clobbers a
            --  tracked value. If the scope is a loop or block, indicate that
            --  value tracking is disabled for the enclosing subprogram.

            function Get_Kind (E : Entity_Id) return Entity_Kind;
            --  Distinguish between access to regular/protected subprograms

            ------------------------
            -- Check_Local_Access --
            ------------------------

            procedure Check_Local_Access (E : Entity_Id) is
            begin
               if not Is_Library_Level_Entity (E) then
                  Set_Suppress_Value_Tracking_On_Call (Current_Scope);
                  Set_Suppress_Value_Tracking_On_Call
                    (Nearest_Dynamic_Scope (Current_Scope));
               end if;
            end Check_Local_Access;

            --------------
            -- Get_Kind --
            --------------

            function Get_Kind (E : Entity_Id) return Entity_Kind is
            begin
               if Convention (E) = Convention_Protected then
                  return E_Access_Protected_Subprogram_Type;
               else
                  return E_Access_Subprogram_Type;
               end if;
            end Get_Kind;

         --  Start of processing for Build_Access_Subprogram_Type

         begin
            --  In the case of an access to subprogram, use the name of the
            --  subprogram itself as the designated type. Type-checking in
            --  this case compares the signatures of the designated types.

            --  Note: This fragment of the tree is temporarily malformed
            --  because the correct tree requires an E_Subprogram_Type entity
            --  as the designated type. In most cases this designated type is
            --  later overridden by the semantics with the type imposed by the
            --  context during the resolution phase. In the specific case of
            --  the expression Address!(Prim'Unrestricted_Access), used to
            --  initialize slots of dispatch tables, this work will be done by
            --  the expander (see Exp_Aggr).

            --  The reason to temporarily add this kind of node to the tree
            --  instead of a proper E_Subprogram_Type itype, is the following:
            --  in case of errors found in the source file we report better
            --  error messages. For example, instead of generating the
            --  following error:

            --      "expected access to subprogram with profile
            --       defined at line X"

            --  we currently generate:

            --      "expected access to function Z defined at line X"

            Set_Etype (N, Any_Type);

            if not Is_Overloaded (P) then
               Check_Local_Access (Entity (P));

               if not Is_Intrinsic_Subprogram (Entity (P)) then
                  Acc_Type := Create_Itype (Get_Kind (Entity (P)), N);
                  Set_Is_Public (Acc_Type, False);
                  Set_Etype (Acc_Type, Acc_Type);
                  Set_Convention (Acc_Type, Convention (Entity (P)));
                  Set_Directly_Designated_Type (Acc_Type, Entity (P));
                  Set_Etype (N, Acc_Type);
                  Freeze_Before (N, Acc_Type);
               end if;

            else
               Get_First_Interp (P, Index, It);
               while Present (It.Nam) loop
                  Check_Local_Access (It.Nam);

                  if not Is_Intrinsic_Subprogram (It.Nam) then
                     Acc_Type := Create_Itype (Get_Kind (It.Nam), N);
                     Set_Is_Public (Acc_Type, False);
                     Set_Etype (Acc_Type, Acc_Type);
                     Set_Convention (Acc_Type, Convention (It.Nam));
                     Set_Directly_Designated_Type (Acc_Type, It.Nam);
                     Add_One_Interp (N, Acc_Type, Acc_Type);
                     Freeze_Before (N, Acc_Type);
                  end if;

                  Get_Next_Interp (Index, It);
               end loop;
            end if;

            --  Cannot be applied to intrinsic. Looking at the tests above,
            --  the only way Etype (N) can still be set to Any_Type is if
            --  Is_Intrinsic_Subprogram was True for some referenced entity.

            if Etype (N) = Any_Type then
               Error_Attr_P ("prefix of % attribute cannot be intrinsic");
            end if;
         end Build_Access_Subprogram_Type;

         ----------------------
         -- OK_Self_Reference --
         ----------------------

         function OK_Self_Reference return Boolean is
            Par : Node_Id;

         begin
            Par := Parent (N);
            while Present (Par)
              and then
               (Nkind (Par) = N_Component_Association
                 or else Nkind (Par) in N_Subexpr)
            loop
               if Nkind_In (Par, N_Aggregate, N_Extension_Aggregate) then
                  if Etype (Par) = Typ then
                     Set_Has_Self_Reference (Par);

                     --  Check the context: the aggregate must be part of the
                     --  initialization of a type or component, or it is the
                     --  resulting expansion in an initialization procedure.

                     if Is_Init_Proc (Current_Scope) then
                        return True;
                     else
                        Par := Parent (Par);
                        while Present (Par) loop
                           if Nkind (Par) = N_Full_Type_Declaration then
                              return True;
                           end if;

                           Par := Parent (Par);
                        end loop;
                     end if;

                     return False;
                  end if;
               end if;

               Par := Parent (Par);
            end loop;

            --  No enclosing aggregate, or not a self-reference

            return False;
         end OK_Self_Reference;

      --  Start of processing for Analyze_Access_Attribute

      begin
         Check_SPARK_05_Restriction_On_Attribute;
         Check_E0;

         if Nkind (P) = N_Character_Literal then
            Error_Attr_P
              ("prefix of % attribute cannot be enumeration literal");
         end if;

         --  Case of access to subprogram

         if Is_Entity_Name (P) and then Is_Overloadable (Entity (P)) then
            if Has_Pragma_Inline_Always (Entity (P)) then
               Error_Attr_P
                 ("prefix of % attribute cannot be Inline_Always subprogram");

            elsif Aname = Name_Unchecked_Access then
               Error_Attr ("attribute% cannot be applied to a subprogram", P);
            end if;

            --  Issue an error if the prefix denotes an eliminated subprogram

            Check_For_Eliminated_Subprogram (P, Entity (P));

            --  Check for obsolescent subprogram reference

            Check_Obsolescent_2005_Entity (Entity (P), P);

            --  Build the appropriate subprogram type

            Build_Access_Subprogram_Type (P);

            --  For P'Access or P'Unrestricted_Access, where P is a nested
            --  subprogram, we might be passing P to another subprogram (but we
            --  don't check that here), which might call P. P could modify
            --  local variables, so we need to kill current values. It is
            --  important not to do this for library-level subprograms, because
            --  Kill_Current_Values is very inefficient in the case of library
            --  level packages with lots of tagged types.

            if Is_Library_Level_Entity (Entity (Prefix (N))) then
               null;

            --  Do not kill values on nodes initializing dispatch tables
            --  slots. The construct Prim_Ptr!(Prim'Unrestricted_Access)
            --  is currently generated by the expander only for this
            --  purpose. Done to keep the quality of warnings currently
            --  generated by the compiler (otherwise any declaration of
            --  a tagged type cleans constant indications from its scope).

            elsif Nkind (Parent (N)) = N_Unchecked_Type_Conversion
              and then (Etype (Parent (N)) = RTE (RE_Prim_Ptr)
                          or else
                        Etype (Parent (N)) = RTE (RE_Size_Ptr))
              and then Is_Dispatching_Operation
                         (Directly_Designated_Type (Etype (N)))
            then
               null;

            else
               Kill_Current_Values;
            end if;

            --  In the static elaboration model, treat the attribute reference
            --  as a call for elaboration purposes.  Suppress this treatment
            --  under debug flag. In any case, we are all done.

            if not Dynamic_Elaboration_Checks and not Debug_Flag_Dot_UU then
               Check_Elab_Call (N);
            end if;

            return;

         --  Component is an operation of a protected type

         elsif Nkind (P) = N_Selected_Component
           and then Is_Overloadable (Entity (Selector_Name (P)))
         then
            if Ekind (Entity (Selector_Name (P))) = E_Entry then
               Error_Attr_P ("prefix of % attribute must be subprogram");
            end if;

            Build_Access_Subprogram_Type (Selector_Name (P));
            return;
         end if;

         --  If the Unprotected_Access attribute still exists at this point it
         --  has not been applied to an access-to-subprogram and thus has been
         --  used incorrectly.

         if Attr_Id = Attribute_Unprotected_Access then
            Error_Attr_P ("prefix of % attribute must be a protected "
                          & "subprogram");
         end if;

         --  Deal with incorrect reference to a type, but note that some
         --  accesses are allowed: references to the current type instance,
         --  or in Ada 2005 self-referential pointer in a default-initialized
         --  aggregate.

         if Is_Entity_Name (P) then
            Typ := Entity (P);

            --  The reference may appear in an aggregate that has been expanded
            --  into a loop. Locate scope of type definition, if any.

            Scop := Current_Scope;
            while Ekind (Scop) = E_Loop loop
               Scop := Scope (Scop);
            end loop;

            if Is_Type (Typ) then

               --  OK if we are within the scope of a limited type
               --  let's mark the component as having per object constraint

               if Is_Anonymous_Tagged_Base (Scop, Typ) then
                  Typ := Scop;
                  Set_Entity (P, Typ);
                  Set_Etype  (P, Typ);
               end if;

               if Typ = Scop then
                  declare
                     Q : Node_Id := Parent (N);

                  begin
                     while Present (Q)
                       and then Nkind (Q) /= N_Component_Declaration
                     loop
                        Q := Parent (Q);
                     end loop;

                     if Present (Q) then
                        Set_Has_Per_Object_Constraint
                          (Defining_Identifier (Q), True);
                     end if;
                  end;

                  if Nkind (P) = N_Expanded_Name then
                     Error_Msg_F
                       ("current instance prefix must be a direct name", P);
                  end if;

                  --  If a current instance attribute appears in a component
                  --  constraint it must appear alone; other contexts (spec-
                  --  expressions, within a task body) are not subject to this
                  --  restriction.

                  if not In_Spec_Expression
                    and then not Has_Completion (Scop)
                    and then not
                      Nkind_In (Parent (N), N_Discriminant_Association,
                                            N_Index_Or_Discriminant_Constraint)
                  then
                     Error_Msg_N
                       ("current instance attribute must appear alone", N);
                  end if;

                  if Is_CPP_Class (Root_Type (Typ)) then
                     Error_Msg_N
                       ("??current instance unsupported for derivations of "
                        & "'C'P'P types", N);
                  end if;

               --  OK if we are in initialization procedure for the type
               --  in question, in which case the reference to the type
               --  is rewritten as a reference to the current object.

               elsif Ekind (Scop) = E_Procedure
                 and then Is_Init_Proc (Scop)
                 and then Etype (First_Formal (Scop)) = Typ
               then
                  Rewrite (N,
                    Make_Attribute_Reference (Loc,
                      Prefix         => Make_Identifier (Loc, Name_uInit),
                      Attribute_Name => Name_Unrestricted_Access));
                  Analyze (N);
                  return;

               --  OK if a task type, this test needs sharpening up ???

               elsif Is_Task_Type (Typ) then
                  null;

               --  OK if self-reference in an aggregate in Ada 2005, and
               --  the reference comes from a copied default expression.

               --  Note that we check legality of self-reference even if the
               --  expression comes from source, e.g. when a single component
               --  association in an aggregate has a box association.

               elsif Ada_Version >= Ada_2005
                 and then OK_Self_Reference
               then
                  null;

               --  OK if reference to current instance of a protected object

               elsif Is_Protected_Self_Reference (P) then
                  null;

               --  Otherwise we have an error case

               else
                  Error_Attr ("% attribute cannot be applied to type", P);
                  return;
               end if;
            end if;
         end if;

         --  If we fall through, we have a normal access to object case

         --  Unrestricted_Access is (for now) legal wherever an allocator would
         --  be legal, so its Etype is set to E_Allocator. The expected type
         --  of the other attributes is a general access type, and therefore
         --  we label them with E_Access_Attribute_Type.

         if not Is_Overloaded (P) then
            Acc_Type := Build_Access_Object_Type (P_Type);
            Set_Etype (N, Acc_Type);

         else
            declare
               Index : Interp_Index;
               It    : Interp;
            begin
               Set_Etype (N, Any_Type);
               Get_First_Interp (P, Index, It);
               while Present (It.Typ) loop
                  Acc_Type := Build_Access_Object_Type (It.Typ);
                  Add_One_Interp (N, Acc_Type, Acc_Type);
                  Get_Next_Interp (Index, It);
               end loop;
            end;
         end if;

         --  Special cases when we can find a prefix that is an entity name

         declare
            PP  : Node_Id;
            Ent : Entity_Id;

         begin
            PP := P;
            loop
               if Is_Entity_Name (PP) then
                  Ent := Entity (PP);

                  --  If we have an access to an object, and the attribute
                  --  comes from source, then set the object as potentially
                  --  source modified. We do this because the resulting access
                  --  pointer can be used to modify the variable, and we might
                  --  not detect this, leading to some junk warnings.

                  --  We only do this for source references, since otherwise
                  --  we can suppress warnings, e.g. from the unrestricted
                  --  access generated for validity checks in -gnatVa mode.

                  if Comes_From_Source (N) then
                     Set_Never_Set_In_Source (Ent, False);
                  end if;

                  --  Mark entity as address taken, and kill current values

                  Set_Address_Taken (Ent);
                  Kill_Current_Values (Ent);
                  exit;

               elsif Nkind_In (PP, N_Selected_Component,
                                   N_Indexed_Component)
               then
                  PP := Prefix (PP);

               else
                  exit;
               end if;
            end loop;
         end;

         --  Check for aliased view.. We allow a nonaliased prefix when within
         --  an instance because the prefix may have been a tagged formal
         --  object, which is defined to be aliased even when the actual
         --  might not be (other instance cases will have been caught in the
         --  generic). Similarly, within an inlined body we know that the
         --  attribute is legal in the original subprogram, and therefore
         --  legal in the expansion.

         if not Is_Aliased_View (P)
           and then not In_Instance
           and then not In_Inlined_Body
           and then Comes_From_Source (N)
         then
            --  Here we have a non-aliased view. This is illegal unless we
            --  have the case of Unrestricted_Access, where for now we allow
            --  this (we will reject later if expected type is access to an
            --  unconstrained array with a thin pointer).

            --  No need for an error message on a generated access reference
            --  for the controlling argument in a dispatching call: error will
            --  be reported when resolving the call.

            if Aname /= Name_Unrestricted_Access then
               Error_Attr_P ("prefix of % attribute must be aliased");
               Check_No_Implicit_Aliasing (P);

            --  For Unrestricted_Access, record that prefix is not aliased
            --  to simplify legality check later on.

            else
               Set_Non_Aliased_Prefix (N);
            end if;

         --  If we have an aliased view, and we have Unrestricted_Access, then
         --  output a warning that Unchecked_Access would have been fine, and
         --  change the node to be Unchecked_Access.

         else
            --  For now, hold off on this change ???

            null;
         end if;
      end Analyze_Access_Attribute;

      ----------------------------------
      -- Analyze_Attribute_Old_Result --
      ----------------------------------

      procedure Analyze_Attribute_Old_Result
        (Legal   : out Boolean;
         Spec_Id : out Entity_Id)
      is
         procedure Check_Placement_In_Check (Prag : Node_Id);
         --  Verify that the attribute appears within pragma Check that mimics
         --  a postcondition.

         procedure Check_Placement_In_Contract_Cases (Prag : Node_Id);
         --  Verify that the attribute appears within a consequence of aspect
         --  or pragma Contract_Cases denoted by Prag.

         procedure Check_Placement_In_Test_Case (Prag : Node_Id);
         --  Verify that the attribute appears within the "Ensures" argument of
         --  aspect or pragma Test_Case denoted by Prag.

         function Is_Within
           (Nod      : Node_Id;
            Encl_Nod : Node_Id) return Boolean;
         --  Subsidiary to Check_Placemenet_In_XXX. Determine whether arbitrary
         --  node Nod is within enclosing node Encl_Nod.

         procedure Placement_Error;
         --  Emit a general error when the attributes does not appear in a
         --  postcondition-like aspect or pragma.

         ------------------------------
         -- Check_Placement_In_Check --
         ------------------------------

         procedure Check_Placement_In_Check (Prag : Node_Id) is
            Args : constant List_Id := Pragma_Argument_Associations (Prag);
            Nam  : constant Name_Id := Chars (Get_Pragma_Arg (First (Args)));

         begin
            --  The "Name" argument of pragma Check denotes a postcondition

            if Nam_In (Nam, Name_Post,
                            Name_Post_Class,
                            Name_Postcondition,
                            Name_Refined_Post)
            then
               null;

            --  Otherwise the placement of the attribute is illegal

            else
               Placement_Error;
            end if;
         end Check_Placement_In_Check;

         ---------------------------------------
         -- Check_Placement_In_Contract_Cases --
         ---------------------------------------

         procedure Check_Placement_In_Contract_Cases (Prag : Node_Id) is
            Arg   : Node_Id;
            Cases : Node_Id;
            CCase : Node_Id;

         begin
            --  Obtain the argument of the aspect or pragma

            if Nkind (Prag) = N_Aspect_Specification then
               Arg := Prag;
            else
               Arg := First (Pragma_Argument_Associations (Prag));
            end if;

            Cases := Expression (Arg);

            if Present (Component_Associations (Cases)) then
               CCase := First (Component_Associations (Cases));
               while Present (CCase) loop

                  --  Detect whether the attribute appears within the
                  --  consequence of the current contract case.

                  if Nkind (CCase) = N_Component_Association
                    and then Is_Within (N, Expression (CCase))
                  then
                     return;
                  end if;

                  Next (CCase);
               end loop;
            end if;

            --  Otherwise aspect or pragma Contract_Cases is either malformed
            --  or the attribute does not appear within a consequence.

            Error_Attr
              ("attribute % must appear in the consequence of a contract case",
               P);
         end Check_Placement_In_Contract_Cases;

         ----------------------------------
         -- Check_Placement_In_Test_Case --
         ----------------------------------

         procedure Check_Placement_In_Test_Case (Prag : Node_Id) is
            Arg : constant Node_Id :=
                    Test_Case_Arg
                      (Prag        => Prag,
                       Arg_Nam     => Name_Ensures,
                       From_Aspect => Nkind (Prag) = N_Aspect_Specification);

         begin
            --  Detect whether the attribute appears within the "Ensures"
            --  expression of aspect or pragma Test_Case.

            if Present (Arg) and then Is_Within (N, Arg) then
               null;

            else
               Error_Attr
                 ("attribute % must appear in the ensures expression of a "
                  & "test case", P);
            end if;
         end Check_Placement_In_Test_Case;

         ---------------
         -- Is_Within --
         ---------------

         function Is_Within
           (Nod      : Node_Id;
            Encl_Nod : Node_Id) return Boolean
         is
            Par : Node_Id;

         begin
            Par := Nod;
            while Present (Par) loop
               if Par = Encl_Nod then
                  return True;

               --  Prevent the search from going too far

               elsif Is_Body_Or_Package_Declaration (Par) then
                  exit;
               end if;

               Par := Parent (Par);
            end loop;

            return False;
         end Is_Within;

         ---------------------
         -- Placement_Error --
         ---------------------

         procedure Placement_Error is
         begin
            if Aname = Name_Old then
               Error_Attr ("attribute % can only appear in postcondition", P);

            --  Specialize the error message for attribute 'Result

            else
               Error_Attr
                 ("attribute % can only appear in postcondition of function",
                  P);
            end if;
         end Placement_Error;

         --  Local variables

         Prag      : Node_Id;
         Prag_Nam  : Name_Id;
         Subp_Decl : Node_Id;

      --  Start of processing for Analyze_Attribute_Old_Result

      begin
         --  Assume that the attribute is illegal

         Legal   := False;
         Spec_Id := Empty;

         --  Traverse the parent chain to find the aspect or pragma where the
         --  attribute resides.

         Prag := N;
         while Present (Prag) loop
            if Nkind_In (Prag, N_Aspect_Specification, N_Pragma) then
               exit;

            --  Prevent the search from going too far

            elsif Is_Body_Or_Package_Declaration (Prag) then
               exit;
            end if;

            Prag := Parent (Prag);
         end loop;

         --  The attribute is allowed to appear only in postcondition-like
         --  aspects or pragmas.

         if Nkind_In (Prag, N_Aspect_Specification, N_Pragma) then
            if Nkind (Prag) = N_Aspect_Specification then
               Prag_Nam := Chars (Identifier (Prag));
            else
               Prag_Nam := Pragma_Name (Prag);
            end if;

            if Prag_Nam = Name_Check then
               Check_Placement_In_Check (Prag);

            elsif Prag_Nam = Name_Contract_Cases then
               Check_Placement_In_Contract_Cases (Prag);

            --  Attribute 'Result is allowed to appear in aspect or pragma
            --  [Refined_]Depends (SPARK RM 6.1.5(11)).

            elsif Nam_In (Prag_Nam, Name_Depends, Name_Refined_Depends)
              and then Aname = Name_Result
            then
               null;

            elsif Nam_In (Prag_Nam, Name_Post,
                                    Name_Post_Class,
                                    Name_Postcondition,
                                    Name_Refined_Post)
            then
               null;

            elsif Prag_Nam = Name_Test_Case then
               Check_Placement_In_Test_Case (Prag);

            else
               Placement_Error;
               return;
            end if;

         --  Otherwise the placement of the attribute is illegal

         else
            Placement_Error;
            return;
         end if;

         --  Find the related subprogram subject to the aspect or pragma

         if Nkind (Prag) = N_Aspect_Specification then
            Subp_Decl := Parent (Prag);
         else
            Subp_Decl := Find_Related_Declaration_Or_Body (Prag);
         end if;

         --  The aspect or pragma where the attribute resides should be
         --  associated with a subprogram declaration or a body. If this is not
         --  the case, then the aspect or pragma is illegal. Return as analysis
         --  cannot be carried out.

         if not Nkind_In (Subp_Decl, N_Abstract_Subprogram_Declaration,
                                     N_Entry_Declaration,
                                     N_Generic_Subprogram_Declaration,
                                     N_Subprogram_Body,
                                     N_Subprogram_Body_Stub,
                                     N_Subprogram_Declaration)
         then
            return;
         end if;

         --  If we get here, then the attribute is legal

         Legal   := True;
         Spec_Id := Unique_Defining_Entity (Subp_Decl);

         --  When generating C code, nested _postcondition subprograms are
         --  inlined by the front end to avoid problems (when unnested) with
         --  referenced itypes. Handle that here, since as part of inlining the
         --  expander nests subprogram within a dummy procedure named _parent
         --  (see Build_Postconditions_Procedure and Build_Body_To_Inline).
         --  Hence, in this context, the spec_id of _postconditions is the
         --  enclosing scope.

         if Generate_C_Code
           and then Chars (Spec_Id) = Name_uParent
           and then Chars (Scope (Spec_Id)) = Name_uPostconditions
         then
            Spec_Id := Scope (Spec_Id);
            pragma Assert (Is_Inlined (Spec_Id));
         end if;
      end Analyze_Attribute_Old_Result;

      ---------------------------------
      -- Bad_Attribute_For_Predicate --
      ---------------------------------

      procedure Bad_Attribute_For_Predicate is
      begin
         if Is_Scalar_Type (P_Type)
           and then Comes_From_Source (N)
         then
            Error_Msg_Name_1 := Aname;
            Bad_Predicated_Subtype_Use
              ("type& has predicates, attribute % not allowed", N, P_Type);
         end if;
      end Bad_Attribute_For_Predicate;

      --------------------------------
      -- Check_Array_Or_Scalar_Type --
      --------------------------------

      procedure Check_Array_Or_Scalar_Type is
         function In_Aspect_Specification return Boolean;
         --  A current instance of a type in an aspect specification is an
         --  object and not a type, and therefore cannot be of a scalar type
         --  in the prefix of one of the array attributes if the attribute
         --  reference is part of an aspect expression.

         -----------------------------
         -- In_Aspect_Specification --
         -----------------------------

         function In_Aspect_Specification return Boolean is
            P : Node_Id;

         begin
            P := Parent (N);
            while Present (P) loop
               if Nkind (P) = N_Aspect_Specification then
                  return P_Type = Entity (P);

               elsif Nkind (P) in N_Declaration then
                  return False;
               end if;

               P := Parent (P);
            end loop;

            return False;
         end In_Aspect_Specification;

         --  Local variables

         Dims  : Int;
         Index : Entity_Id;

      --  Start of processing for Check_Array_Or_Scalar_Type

      begin
         --  Case of string literal or string literal subtype. These cases
         --  cannot arise from legal Ada code, but the expander is allowed
         --  to generate them. They require special handling because string
         --  literal subtypes do not have standard bounds (the whole idea
         --  of these subtypes is to avoid having to generate the bounds)

         if Ekind (P_Type) = E_String_Literal_Subtype then
            Set_Etype (N, Etype (First_Index (P_Base_Type)));
            return;

         --  Scalar types

         elsif Is_Scalar_Type (P_Type) then
            Check_Type;

            if Present (E1) then
               Error_Attr ("invalid argument in % attribute", E1);

            elsif In_Aspect_Specification then
               Error_Attr
                 ("prefix of % attribute cannot be the current instance of a "
                  & "scalar type", P);

            else
               Set_Etype (N, P_Base_Type);
               return;
            end if;

         --  The following is a special test to allow 'First to apply to
         --  private scalar types if the attribute comes from generated
         --  code. This occurs in the case of Normalize_Scalars code.

         elsif Is_Private_Type (P_Type)
           and then Present (Full_View (P_Type))
           and then Is_Scalar_Type (Full_View (P_Type))
           and then not Comes_From_Source (N)
         then
            Set_Etype (N, Implementation_Base_Type (P_Type));

         --  Array types other than string literal subtypes handled above

         else
            Check_Array_Type;

            --  We know prefix is an array type, or the name of an array
            --  object, and that the expression, if present, is static
            --  and within the range of the dimensions of the type.

            pragma Assert (Is_Array_Type (P_Type));
            Index := First_Index (P_Base_Type);

            if No (E1) then

               --  First dimension assumed

               Set_Etype (N, Base_Type (Etype (Index)));

            else
               Dims := UI_To_Int (Intval (E1));

               for J in 1 .. Dims - 1 loop
                  Next_Index (Index);
               end loop;

               Set_Etype (N, Base_Type (Etype (Index)));
               Set_Etype (E1, Standard_Integer);
            end if;
         end if;
      end Check_Array_Or_Scalar_Type;

      ----------------------
      -- Check_Array_Type --
      ----------------------

      procedure Check_Array_Type is
         D : Int;
         --  Dimension number for array attributes

      begin
         --  If the type is a string literal type, then this must be generated
         --  internally, and no further check is required on its legality.

         if Ekind (P_Type) = E_String_Literal_Subtype then
            return;

         --  If the type is a composite, it is an illegal aggregate, no point
         --  in going on.

         elsif P_Type = Any_Composite then
            raise Bad_Attribute;
         end if;

         --  Normal case of array type or subtype

         Check_Either_E0_Or_E1;
         Check_Dereference;

         if Is_Array_Type (P_Type) then
            if not Is_Constrained (P_Type)
              and then Is_Entity_Name (P)
              and then Is_Type (Entity (P))
            then
               --  Note: we do not call Error_Attr here, since we prefer to
               --  continue, using the relevant index type of the array,
               --  even though it is unconstrained. This gives better error
               --  recovery behavior.

               Error_Msg_Name_1 := Aname;
               Error_Msg_F
                 ("prefix for % attribute must be constrained array", P);
            end if;

            --  The attribute reference freezes the type, and thus the
            --  component type, even if the attribute may not depend on the
            --  component. Diagnose arrays with incomplete components now.
            --  If the prefix is an access to array, this does not freeze
            --  the designated type.

            if Nkind (P) /= N_Explicit_Dereference then
               Check_Fully_Declared (Component_Type (P_Type), P);
            end if;

            D := Number_Dimensions (P_Type);

         else
            if Is_Private_Type (P_Type) then
               Error_Attr_P ("prefix for % attribute may not be private type");

            elsif Is_Access_Type (P_Type)
              and then Is_Array_Type (Designated_Type (P_Type))
              and then Is_Entity_Name (P)
              and then Is_Type (Entity (P))
            then
               Error_Attr_P ("prefix of % attribute cannot be access type");

            elsif Attr_Id = Attribute_First
                    or else
                  Attr_Id = Attribute_Last
            then
               Error_Attr ("invalid prefix for % attribute", P);

            else
               Error_Attr_P ("prefix for % attribute must be array");
            end if;
         end if;

         if Present (E1) then
            Resolve (E1, Any_Integer);
            Set_Etype (E1, Standard_Integer);

            if not Is_OK_Static_Expression (E1)
              or else Raises_Constraint_Error (E1)
            then
               Flag_Non_Static_Expr
                 ("expression for dimension must be static!", E1);
               Error_Attr;

            elsif UI_To_Int (Expr_Value (E1)) > D
              or else UI_To_Int (Expr_Value (E1)) < 1
            then
               Error_Attr ("invalid dimension number for array type", E1);
            end if;
         end if;

         if (Style_Check and Style_Check_Array_Attribute_Index)
           and then Comes_From_Source (N)
         then
            Style.Check_Array_Attribute_Index (N, E1, D);
         end if;
      end Check_Array_Type;

      -------------------------
      -- Check_Asm_Attribute --
      -------------------------

      procedure Check_Asm_Attribute is
      begin
         Check_Type;
         Check_E2;

         --  Check first argument is static string expression

         Analyze_And_Resolve (E1, Standard_String);

         if Etype (E1) = Any_Type then
            return;

         elsif not Is_OK_Static_Expression (E1) then
            Flag_Non_Static_Expr
              ("constraint argument must be static string expression!", E1);
            Error_Attr;
         end if;

         --  Check second argument is right type

         Analyze_And_Resolve (E2, Entity (P));

         --  Note: that is all we need to do, we don't need to check
         --  that it appears in a correct context. The Ada type system
         --  will do that for us.

      end Check_Asm_Attribute;

      ---------------------
      -- Check_Component --
      ---------------------

      procedure Check_Component is
      begin
         Check_E0;

         if Nkind (P) /= N_Selected_Component
           or else
             (Ekind (Entity (Selector_Name (P))) /= E_Component
               and then
              Ekind (Entity (Selector_Name (P))) /= E_Discriminant)
         then
            Error_Attr_P ("prefix for % attribute must be selected component");
         end if;
      end Check_Component;

      ------------------------------------
      -- Check_Decimal_Fixed_Point_Type --
      ------------------------------------

      procedure Check_Decimal_Fixed_Point_Type is
      begin
         Check_Type;

         if not Is_Decimal_Fixed_Point_Type (P_Type) then
            Error_Attr_P ("prefix of % attribute must be decimal type");
         end if;
      end Check_Decimal_Fixed_Point_Type;

      -----------------------
      -- Check_Dereference --
      -----------------------

      procedure Check_Dereference is
      begin

         --  Case of a subtype mark

         if Is_Entity_Name (P) and then Is_Type (Entity (P)) then
            return;
         end if;

         --  Case of an expression

         Resolve (P);

         if Is_Access_Type (P_Type) then

            --  If there is an implicit dereference, then we must freeze the
            --  designated type of the access type, since the type of the
            --  referenced array is this type (see AI95-00106).

            --  As done elsewhere, freezing must not happen when pre-analyzing
            --  a pre- or postcondition or a default value for an object or for
            --  a formal parameter.

            if not In_Spec_Expression then
               Freeze_Before (N, Designated_Type (P_Type));
            end if;

            Rewrite (P,
              Make_Explicit_Dereference (Sloc (P),
                Prefix => Relocate_Node (P)));

            Analyze_And_Resolve (P);
            P_Type := Etype (P);

            if P_Type = Any_Type then
               raise Bad_Attribute;
            end if;

            P_Base_Type := Base_Type (P_Type);
         end if;
      end Check_Dereference;

      -------------------------
      -- Check_Discrete_Type --
      -------------------------

      procedure Check_Discrete_Type is
      begin
         Check_Type;

         if not Is_Discrete_Type (P_Type) then
            Error_Attr_P ("prefix of % attribute must be discrete type");
         end if;
      end Check_Discrete_Type;

      --------------
      -- Check_E0 --
      --------------

      procedure Check_E0 is
      begin
         if Present (E1) then
            Unexpected_Argument (E1);
         end if;
      end Check_E0;

      --------------
      -- Check_E1 --
      --------------

      procedure Check_E1 is
      begin
         Check_Either_E0_Or_E1;

         if No (E1) then

            --  Special-case attributes that are functions and that appear as
            --  the prefix of another attribute. Error is posted on parent.

            if Nkind (Parent (N)) = N_Attribute_Reference
              and then Nam_In (Attribute_Name (Parent (N)), Name_Address,
                                                            Name_Code_Address,
                                                            Name_Access)
            then
               Error_Msg_Name_1 := Attribute_Name (Parent (N));
               Error_Msg_N ("illegal prefix for % attribute", Parent (N));
               Set_Etype (Parent (N), Any_Type);
               Set_Entity (Parent (N), Any_Type);
               raise Bad_Attribute;

            else
               Error_Attr ("missing argument for % attribute", N);
            end if;
         end if;
      end Check_E1;

      --------------
      -- Check_E2 --
      --------------

      procedure Check_E2 is
      begin
         if No (E1) then
            Error_Attr ("missing arguments for % attribute (2 required)", N);
         elsif No (E2) then
            Error_Attr ("missing argument for % attribute (2 required)", N);
         end if;
      end Check_E2;

      ---------------------------
      -- Check_Either_E0_Or_E1 --
      ---------------------------

      procedure Check_Either_E0_Or_E1 is
      begin
         if Present (E2) then
            Unexpected_Argument (E2);
         end if;
      end Check_Either_E0_Or_E1;

      ----------------------
      -- Check_Enum_Image --
      ----------------------

      procedure Check_Enum_Image is
         Lit : Entity_Id;

      begin
         --  When an enumeration type appears in an attribute reference, all
         --  literals of the type are marked as referenced. This must only be
         --  done if the attribute reference appears in the current source.
         --  Otherwise the information on references may differ between a
         --  normal compilation and one that performs inlining.

         if Is_Enumeration_Type (P_Base_Type)
           and then In_Extended_Main_Code_Unit (N)
         then
            Lit := First_Literal (P_Base_Type);
            while Present (Lit) loop
               Set_Referenced (Lit);
               Next_Literal (Lit);
            end loop;
         end if;
      end Check_Enum_Image;

      ----------------------------
      -- Check_First_Last_Valid --
      ----------------------------

      procedure Check_First_Last_Valid is
      begin
         Check_Discrete_Type;

         --  Freeze the subtype now, so that the following test for predicates
         --  works (we set the predicates stuff up at freeze time)

         Insert_Actions (N, Freeze_Entity (P_Type, P));

         --  Now test for dynamic predicate

         if Has_Predicates (P_Type)
           and then not (Has_Static_Predicate (P_Type))
         then
            Error_Attr_P
              ("prefix of % attribute may not have dynamic predicate");
         end if;

         --  Check non-static subtype

         if not Is_OK_Static_Subtype (P_Type) then
            Error_Attr_P ("prefix of % attribute must be a static subtype");
         end if;

         --  Test case for no values

         if Expr_Value (Type_Low_Bound (P_Type)) >
            Expr_Value (Type_High_Bound (P_Type))
           or else (Has_Predicates (P_Type)
                     and then
                       Is_Empty_List (Static_Discrete_Predicate (P_Type)))
         then
            Error_Attr_P
              ("prefix of % attribute must be subtype with at least one "
               & "value");
         end if;
      end Check_First_Last_Valid;

      ----------------------------
      -- Check_Fixed_Point_Type --
      ----------------------------

      procedure Check_Fixed_Point_Type is
      begin
         Check_Type;

         if not Is_Fixed_Point_Type (P_Type) then
            Error_Attr_P ("prefix of % attribute must be fixed point type");
         end if;
      end Check_Fixed_Point_Type;

      ------------------------------
      -- Check_Fixed_Point_Type_0 --
      ------------------------------

      procedure Check_Fixed_Point_Type_0 is
      begin
         Check_Fixed_Point_Type;
         Check_E0;
      end Check_Fixed_Point_Type_0;

      -------------------------------
      -- Check_Floating_Point_Type --
      -------------------------------

      procedure Check_Floating_Point_Type is
      begin
         Check_Type;

         if not Is_Floating_Point_Type (P_Type) then
            Error_Attr_P ("prefix of % attribute must be float type");
         end if;
      end Check_Floating_Point_Type;

      ---------------------------------
      -- Check_Floating_Point_Type_0 --
      ---------------------------------

      procedure Check_Floating_Point_Type_0 is
      begin
         Check_Floating_Point_Type;
         Check_E0;
      end Check_Floating_Point_Type_0;

      ---------------------------------
      -- Check_Floating_Point_Type_1 --
      ---------------------------------

      procedure Check_Floating_Point_Type_1 is
      begin
         Check_Floating_Point_Type;
         Check_E1;
      end Check_Floating_Point_Type_1;

      ---------------------------------
      -- Check_Floating_Point_Type_2 --
      ---------------------------------

      procedure Check_Floating_Point_Type_2 is
      begin
         Check_Floating_Point_Type;
         Check_E2;
      end Check_Floating_Point_Type_2;

      ------------------------
      -- Check_Integer_Type --
      ------------------------

      procedure Check_Integer_Type is
      begin
         Check_Type;

         if not Is_Integer_Type (P_Type) then
            Error_Attr_P ("prefix of % attribute must be integer type");
         end if;
      end Check_Integer_Type;

      --------------------------------
      -- Check_Modular_Integer_Type --
      --------------------------------

      procedure Check_Modular_Integer_Type is
      begin
         Check_Type;

         if not Is_Modular_Integer_Type (P_Type) then
            Error_Attr_P
              ("prefix of % attribute must be modular integer type");
         end if;
      end Check_Modular_Integer_Type;

      ------------------------
      -- Check_Not_CPP_Type --
      ------------------------

      procedure Check_Not_CPP_Type is
      begin
         if Is_Tagged_Type (Etype (P))
           and then Convention (Etype (P)) = Convention_CPP
           and then Is_CPP_Class (Root_Type (Etype (P)))
         then
            Error_Attr_P
              ("invalid use of % attribute with 'C'P'P tagged type");
         end if;
      end Check_Not_CPP_Type;

      -------------------------------
      -- Check_Not_Incomplete_Type --
      -------------------------------

      procedure Check_Not_Incomplete_Type is
         E   : Entity_Id;
         Typ : Entity_Id;

      begin
         --  Ada 2005 (AI-50217, AI-326): If the prefix is an explicit
         --  dereference we have to check wrong uses of incomplete types
         --  (other wrong uses are checked at their freezing point).

         --  In Ada 2012, incomplete types can appear in subprogram
         --  profiles, but formals with incomplete types cannot be the
         --  prefix of attributes.

         --  Example 1: Limited-with

         --    limited with Pkg;
         --    package P is
         --       type Acc is access Pkg.T;
         --       X : Acc;
         --       S : Integer := X.all'Size;                    -- ERROR
         --    end P;

         --  Example 2: Tagged incomplete

         --     type T is tagged;
         --     type Acc is access all T;
         --     X : Acc;
         --     S : constant Integer := X.all'Size;             -- ERROR
         --     procedure Q (Obj : Integer := X.all'Alignment); -- ERROR

         if Ada_Version >= Ada_2005
           and then Nkind (P) = N_Explicit_Dereference
         then
            E := P;
            while Nkind (E) = N_Explicit_Dereference loop
               E := Prefix (E);
            end loop;

            Typ := Etype (E);

            if From_Limited_With (Typ) then
               Error_Attr_P
                 ("prefix of % attribute cannot be an incomplete type");

            --  If the prefix is an access type check the designated type

            elsif Is_Access_Type (Typ)
              and then Nkind (P) = N_Explicit_Dereference
            then
               Typ := Directly_Designated_Type (Typ);
            end if;

            if Is_Class_Wide_Type (Typ) then
               Typ := Root_Type (Typ);
            end if;

            --  A legal use of a shadow entity occurs only when the unit where
            --  the non-limited view resides is imported via a regular with
            --  clause in the current body. Such references to shadow entities
            --  may occur in subprogram formals.

            if Is_Incomplete_Type (Typ)
              and then From_Limited_With (Typ)
              and then Present (Non_Limited_View (Typ))
              and then Is_Legal_Shadow_Entity_In_Body (Typ)
            then
               Typ := Non_Limited_View (Typ);
            end if;

            --  If still incomplete, it can be a local incomplete type, or a
            --  limited view whose scope is also a limited view.

            if Ekind (Typ) = E_Incomplete_Type then
               if not From_Limited_With (Typ)
                  and then No (Full_View (Typ))
               then
                  Error_Attr_P
                    ("prefix of % attribute cannot be an incomplete type");

               --  The limited view may be available indirectly through
               --  an intermediate unit. If the non-limited view is available
               --  the attribute reference is legal.

               elsif From_Limited_With (Typ)
                 and then
                   (No (Non_Limited_View (Typ))
                     or else Is_Incomplete_Type (Non_Limited_View (Typ)))
               then
                  Error_Attr_P
                    ("prefix of % attribute cannot be an incomplete type");
               end if;
            end if;

         --  Ada 2012 : formals in bodies may be incomplete, but no attribute
         --  legally applies.

         elsif Is_Entity_Name (P)
           and then Is_Formal (Entity (P))
           and then Is_Incomplete_Type (Etype (Etype (P)))
         then
            Error_Attr_P
              ("prefix of % attribute cannot be an incomplete type");
         end if;

         if not Is_Entity_Name (P)
           or else not Is_Type (Entity (P))
           or else In_Spec_Expression
         then
            return;
         else
            Check_Fully_Declared (P_Type, P);
         end if;
      end Check_Not_Incomplete_Type;

      ----------------------------
      -- Check_Object_Reference --
      ----------------------------

      procedure Check_Object_Reference (P : Node_Id) is
         Rtyp : Entity_Id;

      begin
         --  If we need an object, and we have a prefix that is the name of
         --  a function entity, convert it into a function call.

         if Is_Entity_Name (P)
           and then Ekind (Entity (P)) = E_Function
         then
            Rtyp := Etype (Entity (P));

            Rewrite (P,
              Make_Function_Call (Sloc (P),
                Name => Relocate_Node (P)));

            Analyze_And_Resolve (P, Rtyp);

         --  Otherwise we must have an object reference

         elsif not Is_Object_Reference (P) then
            Error_Attr_P ("prefix of % attribute must be object");
         end if;
      end Check_Object_Reference;

      ----------------------------
      -- Check_PolyORB_Attribute --
      ----------------------------

      procedure Check_PolyORB_Attribute is
      begin
         Validate_Non_Static_Attribute_Function_Call;

         Check_Type;
         Check_Not_CPP_Type;

         if Get_PCS_Name /= Name_PolyORB_DSA then
            Error_Attr
              ("attribute% requires the 'Poly'O'R'B 'P'C'S", N);
         end if;
      end Check_PolyORB_Attribute;

      ------------------------
      -- Check_Program_Unit --
      ------------------------

      procedure Check_Program_Unit is
      begin
         if Is_Entity_Name (P) then
            declare
               K : constant Entity_Kind := Ekind (Entity (P));
               T : constant Entity_Id   := Etype (Entity (P));

            begin
               if K in Subprogram_Kind
                 or else K in Task_Kind
                 or else K in Protected_Kind
                 or else K = E_Package
                 or else K in Generic_Unit_Kind
                 or else (K = E_Variable
                            and then
                              (Is_Task_Type (T)
                                 or else
                               Is_Protected_Type (T)))
               then
                  return;
               end if;
            end;
         end if;

         Error_Attr_P ("prefix of % attribute must be program unit");
      end Check_Program_Unit;

      ---------------------
      -- Check_Real_Type --
      ---------------------

      procedure Check_Real_Type is
      begin
         Check_Type;

         if not Is_Real_Type (P_Type) then
            Error_Attr_P ("prefix of % attribute must be real type");
         end if;
      end Check_Real_Type;

      -----------------------
      -- Check_Scalar_Type --
      -----------------------

      procedure Check_Scalar_Type is
      begin
         Check_Type;

         if not Is_Scalar_Type (P_Type) then
            Error_Attr_P ("prefix of % attribute must be scalar type");
         end if;
      end Check_Scalar_Type;

      ------------------------------------------
      -- Check_SPARK_05_Restriction_On_Attribute --
      ------------------------------------------

      procedure Check_SPARK_05_Restriction_On_Attribute is
      begin
         Error_Msg_Name_1 := Aname;
         Check_SPARK_05_Restriction ("attribute % is not allowed", P);
      end Check_SPARK_05_Restriction_On_Attribute;

      ---------------------------
      -- Check_Standard_Prefix --
      ---------------------------

      procedure Check_Standard_Prefix is
      begin
         Check_E0;

         if Nkind (P) /= N_Identifier or else Chars (P) /= Name_Standard then
            Error_Attr ("only allowed prefix for % attribute is Standard", P);
         end if;
      end Check_Standard_Prefix;

      ----------------------------
      -- Check_Stream_Attribute --
      ----------------------------

      procedure Check_Stream_Attribute (Nam : TSS_Name_Type) is
         Etyp : Entity_Id;
         Btyp : Entity_Id;

         In_Shared_Var_Procs : Boolean;
         --  True when compiling System.Shared_Storage.Shared_Var_Procs body.
         --  For this runtime package (always compiled in GNAT mode), we allow
         --  stream attributes references for limited types for the case where
         --  shared passive objects are implemented using stream attributes,
         --  which is the default in GNAT's persistent storage implementation.

      begin
         Validate_Non_Static_Attribute_Function_Call;

         --  With the exception of 'Input, Stream attributes are procedures,
         --  and can only appear at the position of procedure calls. We check
         --  for this here, before they are rewritten, to give a more precise
         --  diagnostic.

         if Nam = TSS_Stream_Input then
            null;

         elsif Is_List_Member (N)
           and then not Nkind_In (Parent (N), N_Procedure_Call_Statement,
                                              N_Aggregate)
         then
            null;

         else
            Error_Attr
              ("invalid context for attribute%, which is a procedure", N);
         end if;

         Check_Type;
         Btyp := Implementation_Base_Type (P_Type);

         --  Stream attributes not allowed on limited types unless the
         --  attribute reference was generated by the expander (in which
         --  case the underlying type will be used, as described in Sinfo),
         --  or the attribute was specified explicitly for the type itself
         --  or one of its ancestors (taking visibility rules into account if
         --  in Ada 2005 mode), or a pragma Stream_Convert applies to Btyp
         --  (with no visibility restriction).

         declare
            Gen_Body : constant Node_Id := Enclosing_Generic_Body (N);
         begin
            if Present (Gen_Body) then
               In_Shared_Var_Procs :=
                 Is_RTE (Corresponding_Spec (Gen_Body), RE_Shared_Var_Procs);
            else
               In_Shared_Var_Procs := False;
            end if;
         end;

         if (Comes_From_Source (N)
              and then not (In_Shared_Var_Procs or In_Instance))
           and then not Stream_Attribute_Available (P_Type, Nam)
           and then not Has_Rep_Pragma (Btyp, Name_Stream_Convert)
         then
            Error_Msg_Name_1 := Aname;

            if Is_Limited_Type (P_Type) then
               Error_Msg_NE
                 ("limited type& has no% attribute", P, P_Type);
               Explain_Limited_Type (P_Type, P);
            else
               Error_Msg_NE
                 ("attribute% for type& is not available", P, P_Type);
            end if;
         end if;

         --  Check for no stream operations allowed from No_Tagged_Streams

         if Is_Tagged_Type (P_Type)
           and then Present (No_Tagged_Streams_Pragma (P_Type))
         then
            Error_Msg_Sloc := Sloc (No_Tagged_Streams_Pragma (P_Type));
            Error_Msg_NE
              ("no stream operations for & (No_Tagged_Streams #)", N, P_Type);
            return;
         end if;

         --  Check restriction violations

         --  First check the No_Streams restriction, which prohibits the use
         --  of explicit stream attributes in the source program. We do not
         --  prevent the occurrence of stream attributes in generated code,
         --  for instance those generated implicitly for dispatching purposes.

         if Comes_From_Source (N) then
            Check_Restriction (No_Streams, P);
         end if;

         --  AI05-0057: if restriction No_Default_Stream_Attributes is active,
         --  it is illegal to use a predefined elementary type stream attribute
         --  either by itself, or more importantly as part of the attribute
         --  subprogram for a composite type. However, if the broader
         --  restriction No_Streams is active, stream operations are not
         --  generated, and there is no error.

         if Restriction_Active (No_Default_Stream_Attributes)
           and then not Restriction_Active (No_Streams)
         then
            declare
               T : Entity_Id;

            begin
               if Nam = TSS_Stream_Input
                    or else
                  Nam = TSS_Stream_Read
               then
                  T :=
                    Type_Without_Stream_Operation (P_Type, TSS_Stream_Read);
               else
                  T :=
                    Type_Without_Stream_Operation (P_Type, TSS_Stream_Write);
               end if;

               if Present (T) then
                  Check_Restriction (No_Default_Stream_Attributes, N);

                  Error_Msg_NE
                    ("missing user-defined Stream Read or Write for type&",
                      N, T);
                  if not Is_Elementary_Type (P_Type) then
                     Error_Msg_NE
                     ("\which is a component of type&", N, P_Type);
                  end if;
               end if;
            end;
         end if;

         --  Check special case of Exception_Id and Exception_Occurrence which
         --  are not allowed for restriction No_Exception_Registration.

         if Restriction_Check_Required (No_Exception_Registration)
           and then (Is_RTE (P_Type, RE_Exception_Id)
                       or else
                     Is_RTE (P_Type, RE_Exception_Occurrence))
         then
            Check_Restriction (No_Exception_Registration, P);
         end if;

         --  Here we must check that the first argument is an access type
         --  that is compatible with Ada.Streams.Root_Stream_Type'Class.

         Analyze_And_Resolve (E1);
         Etyp := Etype (E1);

         --  Note: the double call to Root_Type here is needed because the
         --  root type of a class-wide type is the corresponding type (e.g.
         --  X for X'Class, and we really want to go to the root.)

         if not Is_Access_Type (Etyp)
           or else Root_Type (Root_Type (Designated_Type (Etyp))) /=
                     RTE (RE_Root_Stream_Type)
         then
            Error_Attr
              ("expected access to Ada.Streams.Root_Stream_Type''Class", E1);
         end if;

         --  Check that the second argument is of the right type if there is
         --  one (the Input attribute has only one argument so this is skipped)

         if Present (E2) then
            Analyze (E2);

            if Nam = TSS_Stream_Read
              and then not Is_OK_Variable_For_Out_Formal (E2)
            then
               Error_Attr
                 ("second argument of % attribute must be a variable", E2);
            end if;

            Resolve (E2, P_Type);
         end if;

         Check_Not_CPP_Type;
      end Check_Stream_Attribute;

      -------------------------
      -- Check_System_Prefix --
      -------------------------

      procedure Check_System_Prefix is
      begin
         if Nkind (P) /= N_Identifier or else Chars (P) /= Name_System then
            Error_Attr ("only allowed prefix for % attribute is System", P);
         end if;
      end Check_System_Prefix;

      -----------------------
      -- Check_Task_Prefix --
      -----------------------

      procedure Check_Task_Prefix is
      begin
         Analyze (P);

         --  Ada 2005 (AI-345): Attribute 'Terminated can be applied to
         --  task interface class-wide types.

         if Is_Task_Type (Etype (P))
           or else (Is_Access_Type (Etype (P))
                      and then Is_Task_Type (Designated_Type (Etype (P))))
           or else (Ada_Version >= Ada_2005
                      and then Ekind (Etype (P)) = E_Class_Wide_Type
                      and then Is_Interface (Etype (P))
                      and then Is_Task_Interface (Etype (P)))
         then
            Resolve (P);

         else
            if Ada_Version >= Ada_2005 then
               Error_Attr_P
                 ("prefix of % attribute must be a task or a task " &
                  "interface class-wide object");

            else
               Error_Attr_P ("prefix of % attribute must be a task");
            end if;
         end if;
      end Check_Task_Prefix;

      ----------------
      -- Check_Type --
      ----------------

      --  The possibilities are an entity name denoting a type, or an
      --  attribute reference that denotes a type (Base or Class). If
      --  the type is incomplete, replace it with its full view.

      procedure Check_Type is
      begin
         if not Is_Entity_Name (P)
           or else not Is_Type (Entity (P))
         then
            Error_Attr_P ("prefix of % attribute must be a type");

         elsif Is_Protected_Self_Reference (P) then
            Error_Attr_P
              ("prefix of % attribute denotes current instance "
               & "(RM 9.4(21/2))");

         elsif Ekind (Entity (P)) = E_Incomplete_Type
            and then Present (Full_View (Entity (P)))
         then
            P_Type := Full_View (Entity (P));
            Set_Entity (P, P_Type);
         end if;
      end Check_Type;

      ---------------------
      -- Check_Unit_Name --
      ---------------------

      procedure Check_Unit_Name (Nod : Node_Id) is
      begin
         if Nkind (Nod) = N_Identifier then
            return;

         elsif Nkind_In (Nod, N_Selected_Component, N_Expanded_Name) then
            Check_Unit_Name (Prefix (Nod));

            if Nkind (Selector_Name (Nod)) = N_Identifier then
               return;
            end if;
         end if;

         Error_Attr ("argument for % attribute must be unit name", P);
      end Check_Unit_Name;

      ----------------
      -- Error_Attr --
      ----------------

      procedure Error_Attr is
      begin
         Set_Etype (N, Any_Type);
         Set_Entity (N, Any_Type);
         raise Bad_Attribute;
      end Error_Attr;

      procedure Error_Attr (Msg : String; Error_Node : Node_Id) is
      begin
         Error_Msg_Name_1 := Aname;
         Error_Msg_N (Msg, Error_Node);
         Error_Attr;
      end Error_Attr;

      ------------------
      -- Error_Attr_P --
      ------------------

      procedure Error_Attr_P (Msg : String) is
      begin
         Error_Msg_Name_1 := Aname;
         Error_Msg_F (Msg, P);
         Error_Attr;
      end Error_Attr_P;

      ----------------------------
      -- Legal_Formal_Attribute --
      ----------------------------

      procedure Legal_Formal_Attribute is
      begin
         Check_E0;

         if not Is_Entity_Name (P)
           or else not Is_Type (Entity (P))
         then
            Error_Attr_P ("prefix of % attribute must be generic type");

         elsif Is_Generic_Actual_Type (Entity (P))
           or else In_Instance
           or else In_Inlined_Body
         then
            null;

         elsif Is_Generic_Type (Entity (P)) then
            if Is_Definite_Subtype (Entity (P)) then
               Error_Attr_P
                 ("prefix of % attribute must be indefinite generic type");
            end if;

         else
            Error_Attr_P
              ("prefix of % attribute must be indefinite generic type");
         end if;

         Set_Etype (N, Standard_Boolean);
      end Legal_Formal_Attribute;

      ---------------------------------------------------------------
      -- Max_Alignment_For_Allocation_Max_Size_In_Storage_Elements --
      ---------------------------------------------------------------

      procedure Max_Alignment_For_Allocation_Max_Size_In_Storage_Elements is
      begin
         Check_E0;
         Check_Type;
         Check_Not_Incomplete_Type;
         Set_Etype (N, Universal_Integer);
      end Max_Alignment_For_Allocation_Max_Size_In_Storage_Elements;

      -------------
      -- Min_Max --
      -------------

      procedure Min_Max is
      begin
         Check_E2;
         Check_Scalar_Type;
         Resolve (E1, P_Base_Type);
         Resolve (E2, P_Base_Type);
         Set_Etype (N, P_Base_Type);

         --  Check for comparison on unordered enumeration type

         if Bad_Unordered_Enumeration_Reference (N, P_Base_Type) then
            Error_Msg_Sloc := Sloc (P_Base_Type);
            Error_Msg_NE
              ("comparison on unordered enumeration type& declared#?U?",
               N, P_Base_Type);
         end if;
      end Min_Max;

      ------------------------
      -- Standard_Attribute --
      ------------------------

      procedure Standard_Attribute (Val : Int) is
      begin
         Check_Standard_Prefix;
         Rewrite (N, Make_Integer_Literal (Loc, Val));
         Analyze (N);
         Set_Is_Static_Expression (N, True);
      end Standard_Attribute;

      --------------------
      -- Uneval_Old_Msg --
      --------------------

      procedure Uneval_Old_Msg is
         Uneval_Old_Setting : Character;
         Prag               : Node_Id;

      begin
         --  If from aspect, then Uneval_Old_Setting comes from flags in the
         --  N_Aspect_Specification node that corresponds to the attribute.

         --  First find the pragma in which we appear (note that at this stage,
         --  even if we appeared originally within an aspect specification, we
         --  are now within the corresponding pragma).

         Prag := N;
         loop
            Prag := Parent (Prag);
            exit when No (Prag) or else Nkind (Prag) = N_Pragma;
         end loop;

         if Present (Prag) then
            if Uneval_Old_Accept (Prag) then
               Uneval_Old_Setting := 'A';
            elsif Uneval_Old_Warn (Prag) then
               Uneval_Old_Setting := 'W';
            else
               Uneval_Old_Setting := 'E';
            end if;

         --  If we did not find the pragma, that's odd, just use the setting
         --  from Opt.Uneval_Old. Perhaps this is due to a previous error?

         else
            Uneval_Old_Setting := Opt.Uneval_Old;
         end if;

         --  Processing depends on the setting of Uneval_Old

         case Uneval_Old_Setting is
            when 'E' =>
               Error_Attr_P
                 ("prefix of attribute % that is potentially "
                  & "unevaluated must denote an entity");

            when 'W' =>
               Error_Msg_Name_1 := Aname;
               Error_Msg_F
                 ("??prefix of attribute % appears in potentially "
                  & "unevaluated context, exception may be raised", P);

            when 'A' =>
               null;

            when others =>
               raise Program_Error;
         end case;
      end Uneval_Old_Msg;

      -------------------------
      -- Unexpected Argument --
      -------------------------

      procedure Unexpected_Argument (En : Node_Id) is
      begin
         Error_Attr ("unexpected argument for % attribute", En);
      end Unexpected_Argument;

      -------------------------------------------------
      -- Validate_Non_Static_Attribute_Function_Call --
      -------------------------------------------------

      --  This function should be moved to Sem_Dist ???

      procedure Validate_Non_Static_Attribute_Function_Call is
      begin
         if In_Preelaborated_Unit
           and then not In_Subprogram_Or_Concurrent_Unit
         then
            Flag_Non_Static_Expr
              ("non-static function call in preelaborated unit!", N);
         end if;
      end Validate_Non_Static_Attribute_Function_Call;

   --  Start of processing for Analyze_Attribute

   begin
      --  Immediate return if unrecognized attribute (already diagnosed by
      --  parser, so there is nothing more that we need to do).

      if not Is_Attribute_Name (Aname) then
         raise Bad_Attribute;
      end if;

      Check_Restriction_No_Use_Of_Attribute (N);

      --  Deal with Ada 83 issues

      if Comes_From_Source (N) then
         if not Attribute_83 (Attr_Id) then
            if Ada_Version = Ada_83 and then Comes_From_Source (N) then
               Error_Msg_Name_1 := Aname;
               Error_Msg_N ("(Ada 83) attribute% is not standard??", N);
            end if;

            if Attribute_Impl_Def (Attr_Id) then
               Check_Restriction (No_Implementation_Attributes, N);
            end if;
         end if;
      end if;

      --  Deal with Ada 2005 attributes that are implementation attributes
      --  because they appear in a version of Ada before Ada 2005, and
      --  similarly for Ada 2012 attributes appearing in an earlier version.

      if (Attribute_05 (Attr_Id) and then Ada_Version < Ada_2005)
            or else
         (Attribute_12 (Attr_Id) and then Ada_Version < Ada_2012)
      then
         Check_Restriction (No_Implementation_Attributes, N);
      end if;

      --   Remote access to subprogram type access attribute reference needs
      --   unanalyzed copy for tree transformation. The analyzed copy is used
      --   for its semantic information (whether prefix is a remote subprogram
      --   name), the unanalyzed copy is used to construct new subtree rooted
      --   with N_Aggregate which represents a fat pointer aggregate.

      if Aname = Name_Access then
         Discard_Node (Copy_Separate_Tree (N));
      end if;

      --  Analyze prefix and exit if error in analysis. If the prefix is an
      --  incomplete type, use full view if available. Note that there are
      --  some attributes for which we do not analyze the prefix, since the
      --  prefix is not a normal name, or else needs special handling.

      if Aname /= Name_Elab_Body       and then
         Aname /= Name_Elab_Spec       and then
         Aname /= Name_Elab_Subp_Body  and then
         Aname /= Name_Enabled         and then
         Aname /= Name_Old
      then
         Analyze (P);
         P_Type := Etype (P);

         if Is_Entity_Name (P)
           and then Present (Entity (P))
           and then Is_Type (Entity (P))
         then
            if Ekind (Entity (P)) = E_Incomplete_Type then
               P_Type := Get_Full_View (P_Type);
               Set_Entity (P, P_Type);
               Set_Etype  (P, P_Type);

            elsif Entity (P) = Current_Scope
              and then Is_Record_Type (Entity (P))
            then
               --  Use of current instance within the type. Verify that if the
               --  attribute appears within a constraint, it  yields an access
               --  type, other uses are illegal.

               declare
                  Par : Node_Id;

               begin
                  Par := Parent (N);
                  while Present (Par)
                    and then Nkind (Parent (Par)) /= N_Component_Definition
                  loop
                     Par := Parent (Par);
                  end loop;

                  if Present (Par)
                    and then Nkind (Par) = N_Subtype_Indication
                  then
                     if Attr_Id /= Attribute_Access
                       and then Attr_Id /= Attribute_Unchecked_Access
                       and then Attr_Id /= Attribute_Unprotected_Access
                       and then Attr_Id /= Attribute_Unrestricted_Access
                     then
                        Error_Msg_N
                          ("in a constraint the current instance can only "
                           & "be used with an access attribute", N);
                     end if;
                  end if;
               end;
            end if;
         end if;

         if P_Type = Any_Type then
            raise Bad_Attribute;
         end if;

         P_Base_Type := Base_Type (P_Type);
      end if;

      --  Analyze expressions that may be present, exiting if an error occurs

      if No (Exprs) then
         E1 := Empty;
         E2 := Empty;

      else
         E1 := First (Exprs);

         --  Skip analysis for case of Restriction_Set, we do not expect
         --  the argument to be analyzed in this case.

         if Aname /= Name_Restriction_Set then
            Analyze (E1);

            --  Check for missing/bad expression (result of previous error)

            if No (E1) or else Etype (E1) = Any_Type then
               raise Bad_Attribute;
            end if;
         end if;

         E2 := Next (E1);

         if Present (E2) then
            Analyze (E2);

            if Etype (E2) = Any_Type then
               raise Bad_Attribute;
            end if;

            if Present (Next (E2)) then
               Unexpected_Argument (Next (E2));
            end if;
         end if;
      end if;

      --  Cases where prefix must be resolvable by itself

      if Is_Overloaded (P)
        and then Aname /= Name_Access
        and then Aname /= Name_Address
        and then Aname /= Name_Code_Address
        and then Aname /= Name_Result
        and then Aname /= Name_Unchecked_Access
      then
         --  The prefix must be resolvable by itself, without reference to the
         --  attribute. One case that requires special handling is a prefix
         --  that is a function name, where one interpretation may be a
         --  parameterless call. Entry attributes are handled specially below.

         if Is_Entity_Name (P)
           and then not Nam_In (Aname, Name_Count, Name_Caller)
         then
            Check_Parameterless_Call (P);
         end if;

         if Is_Overloaded (P) then

            --  Ada 2005 (AI-345): Since protected and task types have
            --  primitive entry wrappers, the attributes Count, and Caller
            --  require a context check

            if Nam_In (Aname, Name_Count, Name_Caller) then
               declare
                  Count : Natural := 0;
                  I     : Interp_Index;
                  It    : Interp;

               begin
                  Get_First_Interp (P, I, It);
                  while Present (It.Nam) loop
                     if Comes_From_Source (It.Nam) then
                        Count := Count + 1;
                     else
                        Remove_Interp (I);
                     end if;

                     Get_Next_Interp (I, It);
                  end loop;

                  if Count > 1 then
                     Error_Attr ("ambiguous prefix for % attribute", P);
                  else
                     Set_Is_Overloaded (P, False);
                  end if;
               end;

            else
               Error_Attr ("ambiguous prefix for % attribute", P);
            end if;
         end if;
      end if;

      --  In SPARK, attributes of private types are only allowed if the full
      --  type declaration is visible.

      --  Note: the check for Present (Entity (P)) defends against some error
      --  conditions where the Entity field is not set.

      if Is_Entity_Name (P) and then Present (Entity (P))
        and then Is_Type (Entity (P))
        and then Is_Private_Type (P_Type)
        and then not In_Open_Scopes (Scope (P_Type))
        and then not In_Spec_Expression
      then
         Check_SPARK_05_Restriction ("invisible attribute of type", N);
      end if;

      --  Remaining processing depends on attribute

      case Attr_Id is

      --  Attributes related to Ada 2012 iterators. Attribute specifications
      --  exist for these, but they cannot be queried.

      when Attribute_Constant_Indexing    |
           Attribute_Default_Iterator     |
           Attribute_Implicit_Dereference |
           Attribute_Iterator_Element     |
           Attribute_Iterable             |
           Attribute_Variable_Indexing    =>
         Error_Msg_N ("illegal attribute", N);

      --  Internal attributes used to deal with Ada 2012 delayed aspects. These
      --  were already rejected by the parser. Thus they shouldn't appear here.

      when Internal_Attribute_Id =>
         raise Program_Error;

      ------------------
      -- Abort_Signal --
      ------------------

      when Attribute_Abort_Signal =>
         Check_Standard_Prefix;
         Rewrite (N, New_Occurrence_Of (Stand.Abort_Signal, Loc));
         Analyze (N);

      ------------
      -- Access --
      ------------

      when Attribute_Access =>
         Analyze_Access_Attribute;
         Check_Not_Incomplete_Type;

      -------------
      -- Address --
      -------------

      when Attribute_Address =>
         Check_E0;
         Address_Checks;
         Check_Not_Incomplete_Type;
         Set_Etype (N, RTE (RE_Address));

      ------------------
      -- Address_Size --
      ------------------

      when Attribute_Address_Size =>
         Standard_Attribute (System_Address_Size);

      --------------
      -- Adjacent --
      --------------

      when Attribute_Adjacent =>
         Check_Floating_Point_Type_2;
         Set_Etype (N, P_Base_Type);
         Resolve (E1, P_Base_Type);
         Resolve (E2, P_Base_Type);

      ---------
      -- Aft --
      ---------

      when Attribute_Aft =>
         Check_Fixed_Point_Type_0;
         Set_Etype (N, Universal_Integer);

      ---------------
      -- Alignment --
      ---------------

      when Attribute_Alignment =>

         --  Don't we need more checking here, cf Size ???

         Check_E0;
         Check_Not_Incomplete_Type;
         Check_Not_CPP_Type;
         Set_Etype (N, Universal_Integer);

      ---------------
      -- Asm_Input --
      ---------------

      when Attribute_Asm_Input =>
         Check_Asm_Attribute;

         --  The back-end may need to take the address of E2

         if Is_Entity_Name (E2) then
            Set_Address_Taken (Entity (E2));
         end if;

         Set_Etype (N, RTE (RE_Asm_Input_Operand));

      ----------------
      -- Asm_Output --
      ----------------

      when Attribute_Asm_Output =>
         Check_Asm_Attribute;

         if Etype (E2) = Any_Type then
            return;

         elsif Aname = Name_Asm_Output then
            if not Is_Variable (E2) then
               Error_Attr
                 ("second argument for Asm_Output is not variable", E2);
            end if;
         end if;

         Note_Possible_Modification (E2, Sure => True);

         --  The back-end may need to take the address of E2

         if Is_Entity_Name (E2) then
            Set_Address_Taken (Entity (E2));
         end if;

         Set_Etype (N, RTE (RE_Asm_Output_Operand));

      -----------------------------
      -- Atomic_Always_Lock_Free --
      -----------------------------

      when Attribute_Atomic_Always_Lock_Free =>
         Check_E0;
         Check_Type;
         Set_Etype (N, Standard_Boolean);

      ----------
      -- Base --
      ----------

      --  Note: when the base attribute appears in the context of a subtype
      --  mark, the analysis is done by Sem_Ch8.Find_Type, rather than by
      --  the following circuit.

      when Attribute_Base => Base : declare
         Typ : Entity_Id;

      begin
         Check_E0;
         Find_Type (P);
         Typ := Entity (P);

         if Ada_Version >= Ada_95
           and then not Is_Scalar_Type (Typ)
           and then not Is_Generic_Type (Typ)
         then
            Error_Attr_P ("prefix of Base attribute must be scalar type");

         elsif Sloc (Typ) = Standard_Location
           and then Base_Type (Typ) = Typ
           and then Warn_On_Redundant_Constructs
         then
            Error_Msg_NE -- CODEFIX
              ("?r?redundant attribute, & is its own base type", N, Typ);
         end if;

         if Nkind (Parent (N)) /= N_Attribute_Reference then
            Error_Msg_Name_1 := Aname;
            Check_SPARK_05_Restriction
              ("attribute% is only allowed as prefix of another attribute", P);
         end if;

         Set_Etype (N, Base_Type (Entity (P)));
         Set_Entity (N, Base_Type (Entity (P)));
         Rewrite (N, New_Occurrence_Of (Entity (N), Loc));
         Analyze (N);
      end Base;

      ---------
      -- Bit --
      ---------

      when Attribute_Bit => Bit :
      begin
         Check_E0;

         if not Is_Object_Reference (P) then
            Error_Attr_P ("prefix for % attribute must be object");

         --  What about the access object cases ???

         else
            null;
         end if;

         Set_Etype (N, Universal_Integer);
      end Bit;

      ---------------
      -- Bit_Order --
      ---------------

      when Attribute_Bit_Order => Bit_Order :
      begin
         Check_E0;
         Check_Type;

         if not Is_Record_Type (P_Type) then
            Error_Attr_P ("prefix of % attribute must be record type");
         end if;

         if Bytes_Big_Endian xor Reverse_Bit_Order (P_Type) then
            Rewrite (N,
              New_Occurrence_Of (RTE (RE_High_Order_First), Loc));
         else
            Rewrite (N,
              New_Occurrence_Of (RTE (RE_Low_Order_First), Loc));
         end if;

         Set_Etype (N, RTE (RE_Bit_Order));
         Resolve (N);

         --  Reset incorrect indication of staticness

         Set_Is_Static_Expression (N, False);
      end Bit_Order;

      ------------------
      -- Bit_Position --
      ------------------

      --  Note: in generated code, we can have a Bit_Position attribute
      --  applied to a (naked) record component (i.e. the prefix is an
      --  identifier that references an E_Component or E_Discriminant
      --  entity directly, and this is interpreted as expected by Gigi.
      --  The following code will not tolerate such usage, but when the
      --  expander creates this special case, it marks it as analyzed
      --  immediately and sets an appropriate type.

      when Attribute_Bit_Position =>
         if Comes_From_Source (N) then
            Check_Component;
         end if;

         Set_Etype (N, Universal_Integer);

      ------------------
      -- Body_Version --
      ------------------

      when Attribute_Body_Version =>
         Check_E0;
         Check_Program_Unit;
         Set_Etype (N, RTE (RE_Version_String));

      --------------
      -- Callable --
      --------------

      when Attribute_Callable =>
         Check_E0;
         Set_Etype (N, Standard_Boolean);
         Check_Task_Prefix;

      ------------
      -- Caller --
      ------------

      when Attribute_Caller => Caller : declare
         Ent        : Entity_Id;
         S          : Entity_Id;

      begin
         Check_E0;

         if Nkind_In (P, N_Identifier, N_Expanded_Name) then
            Ent := Entity (P);

            if not Is_Entry (Ent) then
               Error_Attr ("invalid entry name", N);
            end if;

         else
            Error_Attr ("invalid entry name", N);
            return;
         end if;

         for J in reverse 0 .. Scope_Stack.Last loop
            S := Scope_Stack.Table (J).Entity;

            if S = Scope (Ent) then
               Error_Attr ("Caller must appear in matching accept or body", N);
            elsif S = Ent then
               exit;
            end if;
         end loop;

         Set_Etype (N, RTE (RO_AT_Task_Id));
      end Caller;

      -------------
      -- Ceiling --
      -------------

      when Attribute_Ceiling =>
         Check_Floating_Point_Type_1;
         Set_Etype (N, P_Base_Type);
         Resolve (E1, P_Base_Type);

      -----------
      -- Class --
      -----------

      when Attribute_Class =>
         Check_Restriction (No_Dispatch, N);
         Check_E0;
         Find_Type (N);

         --  Applying Class to untagged incomplete type is obsolescent in Ada
         --  2005. Note that we can't test Is_Tagged_Type here on P_Type, since
         --  this flag gets set by Find_Type in this situation.

         if Restriction_Check_Required (No_Obsolescent_Features)
           and then Ada_Version >= Ada_2005
           and then Ekind (P_Type) = E_Incomplete_Type
         then
            declare
               DN : constant Node_Id := Declaration_Node (P_Type);
            begin
               if Nkind (DN) = N_Incomplete_Type_Declaration
                 and then not Tagged_Present (DN)
               then
                  Check_Restriction (No_Obsolescent_Features, P);
               end if;
            end;
         end if;

      ------------------
      -- Code_Address --
      ------------------

      when Attribute_Code_Address =>
         Check_E0;

         if Nkind (P) = N_Attribute_Reference
           and then Nam_In (Attribute_Name (P), Name_Elab_Body, Name_Elab_Spec)
         then
            null;

         elsif not Is_Entity_Name (P)
           or else (Ekind (Entity (P)) /= E_Function
                      and then
                    Ekind (Entity (P)) /= E_Procedure)
         then
            Error_Attr ("invalid prefix for % attribute", P);
            Set_Address_Taken (Entity (P));

         --  Issue an error if the prefix denotes an eliminated subprogram

         else
            Check_For_Eliminated_Subprogram (P, Entity (P));
         end if;

         Set_Etype (N, RTE (RE_Address));

      ----------------------
      -- Compiler_Version --
      ----------------------

      when Attribute_Compiler_Version =>
         Check_E0;
         Check_Standard_Prefix;
         Rewrite (N, Make_String_Literal (Loc, "GNAT " & Gnat_Version_String));
         Analyze_And_Resolve (N, Standard_String);
         Set_Is_Static_Expression (N, True);

      --------------------
      -- Component_Size --
      --------------------

      when Attribute_Component_Size =>
         Check_E0;
         Set_Etype (N, Universal_Integer);

         --  Note: unlike other array attributes, unconstrained arrays are OK

         if Is_Array_Type (P_Type) and then not Is_Constrained (P_Type) then
            null;
         else
            Check_Array_Type;
         end if;

      -------------
      -- Compose --
      -------------

      when Attribute_Compose =>
         Check_Floating_Point_Type_2;
         Set_Etype (N, P_Base_Type);
         Resolve (E1, P_Base_Type);
         Resolve (E2, Any_Integer);

      -----------------
      -- Constrained --
      -----------------

      when Attribute_Constrained =>
         Check_E0;
         Set_Etype (N, Standard_Boolean);

         --  Case from RM J.4(2) of constrained applied to private type

         if Is_Entity_Name (P) and then Is_Type (Entity (P)) then
            Check_Restriction (No_Obsolescent_Features, P);

            if Warn_On_Obsolescent_Feature then
               Error_Msg_N
                 ("constrained for private type is an " &
                  "obsolescent feature (RM J.4)?j?", N);
            end if;

            --  If we are within an instance, the attribute must be legal
            --  because it was valid in the generic unit. Ditto if this is
            --  an inlining of a function declared in an instance.

            if In_Instance or else In_Inlined_Body then
               return;

            --  For sure OK if we have a real private type itself, but must
            --  be completed, cannot apply Constrained to incomplete type.

            elsif Is_Private_Type (Entity (P)) then

               --  Note: this is one of the Annex J features that does not
               --  generate a warning from -gnatwj, since in fact it seems
               --  very useful, and is used in the GNAT runtime.

               Check_Not_Incomplete_Type;
               return;
            end if;

         --  Normal (non-obsolescent case) of application to object of
         --  a discriminated type.

         else
            Check_Object_Reference (P);

            --  If N does not come from source, then we allow the
            --  the attribute prefix to be of a private type whose
            --  full type has discriminants. This occurs in cases
            --  involving expanded calls to stream attributes.

            if not Comes_From_Source (N) then
               P_Type := Underlying_Type (P_Type);
            end if;

            --  Must have discriminants or be an access type designating
            --  a type with discriminants. If it is a classwide type it
            --  has unknown discriminants.

            if Has_Discriminants (P_Type)
              or else Has_Unknown_Discriminants (P_Type)
              or else
                (Is_Access_Type (P_Type)
                  and then Has_Discriminants (Designated_Type (P_Type)))
            then
               return;

            --  The rule given in 3.7.2 is part of static semantics, but the
            --  intent is clearly that it be treated as a legality rule, and
            --  rechecked in the visible part of an instance. Nevertheless
            --  the intent also seems to be it should legally apply to the
            --  actual of a formal with unknown discriminants, regardless of
            --  whether the actual has discriminants, in which case the value
            --  of the attribute is determined using the J.4 rules. This choice
            --  seems the most useful, and is compatible with existing tests.

            elsif In_Instance then
               return;

            --  Also allow an object of a generic type if extensions allowed
            --  and allow this for any type at all. (this may be obsolete ???)

            elsif (Is_Generic_Type (P_Type)
                    or else Is_Generic_Actual_Type (P_Type))
              and then Extensions_Allowed
            then
               return;
            end if;
         end if;

         --  Fall through if bad prefix

         Error_Attr_P
           ("prefix of % attribute must be object of discriminated type");

      ---------------
      -- Copy_Sign --
      ---------------

      when Attribute_Copy_Sign =>
         Check_Floating_Point_Type_2;
         Set_Etype (N, P_Base_Type);
         Resolve (E1, P_Base_Type);
         Resolve (E2, P_Base_Type);

      -----------
      -- Count --
      -----------

      when Attribute_Count => Count :
      declare
         Ent : Entity_Id;
         S   : Entity_Id;
         Tsk : Entity_Id;

      begin
         Check_E0;

         if Nkind_In (P, N_Identifier, N_Expanded_Name) then
            Ent := Entity (P);

            if Ekind (Ent) /= E_Entry then
               Error_Attr ("invalid entry name", N);
            end if;

         elsif Nkind (P) = N_Indexed_Component then
            if not Is_Entity_Name (Prefix (P))
              or else  No (Entity (Prefix (P)))
              or else Ekind (Entity (Prefix (P))) /= E_Entry_Family
            then
               if Nkind (Prefix (P)) = N_Selected_Component
                 and then Present (Entity (Selector_Name (Prefix (P))))
                 and then Ekind (Entity (Selector_Name (Prefix (P)))) =
                                                             E_Entry_Family
               then
                  Error_Attr
                    ("attribute % must apply to entry of current task", P);

               else
                  Error_Attr ("invalid entry family name", P);
               end if;
               return;

            else
               Ent := Entity (Prefix (P));
            end if;

         elsif Nkind (P) = N_Selected_Component
           and then Present (Entity (Selector_Name (P)))
           and then Ekind (Entity (Selector_Name (P))) = E_Entry
         then
            Error_Attr
              ("attribute % must apply to entry of current task", P);

         else
            Error_Attr ("invalid entry name", N);
            return;
         end if;

         for J in reverse 0 .. Scope_Stack.Last loop
            S := Scope_Stack.Table (J).Entity;

            if S = Scope (Ent) then
               if Nkind (P) = N_Expanded_Name then
                  Tsk := Entity (Prefix (P));

                  --  The prefix denotes either the task type, or else a
                  --  single task whose task type is being analyzed.

                  if (Is_Type (Tsk) and then Tsk = S)
                    or else (not Is_Type (Tsk)
                              and then Etype (Tsk) = S
                              and then not (Comes_From_Source (S)))
                  then
                     null;
                  else
                     Error_Attr
                       ("Attribute % must apply to entry of current task", N);
                  end if;
               end if;

               exit;

            elsif Ekind (Scope (Ent)) in Task_Kind
              and then
                not Ekind_In (S, E_Loop, E_Block, E_Entry, E_Entry_Family)
            then
               Error_Attr ("Attribute % cannot appear in inner unit", N);

            elsif Ekind (Scope (Ent)) = E_Protected_Type
              and then not Has_Completion (Scope (Ent))
            then
               Error_Attr ("attribute % can only be used inside body", N);
            end if;
         end loop;

         if Is_Overloaded (P) then
            declare
               Index : Interp_Index;
               It    : Interp;

            begin
               Get_First_Interp (P, Index, It);
               while Present (It.Nam) loop
                  if It.Nam = Ent then
                     null;

                  --  Ada 2005 (AI-345): Do not consider primitive entry
                  --  wrappers generated for task or protected types.

                  elsif Ada_Version >= Ada_2005
                    and then not Comes_From_Source (It.Nam)
                  then
                     null;

                  else
                     Error_Attr ("ambiguous entry name", N);
                  end if;

                  Get_Next_Interp (Index, It);
               end loop;
            end;
         end if;

         Set_Etype (N, Universal_Integer);
      end Count;

      -----------------------
      -- Default_Bit_Order --
      -----------------------

      when Attribute_Default_Bit_Order => Default_Bit_Order : declare
         Target_Default_Bit_Order : System.Bit_Order;

      begin
         Check_Standard_Prefix;

         if Bytes_Big_Endian then
            Target_Default_Bit_Order := System.High_Order_First;
         else
            Target_Default_Bit_Order := System.Low_Order_First;
         end if;

         Rewrite (N,
           Make_Integer_Literal (Loc,
             UI_From_Int (System.Bit_Order'Pos (Target_Default_Bit_Order))));

         Set_Etype (N, Universal_Integer);
         Set_Is_Static_Expression (N);
      end Default_Bit_Order;

      ----------------------------------
      -- Default_Scalar_Storage_Order --
      ----------------------------------

      when Attribute_Default_Scalar_Storage_Order => Default_SSO : declare
         RE_Default_SSO : RE_Id;

      begin
         Check_Standard_Prefix;

         case Opt.Default_SSO is
            when ' ' =>
               if Bytes_Big_Endian then
                  RE_Default_SSO := RE_High_Order_First;
               else
                  RE_Default_SSO := RE_Low_Order_First;
               end if;

            when 'H' =>
               RE_Default_SSO := RE_High_Order_First;

            when 'L' =>
               RE_Default_SSO := RE_Low_Order_First;

            when others =>
               raise Program_Error;
         end case;

         Rewrite (N, New_Occurrence_Of (RTE (RE_Default_SSO), Loc));
      end Default_SSO;

      --------------
      -- Definite --
      --------------

      when Attribute_Definite =>
         Legal_Formal_Attribute;

      -----------
      -- Delta --
      -----------

      when Attribute_Delta =>
         Check_Fixed_Point_Type_0;
         Set_Etype (N, Universal_Real);

      ------------
      -- Denorm --
      ------------

      when Attribute_Denorm =>
         Check_Floating_Point_Type_0;
         Set_Etype (N, Standard_Boolean);

      -----------
      -- Deref --
      -----------

      when Attribute_Deref =>
         Check_Type;
         Check_E1;
         Resolve (E1, RTE (RE_Address));
         Set_Etype (N, P_Type);

      ---------------------
      -- Descriptor_Size --
      ---------------------

      when Attribute_Descriptor_Size =>
         Check_E0;

         if not Is_Entity_Name (P) or else not Is_Type (Entity (P)) then
            Error_Attr_P ("prefix of attribute % must denote a type");
         end if;

         Set_Etype (N, Universal_Integer);

      ------------
      -- Digits --
      ------------

      when Attribute_Digits =>
         Check_E0;
         Check_Type;

         if not Is_Floating_Point_Type (P_Type)
           and then not Is_Decimal_Fixed_Point_Type (P_Type)
         then
            Error_Attr_P
              ("prefix of % attribute must be float or decimal type");
         end if;

         Set_Etype (N, Universal_Integer);

      ---------------
      -- Elab_Body --
      ---------------

      --  Also handles processing for Elab_Spec and Elab_Subp_Body

      when Attribute_Elab_Body      |
           Attribute_Elab_Spec      |
           Attribute_Elab_Subp_Body =>

         Check_E0;
         Check_Unit_Name (P);
         Set_Etype (N, Standard_Void_Type);

         --  We have to manually call the expander in this case to get
         --  the necessary expansion (normally attributes that return
         --  entities are not expanded).

         Expand (N);

      ---------------
      -- Elab_Spec --
      ---------------

      --  Shares processing with Elab_Body

      ----------------
      -- Elaborated --
      ----------------

      when Attribute_Elaborated =>
         Check_E0;
         Check_Unit_Name (P);
         Set_Etype (N, Standard_Boolean);

      ----------
      -- Emax --
      ----------

      when Attribute_Emax =>
         Check_Floating_Point_Type_0;
         Set_Etype (N, Universal_Integer);

      -------------
      -- Enabled --
      -------------

      when Attribute_Enabled =>
         Check_Either_E0_Or_E1;

         if Present (E1) then
            if not Is_Entity_Name (E1) or else No (Entity (E1)) then
               Error_Msg_N ("entity name expected for Enabled attribute", E1);
               E1 := Empty;
            end if;
         end if;

         if Nkind (P) /= N_Identifier then
            Error_Msg_N ("identifier expected (check name)", P);
         elsif Get_Check_Id (Chars (P)) = No_Check_Id then
            Error_Msg_N ("& is not a recognized check name", P);
         end if;

         Set_Etype (N, Standard_Boolean);

      --------------
      -- Enum_Rep --
      --------------

      when Attribute_Enum_Rep => Enum_Rep : declare
      begin
         if Present (E1) then
            Check_E1;
            Check_Discrete_Type;
            Resolve (E1, P_Base_Type);

         else
            if not Is_Entity_Name (P)
              or else (not Is_Object (Entity (P))
                        and then Ekind (Entity (P)) /= E_Enumeration_Literal)
            then
               Error_Attr_P
                 ("prefix of % attribute must be " &
                  "discrete type/object or enum literal");
            end if;
         end if;

         Set_Etype (N, Universal_Integer);
      end Enum_Rep;

      --------------
      -- Enum_Val --
      --------------

      when Attribute_Enum_Val => Enum_Val : begin
         Check_E1;
         Check_Type;

         if not Is_Enumeration_Type (P_Type) then
            Error_Attr_P ("prefix of % attribute must be enumeration type");
         end if;

         --  If the enumeration type has a standard representation, the effect
         --  is the same as 'Val, so rewrite the attribute as a 'Val.

         if not Has_Non_Standard_Rep (P_Base_Type) then
            Rewrite (N,
              Make_Attribute_Reference (Loc,
                Prefix         => Relocate_Node (Prefix (N)),
                Attribute_Name => Name_Val,
                Expressions    => New_List (Relocate_Node (E1))));
            Analyze_And_Resolve (N, P_Base_Type);

         --  Non-standard representation case (enumeration with holes)

         else
            Check_Enum_Image;
            Resolve (E1, Any_Integer);
            Set_Etype (N, P_Base_Type);
         end if;
      end Enum_Val;

      -------------
      -- Epsilon --
      -------------

      when Attribute_Epsilon =>
         Check_Floating_Point_Type_0;
         Set_Etype (N, Universal_Real);

      --------------
      -- Exponent --
      --------------

      when Attribute_Exponent =>
         Check_Floating_Point_Type_1;
         Set_Etype (N, Universal_Integer);
         Resolve (E1, P_Base_Type);

      ------------------
      -- External_Tag --
      ------------------

      when Attribute_External_Tag =>
         Check_E0;
         Check_Type;

         Set_Etype (N, Standard_String);

         if not Is_Tagged_Type (P_Type) then
            Error_Attr_P ("prefix of % attribute must be tagged");
         end if;

      ---------------
      -- Fast_Math --
      ---------------

      when Attribute_Fast_Math =>
         Check_Standard_Prefix;
         Rewrite (N, New_Occurrence_Of (Boolean_Literals (Fast_Math), Loc));

      -----------
      -- First --
      -----------

      when Attribute_First =>
         Check_Array_Or_Scalar_Type;
         Bad_Attribute_For_Predicate;

      ---------------
      -- First_Bit --
      ---------------

      when Attribute_First_Bit =>
         Check_Component;
         Set_Etype (N, Universal_Integer);

      -----------------
      -- First_Valid --
      -----------------

      when Attribute_First_Valid =>
         Check_First_Last_Valid;
         Set_Etype (N, P_Type);

      -----------------
      -- Fixed_Value --
      -----------------

      when Attribute_Fixed_Value =>
         Check_E1;
         Check_Fixed_Point_Type;
         Resolve (E1, Any_Integer);
         Set_Etype (N, P_Base_Type);

      -----------
      -- Floor --
      -----------

      when Attribute_Floor =>
         Check_Floating_Point_Type_1;
         Set_Etype (N, P_Base_Type);
         Resolve (E1, P_Base_Type);

      ----------
      -- Fore --
      ----------

      when Attribute_Fore =>
         Check_Fixed_Point_Type_0;
         Set_Etype (N, Universal_Integer);

      --------------
      -- Fraction --
      --------------

      when Attribute_Fraction =>
         Check_Floating_Point_Type_1;
         Set_Etype (N, P_Base_Type);
         Resolve (E1, P_Base_Type);

      --------------
      -- From_Any --
      --------------

      when Attribute_From_Any =>
         Check_E1;
         Check_PolyORB_Attribute;
         Set_Etype (N, P_Base_Type);

      -----------------------
      -- Has_Access_Values --
      -----------------------

      when Attribute_Has_Access_Values =>
         Check_Type;
         Check_E0;
         Set_Etype (N, Standard_Boolean);

      ----------------------
      -- Has_Same_Storage --
      ----------------------

      when Attribute_Has_Same_Storage =>
         Check_E1;

         --  The arguments must be objects of any type

         Analyze_And_Resolve (P);
         Analyze_And_Resolve (E1);
         Check_Object_Reference (P);
         Check_Object_Reference (E1);
         Set_Etype (N, Standard_Boolean);

      -----------------------
      -- Has_Tagged_Values --
      -----------------------

      when Attribute_Has_Tagged_Values =>
         Check_Type;
         Check_E0;
         Set_Etype (N, Standard_Boolean);

      -----------------------
      -- Has_Discriminants --
      -----------------------

      when Attribute_Has_Discriminants =>
         Legal_Formal_Attribute;

      --------------
      -- Identity --
      --------------

      when Attribute_Identity =>
         Check_E0;
         Analyze (P);

         if Etype (P) = Standard_Exception_Type then
            Set_Etype (N, RTE (RE_Exception_Id));

         --  Ada 2005 (AI-345): Attribute 'Identity may be applied to task
         --  interface class-wide types.

         elsif Is_Task_Type (Etype (P))
           or else (Is_Access_Type (Etype (P))
                      and then Is_Task_Type (Designated_Type (Etype (P))))
           or else (Ada_Version >= Ada_2005
                      and then Ekind (Etype (P)) = E_Class_Wide_Type
                      and then Is_Interface (Etype (P))
                      and then Is_Task_Interface (Etype (P)))
         then
            Resolve (P);
            Set_Etype (N, RTE (RO_AT_Task_Id));

         else
            if Ada_Version >= Ada_2005 then
               Error_Attr_P
                 ("prefix of % attribute must be an exception, a " &
                  "task or a task interface class-wide object");
            else
               Error_Attr_P
                 ("prefix of % attribute must be a task or an exception");
            end if;
         end if;

      -----------
      -- Image --
      -----------

      when Attribute_Image => Image : begin
         Check_SPARK_05_Restriction_On_Attribute;

         --  AI12-00124-1 : The ARG has adopted the GNAT semantics of 'Img
         --  for scalar types, so that the prefix can be an object and not
         --  a type, and there is no need for an argument. Given this vote
         --  of confidence from the ARG, simplest is to transform this new
         --  usage of 'Image into a reference to 'Img.

         if Ada_Version > Ada_2005
           and then Is_Object_Reference (P)
           and then Is_Scalar_Type (P_Type)
         then
            Rewrite (N,
              Make_Attribute_Reference (Loc,
                Prefix         => Relocate_Node (P),
                Attribute_Name => Name_Img));
            Analyze (N);
            return;

         else
            Check_Scalar_Type;
         end if;

         Set_Etype (N, Standard_String);

         if Is_Real_Type (P_Type) then
            if Ada_Version = Ada_83 and then Comes_From_Source (N) then
               Error_Msg_Name_1 := Aname;
               Error_Msg_N
                 ("(Ada 83) % attribute not allowed for real types", N);
            end if;
         end if;

         if Is_Enumeration_Type (P_Type) then
            Check_Restriction (No_Enumeration_Maps, N);
         end if;

         Check_E1;
         Resolve (E1, P_Base_Type);
         Check_Enum_Image;
         Validate_Non_Static_Attribute_Function_Call;

         --  Check restriction No_Fixed_IO. Note the check of Comes_From_Source
         --  to avoid giving a duplicate message for Img expanded into Image.

         if Restriction_Check_Required (No_Fixed_IO)
           and then Comes_From_Source (N)
           and then Is_Fixed_Point_Type (P_Type)
         then
            Check_Restriction (No_Fixed_IO, P);
         end if;
      end Image;

      ---------
      -- Img --
      ---------

      when Attribute_Img => Img :
      begin
         Check_E0;
         Set_Etype (N, Standard_String);

         if not Is_Scalar_Type (P_Type)
           or else (Is_Entity_Name (P) and then Is_Type (Entity (P)))
         then
            Error_Attr_P
              ("prefix of % attribute must be scalar object name");
         end if;

         Check_Enum_Image;

         --  Check restriction No_Fixed_IO

         if Restriction_Check_Required (No_Fixed_IO)
           and then Is_Fixed_Point_Type (P_Type)
         then
            Check_Restriction (No_Fixed_IO, P);
         end if;
      end Img;

      -----------
      -- Input --
      -----------

      when Attribute_Input =>
         Check_E1;
         Check_Stream_Attribute (TSS_Stream_Input);
         Set_Etype (N, P_Base_Type);

      -------------------
      -- Integer_Value --
      -------------------

      when Attribute_Integer_Value =>
         Check_E1;
         Check_Integer_Type;
         Resolve (E1, Any_Fixed);

         --  Signal an error if argument type is not a specific fixed-point
         --  subtype. An error has been signalled already if the argument
         --  was not of a fixed-point type.

         if Etype (E1) = Any_Fixed and then not Error_Posted (E1) then
            Error_Attr ("argument of % must be of a fixed-point type", E1);
         end if;

         Set_Etype (N, P_Base_Type);

      -------------------
      -- Invalid_Value --
      -------------------

      when Attribute_Invalid_Value =>
         Check_E0;
         Check_Scalar_Type;
         Set_Etype (N, P_Base_Type);
         Invalid_Value_Used := True;

      -----------
      -- Large --
      -----------

      when Attribute_Large =>
         Check_E0;
         Check_Real_Type;
         Set_Etype (N, Universal_Real);

      ----------
      -- Last --
      ----------

      when Attribute_Last =>
         Check_Array_Or_Scalar_Type;
         Bad_Attribute_For_Predicate;

      --------------
      -- Last_Bit --
      --------------

      when Attribute_Last_Bit =>
         Check_Component;
         Set_Etype (N, Universal_Integer);

      ----------------
      -- Last_Valid --
      ----------------

      when Attribute_Last_Valid =>
         Check_First_Last_Valid;
         Set_Etype (N, P_Type);

      ------------------
      -- Leading_Part --
      ------------------

      when Attribute_Leading_Part =>
         Check_Floating_Point_Type_2;
         Set_Etype (N, P_Base_Type);
         Resolve (E1, P_Base_Type);
         Resolve (E2, Any_Integer);

      ------------
      -- Length --
      ------------

      when Attribute_Length =>
         Check_Array_Type;
         Set_Etype (N, Universal_Integer);

      -------------------
      -- Library_Level --
      -------------------

      when Attribute_Library_Level =>
         Check_E0;

         if not Is_Entity_Name (P) then
            Error_Attr_P ("prefix of % attribute must be an entity name");
         end if;

         if not Inside_A_Generic then
            Set_Boolean_Result (N,
              Is_Library_Level_Entity (Entity (P)));
         end if;

         Set_Etype (N, Standard_Boolean);

      ---------------
      -- Lock_Free --
      ---------------

      when Attribute_Lock_Free =>
         Check_E0;
         Set_Etype (N, Standard_Boolean);

         if not Is_Protected_Type (P_Type) then
            Error_Attr_P
              ("prefix of % attribute must be a protected object");
         end if;

      ----------------
      -- Loop_Entry --
      ----------------

      when Attribute_Loop_Entry => Loop_Entry : declare
         procedure Check_References_In_Prefix (Loop_Id : Entity_Id);
         --  Inspect the prefix for any uses of entities declared within the
         --  related loop. Loop_Id denotes the loop identifier.

         --------------------------------
         -- Check_References_In_Prefix --
         --------------------------------

         procedure Check_References_In_Prefix (Loop_Id : Entity_Id) is
            Loop_Decl : constant Node_Id := Label_Construct (Parent (Loop_Id));

            function Check_Reference (Nod : Node_Id) return Traverse_Result;
            --  Determine whether a reference mentions an entity declared
            --  within the related loop.

            function Declared_Within (Nod : Node_Id) return Boolean;
            --  Determine whether Nod appears in the subtree of Loop_Decl

            ---------------------
            -- Check_Reference --
            ---------------------

            function Check_Reference (Nod : Node_Id) return Traverse_Result is
            begin
               if Nkind (Nod) = N_Identifier
                 and then Present (Entity (Nod))
                 and then Declared_Within (Declaration_Node (Entity (Nod)))
               then
                  Error_Attr
                    ("prefix of attribute % cannot reference local entities",
                     Nod);
                  return Abandon;
               else
                  return OK;
               end if;
            end Check_Reference;

            procedure Check_References is new Traverse_Proc (Check_Reference);

            ---------------------
            -- Declared_Within --
            ---------------------

            function Declared_Within (Nod : Node_Id) return Boolean is
               Stmt : Node_Id;

            begin
               Stmt := Nod;
               while Present (Stmt) loop
                  if Stmt = Loop_Decl then
                     return True;

                  --  Prevent the search from going too far

                  elsif Is_Body_Or_Package_Declaration (Stmt) then
                     exit;
                  end if;

                  Stmt := Parent (Stmt);
               end loop;

               return False;
            end Declared_Within;

         --  Start of processing for Check_Prefix_For_Local_References

         begin
            Check_References (P);
         end Check_References_In_Prefix;

         --  Local variables

         Context           : constant Node_Id := Parent (N);
         Attr              : Node_Id;
         Enclosing_Loop    : Node_Id;
         Loop_Id           : Entity_Id := Empty;
         Scop              : Entity_Id;
         Stmt              : Node_Id;
         Enclosing_Pragma  : Node_Id   := Empty;

      --  Start of processing for Loop_Entry

      begin
         Attr := N;

         --  Set the type of the attribute now to ensure the successfull
         --  continuation of analysis even if the attribute is misplaced.

         Set_Etype (Attr, P_Type);

         --  Attribute 'Loop_Entry may appear in several flavors:

         --    * Prefix'Loop_Entry - in this form, the attribute applies to the
         --        nearest enclosing loop.

         --    * Prefix'Loop_Entry (Expr) - depending on what Expr denotes, the
         --        attribute may be related to a loop denoted by label Expr or
         --        the prefix may denote an array object and Expr may act as an
         --        indexed component.

         --    * Prefix'Loop_Entry (Expr1, ..., ExprN) - the attribute applies
         --        to the nearest enclosing loop, all expressions are part of
         --        an indexed component.

         --    * Prefix'Loop_Entry (Expr) (...) (...) - depending on what Expr
         --        denotes, the attribute may be related to a loop denoted by
         --        label Expr or the prefix may denote a multidimensional array
         --        array object and Expr along with the rest of the expressions
         --        may act as indexed components.

         --  Regardless of variations, the attribute reference does not have an
         --  expression list. Instead, all available expressions are stored as
         --  indexed components.

         --  When the attribute is part of an indexed component, find the first
         --  expression as it will determine the semantics of 'Loop_Entry.

         if Nkind (Context) = N_Indexed_Component then
            E1 := First (Expressions (Context));
            E2 := Next (E1);

            --  The attribute reference appears in the following form:

            --    Prefix'Loop_Entry (Exp1, Expr2, ..., ExprN) [(...)]

            --  In this case, the loop name is omitted and no rewriting is
            --  required.

            if Present (E2) then
               null;

            --  The form of the attribute is:

            --    Prefix'Loop_Entry (Expr) [(...)]

            --  If Expr denotes a loop entry, the whole attribute and indexed
            --  component will have to be rewritten to reflect this relation.

            else
               pragma Assert (Present (E1));

               --  Do not expand the expression as it may have side effects.
               --  Simply preanalyze to determine whether it is a loop name or
               --  something else.

               Preanalyze_And_Resolve (E1);

               if Is_Entity_Name (E1)
                 and then Present (Entity (E1))
                 and then Ekind (Entity (E1)) = E_Loop
               then
                  Loop_Id := Entity (E1);

                  --  Transform the attribute and enclosing indexed component

                  Set_Expressions (N, Expressions (Context));
                  Rewrite   (Context, N);
                  Set_Etype (Context, P_Type);

                  Attr := Context;
               end if;
            end if;
         end if;

         --  The prefix must denote an object

         if not Is_Object_Reference (P) then
            Error_Attr_P ("prefix of attribute % must denote an object");
         end if;

         --  The prefix cannot be of a limited type because the expansion of
         --  Loop_Entry must create a constant initialized by the evaluated
         --  prefix.

         if Is_Limited_View (Etype (P)) then
            Error_Attr_P ("prefix of attribute % cannot be limited");
         end if;

         --  Climb the parent chain to verify the location of the attribute and
         --  find the enclosing loop.

         Stmt := Attr;
         while Present (Stmt) loop

            --  Locate the corresponding enclosing pragma. Note that in the
            --  case of Assert[And_Cut] and Assume, we have already checked
            --  that the pragma appears in an appropriate loop location.

            if Nkind (Original_Node (Stmt)) = N_Pragma
              and then Nam_In (Pragma_Name (Original_Node (Stmt)),
                               Name_Loop_Invariant,
                               Name_Loop_Variant,
                               Name_Assert,
                               Name_Assert_And_Cut,
                               Name_Assume)
            then
               Enclosing_Pragma := Original_Node (Stmt);

            --  Locate the enclosing loop (if any). Note that Ada 2012 array
            --  iteration may be expanded into several nested loops, we are
            --  interested in the outermost one which has the loop identifier,
            --  and comes from source.

            elsif Nkind (Stmt) = N_Loop_Statement
              and then Present (Identifier (Stmt))
              and then Comes_From_Source (Original_Node (Stmt))
              and then Nkind (Original_Node (Stmt)) = N_Loop_Statement
            then
               Enclosing_Loop := Stmt;

               --  The original attribute reference may lack a loop name. Use
               --  the name of the enclosing loop because it is the related
               --  loop.

               if No (Loop_Id) then
                  Loop_Id := Entity (Identifier (Enclosing_Loop));
               end if;

               exit;

            --  Prevent the search from going too far

            elsif Is_Body_Or_Package_Declaration (Stmt) then
               exit;
            end if;

            Stmt := Parent (Stmt);
         end loop;

         --  Loop_Entry must appear within a Loop_Assertion pragma (Assert,
         --  Assert_And_Cut, Assume count as loop assertion pragmas for this
         --  purpose if they appear in an appropriate location in a loop,
         --  which was already checked by the top level pragma circuit).

         if No (Enclosing_Pragma) then
            Error_Attr ("attribute% must appear within appropriate pragma", N);
         end if;

         --  A Loop_Entry that applies to a given loop statement must not
         --  appear within a body of accept statement, if this construct is
         --  itself enclosed by the given loop statement.

         for Index in reverse 0 .. Scope_Stack.Last loop
            Scop := Scope_Stack.Table (Index).Entity;

            if Ekind (Scop) = E_Loop and then Scop = Loop_Id then
               exit;
            elsif Ekind_In (Scop, E_Block, E_Loop, E_Return_Statement) then
               null;
            else
               Error_Attr
                 ("attribute % cannot appear in body or accept statement", N);
               exit;
            end if;
         end loop;

         --  The prefix cannot mention entities declared within the related
         --  loop because they will not be visible once the prefix is moved
         --  outside the loop.

         Check_References_In_Prefix (Loop_Id);

         --  The prefix must denote a static entity if the pragma does not
         --  apply to the innermost enclosing loop statement, or if it appears
         --  within a potentially unevaluated epxression.

         if Is_Entity_Name (P)
           or else Nkind (Parent (P)) = N_Object_Renaming_Declaration
         then
            null;

         elsif Present (Enclosing_Loop)
           and then Entity (Identifier (Enclosing_Loop)) /= Loop_Id
         then
            Error_Attr_P
              ("prefix of attribute % that applies to outer loop must denote "
               & "an entity");

         elsif Is_Potentially_Unevaluated (P) then
            Uneval_Old_Msg;
         end if;

         --  Replace the Loop_Entry attribute reference by its prefix if the
         --  related pragma is ignored. This transformation is OK with respect
         --  to typing because Loop_Entry's type is that of its prefix. This
         --  early transformation also avoids the generation of a useless loop
         --  entry constant.

         if Is_Ignored (Enclosing_Pragma) then
            Rewrite (N, Relocate_Node (P));
         end if;

         Preanalyze_And_Resolve (P);
      end Loop_Entry;

      -------------
      -- Machine --
      -------------

      when Attribute_Machine =>
         Check_Floating_Point_Type_1;
         Set_Etype (N, P_Base_Type);
         Resolve (E1, P_Base_Type);

      ------------------
      -- Machine_Emax --
      ------------------

      when Attribute_Machine_Emax =>
         Check_Floating_Point_Type_0;
         Set_Etype (N, Universal_Integer);

      ------------------
      -- Machine_Emin --
      ------------------

      when Attribute_Machine_Emin =>
         Check_Floating_Point_Type_0;
         Set_Etype (N, Universal_Integer);

      ----------------------
      -- Machine_Mantissa --
      ----------------------

      when Attribute_Machine_Mantissa =>
         Check_Floating_Point_Type_0;
         Set_Etype (N, Universal_Integer);

      -----------------------
      -- Machine_Overflows --
      -----------------------

      when Attribute_Machine_Overflows =>
         Check_Real_Type;
         Check_E0;
         Set_Etype (N, Standard_Boolean);

      -------------------
      -- Machine_Radix --
      -------------------

      when Attribute_Machine_Radix =>
         Check_Real_Type;
         Check_E0;
         Set_Etype (N, Universal_Integer);

      ----------------------
      -- Machine_Rounding --
      ----------------------

      when Attribute_Machine_Rounding =>
         Check_Floating_Point_Type_1;
         Set_Etype (N, P_Base_Type);
         Resolve (E1, P_Base_Type);

      --------------------
      -- Machine_Rounds --
      --------------------

      when Attribute_Machine_Rounds =>
         Check_Real_Type;
         Check_E0;
         Set_Etype (N, Standard_Boolean);

      ------------------
      -- Machine_Size --
      ------------------

      when Attribute_Machine_Size =>
         Check_E0;
         Check_Type;
         Check_Not_Incomplete_Type;
         Set_Etype (N, Universal_Integer);

      --------------
      -- Mantissa --
      --------------

      when Attribute_Mantissa =>
         Check_E0;
         Check_Real_Type;
         Set_Etype (N, Universal_Integer);

      ---------
      -- Max --
      ---------

      when Attribute_Max =>
         Min_Max;

      ----------------------------------
      -- Max_Alignment_For_Allocation --
      ----------------------------------

      when Attribute_Max_Size_In_Storage_Elements =>
         Max_Alignment_For_Allocation_Max_Size_In_Storage_Elements;

      ----------------------------------
      -- Max_Size_In_Storage_Elements --
      ----------------------------------

      when Attribute_Max_Alignment_For_Allocation =>
         Max_Alignment_For_Allocation_Max_Size_In_Storage_Elements;

      -----------------------
      -- Maximum_Alignment --
      -----------------------

      when Attribute_Maximum_Alignment =>
         Standard_Attribute (Ttypes.Maximum_Alignment);

      --------------------
      -- Mechanism_Code --
      --------------------

      when Attribute_Mechanism_Code =>
         if not Is_Entity_Name (P)
           or else not Is_Subprogram (Entity (P))
         then
            Error_Attr_P ("prefix of % attribute must be subprogram");
         end if;

         Check_Either_E0_Or_E1;

         if Present (E1) then
            Resolve (E1, Any_Integer);
            Set_Etype (E1, Standard_Integer);

            if not Is_OK_Static_Expression (E1) then
               Flag_Non_Static_Expr
                 ("expression for parameter number must be static!", E1);
               Error_Attr;

            elsif UI_To_Int (Intval (E1)) > Number_Formals (Entity (P))
              or else UI_To_Int (Intval (E1)) < 0
            then
               Error_Attr ("invalid parameter number for % attribute", E1);
            end if;
         end if;

         Set_Etype (N, Universal_Integer);

      ---------
      -- Min --
      ---------

      when Attribute_Min =>
         Min_Max;

      ---------
      -- Mod --
      ---------

      when Attribute_Mod =>

         --  Note: this attribute is only allowed in Ada 2005 mode, but
         --  we do not need to test that here, since Mod is only recognized
         --  as an attribute name in Ada 2005 mode during the parse.

         Check_E1;
         Check_Modular_Integer_Type;
         Resolve (E1, Any_Integer);
         Set_Etype (N, P_Base_Type);

      -----------
      -- Model --
      -----------

      when Attribute_Model =>
         Check_Floating_Point_Type_1;
         Set_Etype (N, P_Base_Type);
         Resolve (E1, P_Base_Type);

      ----------------
      -- Model_Emin --
      ----------------

      when Attribute_Model_Emin =>
         Check_Floating_Point_Type_0;
         Set_Etype (N, Universal_Integer);

      -------------------
      -- Model_Epsilon --
      -------------------

      when Attribute_Model_Epsilon =>
         Check_Floating_Point_Type_0;
         Set_Etype (N, Universal_Real);

      --------------------
      -- Model_Mantissa --
      --------------------

      when Attribute_Model_Mantissa =>
         Check_Floating_Point_Type_0;
         Set_Etype (N, Universal_Integer);

      -----------------
      -- Model_Small --
      -----------------

      when Attribute_Model_Small =>
         Check_Floating_Point_Type_0;
         Set_Etype (N, Universal_Real);

      -------------
      -- Modulus --
      -------------

      when Attribute_Modulus =>
         Check_E0;
         Check_Modular_Integer_Type;
         Set_Etype (N, Universal_Integer);

      --------------------
      -- Null_Parameter --
      --------------------

      when Attribute_Null_Parameter => Null_Parameter : declare
         Parnt  : constant Node_Id := Parent (N);
         GParnt : constant Node_Id := Parent (Parnt);

         procedure Bad_Null_Parameter (Msg : String);
         --  Used if bad Null parameter attribute node is found. Issues
         --  given error message, and also sets the type to Any_Type to
         --  avoid blowups later on from dealing with a junk node.

         procedure Must_Be_Imported (Proc_Ent : Entity_Id);
         --  Called to check that Proc_Ent is imported subprogram

         ------------------------
         -- Bad_Null_Parameter --
         ------------------------

         procedure Bad_Null_Parameter (Msg : String) is
         begin
            Error_Msg_N (Msg, N);
            Set_Etype (N, Any_Type);
         end Bad_Null_Parameter;

         ----------------------
         -- Must_Be_Imported --
         ----------------------

         procedure Must_Be_Imported (Proc_Ent : Entity_Id) is
            Pent : constant Entity_Id := Ultimate_Alias (Proc_Ent);

         begin
            --  Ignore check if procedure not frozen yet (we will get
            --  another chance when the default parameter is reanalyzed)

            if not Is_Frozen (Pent) then
               return;

            elsif not Is_Imported (Pent) then
               Bad_Null_Parameter
                 ("Null_Parameter can only be used with imported subprogram");

            else
               return;
            end if;
         end Must_Be_Imported;

      --  Start of processing for Null_Parameter

      begin
         Check_Type;
         Check_E0;
         Set_Etype (N, P_Type);

         --  Case of attribute used as default expression

         if Nkind (Parnt) = N_Parameter_Specification then
            Must_Be_Imported (Defining_Entity (GParnt));

         --  Case of attribute used as actual for subprogram (positional)

         elsif Nkind (Parnt) in N_Subprogram_Call
            and then Is_Entity_Name (Name (Parnt))
         then
            Must_Be_Imported (Entity (Name (Parnt)));

         --  Case of attribute used as actual for subprogram (named)

         elsif Nkind (Parnt) = N_Parameter_Association
           and then Nkind (GParnt) in N_Subprogram_Call
           and then Is_Entity_Name (Name (GParnt))
         then
            Must_Be_Imported (Entity (Name (GParnt)));

         --  Not an allowed case

         else
            Bad_Null_Parameter
              ("Null_Parameter must be actual or default parameter");
         end if;
      end Null_Parameter;

      -----------------
      -- Object_Size --
      -----------------

      when Attribute_Object_Size =>
         Check_E0;
         Check_Type;
         Check_Not_Incomplete_Type;
         Set_Etype (N, Universal_Integer);

      ---------
      -- Old --
      ---------

      when Attribute_Old => Old : declare
         procedure Check_References_In_Prefix (Subp_Id : Entity_Id);
         --  Inspect the contents of the prefix and detect illegal uses of a
         --  nested 'Old, attribute 'Result or a use of an entity declared in
         --  the related postcondition expression. Subp_Id is the subprogram to
         --  which the related postcondition applies.

         --------------------------------
         -- Check_References_In_Prefix --
         --------------------------------

         procedure Check_References_In_Prefix (Subp_Id : Entity_Id) is
            function Check_Reference (Nod : Node_Id) return Traverse_Result;
            --  Detect attribute 'Old, attribute 'Result of a use of an entity
            --  and perform the appropriate semantic check.

            ---------------------
            -- Check_Reference --
            ---------------------

            function Check_Reference (Nod : Node_Id) return Traverse_Result is
            begin
               --  Attributes 'Old and 'Result cannot appear in the prefix of
               --  another attribute 'Old.

               if Nkind (Nod) = N_Attribute_Reference
                 and then Nam_In (Attribute_Name (Nod), Name_Old,
                                                        Name_Result)
               then
                  Error_Msg_Name_1 := Attribute_Name (Nod);
                  Error_Msg_Name_2 := Name_Old;
                  Error_Msg_N
                    ("attribute % cannot appear in the prefix of attribute %",
                     Nod);
                  return Abandon;

               --  Entities mentioned within the prefix of attribute 'Old must
               --  be global to the related postcondition. If this is not the
               --  case, then the scope of the local entity is nested within
               --  that of the subprogram.

               elsif Is_Entity_Name (Nod)
                 and then Present (Entity (Nod))
                 and then Scope_Within (Scope (Entity (Nod)), Subp_Id)
               then
                  Error_Attr
                    ("prefix of attribute % cannot reference local entities",
                     Nod);
                  return Abandon;

               --  Otherwise keep inspecting the prefix

               else
                  return OK;
               end if;
            end Check_Reference;

            procedure Check_References is new Traverse_Proc (Check_Reference);

         --  Start of processing for Check_References_In_Prefix

         begin
            Check_References (P);
         end Check_References_In_Prefix;

         --  Local variables

         Legal    : Boolean;
         Pref_Id  : Entity_Id;
         Pref_Typ : Entity_Id;
         Spec_Id  : Entity_Id;

      --  Start of processing for Old

      begin
         --  The attribute reference is a primary. If any expressions follow,
         --  then the attribute reference is an indexable object. Transform the
         --  attribute into an indexed component and analyze it.

         if Present (E1) then
            Rewrite (N,
              Make_Indexed_Component (Loc,
                Prefix      =>
                  Make_Attribute_Reference (Loc,
                    Prefix         => Relocate_Node (P),
                    Attribute_Name => Name_Old),
                Expressions => Expressions (N)));
            Analyze (N);
            return;
         end if;

         Analyze_Attribute_Old_Result (Legal, Spec_Id);

         --  The aspect or pragma where attribute 'Old resides should be
         --  associated with a subprogram declaration or a body. If this is not
         --  the case, then the aspect or pragma is illegal. Return as analysis
         --  cannot be carried out.

         if not Legal then
            return;
         end if;

         --  The prefix must be preanalyzed as the full analysis will take
         --  place during expansion.

         Preanalyze_And_Resolve (P);

<<<<<<< HEAD
            elsif Nkind (Prag) /= N_Pragma then
               Error_Attr ("% attribute can only appear in postcondition" &
                 " or an action's ensure", P);
=======
         --  Ensure that the prefix does not contain attributes 'Old or 'Result
>>>>>>> 7529f4d0

         Check_References_In_Prefix (Spec_Id);

         --  Set the type of the attribute now to prevent cascaded errors

         Pref_Typ := Etype (P);
         Set_Etype (N, Pref_Typ);

         --  Legality checks

         if Is_Limited_Type (Pref_Typ) then
            Error_Attr ("attribute % cannot apply to limited objects", P);
         end if;

         --  The prefix is a simple name

         if Is_Entity_Name (P) and then Present (Entity (P)) then
            Pref_Id := Entity (P);

            --  Emit a warning when the prefix is a constant. Note that the use
            --  of Error_Attr would reset the type of N to Any_Type even though
            --  this is a warning. Use Error_Msg_XXX instead.

            if Is_Constant_Object (Pref_Id) then
               Error_Msg_Name_1 := Name_Old;
               Error_Msg_N
                 ("??attribute % applied to constant has no effect", P);
            end if;

         --  Otherwise the prefix is not a simple name

         else
            --  Ensure that the prefix of attribute 'Old is an entity when it
            --  is potentially unevaluated (6.1.1 (27/3)).

            if Is_Potentially_Unevaluated (N) then
               Uneval_Old_Msg;

            --  Detect a possible infinite recursion when the prefix denotes
            --  the related function.

            --    function Func (...) return ...
            --      with Post => Func'Old ...;

            --  The function may be specified in qualified form X.Y where X is
            --  a protected object and Y is a protected function. In that case
            --  ensure that the qualified form has an entity.

            elsif Nkind (P) = N_Function_Call
              and then Nkind (Name (P)) in N_Has_Entity
            then
               Pref_Id := Entity (Name (P));

               if Ekind_In (Spec_Id, E_Function, E_Generic_Function)
                 and then Pref_Id = Spec_Id
               then
                  Error_Msg_Warn := SPARK_Mode /= On;
                  Error_Msg_N ("!possible infinite recursion<<", P);
                  Error_Msg_N ("\!??Storage_Error ]<<", P);
               end if;
            end if;

            --  The prefix of attribute 'Old may refer to a component of a
            --  formal parameter. In this case its expansion may generate
            --  actual subtypes that are referenced in an inner context and
            --  that must be elaborated within the subprogram itself. If the
            --  prefix includes a function call, it may involve finalization
            --  actions that should be inserted when the attribute has been
            --  rewritten as a declaration. Create a declaration for the prefix
            --  and insert it at the start of the enclosing subprogram. This is
            --  an expansion activity that has to be performed now to prevent
            --  out-of-order issues.

            --  This expansion is both harmful and not needed in SPARK mode,
            --  since the formal verification backend relies on the types of
            --  nodes (hence is not robust w.r.t. a change to base type here),
            --  and does not suffer from the out-of-order issue described
            --  above. Thus, this expansion is skipped in SPARK mode.

            if not GNATprove_Mode then
               Pref_Typ := Base_Type (Pref_Typ);
               Set_Etype (N, Pref_Typ);
               Set_Etype (P, Pref_Typ);

               Analyze_Dimension (N);
               Expand (N);
            end if;
         end if;
      end Old;

      ----------------------
      -- Overlaps_Storage --
      ----------------------

      when Attribute_Overlaps_Storage =>
         Check_E1;

         --  Both arguments must be objects of any type

         Analyze_And_Resolve (P);
         Analyze_And_Resolve (E1);
         Check_Object_Reference (P);
         Check_Object_Reference (E1);
         Set_Etype (N, Standard_Boolean);

      ------------
      -- Output --
      ------------

      when Attribute_Output =>
         Check_E2;
         Check_Stream_Attribute (TSS_Stream_Output);
         Set_Etype (N, Standard_Void_Type);
         Resolve (N, Standard_Void_Type);

      ------------------
      -- Partition_ID --
      ------------------

      when Attribute_Partition_ID => Partition_Id :
      begin
         Check_E0;

         if P_Type /= Any_Type then
            if not Is_Library_Level_Entity (Entity (P)) then
               Error_Attr_P
                 ("prefix of % attribute must be library-level entity");

            --  The defining entity of prefix should not be declared inside a
            --  Pure unit. RM E.1(8). Is_Pure was set during declaration.

            elsif Is_Entity_Name (P)
              and then Is_Pure (Entity (P))
            then
               Error_Attr_P ("prefix of% attribute must not be declared pure");
            end if;
         end if;

         Set_Etype (N, Universal_Integer);
      end Partition_Id;

      -------------------------
      -- Passed_By_Reference --
      -------------------------

      when Attribute_Passed_By_Reference =>
         Check_E0;
         Check_Type;
         Set_Etype (N, Standard_Boolean);

      ------------------
      -- Pool_Address --
      ------------------

      when Attribute_Pool_Address =>
         Check_E0;
         Set_Etype (N, RTE (RE_Address));

      ---------
      -- Pos --
      ---------

      when Attribute_Pos =>
         Check_Discrete_Type;
         Check_E1;

         if Is_Boolean_Type (P_Type) then
            Error_Msg_Name_1 := Aname;
            Error_Msg_Name_2 := Chars (P_Type);
            Check_SPARK_05_Restriction
              ("attribute% is not allowed for type%", P);
         end if;

         Resolve (E1, P_Base_Type);
         Set_Etype (N, Universal_Integer);

      --------------
      -- Position --
      --------------

      when Attribute_Position =>
         Check_Component;
         Set_Etype (N, Universal_Integer);

      ----------
      -- Pred --
      ----------

      when Attribute_Pred =>
         Check_Scalar_Type;
         Check_E1;

         if Is_Real_Type (P_Type) or else Is_Boolean_Type (P_Type) then
            Error_Msg_Name_1 := Aname;
            Error_Msg_Name_2 := Chars (P_Type);
            Check_SPARK_05_Restriction
              ("attribute% is not allowed for type%", P);
         end if;

         Resolve (E1, P_Base_Type);
         Set_Etype (N, P_Base_Type);

         --  Since Pred works on the base type, we normally do no check for the
         --  floating-point case, since the base type is unconstrained. But we
         --  make an exception in Check_Float_Overflow mode.

         if Is_Floating_Point_Type (P_Type) then
            if not Range_Checks_Suppressed (P_Base_Type) then
               Set_Do_Range_Check (E1);
            end if;

         --  If not modular type, test for overflow check required

         else
            if not Is_Modular_Integer_Type (P_Type)
              and then not Range_Checks_Suppressed (P_Base_Type)
            then
               Enable_Range_Check (E1);
            end if;
         end if;

      --------------
      -- Priority --
      --------------

      --  Ada 2005 (AI-327): Dynamic ceiling priorities

      when Attribute_Priority =>
         if Ada_Version < Ada_2005 then
            Error_Attr ("% attribute is allowed only in Ada 2005 mode", P);
         end if;

         Check_E0;

         --  The prefix must be a protected object (AARM D.5.2 (2/2))

         Analyze (P);

         if Is_Protected_Type (Etype (P))
           or else (Is_Access_Type (Etype (P))
                      and then Is_Protected_Type (Designated_Type (Etype (P))))
         then
            Resolve (P, Etype (P));
         else
            Error_Attr_P ("prefix of % attribute must be a protected object");
         end if;

         Set_Etype (N, Standard_Integer);

         --  Must be called from within a protected procedure or entry of the
         --  protected object.

         declare
            S : Entity_Id;

         begin
            S := Current_Scope;
            while S /= Etype (P)
               and then S /= Standard_Standard
            loop
               S := Scope (S);
            end loop;

            if S = Standard_Standard then
               Error_Attr ("the attribute % is only allowed inside protected "
                           & "operations", P);
            end if;
         end;

         Validate_Non_Static_Attribute_Function_Call;

      -----------
      -- Range --
      -----------

      when Attribute_Range =>
         Check_Array_Or_Scalar_Type;
         Bad_Attribute_For_Predicate;

         if Ada_Version = Ada_83
           and then Is_Scalar_Type (P_Type)
           and then Comes_From_Source (N)
         then
            Error_Attr
              ("(Ada 83) % attribute not allowed for scalar type", P);
         end if;

      ------------
      -- Result --
      ------------

      when Attribute_Result => Result : declare
         function Denote_Same_Function
           (Pref_Id : Entity_Id;
            Spec_Id : Entity_Id) return Boolean;
         --  Determine whether the entity of the prefix Pref_Id denotes the
         --  same entity as that of the related subprogram Spec_Id.

         --------------------------
         -- Denote_Same_Function --
         --------------------------

         function Denote_Same_Function
           (Pref_Id : Entity_Id;
            Spec_Id : Entity_Id) return Boolean
         is
            Over_Id   : constant Entity_Id := Overridden_Operation (Spec_Id);
            Subp_Spec : constant Node_Id   := Parent (Spec_Id);

         begin
            --  The prefix denotes the related subprogram

            if Pref_Id = Spec_Id then
               return True;

            --  Account for a special case when attribute 'Result appears in
            --  the postcondition of a generic function.

            --    generic
            --    function Gen_Func return ...
            --      with Post => Gen_Func'Result ...;

            --  When the generic function is instantiated, the Chars field of
            --  the instantiated prefix still denotes the name of the generic
            --  function. Note that any preemptive transformation is impossible
            --  without a proper analysis. The structure of the wrapper package
            --  is as follows:

            --    package Anon_Gen_Pack is
            --       <subtypes and renamings>
            --       function Subp_Decl return ...;               --  (!)
            --       pragma Postcondition (Gen_Func'Result ...);  --  (!)
            --       function Gen_Func ... renames Subp_Decl;
            --    end Anon_Gen_Pack;

            elsif Nkind (Subp_Spec) = N_Function_Specification
              and then Present (Generic_Parent (Subp_Spec))
              and then Ekind_In (Pref_Id, E_Generic_Function, E_Function)
            then
               if Generic_Parent (Subp_Spec) = Pref_Id then
                  return True;

               elsif Present (Alias (Pref_Id))
                 and then Alias (Pref_Id) = Spec_Id
               then
                  return True;
               end if;

            --  Account for a special case where a primitive of a tagged type
            --  inherits a class-wide postcondition from a parent type. In this
            --  case the prefix of attribute 'Result denotes the overriding
            --  primitive.

            elsif Present (Over_Id) and then Pref_Id = Over_Id then
               return True;
            end if;

            --  Otherwise the prefix does not denote the related subprogram

            return False;
         end Denote_Same_Function;

         --  Local variables

         Legal   : Boolean;
         Pref_Id : Entity_Id;
         Spec_Id : Entity_Id;

      --  Start of processing for Result

      begin
         --  The attribute reference is a primary. If any expressions follow,
         --  then the attribute reference is an indexable object. Transform the
         --  attribute into an indexed component and analyze it.

         if Present (E1) then
            Rewrite (N,
              Make_Indexed_Component (Loc,
                Prefix      =>
                  Make_Attribute_Reference (Loc,
                    Prefix         => Relocate_Node (P),
                    Attribute_Name => Name_Result),
                Expressions => Expressions (N)));
            Analyze (N);
            return;
         end if;

         Analyze_Attribute_Old_Result (Legal, Spec_Id);

         --  The aspect or pragma where attribute 'Result resides should be
         --  associated with a subprogram declaration or a body. If this is not
         --  the case, then the aspect or pragma is illegal. Return as analysis
         --  cannot be carried out.

         if not Legal then
            return;
         end if;

         --  Attribute 'Result is part of a _Postconditions procedure. There is
         --  no need to perform the semantic checks below as they were already
         --  verified when the attribute was analyzed in its original context.
         --  Instead, rewrite the attribute as a reference to formal parameter
         --  _Result of the _Postconditions procedure.

         if Chars (Spec_Id) = Name_uPostconditions then
            Rewrite (N, Make_Identifier (Loc, Name_uResult));

            --  The type of formal parameter _Result is that of the function
            --  encapsulating the _Postconditions procedure. Resolution must
            --  be carried out against the function return type.

            Analyze_And_Resolve (N, Etype (Scope (Spec_Id)));

         --  Otherwise attribute 'Result appears in its original context and
         --  all semantic checks should be carried out.

         else
            --  Verify the legality of the prefix. It must denotes the entity
            --  of the related [generic] function.

            if Is_Entity_Name (P) then
               Pref_Id := Entity (P);

               if Ekind_In (Pref_Id, E_Function, E_Generic_Function) then
                  if Denote_Same_Function (Pref_Id, Spec_Id) then

                     --  Correct the prefix of the attribute when the context
                     --  is a generic function.

                     if Pref_Id /= Spec_Id then
                        Rewrite (P, New_Occurrence_Of (Spec_Id, Loc));
                        Analyze (P);
                     end if;

                     Set_Etype (N, Etype (Spec_Id));

                  --  Otherwise the prefix denotes some unrelated function

                  else
                     Error_Msg_Name_2 := Chars (Spec_Id);
                     Error_Attr
                       ("incorrect prefix for attribute %, expected %", P);
                  end if;

               --  Otherwise the prefix denotes some other form of subprogram
               --  entity.

               else
                  Error_Attr
                    ("attribute % can only appear in postcondition of "
                     & "function", P);
               end if;

            --  Otherwise the prefix is illegal

            else
               Error_Msg_Name_2 := Chars (Spec_Id);
               Error_Attr ("incorrect prefix for attribute %, expected %", P);
            end if;
         end if;
      end Result;

      ------------------
      -- Range_Length --
      ------------------

      when Attribute_Range_Length =>
         Check_E0;
         Check_Discrete_Type;
         Set_Etype (N, Universal_Integer);

      ----------
      -- Read --
      ----------

      when Attribute_Read =>
         Check_E2;
         Check_Stream_Attribute (TSS_Stream_Read);
         Set_Etype (N, Standard_Void_Type);
         Resolve (N, Standard_Void_Type);
         Note_Possible_Modification (E2, Sure => True);

      ---------
      -- Ref --
      ---------

      when Attribute_Ref =>
         Check_E1;
         Analyze (P);

         if Nkind (P) /= N_Expanded_Name
           or else not Is_RTE (P_Type, RE_Address)
         then
            Error_Attr_P ("prefix of % attribute must be System.Address");
         end if;

         Analyze_And_Resolve (E1, Any_Integer);
         Set_Etype (N, RTE (RE_Address));

      ---------------
      -- Remainder --
      ---------------

      when Attribute_Remainder =>
         Check_Floating_Point_Type_2;
         Set_Etype (N, P_Base_Type);
         Resolve (E1, P_Base_Type);
         Resolve (E2, P_Base_Type);

      ---------------------
      -- Restriction_Set --
      ---------------------

      when Attribute_Restriction_Set => Restriction_Set : declare
         R    : Restriction_Id;
         U    : Node_Id;
         Unam : Unit_Name_Type;

      begin
         Check_E1;
         Analyze (P);
         Check_System_Prefix;

         --  No_Dependence case

         if Nkind (E1) = N_Parameter_Association then
            pragma Assert (Chars (Selector_Name (E1)) = Name_No_Dependence);
            U := Explicit_Actual_Parameter (E1);

            if not OK_No_Dependence_Unit_Name (U) then
               Set_Boolean_Result (N, False);
               Error_Attr;
            end if;

            --  See if there is an entry already in the table. That's the
            --  case in which we can return True.

            for J in No_Dependences.First .. No_Dependences.Last loop
               if Designate_Same_Unit (U, No_Dependences.Table (J).Unit)
                 and then No_Dependences.Table (J).Warn = False
               then
                  Set_Boolean_Result (N, True);
                  return;
               end if;
            end loop;

            --  If not in the No_Dependence table, result is False

            Set_Boolean_Result (N, False);

            --  In this case, we must ensure that the binder will reject any
            --  other unit in the partition that sets No_Dependence for this
            --  unit. We do that by making an entry in the special table kept
            --  for this purpose (if the entry is not there already).

            Unam := Get_Spec_Name (Get_Unit_Name (U));

            for J in Restriction_Set_Dependences.First ..
                     Restriction_Set_Dependences.Last
            loop
               if Restriction_Set_Dependences.Table (J) = Unam then
                  return;
               end if;
            end loop;

            Restriction_Set_Dependences.Append (Unam);

         --  Normal restriction case

         else
            if Nkind (E1) /= N_Identifier then
               Set_Boolean_Result (N, False);
               Error_Attr ("attribute % requires restriction identifier", E1);

            else
               R := Get_Restriction_Id (Process_Restriction_Synonyms (E1));

               if R = Not_A_Restriction_Id then
                  Set_Boolean_Result (N, False);
                  Error_Msg_Node_1 := E1;
                  Error_Attr ("invalid restriction identifier &", E1);

               elsif R not in Partition_Boolean_Restrictions then
                  Set_Boolean_Result (N, False);
                  Error_Msg_Node_1 := E1;
                  Error_Attr
                    ("& is not a boolean partition-wide restriction", E1);
               end if;

               if Restriction_Active (R) then
                  Set_Boolean_Result (N, True);
               else
                  Check_Restriction (R, N);
                  Set_Boolean_Result (N, False);
               end if;
            end if;
         end if;
      end Restriction_Set;

      -----------
      -- Round --
      -----------

      when Attribute_Round =>
         Check_E1;
         Check_Decimal_Fixed_Point_Type;
         Set_Etype (N, P_Base_Type);

         --  Because the context is universal_real (3.5.10(12)) it is a
         --  legal context for a universal fixed expression. This is the
         --  only attribute whose functional description involves U_R.

         if Etype (E1) = Universal_Fixed then
            declare
               Conv : constant Node_Id := Make_Type_Conversion (Loc,
                  Subtype_Mark => New_Occurrence_Of (Universal_Real, Loc),
                  Expression   => Relocate_Node (E1));

            begin
               Rewrite (E1, Conv);
               Analyze (E1);
            end;
         end if;

         Resolve (E1, Any_Real);

      --------------
      -- Rounding --
      --------------

      when Attribute_Rounding =>
         Check_Floating_Point_Type_1;
         Set_Etype (N, P_Base_Type);
         Resolve (E1, P_Base_Type);

      ---------------
      -- Safe_Emax --
      ---------------

      when Attribute_Safe_Emax =>
         Check_Floating_Point_Type_0;
         Set_Etype (N, Universal_Integer);

      ----------------
      -- Safe_First --
      ----------------

      when Attribute_Safe_First =>
         Check_Floating_Point_Type_0;
         Set_Etype (N, Universal_Real);

      ----------------
      -- Safe_Large --
      ----------------

      when Attribute_Safe_Large =>
         Check_E0;
         Check_Real_Type;
         Set_Etype (N, Universal_Real);

      ---------------
      -- Safe_Last --
      ---------------

      when Attribute_Safe_Last =>
         Check_Floating_Point_Type_0;
         Set_Etype (N, Universal_Real);

      ----------------
      -- Safe_Small --
      ----------------

      when Attribute_Safe_Small =>
         Check_E0;
         Check_Real_Type;
         Set_Etype (N, Universal_Real);

      --------------------------
      -- Scalar_Storage_Order --
      --------------------------

      when Attribute_Scalar_Storage_Order => Scalar_Storage_Order :
      declare
         Ent : Entity_Id := Empty;

      begin
         Check_E0;
         Check_Type;

         if not (Is_Record_Type (P_Type) or else Is_Array_Type (P_Type)) then

            --  In GNAT mode, the attribute applies to generic types as well
            --  as composite types, and for non-composite types always returns
            --  the default bit order for the target.

            if not (GNAT_Mode and then Is_Generic_Type (P_Type))
              and then not In_Instance
            then
               Error_Attr_P
                 ("prefix of % attribute must be record or array type");

            elsif not Is_Generic_Type (P_Type) then
               if Bytes_Big_Endian then
                  Ent := RTE (RE_High_Order_First);
               else
                  Ent := RTE (RE_Low_Order_First);
               end if;
            end if;

         elsif Bytes_Big_Endian xor Reverse_Storage_Order (P_Type) then
            Ent := RTE (RE_High_Order_First);

         else
            Ent := RTE (RE_Low_Order_First);
         end if;

         if Present (Ent) then
            Rewrite (N, New_Occurrence_Of (Ent, Loc));
         end if;

         Set_Etype (N, RTE (RE_Bit_Order));
         Resolve (N);

         --  Reset incorrect indication of staticness

         Set_Is_Static_Expression (N, False);
      end Scalar_Storage_Order;

      -----------
      -- Scale --
      -----------

      when Attribute_Scale =>
         Check_E0;
         Check_Decimal_Fixed_Point_Type;
         Set_Etype (N, Universal_Integer);

      -------------
      -- Scaling --
      -------------

      when Attribute_Scaling =>
         Check_Floating_Point_Type_2;
         Set_Etype (N, P_Base_Type);
         Resolve (E1, P_Base_Type);

      ------------------
      -- Signed_Zeros --
      ------------------

      when Attribute_Signed_Zeros =>
         Check_Floating_Point_Type_0;
         Set_Etype (N, Standard_Boolean);

      ----------
      -- Size --
      ----------

      when Attribute_Size | Attribute_VADS_Size => Size :
      begin
         Check_E0;

         --  If prefix is parameterless function call, rewrite and resolve
         --  as such.

         if Is_Entity_Name (P)
           and then Ekind (Entity (P)) = E_Function
         then
            Resolve (P);

         --  Similar processing for a protected function call

         elsif Nkind (P) = N_Selected_Component
           and then Ekind (Entity (Selector_Name (P))) = E_Function
         then
            Resolve (P);
         end if;

         if Is_Object_Reference (P) then
            Check_Object_Reference (P);

         elsif Is_Entity_Name (P)
           and then (Is_Type (Entity (P))
                       or else Ekind (Entity (P)) = E_Enumeration_Literal)
         then
            null;

         elsif Nkind (P) = N_Type_Conversion
           and then not Comes_From_Source (P)
         then
            null;

         --  Some other compilers allow dubious use of X'???'Size

         elsif Relaxed_RM_Semantics
           and then Nkind (P) = N_Attribute_Reference
         then
            null;

         else
            Error_Attr_P ("invalid prefix for % attribute");
         end if;

         Check_Not_Incomplete_Type;
         Check_Not_CPP_Type;
         Set_Etype (N, Universal_Integer);
      end Size;

      -----------
      -- Small --
      -----------

      when Attribute_Small =>
         Check_E0;
         Check_Real_Type;
         Set_Etype (N, Universal_Real);

      ------------------
      -- Storage_Pool --
      ------------------

      when Attribute_Storage_Pool        |
           Attribute_Simple_Storage_Pool => Storage_Pool :
      begin
         Check_E0;

         if Is_Access_Type (P_Type) then
            if Ekind (P_Type) = E_Access_Subprogram_Type then
               Error_Attr_P
                 ("cannot use % attribute for access-to-subprogram type");
            end if;

            --  Set appropriate entity

            if Present (Associated_Storage_Pool (Root_Type (P_Type))) then
               Set_Entity (N, Associated_Storage_Pool (Root_Type (P_Type)));
            else
               Set_Entity (N, RTE (RE_Global_Pool_Object));
            end if;

            if Attr_Id = Attribute_Storage_Pool then
               if Present (Get_Rep_Pragma (Etype (Entity (N)),
                                           Name_Simple_Storage_Pool_Type))
               then
                  Error_Msg_Name_1 := Aname;
                     Error_Msg_Warn := SPARK_Mode /= On;
                  Error_Msg_N ("cannot use % attribute for type with simple "
                               & "storage pool<<", N);
                  Error_Msg_N ("\Program_Error [<<", N);

                  Rewrite
                    (N, Make_Raise_Program_Error
                          (Sloc (N), Reason => PE_Explicit_Raise));
               end if;

               Set_Etype (N, Class_Wide_Type (RTE (RE_Root_Storage_Pool)));

            --  In the Simple_Storage_Pool case, verify that the pool entity is
            --  actually of a simple storage pool type, and set the attribute's
            --  type to the pool object's type.

            else
               if not Present (Get_Rep_Pragma (Etype (Entity (N)),
                                               Name_Simple_Storage_Pool_Type))
               then
                  Error_Attr_P
                    ("cannot use % attribute for type without simple " &
                     "storage pool");
               end if;

               Set_Etype (N, Etype (Entity (N)));
            end if;

            --  Validate_Remote_Access_To_Class_Wide_Type for attribute
            --  Storage_Pool since this attribute is not defined for such
            --  types (RM E.2.3(22)).

            Validate_Remote_Access_To_Class_Wide_Type (N);

         else
            Error_Attr_P ("prefix of % attribute must be access type");
         end if;
      end Storage_Pool;

      ------------------
      -- Storage_Size --
      ------------------

      when Attribute_Storage_Size => Storage_Size :
      begin
         Check_E0;

         if Is_Task_Type (P_Type) then
            Set_Etype (N, Universal_Integer);

            --  Use with tasks is an obsolescent feature

            Check_Restriction (No_Obsolescent_Features, P);

         elsif Is_Access_Type (P_Type) then
            if Ekind (P_Type) = E_Access_Subprogram_Type then
               Error_Attr_P
                 ("cannot use % attribute for access-to-subprogram type");
            end if;

            if Is_Entity_Name (P)
              and then Is_Type (Entity (P))
            then
               Check_Type;
               Set_Etype (N, Universal_Integer);

               --   Validate_Remote_Access_To_Class_Wide_Type for attribute
               --   Storage_Size since this attribute is not defined for
               --   such types (RM E.2.3(22)).

               Validate_Remote_Access_To_Class_Wide_Type (N);

            --  The prefix is allowed to be an implicit dereference of an
            --  access value designating a task.

            else
               Check_Task_Prefix;
               Set_Etype (N, Universal_Integer);
            end if;

         else
            Error_Attr_P ("prefix of % attribute must be access or task type");
         end if;
      end Storage_Size;

      ------------------
      -- Storage_Unit --
      ------------------

      when Attribute_Storage_Unit =>
         Standard_Attribute (Ttypes.System_Storage_Unit);

      -----------------
      -- Stream_Size --
      -----------------

      when Attribute_Stream_Size =>
         Check_E0;
         Check_Type;

         if Is_Entity_Name (P)
           and then Is_Elementary_Type (Entity (P))
         then
            Set_Etype (N, Universal_Integer);
         else
            Error_Attr_P ("invalid prefix for % attribute");
         end if;

      ---------------
      -- Stub_Type --
      ---------------

      when Attribute_Stub_Type =>
         Check_Type;
         Check_E0;

         if Is_Remote_Access_To_Class_Wide_Type (Base_Type (P_Type)) then

            --  For a real RACW [sub]type, use corresponding stub type

            if not Is_Generic_Type (P_Type) then
               Rewrite (N,
                 New_Occurrence_Of
                   (Corresponding_Stub_Type (Base_Type (P_Type)), Loc));

            --  For a generic type (that has been marked as an RACW using the
            --  Remote_Access_Type aspect or pragma), use a generic RACW stub
            --  type. Note that if the actual is not a remote access type, the
            --  instantiation will fail.

            else
               --  Note: we go to the underlying type here because the view
               --  returned by RTE (RE_RACW_Stub_Type) might be incomplete.

               Rewrite (N,
                 New_Occurrence_Of
                   (Underlying_Type (RTE (RE_RACW_Stub_Type)), Loc));
            end if;

         else
            Error_Attr_P
              ("prefix of% attribute must be remote access to classwide");
         end if;

      ----------
      -- Succ --
      ----------

      when Attribute_Succ =>
         Check_Scalar_Type;
         Check_E1;

         if Is_Real_Type (P_Type) or else Is_Boolean_Type (P_Type) then
            Error_Msg_Name_1 := Aname;
            Error_Msg_Name_2 := Chars (P_Type);
            Check_SPARK_05_Restriction
              ("attribute% is not allowed for type%", P);
         end if;

         Resolve (E1, P_Base_Type);
         Set_Etype (N, P_Base_Type);

         --  Since Pred works on the base type, we normally do no check for the
         --  floating-point case, since the base type is unconstrained. But we
         --  make an exception in Check_Float_Overflow mode.

         if Is_Floating_Point_Type (P_Type) then
            if not Range_Checks_Suppressed (P_Base_Type) then
               Set_Do_Range_Check (E1);
            end if;

         --  If not modular type, test for overflow check required

         else
            if not Is_Modular_Integer_Type (P_Type)
              and then not Range_Checks_Suppressed (P_Base_Type)
            then
               Enable_Range_Check (E1);
            end if;
         end if;

      --------------------------------
      -- System_Allocator_Alignment --
      --------------------------------

      when Attribute_System_Allocator_Alignment =>
         Standard_Attribute (Ttypes.System_Allocator_Alignment);

      ---------
      -- Tag --
      ---------

      when Attribute_Tag => Tag :
      begin
         Check_E0;
         Check_Dereference;

         if not Is_Tagged_Type (P_Type) then
            Error_Attr_P ("prefix of % attribute must be tagged");

         --  Next test does not apply to generated code why not, and what does
         --  the illegal reference mean???

         elsif Is_Object_Reference (P)
           and then not Is_Class_Wide_Type (P_Type)
           and then Comes_From_Source (N)
         then
            Error_Attr_P
              ("% attribute can only be applied to objects " &
               "of class - wide type");
         end if;

         --  The prefix cannot be an incomplete type. However, references to
         --  'Tag can be generated when expanding interface conversions, and
         --  this is legal.

         if Comes_From_Source (N) then
            Check_Not_Incomplete_Type;
         end if;

         --  Set appropriate type

         Set_Etype (N, RTE (RE_Tag));
      end Tag;

      -----------------
      -- Target_Name --
      -----------------

      when Attribute_Target_Name => Target_Name : declare
         TN : constant String := Sdefault.Target_Name.all;
         TL : Natural;

      begin
         Check_Standard_Prefix;

         TL := TN'Last;

         if TN (TL) = '/' or else TN (TL) = '\' then
            TL := TL - 1;
         end if;

         Rewrite (N,
           Make_String_Literal (Loc,
             Strval => TN (TN'First .. TL)));
         Analyze_And_Resolve (N, Standard_String);
         Set_Is_Static_Expression (N, True);
      end Target_Name;

      ----------------
      -- Terminated --
      ----------------

      when Attribute_Terminated =>
         Check_E0;
         Set_Etype (N, Standard_Boolean);
         Check_Task_Prefix;

      ----------------
      -- To_Address --
      ----------------

      when Attribute_To_Address => To_Address : declare
         Val : Uint;

      begin
         Check_E1;
         Analyze (P);
         Check_System_Prefix;

         Generate_Reference (RTE (RE_Address), P);
         Analyze_And_Resolve (E1, Any_Integer);
         Set_Etype (N, RTE (RE_Address));

         if Is_Static_Expression (E1) then
            Set_Is_Static_Expression (N, True);
         end if;

         --  OK static expression case, check range and set appropriate type

         if Is_OK_Static_Expression (E1) then
            Val := Expr_Value (E1);

            if Val < -(2 ** UI_From_Int (Standard'Address_Size - 1))
                 or else
               Val > 2 ** UI_From_Int (Standard'Address_Size) - 1
            then
               Error_Attr ("address value out of range for % attribute", E1);
            end if;

            --  In most cases the expression is a numeric literal or some other
            --  address expression, but if it is a declared constant it may be
            --  of a compatible type that must be left on the node.

            if Is_Entity_Name (E1) then
               null;

            --  Set type to universal integer if negative

            elsif Val < 0 then
               Set_Etype (E1, Universal_Integer);

            --  Otherwise set type to Unsigned_64 to accomodate max values

            else
               Set_Etype (E1, Standard_Unsigned_64);
            end if;
         end if;

         Set_Is_Static_Expression (N, True);
      end To_Address;

      ------------
      -- To_Any --
      ------------

      when Attribute_To_Any =>
         Check_E1;
         Check_PolyORB_Attribute;
         Set_Etype (N, RTE (RE_Any));

      ----------------
      -- Truncation --
      ----------------

      when Attribute_Truncation =>
         Check_Floating_Point_Type_1;
         Resolve (E1, P_Base_Type);
         Set_Etype (N, P_Base_Type);

      ----------------
      -- Type_Class --
      ----------------

      when Attribute_Type_Class =>
         Check_E0;
         Check_Type;
         Check_Not_Incomplete_Type;
         Set_Etype (N, RTE (RE_Type_Class));

      --------------
      -- TypeCode --
      --------------

      when Attribute_TypeCode =>
         Check_E0;
         Check_PolyORB_Attribute;
         Set_Etype (N, RTE (RE_TypeCode));

      --------------
      -- Type_Key --
      --------------

      when Attribute_Type_Key =>
         Check_E0;
         Check_Type;

         --  This processing belongs in Eval_Attribute ???

         declare
            function Type_Key return String_Id;
            --  A very preliminary implementation. For now, a signature
            --  consists of only the type name. This is clearly incomplete
            --  (e.g., adding a new field to a record type should change the
            --  type's Type_Key attribute).

            --------------
            -- Type_Key --
            --------------

            function Type_Key return String_Id is
               Full_Name : constant String_Id :=
                             Fully_Qualified_Name_String (Entity (P));

            begin
               --  Copy all characters in Full_Name but the trailing NUL

               Start_String;
               for J in 1 .. String_Length (Full_Name) - 1 loop
                  Store_String_Char (Get_String_Char (Full_Name, Pos (J)));
               end loop;

               Store_String_Chars ("'Type_Key");
               return End_String;
            end Type_Key;

         begin
            Rewrite (N, Make_String_Literal (Loc, Type_Key));
         end;

         Analyze_And_Resolve (N, Standard_String);

      -----------------------
      -- Unbiased_Rounding --
      -----------------------

      when Attribute_Unbiased_Rounding =>
         Check_Floating_Point_Type_1;
         Set_Etype (N, P_Base_Type);
         Resolve (E1, P_Base_Type);

      ----------------------
      -- Unchecked_Access --
      ----------------------

      when Attribute_Unchecked_Access =>
         if Comes_From_Source (N) then
            Check_Restriction (No_Unchecked_Access, N);
         end if;

         Analyze_Access_Attribute;
         Check_Not_Incomplete_Type;

      -------------------------
      -- Unconstrained_Array --
      -------------------------

      when Attribute_Unconstrained_Array =>
         Check_E0;
         Check_Type;
         Check_Not_Incomplete_Type;
         Set_Etype (N, Standard_Boolean);
         Set_Is_Static_Expression (N, True);

      ------------------------------
      -- Universal_Literal_String --
      ------------------------------

      --  This is a GNAT specific attribute whose prefix must be a named
      --  number where the expression is either a single numeric literal,
      --  or a numeric literal immediately preceded by a minus sign. The
      --  result is equivalent to a string literal containing the text of
      --  the literal as it appeared in the source program with a possible
      --  leading minus sign.

      when Attribute_Universal_Literal_String => Universal_Literal_String :
      begin
         Check_E0;

         if not Is_Entity_Name (P)
           or else Ekind (Entity (P)) not in Named_Kind
         then
            Error_Attr_P ("prefix for % attribute must be named number");

         else
            declare
               Expr     : Node_Id;
               Negative : Boolean;
               S        : Source_Ptr;
               Src      : Source_Buffer_Ptr;

            begin
               Expr := Original_Node (Expression (Parent (Entity (P))));

               if Nkind (Expr) = N_Op_Minus then
                  Negative := True;
                  Expr := Original_Node (Right_Opnd (Expr));
               else
                  Negative := False;
               end if;

               if not Nkind_In (Expr, N_Integer_Literal, N_Real_Literal) then
                  Error_Attr
                    ("named number for % attribute must be simple literal", N);
               end if;

               --  Build string literal corresponding to source literal text

               Start_String;

               if Negative then
                  Store_String_Char (Get_Char_Code ('-'));
               end if;

               S := Sloc (Expr);
               Src := Source_Text (Get_Source_File_Index (S));

               while Src (S) /= ';' and then Src (S) /= ' ' loop
                  Store_String_Char (Get_Char_Code (Src (S)));
                  S := S + 1;
               end loop;

               --  Now we rewrite the attribute with the string literal

               Rewrite (N,
                 Make_String_Literal (Loc, End_String));
               Analyze (N);
               Set_Is_Static_Expression (N, True);
            end;
         end if;
      end Universal_Literal_String;

      -------------------------
      --  Unprotected_Access --
      -------------------------

      --  This is an ACTON specific attribute that is like Access except it is
      --  only used for access-to-protected-subprogram types and points to the
      --  unprotected subprogram rather than the protected subprogram. For use
      --  only by interrupt handlers and should not normall be used.

      when Attribute_Unprotected_Access =>
         if Comes_From_Source (N) then
            Check_Restriction (No_Unprotected_Access, N);
         end if;

         Analyze_Access_Attribute;

      -------------------------
      -- Unrestricted_Access --
      -------------------------

      --  This is a GNAT specific attribute which is like Access except that
      --  all scope checks and checks for aliased views are omitted. It is
      --  documented as being equivalent to the use of the Address attribute
      --  followed by an unchecked conversion to the target access type.

      when Attribute_Unrestricted_Access =>

         --  If from source, deal with relevant restrictions

         if Comes_From_Source (N) then
            Check_Restriction (No_Unchecked_Access, N);

            if Nkind (P) in N_Has_Entity
              and then Present (Entity (P))
              and then Is_Object (Entity (P))
            then
               Check_Restriction (No_Implicit_Aliasing, N);
            end if;
         end if;

         if Is_Entity_Name (P) then
            Set_Address_Taken (Entity (P));
         end if;

         --  It might seem reasonable to call Address_Checks here to apply the
         --  same set of semantic checks that we enforce for 'Address (after
         --  all we document Unrestricted_Access as being equivalent to the
         --  use of Address followed by an Unchecked_Conversion). However, if
         --  we do enable these checks, we get multiple failures in both the
         --  compiler run-time and in our regression test suite, so we leave
         --  out these checks for now. To be investigated further some time???

         --  Address_Checks;

         --  Now complete analysis using common access processing

         Analyze_Access_Attribute;

      ------------
      -- Update --
      ------------

      when Attribute_Update => Update : declare
         Common_Typ : Entity_Id;
         --  The common type of a multiple component update for a record

         Comps : Elist_Id := No_Elist;
         --  A list used in the resolution of a record update. It contains the
         --  entities of all record components processed so far.

         procedure Analyze_Array_Component_Update (Assoc : Node_Id);
         --  Analyze and resolve array_component_association Assoc against the
         --  index of array type P_Type.

         procedure Analyze_Record_Component_Update (Comp : Node_Id);
         --  Analyze and resolve record_component_association Comp against
         --  record type P_Type.

         ------------------------------------
         -- Analyze_Array_Component_Update --
         ------------------------------------

         procedure Analyze_Array_Component_Update (Assoc : Node_Id) is
            Expr      : Node_Id;
            High      : Node_Id;
            Index     : Node_Id;
            Index_Typ : Entity_Id;
            Low       : Node_Id;

         begin
            --  The current association contains a sequence of indexes denoting
            --  an element of a multidimensional array:

            --    (Index_1, ..., Index_N)

            --  Examine each individual index and resolve it against the proper
            --  index type of the array.

            if Nkind (First (Choices (Assoc))) = N_Aggregate then
               Expr := First (Choices (Assoc));
               while Present (Expr) loop

                  --  The use of others is illegal (SPARK RM 4.4.1(12))

                  if Nkind (Expr) = N_Others_Choice then
                     Error_Attr
                       ("others choice not allowed in attribute %", Expr);

                  --  Otherwise analyze and resolve all indexes

                  else
                     Index     := First (Expressions (Expr));
                     Index_Typ := First_Index (P_Type);
                     while Present (Index) and then Present (Index_Typ) loop
                        Analyze_And_Resolve (Index, Etype (Index_Typ));
                        Next (Index);
                        Next_Index (Index_Typ);
                     end loop;

                     --  Detect a case where the association either lacks an
                     --  index or contains an extra index.

                     if Present (Index) or else Present (Index_Typ) then
                        Error_Msg_N
                          ("dimension mismatch in index list", Assoc);
                     end if;
                  end if;

                  Next (Expr);
               end loop;

            --  The current association denotes either a single component or a
            --  range of components of a one dimensional array:

            --    1, 2 .. 5

            --  Resolve the index or its high and low bounds (if range) against
            --  the proper index type of the array.

            else
               Index     := First (Choices (Assoc));
               Index_Typ := First_Index (P_Type);

               if Present (Next_Index (Index_Typ)) then
                  Error_Msg_N ("too few subscripts in array reference", Assoc);
               end if;

               while Present (Index) loop

                  --  The use of others is illegal (SPARK RM 4.4.1(12))

                  if Nkind (Index) = N_Others_Choice then
                     Error_Attr
                       ("others choice not allowed in attribute %", Index);

                  --  The index denotes a range of elements

                  elsif Nkind (Index) = N_Range then
                     Low  := Low_Bound  (Index);
                     High := High_Bound (Index);

                     Analyze_And_Resolve (Low,  Etype (Index_Typ));
                     Analyze_And_Resolve (High, Etype (Index_Typ));

                     --  Add a range check to ensure that the bounds of the
                     --  range are within the index type when this cannot be
                     --  determined statically.

                     if not Is_OK_Static_Expression (Low) then
                        Set_Do_Range_Check (Low);
                     end if;

                     if not Is_OK_Static_Expression (High) then
                        Set_Do_Range_Check (High);
                     end if;

                  --  Otherwise the index denotes a single element

                  else
                     Analyze_And_Resolve (Index, Etype (Index_Typ));

                     --  Add a range check to ensure that the index is within
                     --  the index type when it is not possible to determine
                     --  this statically.

                     if not Is_OK_Static_Expression (Index) then
                        Set_Do_Range_Check (Index);
                     end if;
                  end if;

                  Next (Index);
               end loop;
            end if;
         end Analyze_Array_Component_Update;

         -------------------------------------
         -- Analyze_Record_Component_Update --
         -------------------------------------

         procedure Analyze_Record_Component_Update (Comp : Node_Id) is
            Comp_Name     : constant Name_Id := Chars (Comp);
            Base_Typ      : Entity_Id;
            Comp_Or_Discr : Entity_Id;

         begin
            --  Find the discriminant or component whose name corresponds to
            --  Comp. A simple character comparison is sufficient because all
            --  visible names within a record type are unique.

            Comp_Or_Discr := First_Entity (P_Type);
            while Present (Comp_Or_Discr) loop
               if Chars (Comp_Or_Discr) = Comp_Name then

                  --  Decorate the component reference by setting its entity
                  --  and type for resolution purposes.

                  Set_Entity (Comp, Comp_Or_Discr);
                  Set_Etype  (Comp, Etype (Comp_Or_Discr));
                  exit;
               end if;

               Comp_Or_Discr := Next_Entity (Comp_Or_Discr);
            end loop;

            --  Diagnose an illegal reference

            if Present (Comp_Or_Discr) then
               if Ekind (Comp_Or_Discr) = E_Discriminant then
                  Error_Attr
                    ("attribute % may not modify record discriminants", Comp);

               else pragma Assert (Ekind (Comp_Or_Discr) = E_Component);
                  if Contains (Comps, Comp_Or_Discr) then
                     Error_Msg_N ("component & already updated", Comp);

                  --  Mark this component as processed

                  else
                     Append_New_Elmt (Comp_Or_Discr, Comps);
                  end if;
               end if;

            --  The update aggregate mentions an entity that does not belong to
            --  the record type.

            else
               Error_Msg_N ("& is not a component of aggregate subtype", Comp);
            end if;

            --  Verify the consistency of types when the current component is
            --  part of a miltiple component update.

            --    Comp_1, ..., Comp_N => <value>

            if Present (Etype (Comp)) then
               Base_Typ := Base_Type (Etype (Comp));

               --  Save the type of the first component reference as the
               --  remaning references (if any) must resolve to this type.

               if No (Common_Typ) then
                  Common_Typ := Base_Typ;

               elsif Base_Typ /= Common_Typ then
                  Error_Msg_N
                    ("components in choice list must have same type", Comp);
               end if;
            end if;
         end Analyze_Record_Component_Update;

         --  Local variables

         Assoc : Node_Id;
         Comp  : Node_Id;

      --  Start of processing for Update

      begin
         Check_E1;

         if not Is_Object_Reference (P) then
            Error_Attr_P ("prefix of attribute % must denote an object");

         elsif not Is_Array_Type (P_Type)
           and then not Is_Record_Type (P_Type)
         then
            Error_Attr_P ("prefix of attribute % must be a record or array");

         elsif Is_Limited_View (P_Type) then
            Error_Attr ("prefix of attribute % cannot be limited", N);

         elsif Nkind (E1) /= N_Aggregate then
            Error_Attr ("attribute % requires component association list", N);
         end if;

         --  Inspect the update aggregate, looking at all the associations and
         --  choices. Perform the following checks:

         --    1) Legality of "others" in all cases
         --    2) Legality of <>
         --    3) Component legality for arrays
         --    4) Component legality for records

         --  The remaining checks are performed on the expanded attribute

         Assoc := First (Component_Associations (E1));
         while Present (Assoc) loop

            --  The use of <> is illegal (SPARK RM 4.4.1(1))

            if Box_Present (Assoc) then
               Error_Attr
                 ("default initialization not allowed in attribute %", Assoc);

            --  Otherwise process the association

            else
               Analyze (Expression (Assoc));

               if Is_Array_Type (P_Type) then
                  Analyze_Array_Component_Update (Assoc);

               elsif Is_Record_Type (P_Type) then

                  --  Reset the common type used in a multiple component update
                  --  as we are processing the contents of a new association.

                  Common_Typ := Empty;

                  Comp := First (Choices (Assoc));
                  while Present (Comp) loop
                     if Nkind (Comp) = N_Identifier then
                        Analyze_Record_Component_Update (Comp);

                     --  The use of others is illegal (SPARK RM 4.4.1(5))

                     elsif Nkind (Comp) = N_Others_Choice then
                        Error_Attr
                          ("others choice not allowed in attribute %", Comp);

                     --  The name of a record component cannot appear in any
                     --  other form.

                     else
                        Error_Msg_N
                          ("name should be identifier or OTHERS", Comp);
                     end if;

                     Next (Comp);
                  end loop;
               end if;
            end if;

            Next (Assoc);
         end loop;

         --  The type of attribute 'Update is that of the prefix

         Set_Etype (N, P_Type);

         Sem_Warn.Warn_On_Suspicious_Update (N);
      end Update;

      ---------
      -- Val --
      ---------

      when Attribute_Val => Val : declare
      begin
         Check_E1;
         Check_Discrete_Type;

         if Is_Boolean_Type (P_Type) then
            Error_Msg_Name_1 := Aname;
            Error_Msg_Name_2 := Chars (P_Type);
            Check_SPARK_05_Restriction
              ("attribute% is not allowed for type%", P);
         end if;

         Resolve (E1, Any_Integer);
         Set_Etype (N, P_Base_Type);

         --  Note, we need a range check in general, but we wait for the
         --  Resolve call to do this, since we want to let Eval_Attribute
         --  have a chance to find an static illegality first.
      end Val;

      -----------
      -- Valid --
      -----------

      when Attribute_Valid =>
         Check_E0;

         --  Ignore check for object if we have a 'Valid reference generated
         --  by the expanded code, since in some cases valid checks can occur
         --  on items that are names, but are not objects (e.g. attributes).

         if Comes_From_Source (N) then
            Check_Object_Reference (P);
         end if;

         if not Is_Scalar_Type (P_Type) then
            Error_Attr_P ("object for % attribute must be of scalar type");
         end if;

         --  If the attribute appears within the subtype's own predicate
         --  function, then issue a warning that this will cause infinite
         --  recursion.

         declare
            Pred_Func : constant Entity_Id := Predicate_Function (P_Type);

         begin
            if Present (Pred_Func) and then Current_Scope = Pred_Func then
               Error_Msg_N
                 ("attribute Valid requires a predicate check??", N);
               Error_Msg_N ("\and will result in infinite recursion??", N);
            end if;
         end;

         Set_Etype (N, Standard_Boolean);

      -------------------
      -- Valid_Scalars --
      -------------------

      when Attribute_Valid_Scalars =>
         Check_E0;
         Check_Object_Reference (P);
         Set_Etype (N, Standard_Boolean);

         --  Following checks are only for source types

         if Comes_From_Source (N) then
            if not Scalar_Part_Present (P_Type) then
               Error_Attr_P
                 ("??attribute % always True, no scalars to check");
            end if;

            --  Not allowed for unchecked union type

            if Has_Unchecked_Union (P_Type) then
               Error_Attr_P
                 ("attribute % not allowed for Unchecked_Union type");
            end if;
         end if;

      -----------
      -- Value --
      -----------

      when Attribute_Value => Value :
      begin
         Check_SPARK_05_Restriction_On_Attribute;
         Check_E1;
         Check_Scalar_Type;

         --  Case of enumeration type

         --  When an enumeration type appears in an attribute reference, all
         --  literals of the type are marked as referenced. This must only be
         --  done if the attribute reference appears in the current source.
         --  Otherwise the information on references may differ between a
         --  normal compilation and one that performs inlining.

         if Is_Enumeration_Type (P_Type)
           and then In_Extended_Main_Code_Unit (N)
         then
            Check_Restriction (No_Enumeration_Maps, N);

            --  Mark all enumeration literals as referenced, since the use of
            --  the Value attribute can implicitly reference any of the
            --  literals of the enumeration base type.

            declare
               Ent : Entity_Id := First_Literal (P_Base_Type);
            begin
               while Present (Ent) loop
                  Set_Referenced (Ent);
                  Next_Literal (Ent);
               end loop;
            end;
         end if;

         --  Set Etype before resolving expression because expansion of
         --  expression may require enclosing type. Note that the type
         --  returned by 'Value is the base type of the prefix type.

         Set_Etype (N, P_Base_Type);
         Validate_Non_Static_Attribute_Function_Call;

         --  Check restriction No_Fixed_IO

         if Restriction_Check_Required (No_Fixed_IO)
           and then Is_Fixed_Point_Type (P_Type)
         then
            Check_Restriction (No_Fixed_IO, P);
         end if;
      end Value;

      ----------------
      -- Value_Size --
      ----------------

      when Attribute_Value_Size =>
         Check_E0;
         Check_Type;
         Check_Not_Incomplete_Type;
         Set_Etype (N, Universal_Integer);

      -------------
      -- Version --
      -------------

      when Attribute_Version =>
         Check_E0;
         Check_Program_Unit;
         Set_Etype (N, RTE (RE_Version_String));

      ------------------
      -- Wchar_T_Size --
      ------------------

      when Attribute_Wchar_T_Size =>
         Standard_Attribute (Interfaces_Wchar_T_Size);

      ----------------
      -- Wide_Image --
      ----------------

      when Attribute_Wide_Image => Wide_Image :
      begin
         Check_SPARK_05_Restriction_On_Attribute;
         Check_Scalar_Type;
         Set_Etype (N, Standard_Wide_String);
         Check_E1;
         Resolve (E1, P_Base_Type);
         Validate_Non_Static_Attribute_Function_Call;

         --  Check restriction No_Fixed_IO

         if Restriction_Check_Required (No_Fixed_IO)
           and then Is_Fixed_Point_Type (P_Type)
         then
            Check_Restriction (No_Fixed_IO, P);
         end if;
      end Wide_Image;

      ---------------------
      -- Wide_Wide_Image --
      ---------------------

      when Attribute_Wide_Wide_Image => Wide_Wide_Image :
      begin
         Check_Scalar_Type;
         Set_Etype (N, Standard_Wide_Wide_String);
         Check_E1;
         Resolve (E1, P_Base_Type);
         Validate_Non_Static_Attribute_Function_Call;

         --  Check restriction No_Fixed_IO

         if Restriction_Check_Required (No_Fixed_IO)
           and then Is_Fixed_Point_Type (P_Type)
         then
            Check_Restriction (No_Fixed_IO, P);
         end if;
      end Wide_Wide_Image;

      ----------------
      -- Wide_Value --
      ----------------

      when Attribute_Wide_Value => Wide_Value :
      begin
         Check_SPARK_05_Restriction_On_Attribute;
         Check_E1;
         Check_Scalar_Type;

         --  Set Etype before resolving expression because expansion
         --  of expression may require enclosing type.

         Set_Etype (N, P_Type);
         Validate_Non_Static_Attribute_Function_Call;

         --  Check restriction No_Fixed_IO

         if Restriction_Check_Required (No_Fixed_IO)
           and then Is_Fixed_Point_Type (P_Type)
         then
            Check_Restriction (No_Fixed_IO, P);
         end if;
      end Wide_Value;

      ---------------------
      -- Wide_Wide_Value --
      ---------------------

      when Attribute_Wide_Wide_Value => Wide_Wide_Value :
      begin
         Check_E1;
         Check_Scalar_Type;

         --  Set Etype before resolving expression because expansion
         --  of expression may require enclosing type.

         Set_Etype (N, P_Type);
         Validate_Non_Static_Attribute_Function_Call;

         --  Check restriction No_Fixed_IO

         if Restriction_Check_Required (No_Fixed_IO)
           and then Is_Fixed_Point_Type (P_Type)
         then
            Check_Restriction (No_Fixed_IO, P);
         end if;
      end Wide_Wide_Value;

      ---------------------
      -- Wide_Wide_Width --
      ---------------------

      when Attribute_Wide_Wide_Width =>
         Check_E0;
         Check_Scalar_Type;
         Set_Etype (N, Universal_Integer);

      ----------------
      -- Wide_Width --
      ----------------

      when Attribute_Wide_Width =>
         Check_SPARK_05_Restriction_On_Attribute;
         Check_E0;
         Check_Scalar_Type;
         Set_Etype (N, Universal_Integer);

      -----------
      -- Width --
      -----------

      when Attribute_Width =>
         Check_SPARK_05_Restriction_On_Attribute;
         Check_E0;
         Check_Scalar_Type;
         Set_Etype (N, Universal_Integer);

      ---------------
      -- Word_Size --
      ---------------

      when Attribute_Word_Size =>
         Standard_Attribute (System_Word_Size);

      -----------
      -- Write --
      -----------

      when Attribute_Write =>
         Check_E2;
         Check_Stream_Attribute (TSS_Stream_Write);
         Set_Etype (N, Standard_Void_Type);
         Resolve (N, Standard_Void_Type);

      end case;

   --  All errors raise Bad_Attribute, so that we get out before any further
   --  damage occurs when an error is detected (for example, if we check for
   --  one attribute expression, and the check succeeds, we want to be able
   --  to proceed securely assuming that an expression is in fact present.

   --  Note: we set the attribute analyzed in this case to prevent any
   --  attempt at reanalysis which could generate spurious error msgs.

   exception
      when Bad_Attribute =>
         Set_Analyzed (N);
         Set_Etype (N, Any_Type);
         return;
   end Analyze_Attribute;

   --------------------
   -- Eval_Attribute --
   --------------------

   procedure Eval_Attribute (N : Node_Id) is
      Loc   : constant Source_Ptr   := Sloc (N);
      Aname : constant Name_Id      := Attribute_Name (N);
      Id    : constant Attribute_Id := Get_Attribute_Id (Aname);
      P     : constant Node_Id      := Prefix (N);

      C_Type : constant Entity_Id := Etype (N);
      --  The type imposed by the context

      E1 : Node_Id;
      --  First expression, or Empty if none

      E2 : Node_Id;
      --  Second expression, or Empty if none

      P_Entity : Entity_Id;
      --  Entity denoted by prefix

      P_Type : Entity_Id;
      --  The type of the prefix

      P_Base_Type : Entity_Id;
      --  The base type of the prefix type

      P_Root_Type : Entity_Id;
      --  The root type of the prefix type

      Static : Boolean;
      --  True if the result is Static. This is set by the general processing
      --  to true if the prefix is static, and all expressions are static. It
      --  can be reset as processing continues for particular attributes. This
      --  flag can still be True if the reference raises a constraint error.
      --  Is_Static_Expression (N) is set to follow this value as it is set
      --  and we could always reference this, but it is convenient to have a
      --  simple short name to use, since it is frequently referenced.

      Lo_Bound, Hi_Bound : Node_Id;
      --  Expressions for low and high bounds of type or array index referenced
      --  by First, Last, or Length attribute for array, set by Set_Bounds.

      CE_Node : Node_Id;
      --  Constraint error node used if we have an attribute reference has
      --  an argument that raises a constraint error. In this case we replace
      --  the attribute with a raise constraint_error node. This is important
      --  processing, since otherwise gigi might see an attribute which it is
      --  unprepared to deal with.

      procedure Check_Concurrent_Discriminant (Bound : Node_Id);
      --  If Bound is a reference to a discriminant of a task or protected type
      --  occurring within the object's body, rewrite attribute reference into
      --  a reference to the corresponding discriminal. Use for the expansion
      --  of checks against bounds of entry family index subtypes.

      procedure Check_Expressions;
      --  In case where the attribute is not foldable, the expressions, if
      --  any, of the attribute, are in a non-static context. This procedure
      --  performs the required additional checks.

      function Compile_Time_Known_Bounds (Typ : Entity_Id) return Boolean;
      --  Determines if the given type has compile time known bounds. Note
      --  that we enter the case statement even in cases where the prefix
      --  type does NOT have known bounds, so it is important to guard any
      --  attempt to evaluate both bounds with a call to this function.

      procedure Compile_Time_Known_Attribute (N : Node_Id; Val : Uint);
      --  This procedure is called when the attribute N has a non-static
      --  but compile time known value given by Val. It includes the
      --  necessary checks for out of range values.

      function Fore_Value return Nat;
      --  Computes the Fore value for the current attribute prefix, which is
      --  known to be a static fixed-point type. Used by Fore and Width.

      function Mantissa return Uint;
      --  Returns the Mantissa value for the prefix type

      procedure Set_Bounds;
      --  Used for First, Last and Length attributes applied to an array or
      --  array subtype. Sets the variables Lo_Bound and Hi_Bound to the low
      --  and high bound expressions for the index referenced by the attribute
      --  designator (i.e. the first index if no expression is present, and the
      --  N'th index if the value N is present as an expression). Also used for
      --  First and Last of scalar types and for First_Valid and Last_Valid.
      --  Static is reset to False if the type or index type is not statically
      --  constrained.

      function Statically_Denotes_Entity (N : Node_Id) return Boolean;
      --  Verify that the prefix of a potentially static array attribute
      --  satisfies the conditions of 4.9 (14).

      -----------------------------------
      -- Check_Concurrent_Discriminant --
      -----------------------------------

      procedure Check_Concurrent_Discriminant (Bound : Node_Id) is
         Tsk : Entity_Id;
         --  The concurrent (task or protected) type

      begin
         if Nkind (Bound) = N_Identifier
           and then Ekind (Entity (Bound)) = E_Discriminant
           and then Is_Concurrent_Record_Type (Scope (Entity (Bound)))
         then
            Tsk := Corresponding_Concurrent_Type (Scope (Entity (Bound)));

            if In_Open_Scopes (Tsk) and then Has_Completion (Tsk) then

               --  Find discriminant of original concurrent type, and use
               --  its current discriminal, which is the renaming within
               --  the task/protected body.

               Rewrite (N,
                 New_Occurrence_Of
                   (Find_Body_Discriminal (Entity (Bound)), Loc));
            end if;
         end if;
      end Check_Concurrent_Discriminant;

      -----------------------
      -- Check_Expressions --
      -----------------------

      procedure Check_Expressions is
         E : Node_Id;
      begin
         E := E1;
         while Present (E) loop
            Check_Non_Static_Context (E);
            Next (E);
         end loop;
      end Check_Expressions;

      ----------------------------------
      -- Compile_Time_Known_Attribute --
      ----------------------------------

      procedure Compile_Time_Known_Attribute (N : Node_Id; Val : Uint) is
         T : constant Entity_Id := Etype (N);

      begin
         Fold_Uint (N, Val, False);

         --  Check that result is in bounds of the type if it is static

         if Is_In_Range (N, T, Assume_Valid => False) then
            null;

         elsif Is_Out_Of_Range (N, T) then
            Apply_Compile_Time_Constraint_Error
              (N, "value not in range of}??", CE_Range_Check_Failed);

         elsif not Range_Checks_Suppressed (T) then
            Enable_Range_Check (N);

         else
            Set_Do_Range_Check (N, False);
         end if;
      end Compile_Time_Known_Attribute;

      -------------------------------
      -- Compile_Time_Known_Bounds --
      -------------------------------

      function Compile_Time_Known_Bounds (Typ : Entity_Id) return Boolean is
      begin
         return
           Compile_Time_Known_Value (Type_Low_Bound (Typ))
             and then
           Compile_Time_Known_Value (Type_High_Bound (Typ));
      end Compile_Time_Known_Bounds;

      ----------------
      -- Fore_Value --
      ----------------

      --  Note that the Fore calculation is based on the actual values
      --  of the bounds, and does not take into account possible rounding.

      function Fore_Value return Nat is
         Lo      : constant Uint  := Expr_Value (Type_Low_Bound (P_Type));
         Hi      : constant Uint  := Expr_Value (Type_High_Bound (P_Type));
         Small   : constant Ureal := Small_Value (P_Type);
         Lo_Real : constant Ureal := Lo * Small;
         Hi_Real : constant Ureal := Hi * Small;
         T       : Ureal;
         R       : Nat;

      begin
         --  Bounds are given in terms of small units, so first compute
         --  proper values as reals.

         T := UR_Max (abs Lo_Real, abs Hi_Real);
         R := 2;

         --  Loop to compute proper value if more than one digit required

         while T >= Ureal_10 loop
            R := R + 1;
            T := T / Ureal_10;
         end loop;

         return R;
      end Fore_Value;

      --------------
      -- Mantissa --
      --------------

      --  Table of mantissa values accessed by function  Computed using
      --  the relation:

      --    T'Mantissa = integer next above (D * log(10)/log(2)) + 1)

      --  where D is T'Digits (RM83 3.5.7)

      Mantissa_Value : constant array (Nat range 1 .. 40) of Nat := (
          1 =>   5,
          2 =>   8,
          3 =>  11,
          4 =>  15,
          5 =>  18,
          6 =>  21,
          7 =>  25,
          8 =>  28,
          9 =>  31,
         10 =>  35,
         11 =>  38,
         12 =>  41,
         13 =>  45,
         14 =>  48,
         15 =>  51,
         16 =>  55,
         17 =>  58,
         18 =>  61,
         19 =>  65,
         20 =>  68,
         21 =>  71,
         22 =>  75,
         23 =>  78,
         24 =>  81,
         25 =>  85,
         26 =>  88,
         27 =>  91,
         28 =>  95,
         29 =>  98,
         30 => 101,
         31 => 104,
         32 => 108,
         33 => 111,
         34 => 114,
         35 => 118,
         36 => 121,
         37 => 124,
         38 => 128,
         39 => 131,
         40 => 134);

      function Mantissa return Uint is
      begin
         return
           UI_From_Int (Mantissa_Value (UI_To_Int (Digits_Value (P_Type))));
      end Mantissa;

      ----------------
      -- Set_Bounds --
      ----------------

      procedure Set_Bounds is
         Ndim : Nat;
         Indx : Node_Id;
         Ityp : Entity_Id;

      begin
         --  For a string literal subtype, we have to construct the bounds.
         --  Valid Ada code never applies attributes to string literals, but
         --  it is convenient to allow the expander to generate attribute
         --  references of this type (e.g. First and Last applied to a string
         --  literal).

         --  Note that the whole point of the E_String_Literal_Subtype is to
         --  avoid this construction of bounds, but the cases in which we
         --  have to materialize them are rare enough that we don't worry.

         --  The low bound is simply the low bound of the base type. The
         --  high bound is computed from the length of the string and this
         --  low bound.

         if Ekind (P_Type) = E_String_Literal_Subtype then
            Ityp := Etype (First_Index (Base_Type (P_Type)));
            Lo_Bound := Type_Low_Bound (Ityp);

            Hi_Bound :=
              Make_Integer_Literal (Sloc (P),
                Intval =>
                  Expr_Value (Lo_Bound) + String_Literal_Length (P_Type) - 1);

            Set_Parent (Hi_Bound, P);
            Analyze_And_Resolve (Hi_Bound, Etype (Lo_Bound));
            return;

         --  For non-array case, just get bounds of scalar type

         elsif Is_Scalar_Type (P_Type) then
            Ityp := P_Type;

            --  For a fixed-point type, we must freeze to get the attributes
            --  of the fixed-point type set now so we can reference them.

            if Is_Fixed_Point_Type (P_Type)
              and then not Is_Frozen (Base_Type (P_Type))
              and then Compile_Time_Known_Value (Type_Low_Bound (P_Type))
              and then Compile_Time_Known_Value (Type_High_Bound (P_Type))
            then
               Freeze_Fixed_Point_Type (Base_Type (P_Type));
            end if;

         --  For array case, get type of proper index

         else
            if No (E1) then
               Ndim := 1;
            else
               Ndim := UI_To_Int (Expr_Value (E1));
            end if;

            Indx := First_Index (P_Type);
            for J in 1 .. Ndim - 1 loop
               Next_Index (Indx);
            end loop;

            --  If no index type, get out (some other error occurred, and
            --  we don't have enough information to complete the job).

            if No (Indx) then
               Lo_Bound := Error;
               Hi_Bound := Error;
               return;
            end if;

            Ityp := Etype (Indx);
         end if;

         --  A discrete range in an index constraint is allowed to be a
         --  subtype indication. This is syntactically a pain, but should
         --  not propagate to the entity for the corresponding index subtype.
         --  After checking that the subtype indication is legal, the range
         --  of the subtype indication should be transfered to the entity.
         --  The attributes for the bounds should remain the simple retrievals
         --  that they are now.

         Lo_Bound := Type_Low_Bound (Ityp);
         Hi_Bound := Type_High_Bound (Ityp);

         --  If subtype is non-static, result is definitely non-static

         if not Is_Static_Subtype (Ityp) then
            Static := False;
            Set_Is_Static_Expression (N, False);

         --  Subtype is static, does it raise CE?

         elsif not Is_OK_Static_Subtype (Ityp) then
            Set_Raises_Constraint_Error (N);
         end if;
      end Set_Bounds;

      -------------------------------
      -- Statically_Denotes_Entity --
      -------------------------------

      function Statically_Denotes_Entity (N : Node_Id) return Boolean is
         E : Entity_Id;

      begin
         if not Is_Entity_Name (N) then
            return False;
         else
            E := Entity (N);
         end if;

         return
           Nkind (Parent (E)) /= N_Object_Renaming_Declaration
             or else Statically_Denotes_Entity (Renamed_Object (E));
      end Statically_Denotes_Entity;

   --  Start of processing for Eval_Attribute

   begin
      --  Initialize result as non-static, will be reset if appropriate

      Set_Is_Static_Expression (N, False);
      Static := False;

      --  Acquire first two expressions (at the moment, no attributes take more
      --  than two expressions in any case).

      if Present (Expressions (N)) then
         E1 := First (Expressions (N));
         E2 := Next (E1);
      else
         E1 := Empty;
         E2 := Empty;
      end if;

      --  Special processing for Enabled attribute. This attribute has a very
      --  special prefix, and the easiest way to avoid lots of special checks
      --  to protect this special prefix from causing trouble is to deal with
      --  this attribute immediately and be done with it.

      if Id = Attribute_Enabled then

         --  We skip evaluation if the expander is not active. This is not just
         --  an optimization. It is of key importance that we not rewrite the
         --  attribute in a generic template, since we want to pick up the
         --  setting of the check in the instance, Testing Expander_Active
         --  might seem an easy way of doing this, but we need to account for
         --  ASIS needs, so check explicitly for a generic context.

         if not Inside_A_Generic then
            declare
               C : constant Check_Id := Get_Check_Id (Chars (P));
               R : Boolean;

            begin
               if No (E1) then
                  if C in Predefined_Check_Id then
                     R := Scope_Suppress.Suppress (C);
                  else
                     R := Is_Check_Suppressed (Empty, C);
                  end if;

               else
                  R := Is_Check_Suppressed (Entity (E1), C);
               end if;

               Rewrite (N, New_Occurrence_Of (Boolean_Literals (not R), Loc));
            end;
         end if;

         return;
      end if;

      --  Attribute 'Img applied to a static enumeration value is static, and
      --  we will do the folding right here (things get confused if we let this
      --  case go through the normal circuitry).

      if Attribute_Name (N) = Name_Img
        and then Is_Entity_Name (P)
        and then Is_Enumeration_Type (Etype (Entity (P)))
        and then Is_OK_Static_Expression (P)
      then
         declare
            Lit : constant Entity_Id := Expr_Value_E (P);
            Str : String_Id;

         begin
            Start_String;
            Get_Unqualified_Decoded_Name_String (Chars (Lit));
            Set_Casing (All_Upper_Case);
            Store_String_Chars (Name_Buffer (1 .. Name_Len));
            Str := End_String;

            Rewrite (N, Make_String_Literal (Loc, Strval => Str));
            Analyze_And_Resolve (N, Standard_String);
            Set_Is_Static_Expression (N, True);
         end;

         return;
      end if;

      --  Special processing for cases where the prefix is an object. For this
      --  purpose, a string literal counts as an object (attributes of string
      --  literals can only appear in generated code).

      if Is_Object_Reference (P) or else Nkind (P) = N_String_Literal then

         --  For Component_Size, the prefix is an array object, and we apply
         --  the attribute to the type of the object. This is allowed for both
         --  unconstrained and constrained arrays, since the bounds have no
         --  influence on the value of this attribute.

         if Id = Attribute_Component_Size then
            P_Entity := Etype (P);

         --  For Enum_Rep, evaluation depends on the nature of the prefix and
         --  the optional argument.

         elsif Id = Attribute_Enum_Rep then
            if Is_Entity_Name (P) then

               --  The prefix denotes a constant or an enumeration literal, the
               --  attribute can be folded. A generated loop variable for an
               --  iterator is a constant, but cannot be constant-folded.

               if Ekind (Entity (P)) = E_Enumeration_Literal
                 or else
                   (Ekind (Entity (P)) = E_Constant
                     and then Ekind (Scope (Entity (P))) /= E_Loop)
               then
                  P_Entity := Etype (P);

               --  The prefix denotes an enumeration type. Folding can occur
               --  when the argument is a constant or an enumeration literal.

               elsif Is_Enumeration_Type (Entity (P))
                 and then Present (E1)
                 and then Is_Entity_Name (E1)
                 and then Ekind_In (Entity (E1), E_Constant,
                                                 E_Enumeration_Literal)
               then
                  P_Entity := Etype (P);

               --  Otherwise the attribute must be expanded into a conversion
               --  and evaluated at run time.

               else
                  Check_Expressions;
                  return;
               end if;

            --  Otherwise the attribute is illegal, do not attempt to perform
            --  any kind of folding.

            else
               return;
            end if;

         --  For First and Last, the prefix is an array object, and we apply
         --  the attribute to the type of the array, but we need a constrained
         --  type for this, so we use the actual subtype if available.

         elsif Id = Attribute_First or else
               Id = Attribute_Last  or else
               Id = Attribute_Length
         then
            declare
               AS : constant Entity_Id := Get_Actual_Subtype_If_Available (P);

            begin
               if Present (AS) and then Is_Constrained (AS) then
                  P_Entity := AS;

               --  If we have an unconstrained type we cannot fold

               else
                  Check_Expressions;
                  return;
               end if;
            end;

         --  For Size, give size of object if available, otherwise we
         --  cannot fold Size.

         elsif Id = Attribute_Size then
            if Is_Entity_Name (P)
              and then Known_Esize (Entity (P))
            then
               Compile_Time_Known_Attribute (N, Esize (Entity (P)));
               return;

            else
               Check_Expressions;
               return;
            end if;

         --  For Alignment, give size of object if available, otherwise we
         --  cannot fold Alignment.

         elsif Id = Attribute_Alignment then
            if Is_Entity_Name (P)
              and then Known_Alignment (Entity (P))
            then
               Fold_Uint (N, Alignment (Entity (P)), Static);
               return;

            else
               Check_Expressions;
               return;
            end if;

         --  For Lock_Free, we apply the attribute to the type of the object.
         --  This is allowed since we have already verified that the type is a
         --  protected type.

         elsif Id = Attribute_Lock_Free then
            P_Entity := Etype (P);

         --  No other attributes for objects are folded

         else
            Check_Expressions;
            return;
         end if;

      --  Cases where P is not an object. Cannot do anything if P is not the
      --  name of an entity.

      elsif not Is_Entity_Name (P) then
         Check_Expressions;
         return;

      --  Otherwise get prefix entity

      else
         P_Entity := Entity (P);
      end if;

      --  If we are asked to evaluate an attribute where the prefix is a
      --  non-frozen generic actual type whose RM_Size is still set to zero,
      --  then abandon the effort.

      if Is_Type (P_Entity)
        and then (not Is_Frozen (P_Entity)
                   and then Is_Generic_Actual_Type (P_Entity)
                   and then RM_Size (P_Entity) = 0)

        --  However, the attribute Unconstrained_Array must be evaluated,
        --  since it is documented to be a static attribute (and can for
        --  example appear in a Compile_Time_Warning pragma). The frozen
        --  status of the type does not affect its evaluation.

        and then Id /= Attribute_Unconstrained_Array
      then
         return;
      end if;

      --  At this stage P_Entity is the entity to which the attribute
      --  is to be applied. This is usually simply the entity of the
      --  prefix, except in some cases of attributes for objects, where
      --  as described above, we apply the attribute to the object type.

      --  Here is where we make sure that static attributes are properly
      --  marked as such. These are attributes whose prefix is a static
      --  scalar subtype, whose result is scalar, and whose arguments, if
      --  present, are static scalar expressions. Note that such references
      --  are static expressions even if they raise Constraint_Error.

      --  For example, Boolean'Pos (1/0 = 0) is a static expression, even
      --  though evaluating it raises constraint error. This means that a
      --  declaration like:

      --    X : constant := (if True then 1 else Boolean'Pos (1/0 = 0));

      --  is legal, since here this expression appears in a statically
      --  unevaluated position, so it does not actually raise an exception.

      if Is_Scalar_Type (P_Entity)
        and then (not Is_Generic_Type (P_Entity))
        and then Is_Static_Subtype (P_Entity)
        and then Is_Scalar_Type (Etype (N))
        and then
          (No (E1)
            or else (Is_Static_Expression (E1)
                      and then Is_Scalar_Type (Etype (E1))))
        and then
          (No (E2)
            or else (Is_Static_Expression (E2)
                      and then Is_Scalar_Type (Etype (E1))))
      then
         Static := True;
         Set_Is_Static_Expression (N, True);
      end if;

      --  First foldable possibility is a scalar or array type (RM 4.9(7))
      --  that is not generic (generic types are eliminated by RM 4.9(25)).
      --  Note we allow non-static non-generic types at this stage as further
      --  described below.

      if Is_Type (P_Entity)
        and then (Is_Scalar_Type (P_Entity) or Is_Array_Type (P_Entity))
        and then (not Is_Generic_Type (P_Entity))
      then
         P_Type := P_Entity;

      --  Second foldable possibility is an array object (RM 4.9(8))

      elsif Ekind_In (P_Entity, E_Variable, E_Constant)
        and then Is_Array_Type (Etype (P_Entity))
        and then (not Is_Generic_Type (Etype (P_Entity)))
      then
         P_Type := Etype (P_Entity);

         --  If the entity is an array constant with an unconstrained nominal
         --  subtype then get the type from the initial value. If the value has
         --  been expanded into assignments, there is no expression and the
         --  attribute reference remains dynamic.

         --  We could do better here and retrieve the type ???

         if Ekind (P_Entity) = E_Constant
           and then not Is_Constrained (P_Type)
         then
            if No (Constant_Value (P_Entity)) then
               return;
            else
               P_Type := Etype (Constant_Value (P_Entity));
            end if;
         end if;

      --  Definite must be folded if the prefix is not a generic type, that
      --  is to say if we are within an instantiation. Same processing applies
      --  to the GNAT attributes Atomic_Always_Lock_Free, Has_Discriminants,
      --  Lock_Free, Type_Class, Has_Tagged_Value, and Unconstrained_Array.

      elsif (Id = Attribute_Atomic_Always_Lock_Free or else
             Id = Attribute_Definite                or else
             Id = Attribute_Has_Access_Values       or else
             Id = Attribute_Has_Discriminants       or else
             Id = Attribute_Has_Tagged_Values       or else
             Id = Attribute_Lock_Free               or else
             Id = Attribute_Type_Class              or else
             Id = Attribute_Unconstrained_Array     or else
             Id = Attribute_Max_Alignment_For_Allocation)
        and then not Is_Generic_Type (P_Entity)
      then
         P_Type := P_Entity;

      --  We can fold 'Size applied to a type if the size is known (as happens
      --  for a size from an attribute definition clause). At this stage, this
      --  can happen only for types (e.g. record types) for which the size is
      --  always non-static. We exclude generic types from consideration (since
      --  they have bogus sizes set within templates).

      elsif Id = Attribute_Size
        and then Is_Type (P_Entity)
        and then (not Is_Generic_Type (P_Entity))
        and then Known_Static_RM_Size (P_Entity)
      then
         Compile_Time_Known_Attribute (N, RM_Size (P_Entity));
         return;

      --  We can fold 'Alignment applied to a type if the alignment is known
      --  (as happens for an alignment from an attribute definition clause).
      --  At this stage, this can happen only for types (e.g. record types) for
      --  which the size is always non-static. We exclude generic types from
      --  consideration (since they have bogus sizes set within templates).

      elsif Id = Attribute_Alignment
        and then Is_Type (P_Entity)
        and then (not Is_Generic_Type (P_Entity))
        and then Known_Alignment (P_Entity)
      then
         Compile_Time_Known_Attribute (N, Alignment (P_Entity));
         return;

      --  If this is an access attribute that is known to fail accessibility
      --  check, rewrite accordingly.

      elsif Attribute_Name (N) = Name_Access
        and then Raises_Constraint_Error (N)
      then
         Rewrite (N,
           Make_Raise_Program_Error (Loc,
             Reason => PE_Accessibility_Check_Failed));
         Set_Etype (N, C_Type);
         return;

      --  No other cases are foldable (they certainly aren't static, and at
      --  the moment we don't try to fold any cases other than the ones above).

      else
         Check_Expressions;
         return;
      end if;

      --  If either attribute or the prefix is Any_Type, then propagate
      --  Any_Type to the result and don't do anything else at all.

      if P_Type = Any_Type
        or else (Present (E1) and then Etype (E1) = Any_Type)
        or else (Present (E2) and then Etype (E2) = Any_Type)
      then
         Set_Etype (N, Any_Type);
         return;
      end if;

      --  Scalar subtype case. We have not yet enforced the static requirement
      --  of (RM 4.9(7)) and we don't intend to just yet, since there are cases
      --  of non-static attribute references (e.g. S'Digits for a non-static
      --  floating-point type, which we can compute at compile time).

      --  Note: this folding of non-static attributes is not simply a case of
      --  optimization. For many of the attributes affected, Gigi cannot handle
      --  the attribute and depends on the front end having folded them away.

      --  Note: although we don't require staticness at this stage, we do set
      --  the Static variable to record the staticness, for easy reference by
      --  those attributes where it matters (e.g. Succ and Pred), and also to
      --  be used to ensure that non-static folded things are not marked as
      --  being static (a check that is done right at the end).

      P_Root_Type := Root_Type (P_Type);
      P_Base_Type := Base_Type (P_Type);

      --  If the root type or base type is generic, then we cannot fold. This
      --  test is needed because subtypes of generic types are not always
      --  marked as being generic themselves (which seems odd???)

      if Is_Generic_Type (P_Root_Type)
        or else Is_Generic_Type (P_Base_Type)
      then
         return;
      end if;

      if Is_Scalar_Type (P_Type) then
         if not Is_Static_Subtype (P_Type) then
            Static := False;
            Set_Is_Static_Expression (N, False);
         elsif not Is_OK_Static_Subtype (P_Type) then
            Set_Raises_Constraint_Error (N);
         end if;

      --  Array case. We enforce the constrained requirement of (RM 4.9(7-8))
      --  since we can't do anything with unconstrained arrays. In addition,
      --  only the First, Last and Length attributes are possibly static.

      --  Atomic_Always_Lock_Free, Definite, Has_Access_Values,
      --  Has_Discriminants, Has_Tagged_Values, Lock_Free, Type_Class, and
      --  Unconstrained_Array are again exceptions, because they apply as well
      --  to unconstrained types.

      --  In addition Component_Size is an exception since it is possibly
      --  foldable, even though it is never static, and it does apply to
      --  unconstrained arrays. Furthermore, it is essential to fold this
      --  in the packed case, since otherwise the value will be incorrect.

      elsif Id = Attribute_Atomic_Always_Lock_Free or else
            Id = Attribute_Definite                or else
            Id = Attribute_Has_Access_Values       or else
            Id = Attribute_Has_Discriminants       or else
            Id = Attribute_Has_Tagged_Values       or else
            Id = Attribute_Lock_Free               or else
            Id = Attribute_Type_Class              or else
            Id = Attribute_Unconstrained_Array     or else
            Id = Attribute_Component_Size
      then
         Static := False;
         Set_Is_Static_Expression (N, False);

      elsif Id /= Attribute_Max_Alignment_For_Allocation then
         if not Is_Constrained (P_Type)
           or else (Id /= Attribute_First and then
                    Id /= Attribute_Last  and then
                    Id /= Attribute_Length)
         then
            Check_Expressions;
            return;
         end if;

         --  The rules in (RM 4.9(7,8)) require a static array, but as in the
         --  scalar case, we hold off on enforcing staticness, since there are
         --  cases which we can fold at compile time even though they are not
         --  static (e.g. 'Length applied to a static index, even though other
         --  non-static indexes make the array type non-static). This is only
         --  an optimization, but it falls out essentially free, so why not.
         --  Again we compute the variable Static for easy reference later
         --  (note that no array attributes are static in Ada 83).

         --  We also need to set Static properly for subsequent legality checks
         --  which might otherwise accept non-static constants in contexts
         --  where they are not legal.

         Static :=
           Ada_Version >= Ada_95 and then Statically_Denotes_Entity (P);
         Set_Is_Static_Expression (N, Static);

         declare
            Nod : Node_Id;

         begin
            Nod := First_Index (P_Type);

            --  The expression is static if the array type is constrained
            --  by given bounds, and not by an initial expression. Constant
            --  strings are static in any case.

            if Root_Type (P_Type) /= Standard_String then
               Static :=
                 Static and then not Is_Constr_Subt_For_U_Nominal (P_Type);
               Set_Is_Static_Expression (N, Static);
            end if;

            while Present (Nod) loop
               if not Is_Static_Subtype (Etype (Nod)) then
                  Static := False;
                  Set_Is_Static_Expression (N, False);

               elsif not Is_OK_Static_Subtype (Etype (Nod)) then
                  Set_Raises_Constraint_Error (N);
                  Static := False;
                  Set_Is_Static_Expression (N, False);
               end if;

               --  If however the index type is generic, or derived from
               --  one, attributes cannot be folded.

               if Is_Generic_Type (Root_Type (Etype (Nod)))
                 and then Id /= Attribute_Component_Size
               then
                  return;
               end if;

               Next_Index (Nod);
            end loop;
         end;
      end if;

      --  Check any expressions that are present. Note that these expressions,
      --  depending on the particular attribute type, are either part of the
      --  attribute designator, or they are arguments in a case where the
      --  attribute reference returns a function. In the latter case, the
      --  rule in (RM 4.9(22)) applies and in particular requires the type
      --  of the expressions to be scalar in order for the attribute to be
      --  considered to be static.

      declare
         E : Node_Id;

      begin
         E := E1;

         while Present (E) loop

            --  If expression is not static, then the attribute reference
            --  result certainly cannot be static.

            if not Is_Static_Expression (E) then
               Static := False;
               Set_Is_Static_Expression (N, False);
            end if;

            if Raises_Constraint_Error (E) then
               Set_Raises_Constraint_Error (N);
            end if;

            --  If the result is not known at compile time, or is not of
            --  a scalar type, then the result is definitely not static,
            --  so we can quit now.

            if not Compile_Time_Known_Value (E)
              or else not Is_Scalar_Type (Etype (E))
            then
               --  An odd special case, if this is a Pos attribute, this
               --  is where we need to apply a range check since it does
               --  not get done anywhere else.

               if Id = Attribute_Pos then
                  if Is_Integer_Type (Etype (E)) then
                     Apply_Range_Check (E, Etype (N));
                  end if;
               end if;

               Check_Expressions;
               return;

            --  If the expression raises a constraint error, then so does
            --  the attribute reference. We keep going in this case because
            --  we are still interested in whether the attribute reference
            --  is static even if it is not static.

            elsif Raises_Constraint_Error (E) then
               Set_Raises_Constraint_Error (N);
            end if;

            Next (E);
         end loop;

         if Raises_Constraint_Error (Prefix (N)) then
            Set_Is_Static_Expression (N, False);
            return;
         end if;
      end;

      --  Deal with the case of a static attribute reference that raises
      --  constraint error. The Raises_Constraint_Error flag will already
      --  have been set, and the Static flag shows whether the attribute
      --  reference is static. In any case we certainly can't fold such an
      --  attribute reference.

      --  Note that the rewriting of the attribute node with the constraint
      --  error node is essential in this case, because otherwise Gigi might
      --  blow up on one of the attributes it never expects to see.

      --  The constraint_error node must have the type imposed by the context,
      --  to avoid spurious errors in the enclosing expression.

      if Raises_Constraint_Error (N) then
         CE_Node :=
           Make_Raise_Constraint_Error (Sloc (N),
             Reason => CE_Range_Check_Failed);
         Set_Etype (CE_Node, Etype (N));
         Set_Raises_Constraint_Error (CE_Node);
         Check_Expressions;
         Rewrite (N, Relocate_Node (CE_Node));
         Set_Raises_Constraint_Error (N, True);
         return;
      end if;

      --  At this point we have a potentially foldable attribute reference.
      --  If Static is set, then the attribute reference definitely obeys
      --  the requirements in (RM 4.9(7,8,22)), and it definitely can be
      --  folded. If Static is not set, then the attribute may or may not
      --  be foldable, and the individual attribute processing routines
      --  test Static as required in cases where it makes a difference.

      --  In the case where Static is not set, we do know that all the
      --  expressions present are at least known at compile time (we assumed
      --  above that if this was not the case, then there was no hope of static
      --  evaluation). However, we did not require that the bounds of the
      --  prefix type be compile time known, let alone static). That's because
      --  there are many attributes that can be computed at compile time on
      --  non-static subtypes, even though such references are not static
      --  expressions.

      --  For VAX float, the root type is an IEEE type. So make sure to use the
      --  base type instead of the root-type for floating point attributes.

      case Id is

      --  Attributes related to Ada 2012 iterators (placeholder ???)

      when Attribute_Constant_Indexing    |
           Attribute_Default_Iterator     |
           Attribute_Implicit_Dereference |
           Attribute_Iterator_Element     |
           Attribute_Iterable             |
           Attribute_Variable_Indexing    => null;

      --  Internal attributes used to deal with Ada 2012 delayed aspects.
      --  These were already rejected by the parser. Thus they shouldn't
      --  appear here.

      when Internal_Attribute_Id =>
         raise Program_Error;

      --------------
      -- Adjacent --
      --------------

      when Attribute_Adjacent =>
         Fold_Ureal
           (N,
            Eval_Fat.Adjacent
              (P_Base_Type, Expr_Value_R (E1), Expr_Value_R (E2)),
            Static);

      ---------
      -- Aft --
      ---------

      when Attribute_Aft =>
         Fold_Uint (N, Aft_Value (P_Type), Static);

      ---------------
      -- Alignment --
      ---------------

      when Attribute_Alignment => Alignment_Block : declare
         P_TypeA : constant Entity_Id := Underlying_Type (P_Type);

      begin
         --  Fold if alignment is set and not otherwise

         if Known_Alignment (P_TypeA) then
            Fold_Uint (N, Alignment (P_TypeA), Static);
         end if;
      end Alignment_Block;

      -----------------------------
      -- Atomic_Always_Lock_Free --
      -----------------------------

      --  Atomic_Always_Lock_Free attribute is a Boolean, thus no need to fold
      --  here.

      when Attribute_Atomic_Always_Lock_Free => Atomic_Always_Lock_Free :
      declare
         V : constant Entity_Id :=
               Boolean_Literals
                 (Support_Atomic_Primitives_On_Target
                   and then Support_Atomic_Primitives (P_Type));

      begin
         Rewrite (N, New_Occurrence_Of (V, Loc));

         --  Analyze and resolve as boolean. Note that this attribute is a
         --  static attribute in GNAT.

         Analyze_And_Resolve (N, Standard_Boolean);
            Static := True;
            Set_Is_Static_Expression (N, True);
      end Atomic_Always_Lock_Free;

      ---------
      -- Bit --
      ---------

      --  Bit can never be folded

      when Attribute_Bit =>
         null;

      ------------------
      -- Body_Version --
      ------------------

      --  Body_version can never be static

      when Attribute_Body_Version =>
         null;

      -------------
      -- Ceiling --
      -------------

      when Attribute_Ceiling =>
         Fold_Ureal
           (N, Eval_Fat.Ceiling (P_Base_Type, Expr_Value_R (E1)), Static);

      --------------------
      -- Component_Size --
      --------------------

      when Attribute_Component_Size =>
         if Known_Static_Component_Size (P_Type) then
            Fold_Uint (N, Component_Size (P_Type), Static);
         end if;

      -------------
      -- Compose --
      -------------

      when Attribute_Compose =>
         Fold_Ureal
           (N,
            Eval_Fat.Compose (P_Base_Type, Expr_Value_R (E1), Expr_Value (E2)),
            Static);

      -----------------
      -- Constrained --
      -----------------

      --  Constrained is never folded for now, there may be cases that
      --  could be handled at compile time. To be looked at later.

      when Attribute_Constrained =>

         --  The expander might fold it and set the static flag accordingly,
         --  but with expansion disabled (as in ASIS), it remains as an
         --  attribute reference, and this reference is not static.

         Set_Is_Static_Expression (N, False);
         null;

      ---------------
      -- Copy_Sign --
      ---------------

      when Attribute_Copy_Sign =>
         Fold_Ureal
           (N,
            Eval_Fat.Copy_Sign
              (P_Base_Type, Expr_Value_R (E1), Expr_Value_R (E2)),
            Static);

      --------------
      -- Definite --
      --------------

      when Attribute_Definite =>
         Rewrite (N, New_Occurrence_Of (
           Boolean_Literals (Is_Definite_Subtype (P_Entity)), Loc));
         Analyze_And_Resolve (N, Standard_Boolean);

      -----------
      -- Delta --
      -----------

      when Attribute_Delta =>
         Fold_Ureal (N, Delta_Value (P_Type), True);

      ------------
      -- Denorm --
      ------------

      when Attribute_Denorm =>
         Fold_Uint
           (N, UI_From_Int (Boolean'Pos (Has_Denormals (P_Type))), Static);

      ---------------------
      -- Descriptor_Size --
      ---------------------

      when Attribute_Descriptor_Size =>
         null;

      ------------
      -- Digits --
      ------------

      when Attribute_Digits =>
         Fold_Uint (N, Digits_Value (P_Type), Static);

      ----------
      -- Emax --
      ----------

      when Attribute_Emax =>

         --  Ada 83 attribute is defined as (RM83 3.5.8)

         --    T'Emax = 4 * T'Mantissa

         Fold_Uint (N, 4 * Mantissa, Static);

      --------------
      -- Enum_Rep --
      --------------

      when Attribute_Enum_Rep => Enum_Rep : declare
         Val : Node_Id;

      begin
         --  The attribute appears in the form:

         --    Enum_Typ'Enum_Rep (Const)
         --    Enum_Typ'Enum_Rep (Enum_Lit)

         if Present (E1) then
            Val := E1;

         --  Otherwise the prefix denotes a constant or enumeration literal:

         --    Const'Enum_Rep
         --    Enum_Lit'Enum_Rep

         else
            Val := P;
         end if;

         --  For an enumeration type with a non-standard representation use
         --  the Enumeration_Rep field of the proper constant. Note that this
         --  will not work for types Character/Wide_[Wide-]Character, since no
         --  real entities are created for the enumeration literals, but that
         --  does not matter since these two types do not have non-standard
         --  representations anyway.

         if Is_Enumeration_Type (P_Type)
           and then Has_Non_Standard_Rep (P_Type)
         then
            Fold_Uint (N, Enumeration_Rep (Expr_Value_E (Val)), Static);

         --  For enumeration types with standard representations and all other
         --  cases (i.e. all integer and modular types), Enum_Rep is equivalent
         --  to Pos.

         else
            Fold_Uint (N, Expr_Value (Val), Static);
         end if;
      end Enum_Rep;

      --------------
      -- Enum_Val --
      --------------

      when Attribute_Enum_Val => Enum_Val : declare
         Lit : Node_Id;

      begin
         --  We have something like Enum_Type'Enum_Val (23), so search for a
         --  corresponding value in the list of Enum_Rep values for the type.

         Lit := First_Literal (P_Base_Type);
         loop
            if Enumeration_Rep (Lit) = Expr_Value (E1) then
               Fold_Uint (N, Enumeration_Pos (Lit), Static);
               exit;
            end if;

            Next_Literal (Lit);

            if No (Lit) then
               Apply_Compile_Time_Constraint_Error
                 (N, "no representation value matches",
                  CE_Range_Check_Failed,
                  Warn => not Static);
               exit;
            end if;
         end loop;
      end Enum_Val;

      -------------
      -- Epsilon --
      -------------

      when Attribute_Epsilon =>

         --  Ada 83 attribute is defined as (RM83 3.5.8)

         --    T'Epsilon = 2.0**(1 - T'Mantissa)

         Fold_Ureal (N, Ureal_2 ** (1 - Mantissa), True);

      --------------
      -- Exponent --
      --------------

      when Attribute_Exponent =>
         Fold_Uint (N,
           Eval_Fat.Exponent (P_Base_Type, Expr_Value_R (E1)), Static);

      -----------
      -- First --
      -----------

      when Attribute_First => First_Attr :
      begin
         Set_Bounds;

         if Compile_Time_Known_Value (Lo_Bound) then
            if Is_Real_Type (P_Type) then
               Fold_Ureal (N, Expr_Value_R (Lo_Bound), Static);
            else
               Fold_Uint  (N, Expr_Value (Lo_Bound), Static);
            end if;

         else
            Check_Concurrent_Discriminant (Lo_Bound);
         end if;
      end First_Attr;

      -----------------
      -- First_Valid --
      -----------------

      when Attribute_First_Valid => First_Valid :
      begin
         if Has_Predicates (P_Type)
           and then Has_Static_Predicate (P_Type)
         then
            declare
               FirstN : constant Node_Id :=
                          First (Static_Discrete_Predicate (P_Type));
            begin
               if Nkind (FirstN) = N_Range then
                  Fold_Uint (N, Expr_Value (Low_Bound (FirstN)), Static);
               else
                  Fold_Uint (N, Expr_Value (FirstN), Static);
               end if;
            end;

         else
            Set_Bounds;
            Fold_Uint (N, Expr_Value (Lo_Bound), Static);
         end if;
      end First_Valid;

      -----------------
      -- Fixed_Value --
      -----------------

      when Attribute_Fixed_Value =>
         null;

      -----------
      -- Floor --
      -----------

      when Attribute_Floor =>
         Fold_Ureal
           (N, Eval_Fat.Floor (P_Base_Type, Expr_Value_R (E1)), Static);

      ----------
      -- Fore --
      ----------

      when Attribute_Fore =>
         if Compile_Time_Known_Bounds (P_Type) then
            Fold_Uint (N, UI_From_Int (Fore_Value), Static);
         end if;

      --------------
      -- Fraction --
      --------------

      when Attribute_Fraction =>
         Fold_Ureal
           (N, Eval_Fat.Fraction (P_Base_Type, Expr_Value_R (E1)), Static);

      -----------------------
      -- Has_Access_Values --
      -----------------------

      when Attribute_Has_Access_Values =>
         Rewrite (N, New_Occurrence_Of
           (Boolean_Literals (Has_Access_Values (P_Root_Type)), Loc));
         Analyze_And_Resolve (N, Standard_Boolean);

      -----------------------
      -- Has_Discriminants --
      -----------------------

      when Attribute_Has_Discriminants =>
         Rewrite (N, New_Occurrence_Of (
           Boolean_Literals (Has_Discriminants (P_Entity)), Loc));
         Analyze_And_Resolve (N, Standard_Boolean);

      ----------------------
      -- Has_Same_Storage --
      ----------------------

      when Attribute_Has_Same_Storage =>
         null;

      -----------------------
      -- Has_Tagged_Values --
      -----------------------

      when Attribute_Has_Tagged_Values =>
         Rewrite (N, New_Occurrence_Of
           (Boolean_Literals (Has_Tagged_Component (P_Root_Type)), Loc));
         Analyze_And_Resolve (N, Standard_Boolean);

      --------------
      -- Identity --
      --------------

      when Attribute_Identity =>
         null;

      -----------
      -- Image --
      -----------

      --  Image is a scalar attribute, but is never static, because it is
      --  not a static function (having a non-scalar argument (RM 4.9(22))
      --  However, we can constant-fold the image of an enumeration literal
      --  if names are available.

      when Attribute_Image =>
         if Is_Entity_Name (E1)
           and then Ekind (Entity (E1)) = E_Enumeration_Literal
           and then not Discard_Names (First_Subtype (Etype (E1)))
           and then not Global_Discard_Names
         then
            declare
               Lit : constant Entity_Id := Entity (E1);
               Str : String_Id;
            begin
               Start_String;
               Get_Unqualified_Decoded_Name_String (Chars (Lit));
               Set_Casing (All_Upper_Case);
               Store_String_Chars (Name_Buffer (1 .. Name_Len));
               Str := End_String;
               Rewrite (N, Make_String_Literal (Loc, Strval => Str));
               Analyze_And_Resolve (N, Standard_String);
               Set_Is_Static_Expression (N, False);
            end;
         end if;

      -------------------
      -- Integer_Value --
      -------------------

      --  We never try to fold Integer_Value (though perhaps we could???)

      when Attribute_Integer_Value =>
         null;

      -------------------
      -- Invalid_Value --
      -------------------

      --  Invalid_Value is a scalar attribute that is never static, because
      --  the value is by design out of range.

      when Attribute_Invalid_Value =>
         null;

      -----------
      -- Large --
      -----------

      when Attribute_Large =>

         --  For fixed-point, we use the identity:

         --    T'Large = (2.0**T'Mantissa - 1.0) * T'Small

         if Is_Fixed_Point_Type (P_Type) then
            Rewrite (N,
              Make_Op_Multiply (Loc,
                Left_Opnd =>
                  Make_Op_Subtract (Loc,
                    Left_Opnd =>
                      Make_Op_Expon (Loc,
                        Left_Opnd =>
                          Make_Real_Literal (Loc, Ureal_2),
                        Right_Opnd =>
                          Make_Attribute_Reference (Loc,
                            Prefix => P,
                            Attribute_Name => Name_Mantissa)),
                    Right_Opnd => Make_Real_Literal (Loc, Ureal_1)),

                Right_Opnd =>
                  Make_Real_Literal (Loc, Small_Value (Entity (P)))));

            Analyze_And_Resolve (N, C_Type);

         --  Floating-point (Ada 83 compatibility)

         else
            --  Ada 83 attribute is defined as (RM83 3.5.8)

            --    T'Large = 2.0**T'Emax * (1.0 - 2.0**(-T'Mantissa))

            --  where

            --    T'Emax = 4 * T'Mantissa

            Fold_Ureal
              (N,
               Ureal_2 ** (4 * Mantissa) * (Ureal_1 - Ureal_2 ** (-Mantissa)),
               True);
         end if;

      ---------------
      -- Lock_Free --
      ---------------

      when Attribute_Lock_Free => Lock_Free : declare
         V : constant Entity_Id := Boolean_Literals (Uses_Lock_Free (P_Type));

      begin
         Rewrite (N, New_Occurrence_Of (V, Loc));

         --  Analyze and resolve as boolean. Note that this attribute is a
         --  static attribute in GNAT.

         Analyze_And_Resolve (N, Standard_Boolean);
            Static := True;
            Set_Is_Static_Expression (N, True);
      end Lock_Free;

      ----------
      -- Last --
      ----------

      when Attribute_Last => Last_Attr :
      begin
         Set_Bounds;

         if Compile_Time_Known_Value (Hi_Bound) then
            if Is_Real_Type (P_Type) then
               Fold_Ureal (N, Expr_Value_R (Hi_Bound), Static);
            else
               Fold_Uint  (N, Expr_Value (Hi_Bound), Static);
            end if;

         else
            Check_Concurrent_Discriminant (Hi_Bound);
         end if;
      end Last_Attr;

      ----------------
      -- Last_Valid --
      ----------------

      when Attribute_Last_Valid => Last_Valid :
      begin
         if Has_Predicates (P_Type)
           and then Has_Static_Predicate (P_Type)
         then
            declare
               LastN : constant Node_Id :=
                         Last (Static_Discrete_Predicate (P_Type));
            begin
               if Nkind (LastN) = N_Range then
                  Fold_Uint (N, Expr_Value (High_Bound (LastN)), Static);
               else
                  Fold_Uint (N, Expr_Value (LastN), Static);
               end if;
            end;

         else
            Set_Bounds;
            Fold_Uint (N, Expr_Value (Hi_Bound), Static);
         end if;
      end Last_Valid;

      ------------------
      -- Leading_Part --
      ------------------

      when Attribute_Leading_Part =>
         Fold_Ureal
           (N,
            Eval_Fat.Leading_Part
              (P_Base_Type, Expr_Value_R (E1), Expr_Value (E2)),
            Static);

      ------------
      -- Length --
      ------------

      when Attribute_Length => Length : declare
         Ind : Node_Id;

      begin
         --  If any index type is a formal type, or derived from one, the
         --  bounds are not static. Treating them as static can produce
         --  spurious warnings or improper constant folding.

         Ind := First_Index (P_Type);
         while Present (Ind) loop
            if Is_Generic_Type (Root_Type (Etype (Ind))) then
               return;
            end if;

            Next_Index (Ind);
         end loop;

         Set_Bounds;

         --  For two compile time values, we can compute length

         if Compile_Time_Known_Value (Lo_Bound)
           and then Compile_Time_Known_Value (Hi_Bound)
         then
            Fold_Uint (N,
              UI_Max (0, 1 + (Expr_Value (Hi_Bound) - Expr_Value (Lo_Bound))),
              Static);
         end if;

         --  One more case is where Hi_Bound and Lo_Bound are compile-time
         --  comparable, and we can figure out the difference between them.

         declare
            Diff : aliased Uint;

         begin
            case
              Compile_Time_Compare
                (Lo_Bound, Hi_Bound, Diff'Access, Assume_Valid => False)
            is
               when EQ =>
                  Fold_Uint (N, Uint_1, Static);

               when GT =>
                  Fold_Uint (N, Uint_0, Static);

               when LT =>
                  if Diff /= No_Uint then
                     Fold_Uint (N, Diff + 1, Static);
                  end if;

               when others =>
                  null;
            end case;
         end;
      end Length;

      ----------------
      -- Loop_Entry --
      ----------------

      --  Loop_Entry acts as an alias of a constant initialized to the prefix
      --  of the said attribute at the point of entry into the related loop. As
      --  such, the attribute reference does not need to be evaluated because
      --  the prefix is the one that is evaluted.

      when Attribute_Loop_Entry =>
         null;

      -------------
      -- Machine --
      -------------

      when Attribute_Machine =>
         Fold_Ureal
           (N,
            Eval_Fat.Machine
              (P_Base_Type, Expr_Value_R (E1), Eval_Fat.Round, N),
            Static);

      ------------------
      -- Machine_Emax --
      ------------------

      when Attribute_Machine_Emax =>
         Fold_Uint (N, Machine_Emax_Value (P_Type), Static);

      ------------------
      -- Machine_Emin --
      ------------------

      when Attribute_Machine_Emin =>
         Fold_Uint (N, Machine_Emin_Value (P_Type), Static);

      ----------------------
      -- Machine_Mantissa --
      ----------------------

      when Attribute_Machine_Mantissa =>
         Fold_Uint (N, Machine_Mantissa_Value (P_Type), Static);

      -----------------------
      -- Machine_Overflows --
      -----------------------

      when Attribute_Machine_Overflows =>

         --  Always true for fixed-point

         if Is_Fixed_Point_Type (P_Type) then
            Fold_Uint (N, True_Value, Static);

         --  Floating point case

         else
            Fold_Uint (N,
              UI_From_Int (Boolean'Pos (Machine_Overflows_On_Target)),
              Static);
         end if;

      -------------------
      -- Machine_Radix --
      -------------------

      when Attribute_Machine_Radix =>
         if Is_Fixed_Point_Type (P_Type) then
            if Is_Decimal_Fixed_Point_Type (P_Type)
              and then Machine_Radix_10 (P_Type)
            then
               Fold_Uint (N, Uint_10, Static);
            else
               Fold_Uint (N, Uint_2, Static);
            end if;

         --  All floating-point type always have radix 2

         else
            Fold_Uint (N, Uint_2, Static);
         end if;

      ----------------------
      -- Machine_Rounding --
      ----------------------

      --  Note: for the folding case, it is fine to treat Machine_Rounding
      --  exactly the same way as Rounding, since this is one of the allowed
      --  behaviors, and performance is not an issue here. It might be a bit
      --  better to give the same result as it would give at run time, even
      --  though the non-determinism is certainly permitted.

      when Attribute_Machine_Rounding =>
         Fold_Ureal
           (N, Eval_Fat.Rounding (P_Base_Type, Expr_Value_R (E1)), Static);

      --------------------
      -- Machine_Rounds --
      --------------------

      when Attribute_Machine_Rounds =>

         --  Always False for fixed-point

         if Is_Fixed_Point_Type (P_Type) then
            Fold_Uint (N, False_Value, Static);

         --  Else yield proper floating-point result

         else
            Fold_Uint
              (N, UI_From_Int (Boolean'Pos (Machine_Rounds_On_Target)),
               Static);
         end if;

      ------------------
      -- Machine_Size --
      ------------------

      --  Note: Machine_Size is identical to Object_Size

      when Attribute_Machine_Size => Machine_Size : declare
         P_TypeA : constant Entity_Id := Underlying_Type (P_Type);

      begin
         if Known_Esize (P_TypeA) then
            Fold_Uint (N, Esize (P_TypeA), Static);
         end if;
      end Machine_Size;

      --------------
      -- Mantissa --
      --------------

      when Attribute_Mantissa =>

         --  Fixed-point mantissa

         if Is_Fixed_Point_Type (P_Type) then

            --  Compile time foldable case

            if Compile_Time_Known_Value (Type_Low_Bound  (P_Type))
                 and then
               Compile_Time_Known_Value (Type_High_Bound (P_Type))
            then
               --  The calculation of the obsolete Ada 83 attribute Mantissa
               --  is annoying, because of AI00143, quoted here:

               --  !question 84-01-10

               --  Consider the model numbers for F:

               --         type F is delta 1.0 range -7.0 .. 8.0;

               --  The wording requires that F'MANTISSA be the SMALLEST
               --  integer number for which each  bound  of the specified
               --  range is either a model number or lies at most small
               --  distant from a model number. This means F'MANTISSA
               --  is required to be 3 since the range  -7.0 .. 7.0 fits
               --  in 3 signed bits, and 8 is "at most" 1.0 from a model
               --  number, namely, 7. Is this analysis correct? Note that
               --  this implies the upper bound of the range is not
               --  represented as a model number.

               --  !response 84-03-17

               --  The analysis is correct. The upper and lower bounds for
               --  a fixed  point type can lie outside the range of model
               --  numbers.

               declare
                  Siz     : Uint;
                  LBound  : Ureal;
                  UBound  : Ureal;
                  Bound   : Ureal;
                  Max_Man : Uint;

               begin
                  LBound  := Expr_Value_R (Type_Low_Bound  (P_Type));
                  UBound  := Expr_Value_R (Type_High_Bound (P_Type));
                  Bound   := UR_Max (UR_Abs (LBound), UR_Abs (UBound));
                  Max_Man := UR_Trunc (Bound / Small_Value (P_Type));

                  --  If the Bound is exactly a model number, i.e. a multiple
                  --  of Small, then we back it off by one to get the integer
                  --  value that must be representable.

                  if Small_Value (P_Type) * Max_Man = Bound then
                     Max_Man := Max_Man - 1;
                  end if;

                  --  Now find corresponding size = Mantissa value

                  Siz := Uint_0;
                  while 2 ** Siz < Max_Man loop
                     Siz := Siz + 1;
                  end loop;

                  Fold_Uint (N, Siz, Static);
               end;

            else
               --  The case of dynamic bounds cannot be evaluated at compile
               --  time. Instead we use a runtime routine (see Exp_Attr).

               null;
            end if;

         --  Floating-point Mantissa

         else
            Fold_Uint (N, Mantissa, Static);
         end if;

      ---------
      -- Max --
      ---------

      when Attribute_Max => Max :
      begin
         if Is_Real_Type (P_Type) then
            Fold_Ureal
              (N, UR_Max (Expr_Value_R (E1), Expr_Value_R (E2)), Static);
         else
            Fold_Uint (N, UI_Max (Expr_Value (E1), Expr_Value (E2)), Static);
         end if;
      end Max;

      ----------------------------------
      -- Max_Alignment_For_Allocation --
      ----------------------------------

      --  Max_Alignment_For_Allocation is usually the Alignment. However,
      --  arrays are allocated with dope, so we need to take into account both
      --  the alignment of the array, which comes from the component alignment,
      --  and the alignment of the dope. Also, if the alignment is unknown, we
      --  use the max (it's OK to be pessimistic).

      when Attribute_Max_Alignment_For_Allocation =>
         declare
            A : Uint := UI_From_Int (Ttypes.Maximum_Alignment);
         begin
            if Known_Alignment (P_Type) and then
              (not Is_Array_Type (P_Type) or else Alignment (P_Type) > A)
            then
               A := Alignment (P_Type);
            end if;

            Fold_Uint (N, A, Static);
         end;

      ----------------------------------
      -- Max_Size_In_Storage_Elements --
      ----------------------------------

      --  Max_Size_In_Storage_Elements is simply the Size rounded up to a
      --  Storage_Unit boundary. We can fold any cases for which the size
      --  is known by the front end.

      when Attribute_Max_Size_In_Storage_Elements =>
         if Known_Esize (P_Type) then
            Fold_Uint (N,
              (Esize (P_Type) + System_Storage_Unit - 1) /
                                          System_Storage_Unit,
               Static);
         end if;

      --------------------
      -- Mechanism_Code --
      --------------------

      when Attribute_Mechanism_Code =>
         declare
            Val    : Int;
            Formal : Entity_Id;
            Mech   : Mechanism_Type;

         begin
            if No (E1) then
               Mech := Mechanism (P_Entity);

            else
               Val := UI_To_Int (Expr_Value (E1));

               Formal := First_Formal (P_Entity);
               for J in 1 .. Val - 1 loop
                  Next_Formal (Formal);
               end loop;
               Mech := Mechanism (Formal);
            end if;

            if Mech < 0 then
               Fold_Uint (N, UI_From_Int (Int (-Mech)), Static);
            end if;
         end;

      ---------
      -- Min --
      ---------

      when Attribute_Min => Min :
      begin
         if Is_Real_Type (P_Type) then
            Fold_Ureal
              (N, UR_Min (Expr_Value_R (E1), Expr_Value_R (E2)), Static);
         else
            Fold_Uint
              (N, UI_Min (Expr_Value (E1), Expr_Value (E2)), Static);
         end if;
      end Min;

      ---------
      -- Mod --
      ---------

      when Attribute_Mod =>
         Fold_Uint
           (N, UI_Mod (Expr_Value (E1), Modulus (P_Base_Type)), Static);

      -----------
      -- Model --
      -----------

      when Attribute_Model =>
         Fold_Ureal
           (N, Eval_Fat.Model (P_Base_Type, Expr_Value_R (E1)), Static);

      ----------------
      -- Model_Emin --
      ----------------

      when Attribute_Model_Emin =>
         Fold_Uint (N, Model_Emin_Value (P_Base_Type), Static);

      -------------------
      -- Model_Epsilon --
      -------------------

      when Attribute_Model_Epsilon =>
         Fold_Ureal (N, Model_Epsilon_Value (P_Base_Type), Static);

      --------------------
      -- Model_Mantissa --
      --------------------

      when Attribute_Model_Mantissa =>
         Fold_Uint (N, Model_Mantissa_Value (P_Base_Type), Static);

      -----------------
      -- Model_Small --
      -----------------

      when Attribute_Model_Small =>
         Fold_Ureal (N, Model_Small_Value (P_Base_Type), Static);

      -------------
      -- Modulus --
      -------------

      when Attribute_Modulus =>
         Fold_Uint (N, Modulus (P_Type), Static);

      --------------------
      -- Null_Parameter --
      --------------------

      --  Cannot fold, we know the value sort of, but the whole point is
      --  that there is no way to talk about this imaginary value except
      --  by using the attribute, so we leave it the way it is.

      when Attribute_Null_Parameter =>
         null;

      -----------------
      -- Object_Size --
      -----------------

      --  The Object_Size attribute for a type returns the Esize of the
      --  type and can be folded if this value is known.

      when Attribute_Object_Size => Object_Size : declare
         P_TypeA : constant Entity_Id := Underlying_Type (P_Type);

      begin
         if Known_Esize (P_TypeA) then
            Fold_Uint (N, Esize (P_TypeA), Static);
         end if;
      end Object_Size;

      ----------------------
      -- Overlaps_Storage --
      ----------------------

      when Attribute_Overlaps_Storage =>
         null;

      -------------------------
      -- Passed_By_Reference --
      -------------------------

      --  Scalar types are never passed by reference

      when Attribute_Passed_By_Reference =>
         Fold_Uint (N, False_Value, Static);

      ---------
      -- Pos --
      ---------

      when Attribute_Pos =>
         Fold_Uint (N, Expr_Value (E1), Static);

      ----------
      -- Pred --
      ----------

      when Attribute_Pred => Pred :
      begin
         --  Floating-point case

         if Is_Floating_Point_Type (P_Type) then
            Fold_Ureal
              (N, Eval_Fat.Pred (P_Base_Type, Expr_Value_R (E1)), Static);

         --  Fixed-point case

         elsif Is_Fixed_Point_Type (P_Type) then
            Fold_Ureal
              (N, Expr_Value_R (E1) - Small_Value (P_Type), True);

         --  Modular integer case (wraps)

         elsif Is_Modular_Integer_Type (P_Type) then
            Fold_Uint (N, (Expr_Value (E1) - 1) mod Modulus (P_Type), Static);

         --  Other scalar cases

         else
            pragma Assert (Is_Scalar_Type (P_Type));

            if Is_Enumeration_Type (P_Type)
              and then Expr_Value (E1) =
                         Expr_Value (Type_Low_Bound (P_Base_Type))
            then
               Apply_Compile_Time_Constraint_Error
                 (N, "Pred of `&''First`",
                  CE_Overflow_Check_Failed,
                  Ent  => P_Base_Type,
                  Warn => not Static);

               Check_Expressions;
               return;
            end if;

            Fold_Uint (N, Expr_Value (E1) - 1, Static);
         end if;
      end Pred;

      -----------
      -- Range --
      -----------

      --  No processing required, because by this stage, Range has been
      --  replaced by First .. Last, so this branch can never be taken.

      when Attribute_Range =>
         raise Program_Error;

      ------------------
      -- Range_Length --
      ------------------

      when Attribute_Range_Length =>
         Set_Bounds;

         --  Can fold if both bounds are compile time known

         if Compile_Time_Known_Value (Hi_Bound)
           and then Compile_Time_Known_Value (Lo_Bound)
         then
            Fold_Uint (N,
              UI_Max
                (0, Expr_Value (Hi_Bound) - Expr_Value (Lo_Bound) + 1),
                 Static);
         end if;

         --  One more case is where Hi_Bound and Lo_Bound are compile-time
         --  comparable, and we can figure out the difference between them.

         declare
            Diff : aliased Uint;

         begin
            case
              Compile_Time_Compare
                (Lo_Bound, Hi_Bound, Diff'Access, Assume_Valid => False)
            is
               when EQ =>
                  Fold_Uint (N, Uint_1, Static);

               when GT =>
                  Fold_Uint (N, Uint_0, Static);

               when LT =>
                  if Diff /= No_Uint then
                     Fold_Uint (N, Diff + 1, Static);
                  end if;

               when others =>
                  null;
            end case;
         end;

      ---------
      -- Ref --
      ---------

      when Attribute_Ref =>
         Fold_Uint (N, Expr_Value (E1), Static);

      ---------------
      -- Remainder --
      ---------------

      when Attribute_Remainder => Remainder : declare
         X : constant Ureal := Expr_Value_R (E1);
         Y : constant Ureal := Expr_Value_R (E2);

      begin
         if UR_Is_Zero (Y) then
            Apply_Compile_Time_Constraint_Error
              (N, "division by zero in Remainder",
               CE_Overflow_Check_Failed,
               Warn => not Static);

            Check_Expressions;
            return;
         end if;

         Fold_Ureal (N, Eval_Fat.Remainder (P_Base_Type, X, Y), Static);
      end Remainder;

      -----------------
      -- Restriction --
      -----------------

      when Attribute_Restriction_Set => Restriction_Set : declare
      begin
         Rewrite (N, New_Occurrence_Of (Standard_False, Loc));
         Set_Is_Static_Expression (N);
      end Restriction_Set;

      -----------
      -- Round --
      -----------

      when Attribute_Round => Round :
      declare
         Sr : Ureal;
         Si : Uint;

      begin
         --  First we get the (exact result) in units of small

         Sr := Expr_Value_R (E1) / Small_Value (C_Type);

         --  Now round that exactly to an integer

         Si := UR_To_Uint (Sr);

         --  Finally the result is obtained by converting back to real

         Fold_Ureal (N, Si * Small_Value (C_Type), Static);
      end Round;

      --------------
      -- Rounding --
      --------------

      when Attribute_Rounding =>
         Fold_Ureal
           (N, Eval_Fat.Rounding (P_Base_Type, Expr_Value_R (E1)), Static);

      ---------------
      -- Safe_Emax --
      ---------------

      when Attribute_Safe_Emax =>
         Fold_Uint (N, Safe_Emax_Value (P_Type), Static);

      ----------------
      -- Safe_First --
      ----------------

      when Attribute_Safe_First =>
         Fold_Ureal (N, Safe_First_Value (P_Type), Static);

      ----------------
      -- Safe_Large --
      ----------------

      when Attribute_Safe_Large =>
         if Is_Fixed_Point_Type (P_Type) then
            Fold_Ureal
              (N, Expr_Value_R (Type_High_Bound (P_Base_Type)), Static);
         else
            Fold_Ureal (N, Safe_Last_Value (P_Type), Static);
         end if;

      ---------------
      -- Safe_Last --
      ---------------

      when Attribute_Safe_Last =>
         Fold_Ureal (N, Safe_Last_Value (P_Type), Static);

      ----------------
      -- Safe_Small --
      ----------------

      when Attribute_Safe_Small =>

         --  In Ada 95, the old Ada 83 attribute Safe_Small is redundant
         --  for fixed-point, since is the same as Small, but we implement
         --  it for backwards compatibility.

         if Is_Fixed_Point_Type (P_Type) then
            Fold_Ureal (N, Small_Value (P_Type), Static);

         --  Ada 83 Safe_Small for floating-point cases

         else
            Fold_Ureal (N, Model_Small_Value (P_Type), Static);
         end if;

      -----------
      -- Scale --
      -----------

      when Attribute_Scale =>
         Fold_Uint (N, Scale_Value (P_Type), Static);

      -------------
      -- Scaling --
      -------------

      when Attribute_Scaling =>
         Fold_Ureal
           (N,
            Eval_Fat.Scaling
              (P_Base_Type, Expr_Value_R (E1), Expr_Value (E2)),
            Static);

      ------------------
      -- Signed_Zeros --
      ------------------

      when Attribute_Signed_Zeros =>
         Fold_Uint
           (N, UI_From_Int (Boolean'Pos (Has_Signed_Zeros (P_Type))), Static);

      ----------
      -- Size --
      ----------

      --  Size attribute returns the RM size. All scalar types can be folded,
      --  as well as any types for which the size is known by the front end,
      --  including any type for which a size attribute is specified. This is
      --  one of the places where it is annoying that a size of zero means two
      --  things (zero size for scalars, unspecified size for non-scalars).

      when Attribute_Size | Attribute_VADS_Size => Size : declare
         P_TypeA : constant Entity_Id := Underlying_Type (P_Type);

      begin
         if Is_Scalar_Type (P_TypeA) or else RM_Size (P_TypeA) /= Uint_0 then

            --  VADS_Size case

            if Id = Attribute_VADS_Size or else Use_VADS_Size then
               declare
                  S : constant Node_Id := Size_Clause (P_TypeA);

               begin
                  --  If a size clause applies, then use the size from it.
                  --  This is one of the rare cases where we can use the
                  --  Size_Clause field for a subtype when Has_Size_Clause
                  --  is False. Consider:

                  --    type x is range 1 .. 64;
                  --    for x'size use 12;
                  --    subtype y is x range 0 .. 3;

                  --  Here y has a size clause inherited from x, but normally
                  --  it does not apply, and y'size is 2. However, y'VADS_Size
                  --  is indeed 12 and not 2.

                  if Present (S)
                    and then Is_OK_Static_Expression (Expression (S))
                  then
                     Fold_Uint (N, Expr_Value (Expression (S)), Static);

                  --  If no size is specified, then we simply use the object
                  --  size in the VADS_Size case (e.g. Natural'Size is equal
                  --  to Integer'Size, not one less).

                  else
                     Fold_Uint (N, Esize (P_TypeA), Static);
                  end if;
               end;

            --  Normal case (Size) in which case we want the RM_Size

            else
               Fold_Uint (N, RM_Size (P_TypeA), Static);
            end if;
         end if;
      end Size;

      -----------
      -- Small --
      -----------

      when Attribute_Small =>

         --  The floating-point case is present only for Ada 83 compatibility.
         --  Note that strictly this is an illegal addition, since we are
         --  extending an Ada 95 defined attribute, but we anticipate an
         --  ARG ruling that will permit this.

         if Is_Floating_Point_Type (P_Type) then

            --  Ada 83 attribute is defined as (RM83 3.5.8)

            --    T'Small = 2.0**(-T'Emax - 1)

            --  where

            --    T'Emax = 4 * T'Mantissa

            Fold_Ureal (N, Ureal_2 ** ((-(4 * Mantissa)) - 1), Static);

         --  Normal Ada 95 fixed-point case

         else
            Fold_Ureal (N, Small_Value (P_Type), True);
         end if;

      -----------------
      -- Stream_Size --
      -----------------

      when Attribute_Stream_Size =>
         null;

      ----------
      -- Succ --
      ----------

      when Attribute_Succ => Succ :
      begin
         --  Floating-point case

         if Is_Floating_Point_Type (P_Type) then
            Fold_Ureal
              (N, Eval_Fat.Succ (P_Base_Type, Expr_Value_R (E1)), Static);

         --  Fixed-point case

         elsif Is_Fixed_Point_Type (P_Type) then
            Fold_Ureal (N, Expr_Value_R (E1) + Small_Value (P_Type), Static);

         --  Modular integer case (wraps)

         elsif Is_Modular_Integer_Type (P_Type) then
            Fold_Uint (N, (Expr_Value (E1) + 1) mod Modulus (P_Type), Static);

         --  Other scalar cases

         else
            pragma Assert (Is_Scalar_Type (P_Type));

            if Is_Enumeration_Type (P_Type)
              and then Expr_Value (E1) =
                         Expr_Value (Type_High_Bound (P_Base_Type))
            then
               Apply_Compile_Time_Constraint_Error
                 (N, "Succ of `&''Last`",
                  CE_Overflow_Check_Failed,
                  Ent  => P_Base_Type,
                  Warn => not Static);

               Check_Expressions;
               return;
            else
               Fold_Uint (N, Expr_Value (E1) + 1, Static);
            end if;
         end if;
      end Succ;

      ----------------
      -- Truncation --
      ----------------

      when Attribute_Truncation =>
         Fold_Ureal
           (N,
            Eval_Fat.Truncation (P_Base_Type, Expr_Value_R (E1)),
            Static);

      ----------------
      -- Type_Class --
      ----------------

      when Attribute_Type_Class => Type_Class : declare
         Typ : constant Entity_Id := Underlying_Type (P_Base_Type);
         Id  : RE_Id;

      begin
         if Is_Descendant_Of_Address (Typ) then
            Id := RE_Type_Class_Address;

         elsif Is_Enumeration_Type (Typ) then
            Id := RE_Type_Class_Enumeration;

         elsif Is_Integer_Type (Typ) then
            Id := RE_Type_Class_Integer;

         elsif Is_Fixed_Point_Type (Typ) then
            Id := RE_Type_Class_Fixed_Point;

         elsif Is_Floating_Point_Type (Typ) then
            Id := RE_Type_Class_Floating_Point;

         elsif Is_Array_Type (Typ) then
            Id := RE_Type_Class_Array;

         elsif Is_Record_Type (Typ) then
            Id := RE_Type_Class_Record;

         elsif Is_Access_Type (Typ) then
            Id := RE_Type_Class_Access;

         elsif Is_Enumeration_Type (Typ) then
            Id := RE_Type_Class_Enumeration;

         elsif Is_Task_Type (Typ) then
            Id := RE_Type_Class_Task;

         --  We treat protected types like task types. It would make more
         --  sense to have another enumeration value, but after all the
         --  whole point of this feature is to be exactly DEC compatible,
         --  and changing the type Type_Class would not meet this requirement.

         elsif Is_Protected_Type (Typ) then
            Id := RE_Type_Class_Task;

         --  Not clear if there are any other possibilities, but if there
         --  are, then we will treat them as the address case.

         else
            Id := RE_Type_Class_Address;
         end if;

         Rewrite (N, New_Occurrence_Of (RTE (Id), Loc));
      end Type_Class;

      -----------------------
      -- Unbiased_Rounding --
      -----------------------

      when Attribute_Unbiased_Rounding =>
         Fold_Ureal
           (N,
            Eval_Fat.Unbiased_Rounding (P_Base_Type, Expr_Value_R (E1)),
            Static);

      -------------------------
      -- Unconstrained_Array --
      -------------------------

      when Attribute_Unconstrained_Array => Unconstrained_Array : declare
         Typ : constant Entity_Id := Underlying_Type (P_Type);

      begin
         Rewrite (N, New_Occurrence_Of (
           Boolean_Literals (
             Is_Array_Type (P_Type)
              and then not Is_Constrained (Typ)), Loc));

         --  Analyze and resolve as boolean, note that this attribute is
         --  a static attribute in GNAT.

         Analyze_And_Resolve (N, Standard_Boolean);
         Static := True;
         Set_Is_Static_Expression (N, True);
      end Unconstrained_Array;

      --  Attribute Update is never static

      when Attribute_Update =>
         return;

      ---------------
      -- VADS_Size --
      ---------------

      --  Processing is shared with Size

      ---------
      -- Val --
      ---------

      when Attribute_Val => Val :
      begin
         if  Expr_Value (E1) < Expr_Value (Type_Low_Bound (P_Base_Type))
           or else
             Expr_Value (E1) > Expr_Value (Type_High_Bound (P_Base_Type))
         then
            Apply_Compile_Time_Constraint_Error
              (N, "Val expression out of range",
               CE_Range_Check_Failed,
               Warn => not Static);

            Check_Expressions;
            return;

         else
            Fold_Uint (N, Expr_Value (E1), Static);
         end if;
      end Val;

      ----------------
      -- Value_Size --
      ----------------

      --  The Value_Size attribute for a type returns the RM size of the type.
      --  This an always be folded for scalar types, and can also be folded for
      --  non-scalar types if the size is set. This is one of the places where
      --  it is annoying that a size of zero means two things!

      when Attribute_Value_Size => Value_Size : declare
         P_TypeA : constant Entity_Id := Underlying_Type (P_Type);
      begin
         if Is_Scalar_Type (P_TypeA) or else RM_Size (P_TypeA) /= Uint_0 then
            Fold_Uint (N, RM_Size (P_TypeA), Static);
         end if;
      end Value_Size;

      -------------
      -- Version --
      -------------

      --  Version can never be static

      when Attribute_Version =>
         null;

      ----------------
      -- Wide_Image --
      ----------------

      --  Wide_Image is a scalar attribute, but is never static, because it
      --  is not a static function (having a non-scalar argument (RM 4.9(22))

      when Attribute_Wide_Image =>
         null;

      ---------------------
      -- Wide_Wide_Image --
      ---------------------

      --  Wide_Wide_Image is a scalar attribute but is never static, because it
      --  is not a static function (having a non-scalar argument (RM 4.9(22)).

      when Attribute_Wide_Wide_Image =>
         null;

      ---------------------
      -- Wide_Wide_Width --
      ---------------------

      --  Processing for Wide_Wide_Width is combined with Width

      ----------------
      -- Wide_Width --
      ----------------

      --  Processing for Wide_Width is combined with Width

      -----------
      -- Width --
      -----------

      --  This processing also handles the case of Wide_[Wide_]Width

      when Attribute_Width |
           Attribute_Wide_Width |
           Attribute_Wide_Wide_Width => Width :
      begin
         if Compile_Time_Known_Bounds (P_Type) then

            --  Floating-point types

            if Is_Floating_Point_Type (P_Type) then

               --  Width is zero for a null range (RM 3.5 (38))

               if Expr_Value_R (Type_High_Bound (P_Type)) <
                  Expr_Value_R (Type_Low_Bound (P_Type))
               then
                  Fold_Uint (N, Uint_0, Static);

               else
                  --  For floating-point, we have +N.dddE+nnn where length
                  --  of ddd is determined by type'Digits - 1, but is one
                  --  if Digits is one (RM 3.5 (33)).

                  --  nnn is set to 2 for Short_Float and Float (32 bit
                  --  floats), and 3 for Long_Float and Long_Long_Float.
                  --  For machines where Long_Long_Float is the IEEE
                  --  extended precision type, the exponent takes 4 digits.

                  declare
                     Len : Int :=
                             Int'Max (2, UI_To_Int (Digits_Value (P_Type)));

                  begin
                     if Esize (P_Type) <= 32 then
                        Len := Len + 6;
                     elsif Esize (P_Type) = 64 then
                        Len := Len + 7;
                     else
                        Len := Len + 8;
                     end if;

                     Fold_Uint (N, UI_From_Int (Len), Static);
                  end;
               end if;

            --  Fixed-point types

            elsif Is_Fixed_Point_Type (P_Type) then

               --  Width is zero for a null range (RM 3.5 (38))

               if Expr_Value (Type_High_Bound (P_Type)) <
                  Expr_Value (Type_Low_Bound  (P_Type))
               then
                  Fold_Uint (N, Uint_0, Static);

               --  The non-null case depends on the specific real type

               else
                  --  For fixed-point type width is Fore + 1 + Aft (RM 3.5(34))

                  Fold_Uint
                    (N, UI_From_Int (Fore_Value + 1) + Aft_Value (P_Type),
                     Static);
               end if;

            --  Discrete types

            else
               declare
                  R  : constant Entity_Id := Root_Type (P_Type);
                  Lo : constant Uint := Expr_Value (Type_Low_Bound (P_Type));
                  Hi : constant Uint := Expr_Value (Type_High_Bound (P_Type));
                  W  : Nat;
                  Wt : Nat;
                  T  : Uint;
                  L  : Node_Id;
                  C  : Character;

               begin
                  --  Empty ranges

                  if Lo > Hi then
                     W := 0;

                  --  Width for types derived from Standard.Character
                  --  and Standard.Wide_[Wide_]Character.

                  elsif Is_Standard_Character_Type (P_Type) then
                     W := 0;

                     --  Set W larger if needed

                     for J in UI_To_Int (Lo) .. UI_To_Int (Hi) loop

                        --  All wide characters look like Hex_hhhhhhhh

                        if J > 255 then

                           --  No need to compute this more than once

                           exit;

                        else
                           C := Character'Val (J);

                           --  Test for all cases where Character'Image
                           --  yields an image that is longer than three
                           --  characters. First the cases of Reserved_xxx
                           --  names (length = 12).

                           case C is
                              when Reserved_128 | Reserved_129 |
                                   Reserved_132 | Reserved_153
                                => Wt := 12;

                              when BS | HT | LF | VT | FF | CR |
                                   SO | SI | EM | FS | GS | RS |
                                   US | RI | MW | ST | PM
                                => Wt := 2;

                              when NUL | SOH | STX | ETX | EOT |
                                   ENQ | ACK | BEL | DLE | DC1 |
                                   DC2 | DC3 | DC4 | NAK | SYN |
                                   ETB | CAN | SUB | ESC | DEL |
                                   BPH | NBH | NEL | SSA | ESA |
                                   HTS | HTJ | VTS | PLD | PLU |
                                   SS2 | SS3 | DCS | PU1 | PU2 |
                                   STS | CCH | SPA | EPA | SOS |
                                   SCI | CSI | OSC | APC
                                => Wt := 3;

                              when Space .. Tilde |
                                   No_Break_Space .. LC_Y_Diaeresis
                                =>
                                 --  Special case of soft hyphen in Ada 2005

                                 if C = Character'Val (16#AD#)
                                   and then Ada_Version >= Ada_2005
                                 then
                                    Wt := 11;
                                 else
                                    Wt := 3;
                                 end if;
                           end case;

                           W := Int'Max (W, Wt);
                        end if;
                     end loop;

                  --  Width for types derived from Standard.Boolean

                  elsif R = Standard_Boolean then
                     if Lo = 0 then
                        W := 5; -- FALSE
                     else
                        W := 4; -- TRUE
                     end if;

                  --  Width for integer types

                  elsif Is_Integer_Type (P_Type) then
                     T := UI_Max (abs Lo, abs Hi);

                     W := 2;
                     while T >= 10 loop
                        W := W + 1;
                        T := T / 10;
                     end loop;

                  --  User declared enum type with discard names

                  elsif Discard_Names (R) then

                     --  If range is null, result is zero, that has already
                     --  been dealt with, so what we need is the power of ten
                     --  that accomodates the Pos of the largest value, which
                     --  is the high bound of the range + one for the space.

                     W := 1;
                     T := Hi;
                     while T /= 0 loop
                        T := T / 10;
                        W := W + 1;
                     end loop;

                  --  Only remaining possibility is user declared enum type
                  --  with normal case of Discard_Names not active.

                  else
                     pragma Assert (Is_Enumeration_Type (P_Type));

                     W := 0;
                     L := First_Literal (P_Type);
                     while Present (L) loop

                        --  Only pay attention to in range characters

                        if Lo <= Enumeration_Pos (L)
                          and then Enumeration_Pos (L) <= Hi
                        then
                           --  For Width case, use decoded name

                           if Id = Attribute_Width then
                              Get_Decoded_Name_String (Chars (L));
                              Wt := Nat (Name_Len);

                           --  For Wide_[Wide_]Width, use encoded name, and
                           --  then adjust for the encoding.

                           else
                              Get_Name_String (Chars (L));

                              --  Character literals are always of length 3

                              if Name_Buffer (1) = 'Q' then
                                 Wt := 3;

                              --  Otherwise loop to adjust for upper/wide chars

                              else
                                 Wt := Nat (Name_Len);

                                 for J in 1 .. Name_Len loop
                                    if Name_Buffer (J) = 'U' then
                                       Wt := Wt - 2;
                                    elsif Name_Buffer (J) = 'W' then
                                       Wt := Wt - 4;
                                    end if;
                                 end loop;
                              end if;
                           end if;

                           W := Int'Max (W, Wt);
                        end if;

                        Next_Literal (L);
                     end loop;
                  end if;

                  Fold_Uint (N, UI_From_Int (W), Static);
               end;
            end if;
         end if;
      end Width;

      --  The following attributes denote functions that cannot be folded

      when Attribute_From_Any |
           Attribute_To_Any   |
           Attribute_TypeCode =>
         null;

      --  The following attributes can never be folded, and furthermore we
      --  should not even have entered the case statement for any of these.
      --  Note that in some cases, the values have already been folded as
      --  a result of the processing in Analyze_Attribute or earlier in
      --  this procedure.

      when Attribute_Abort_Signal                 |
           Attribute_Access                       |
           Attribute_Address                      |
           Attribute_Address_Size                 |
           Attribute_Asm_Input                    |
           Attribute_Asm_Output                   |
           Attribute_Base                         |
           Attribute_Bit_Order                    |
           Attribute_Bit_Position                 |
           Attribute_Callable                     |
           Attribute_Caller                       |
           Attribute_Class                        |
           Attribute_Code_Address                 |
           Attribute_Compiler_Version             |
           Attribute_Count                        |
           Attribute_Default_Bit_Order            |
           Attribute_Default_Scalar_Storage_Order |
           Attribute_Deref                        |
           Attribute_Elaborated                   |
           Attribute_Elab_Body                    |
           Attribute_Elab_Spec                    |
           Attribute_Elab_Subp_Body               |
           Attribute_Enabled                      |
           Attribute_External_Tag                 |
           Attribute_Fast_Math                    |
           Attribute_First_Bit                    |
           Attribute_Img                          |
           Attribute_Input                        |
           Attribute_Last_Bit                     |
           Attribute_Library_Level                |
           Attribute_Maximum_Alignment            |
           Attribute_Old                          |
           Attribute_Output                       |
           Attribute_Partition_ID                 |
           Attribute_Pool_Address                 |
           Attribute_Position                     |
           Attribute_Priority                     |
           Attribute_Read                         |
           Attribute_Result                       |
           Attribute_Scalar_Storage_Order         |
           Attribute_Simple_Storage_Pool          |
           Attribute_Storage_Pool                 |
           Attribute_Storage_Size                 |
           Attribute_Storage_Unit                 |
           Attribute_Stub_Type                    |
           Attribute_System_Allocator_Alignment   |
           Attribute_Tag                          |
           Attribute_Target_Name                  |
           Attribute_Terminated                   |
           Attribute_To_Address                   |
           Attribute_Type_Key                     |
           Attribute_Unchecked_Access             |
           Attribute_Universal_Literal_String     |
           Attribute_Unprotected_Access           |
           Attribute_Unrestricted_Access          |
           Attribute_Valid                        |
           Attribute_Valid_Scalars                |
           Attribute_Value                        |
           Attribute_Wchar_T_Size                 |
           Attribute_Wide_Value                   |
           Attribute_Wide_Wide_Value              |
           Attribute_Word_Size                    |
           Attribute_Write                        =>

         raise Program_Error;
      end case;

      --  At the end of the case, one more check. If we did a static evaluation
      --  so that the result is now a literal, then set Is_Static_Expression
      --  in the constant only if the prefix type is a static subtype. For
      --  non-static subtypes, the folding is still OK, but not static.

      --  An exception is the GNAT attribute Constrained_Array which is
      --  defined to be a static attribute in all cases.

      if Nkind_In (N, N_Integer_Literal,
                      N_Real_Literal,
                      N_Character_Literal,
                      N_String_Literal)
        or else (Is_Entity_Name (N)
                  and then Ekind (Entity (N)) = E_Enumeration_Literal)
      then
         Set_Is_Static_Expression (N, Static);

      --  If this is still an attribute reference, then it has not been folded
      --  and that means that its expressions are in a non-static context.

      elsif Nkind (N) = N_Attribute_Reference then
         Check_Expressions;

      --  Note: the else case not covered here are odd cases where the
      --  processing has transformed the attribute into something other
      --  than a constant. Nothing more to do in such cases.

      else
         null;
      end if;
   end Eval_Attribute;

   ------------------------------
   -- Is_Anonymous_Tagged_Base --
   ------------------------------

   function Is_Anonymous_Tagged_Base
     (Anon : Entity_Id;
      Typ  : Entity_Id) return Boolean
   is
   begin
      return
        Anon = Current_Scope
          and then Is_Itype (Anon)
          and then Associated_Node_For_Itype (Anon) = Parent (Typ);
   end Is_Anonymous_Tagged_Base;

   --------------------------------
   -- Name_Implies_Lvalue_Prefix --
   --------------------------------

   function Name_Implies_Lvalue_Prefix (Nam : Name_Id) return Boolean is
      pragma Assert (Is_Attribute_Name (Nam));
   begin
      return Attribute_Name_Implies_Lvalue_Prefix (Get_Attribute_Id (Nam));
   end Name_Implies_Lvalue_Prefix;

   -----------------------
   -- Resolve_Attribute --
   -----------------------

   procedure Resolve_Attribute (N : Node_Id; Typ : Entity_Id) is
      Loc      : constant Source_Ptr   := Sloc (N);
      P        : constant Node_Id      := Prefix (N);
      Aname    : constant Name_Id      := Attribute_Name (N);
      Attr_Id  : constant Attribute_Id := Get_Attribute_Id (Aname);
      Btyp     : constant Entity_Id    := Base_Type (Typ);
      Des_Btyp : Entity_Id;
      Index    : Interp_Index;
      It       : Interp;
      Nom_Subt : Entity_Id;

      procedure Accessibility_Message;
      --  Error, or warning within an instance, if the static accessibility
      --  rules of 3.10.2 are violated.

      function Declared_Within_Generic_Unit
        (Entity       : Entity_Id;
         Generic_Unit : Node_Id) return Boolean;
      --  Returns True if Declared_Entity is declared within the declarative
      --  region of Generic_Unit; otherwise returns False.

      ---------------------------
      -- Accessibility_Message --
      ---------------------------

      procedure Accessibility_Message is
         Indic : Node_Id := Parent (Parent (N));

      begin
         --  In an instance, this is a runtime check, but one we
         --  know will fail, so generate an appropriate warning.

         if In_Instance_Body then
            Error_Msg_Warn := SPARK_Mode /= On;
            Error_Msg_F
              ("non-local pointer cannot point to local object<<", P);
            Error_Msg_F ("\Program_Error [<<", P);
            Rewrite (N,
              Make_Raise_Program_Error (Loc,
                Reason => PE_Accessibility_Check_Failed));
            Set_Etype (N, Typ);
            return;

         else
            Error_Msg_F ("non-local pointer cannot point to local object", P);

            --  Check for case where we have a missing access definition

            if Is_Record_Type (Current_Scope)
              and then
                Nkind_In (Parent (N), N_Discriminant_Association,
                                      N_Index_Or_Discriminant_Constraint)
            then
               Indic := Parent (Parent (N));
               while Present (Indic)
                 and then Nkind (Indic) /= N_Subtype_Indication
               loop
                  Indic := Parent (Indic);
               end loop;

               if Present (Indic) then
                  Error_Msg_NE
                    ("\use an access definition for" &
                     " the access discriminant of&",
                     N, Entity (Subtype_Mark (Indic)));
               end if;
            end if;
         end if;
      end Accessibility_Message;

      ----------------------------------
      -- Declared_Within_Generic_Unit --
      ----------------------------------

      function Declared_Within_Generic_Unit
        (Entity       : Entity_Id;
         Generic_Unit : Node_Id) return Boolean
      is
         Generic_Encloser : Node_Id := Enclosing_Generic_Unit (Entity);

      begin
         while Present (Generic_Encloser) loop
            if Generic_Encloser = Generic_Unit then
               return True;
            end if;

            --  We have to step to the scope of the generic's entity, because
            --  otherwise we'll just get back the same generic.

            Generic_Encloser :=
              Enclosing_Generic_Unit
                (Scope (Defining_Entity (Generic_Encloser)));
         end loop;

         return False;
      end Declared_Within_Generic_Unit;

   --  Start of processing for Resolve_Attribute

   begin
      --  If error during analysis, no point in continuing, except for array
      --  types, where we get better recovery by using unconstrained indexes
      --  than nothing at all (see Check_Array_Type).

      if Error_Posted (N)
        and then Attr_Id /= Attribute_First
        and then Attr_Id /= Attribute_Last
        and then Attr_Id /= Attribute_Length
        and then Attr_Id /= Attribute_Range
      then
         return;
      end if;

      --  If attribute was universal type, reset to actual type

      if Etype (N) = Universal_Integer
        or else Etype (N) = Universal_Real
      then
         Set_Etype (N, Typ);
      end if;

      --  Remaining processing depends on attribute

      case Attr_Id is

         ------------
         -- Access --
         ------------

         --  For access attributes, if the prefix denotes an entity, it is
         --  interpreted as a name, never as a call. It may be overloaded,
         --  in which case resolution uses the profile of the context type.
         --  Otherwise prefix must be resolved.

         when Attribute_Access
            | Attribute_Unchecked_Access
            | Attribute_Unprotected_Access
            | Attribute_Unrestricted_Access =>

         Access_Attribute :
         begin
            --  Note possible modification if we have a variable

            if Is_Variable (P) then
               declare
                  PN : constant Node_Id := Parent (N);
                  Nm : Node_Id;

                  Note : Boolean := True;
                  --  Skip this for the case of Unrestricted_Access occuring in
                  --  the context of a Valid check, since this otherwise leads
                  --  to a missed warning (the Valid check does not really
                  --  modify!) If this case, Note will be reset to False.

                  --  Skip it as well if the type is an Acccess_To_Constant,
                  --  given that no use of the value can modify the prefix.

               begin
                  if Attr_Id = Attribute_Unrestricted_Access
                    and then Nkind (PN) = N_Function_Call
                  then
                     Nm := Name (PN);

                     if Nkind (Nm) = N_Expanded_Name
                       and then Chars (Nm) = Name_Valid
                       and then Nkind (Prefix (Nm)) = N_Identifier
                       and then Chars (Prefix (Nm)) = Name_Attr_Long_Float
                     then
                        Note := False;
                     end if;

                  elsif Is_Access_Constant (Typ) then
                     Note := False;
                  end if;

                  if Note then
                     Note_Possible_Modification (P, Sure => False);
                  end if;
               end;
            end if;

            --  The following comes from a query concerning improper use of
            --  universal_access in equality tests involving anonymous access
            --  types. Another good reason for 'Ref, but for now disable the
            --  test, which breaks several filed tests???

            if Ekind (Typ) = E_Anonymous_Access_Type
              and then Nkind_In (Parent (N), N_Op_Eq, N_Op_Ne)
              and then False
            then
               Error_Msg_N ("need unique type to resolve 'Access", N);
               Error_Msg_N ("\qualify attribute with some access type", N);
            end if;

            --  Case where prefix is an entity name

            if Is_Entity_Name (P) then

               --  Deal with case where prefix itself is overloaded

               if Is_Overloaded (P) then
                  Get_First_Interp (P, Index, It);
                  while Present (It.Nam) loop
                     if Type_Conformant (Designated_Type (Typ), It.Nam) then
                        Set_Entity (P, It.Nam);

                        --  The prefix is definitely NOT overloaded anymore at
                        --  this point, so we reset the Is_Overloaded flag to
                        --  avoid any confusion when reanalyzing the node.

                        Set_Is_Overloaded (P, False);
                        Set_Is_Overloaded (N, False);
                        Generate_Reference (Entity (P), P);
                        exit;
                     end if;

                     Get_Next_Interp (Index, It);
                  end loop;

                  --  If Prefix is a subprogram name, this reference freezes,
                  --  but not if within spec expression mode. The profile of
                  --  the subprogram is not frozen at this point.

                  if not In_Spec_Expression then
                     Freeze_Before (N, Entity (P), Do_Freeze_Profile => False);
                  end if;

               --  If it is a type, there is nothing to resolve.
               --  If it is a subprogram, do not freeze its profile.
               --  If it is an object, complete its resolution.

               elsif Is_Overloadable (Entity (P)) then
                  if not In_Spec_Expression then
                     Freeze_Before (N, Entity (P), Do_Freeze_Profile => False);
                  end if;

               --  Nothing to do if prefix is a type name

               elsif Is_Type (Entity (P)) then
                  null;

               --  Otherwise non-overloaded other case, resolve the prefix

               else
                  Resolve (P);
               end if;

               --  Some further error checks

               Error_Msg_Name_1 := Aname;

               if not Is_Entity_Name (P) then
                  null;

               elsif Is_Overloadable (Entity (P))
                 and then Is_Abstract_Subprogram (Entity (P))
               then
                  Error_Msg_F ("prefix of % attribute cannot be abstract", P);
                  Set_Etype (N, Any_Type);

               elsif Ekind (Entity (P)) = E_Enumeration_Literal then
                  Error_Msg_F
                    ("prefix of % attribute cannot be enumeration literal", P);
                  Set_Etype (N, Any_Type);

               --  An attempt to take 'Access of a function that renames an
               --  enumeration literal. Issue a specialized error message.

               elsif Ekind (Entity (P)) = E_Function
                 and then Present (Alias (Entity (P)))
                 and then Ekind (Alias (Entity (P))) = E_Enumeration_Literal
               then
                  Error_Msg_F
                    ("prefix of % attribute cannot be function renaming "
                     & "an enumeration literal", P);
                  Set_Etype (N, Any_Type);

               elsif Convention (Entity (P)) = Convention_Intrinsic then
                  Error_Msg_F ("prefix of % attribute cannot be intrinsic", P);
                  Set_Etype (N, Any_Type);
               end if;

               --  Assignments, return statements, components of aggregates,
               --  generic instantiations will require convention checks if
               --  the type is an access to subprogram. Given that there will
               --  also be accessibility checks on those, this is where the
               --  checks can eventually be centralized ???

               if Ekind_In (Btyp, E_Access_Subprogram_Type,
                                  E_Anonymous_Access_Subprogram_Type,
                                  E_Access_Protected_Subprogram_Type,
                                  E_Anonymous_Access_Protected_Subprogram_Type)
               then
                  --  Deal with convention mismatch

                  if Convention (Designated_Type (Btyp)) /=
                     Convention (Entity (P))
                  then
                     Error_Msg_FE
                       ("subprogram & has wrong convention", P, Entity (P));
                     Error_Msg_Sloc := Sloc (Btyp);
                     Error_Msg_FE ("\does not match & declared#", P, Btyp);

                     if not Is_Itype (Btyp)
                       and then not Has_Convention_Pragma (Btyp)
                     then
                        Error_Msg_FE
                          ("\probable missing pragma Convention for &",
                           P, Btyp);
                     end if;

                  else
                     Check_Subtype_Conformant
                       (New_Id  => Entity (P),
                        Old_Id  => Designated_Type (Btyp),
                        Err_Loc => P);
                  end if;

                  if Attr_Id = Attribute_Unchecked_Access then
                     Error_Msg_Name_1 := Aname;
                     Error_Msg_F
                       ("attribute% cannot be applied to a subprogram", P);

                  elsif Aname = Name_Unrestricted_Access then
                     null;  --  Nothing to check

                  --  Check the static accessibility rule of 3.10.2(32).
                  --  This rule also applies within the private part of an
                  --  instantiation. This rule does not apply to anonymous
                  --  access-to-subprogram types in access parameters.

                  elsif (Attr_Id = Attribute_Access
                           or
                         Attr_Id = Attribute_Unprotected_Access)
                    and then not In_Instance_Body
                    and then
                      (Ekind (Btyp) = E_Access_Subprogram_Type
                        or else Is_Local_Anonymous_Access (Btyp))
                    and then Subprogram_Access_Level (Entity (P)) >
                               Type_Access_Level (Btyp)
                  then
                     Error_Msg_F
                       ("subprogram must not be deeper than access type", P);

                  --  Check the restriction of 3.10.2(32) that disallows the
                  --  access attribute within a generic body when the ultimate
                  --  ancestor of the type of the attribute is declared outside
                  --  of the generic unit and the subprogram is declared within
                  --  that generic unit. This includes any such attribute that
                  --  occurs within the body of a generic unit that is a child
                  --  of the generic unit where the subprogram is declared.

                  --  The rule also prohibits applying the attribute when the
                  --  access type is a generic formal access type (since the
                  --  level of the actual type is not known). This restriction
                  --  does not apply when the attribute type is an anonymous
                  --  access-to-subprogram type. Note that this check was
                  --  revised by AI-229, because the original Ada 95 rule
                  --  was too lax. The original rule only applied when the
                  --  subprogram was declared within the body of the generic,
                  --  which allowed the possibility of dangling references).
                  --  The rule was also too strict in some cases, in that it
                  --  didn't permit the access to be declared in the generic
                  --  spec, whereas the revised rule does (as long as it's not
                  --  a formal type).

                  --  There are a couple of subtleties of the test for applying
                  --  the check that are worth noting. First, we only apply it
                  --  when the levels of the subprogram and access type are the
                  --  same (the case where the subprogram is statically deeper
                  --  was applied above, and the case where the type is deeper
                  --  is always safe). Second, we want the check to apply
                  --  within nested generic bodies and generic child unit
                  --  bodies, but not to apply to an attribute that appears in
                  --  the generic unit's specification. This is done by testing
                  --  that the attribute's innermost enclosing generic body is
                  --  not the same as the innermost generic body enclosing the
                  --  generic unit where the subprogram is declared (we don't
                  --  want the check to apply when the access attribute is in
                  --  the spec and there's some other generic body enclosing
                  --  generic). Finally, there's no point applying the check
                  --  when within an instance, because any violations will have
                  --  been caught by the compilation of the generic unit.

                  --  We relax this check in Relaxed_RM_Semantics mode for
                  --  compatibility with legacy code for use by Ada source
                  --  code analyzers (e.g. CodePeer).

                  elsif (Attr_Id = Attribute_Access
                           or
                         Attr_Id = Attribute_Unprotected_Access)
                    and then not Relaxed_RM_Semantics
                    and then not In_Instance
                    and then Present (Enclosing_Generic_Unit (Entity (P)))
                    and then Present (Enclosing_Generic_Body (N))
                    and then Enclosing_Generic_Body (N) /=
                               Enclosing_Generic_Body
                                 (Enclosing_Generic_Unit (Entity (P)))
                    and then Subprogram_Access_Level (Entity (P)) =
                               Type_Access_Level (Btyp)
                    and then Ekind (Btyp) /=
                               E_Anonymous_Access_Subprogram_Type
                    and then Ekind (Btyp) /=
                               E_Anonymous_Access_Protected_Subprogram_Type
                  then
                     --  The attribute type's ultimate ancestor must be
                     --  declared within the same generic unit as the
                     --  subprogram is declared (including within another
                     --  nested generic unit). The error message is
                     --  specialized to say "ancestor" for the case where the
                     --  access type is not its own ancestor, since saying
                     --  simply "access type" would be very confusing.

                     if not Declared_Within_Generic_Unit
                              (Root_Type (Btyp),
                               Enclosing_Generic_Unit (Entity (P)))
                     then
                        Error_Msg_N
                          ("''Access attribute not allowed in generic body",
                           N);

                        if Root_Type (Btyp) = Btyp then
                           Error_Msg_NE
                             ("\because " &
                              "access type & is declared outside " &
                              "generic unit (RM 3.10.2(32))", N, Btyp);
                        else
                           Error_Msg_NE
                             ("\because ancestor of " &
                              "access type & is declared outside " &
                              "generic unit (RM 3.10.2(32))", N, Btyp);
                        end if;

                        Error_Msg_NE
                          ("\move ''Access to private part, or " &
                           "(Ada 2005) use anonymous access type instead of &",
                           N, Btyp);

                     --  If the ultimate ancestor of the attribute's type is
                     --  a formal type, then the attribute is illegal because
                     --  the actual type might be declared at a higher level.
                     --  The error message is specialized to say "ancestor"
                     --  for the case where the access type is not its own
                     --  ancestor, since saying simply "access type" would be
                     --  very confusing.

                     elsif Is_Generic_Type (Root_Type (Btyp)) then
                        if Root_Type (Btyp) = Btyp then
                           Error_Msg_N
                             ("access type must not be a generic formal type",
                              N);
                        else
                           Error_Msg_N
                             ("ancestor access type must not be a generic " &
                              "formal type", N);
                        end if;
                     end if;
                  end if;
               end if;

               --  If this is a renaming, an inherited operation, or a
               --  subprogram instance, use the original entity. This may make
               --  the node type-inconsistent, so this transformation can only
               --  be done if the node will not be reanalyzed. In particular,
               --  if it is within a default expression, the transformation
               --  must be delayed until the default subprogram is created for
               --  it, when the enclosing subprogram is frozen.

               if Is_Entity_Name (P)
                 and then Is_Overloadable (Entity (P))
                 and then Present (Alias (Entity (P)))
                 and then Expander_Active
               then
                  Rewrite (P,
                    New_Occurrence_Of (Alias (Entity (P)), Sloc (P)));
               end if;

            elsif Nkind (P) = N_Selected_Component
              and then Is_Overloadable (Entity (Selector_Name (P)))
            then
               --  Protected operation. If operation is overloaded, must
               --  disambiguate. Prefix that denotes protected object itself
               --  is resolved with its own type.

               if Attr_Id = Attribute_Unchecked_Access then
                  Error_Msg_Name_1 := Aname;
                  Error_Msg_F
                    ("attribute% cannot be applied to protected operation", P);
               end if;

               Resolve (Prefix (P));
               Generate_Reference (Entity (Selector_Name (P)), P);

            --  Implement check implied by 3.10.2 (18.1/2) : F.all'access is
            --  statically illegal if F is an anonymous access to subprogram.

            elsif Nkind (P) = N_Explicit_Dereference
              and then Is_Entity_Name (Prefix (P))
              and then Ekind (Etype (Entity (Prefix  (P)))) =
                 E_Anonymous_Access_Subprogram_Type
            then
               Error_Msg_N ("anonymous access to subprogram "
                 &  "has deeper accessibility than any master", P);

            elsif Is_Overloaded (P) then

               --  Use the designated type of the context to disambiguate
               --  Note that this was not strictly conformant to Ada 95,
               --  but was the implementation adopted by most Ada 95 compilers.
               --  The use of the context type to resolve an Access attribute
               --  reference is now mandated in AI-235 for Ada 2005.

               declare
                  Index : Interp_Index;
                  It    : Interp;

               begin
                  Get_First_Interp (P, Index, It);
                  while Present (It.Typ) loop
                     if Covers (Designated_Type (Typ), It.Typ) then
                        Resolve (P, It.Typ);
                        exit;
                     end if;

                     Get_Next_Interp (Index, It);
                  end loop;
               end;
            else
               Resolve (P);
            end if;

            --  X'Access is illegal if X denotes a constant and the access type
            --  is access-to-variable. Same for 'Unchecked_Access. The rule
            --  does not apply to 'Unrestricted_Access. If the reference is a
            --  default-initialized aggregate component for a self-referential
            --  type the reference is legal.

            if not (Ekind (Btyp) = E_Access_Subprogram_Type
                     or else Ekind (Btyp) = E_Anonymous_Access_Subprogram_Type
                     or else (Is_Record_Type (Btyp)
                               and then
                                 Present (Corresponding_Remote_Type (Btyp)))
                     or else Ekind (Btyp) = E_Access_Protected_Subprogram_Type
                     or else Ekind (Btyp)
                               = E_Anonymous_Access_Protected_Subprogram_Type
                     or else Is_Access_Constant (Btyp)
                     or else Is_Variable (P)
                     or else Attr_Id = Attribute_Unrestricted_Access)
            then
               if Is_Entity_Name (P)
                 and then Is_Type (Entity (P))
               then
                  --  Legality of a self-reference through an access
                  --  attribute has been verified in Analyze_Access_Attribute.

                  null;

               elsif Comes_From_Source (N) then
                  Error_Msg_F ("access-to-variable designates constant", P);
               end if;
            end if;

            Des_Btyp := Designated_Type (Btyp);

            if Ada_Version >= Ada_2005
              and then Is_Incomplete_Type (Des_Btyp)
            then
               --  Ada 2005 (AI-412): If the (sub)type is a limited view of an
               --  imported entity, and the non-limited view is visible, make
               --  use of it. If it is an incomplete subtype, use the base type
               --  in any case.

               if From_Limited_With (Des_Btyp)
                 and then Present (Non_Limited_View (Des_Btyp))
               then
                  Des_Btyp := Non_Limited_View (Des_Btyp);

               elsif Ekind (Des_Btyp) = E_Incomplete_Subtype then
                  Des_Btyp := Etype (Des_Btyp);
               end if;
            end if;

            if (Attr_Id = Attribute_Access
                  or else
                Attr_Id = Attribute_Unchecked_Access
                  or else
                Attr_Id = Attribute_Unprotected_Access)
              and then (Ekind (Btyp) = E_General_Access_Type
                         or else Ekind (Btyp) = E_Anonymous_Access_Type)
            then
               --  Ada 2005 (AI-230): Check the accessibility of anonymous
               --  access types for stand-alone objects, record and array
               --  components, and return objects. For a component definition
               --  the level is the same of the enclosing composite type.

               if Ada_Version >= Ada_2005
                 and then (Is_Local_Anonymous_Access (Btyp)

                            --  Handle cases where Btyp is the anonymous access
                            --  type of an Ada 2012 stand-alone object.

                            or else Nkind (Associated_Node_For_Itype (Btyp)) =
                                                        N_Object_Declaration)
                 and then
                   Object_Access_Level (P) > Deepest_Type_Access_Level (Btyp)
                 and then (Attr_Id = Attribute_Access
                             or
                           Attr_Id = Attribute_Unprotected_Access)
               then
                  --  In an instance, this is a runtime check, but one we know
                  --  will fail, so generate an appropriate warning. As usual,
                  --  this kind of warning is an error in SPARK mode.

                  if In_Instance_Body then
                     Error_Msg_Warn := SPARK_Mode /= On;
                     Error_Msg_F
                       ("non-local pointer cannot point to local object<<", P);
                     Error_Msg_F ("\Program_Error [<<", P);

                     Rewrite (N,
                       Make_Raise_Program_Error (Loc,
                         Reason => PE_Accessibility_Check_Failed));
                     Set_Etype (N, Typ);

                  else
                     Error_Msg_F
                       ("non-local pointer cannot point to local object", P);
                  end if;
               end if;

               if Is_Dependent_Component_Of_Mutable_Object (P) then
                  Error_Msg_F
                    ("illegal attribute for discriminant-dependent component",
                     P);
               end if;

               --  Check static matching rule of 3.10.2(27). Nominal subtype
               --  of the prefix must statically match the designated type.

               Nom_Subt := Etype (P);

               if Is_Constr_Subt_For_U_Nominal (Nom_Subt) then
                  Nom_Subt := Base_Type (Nom_Subt);
               end if;

               if Is_Tagged_Type (Designated_Type (Typ)) then

                  --  If the attribute is in the context of an access
                  --  parameter, then the prefix is allowed to be of
                  --  the class-wide type (by AI-127).

                  if Ekind (Typ) = E_Anonymous_Access_Type then
                     if not Covers (Designated_Type (Typ), Nom_Subt)
                       and then not Covers (Nom_Subt, Designated_Type (Typ))
                     then
                        declare
                           Desig : Entity_Id;

                        begin
                           Desig := Designated_Type (Typ);

                           if Is_Class_Wide_Type (Desig) then
                              Desig := Etype (Desig);
                           end if;

                           if Is_Anonymous_Tagged_Base (Nom_Subt, Desig) then
                              null;

                           else
                              Error_Msg_FE
                                ("type of prefix: & not compatible",
                                  P, Nom_Subt);
                              Error_Msg_FE
                                ("\with &, the expected designated type",
                                  P, Designated_Type (Typ));
                           end if;
                        end;
                     end if;

                  elsif not Covers (Designated_Type (Typ), Nom_Subt)
                    or else
                      (not Is_Class_Wide_Type (Designated_Type (Typ))
                        and then Is_Class_Wide_Type (Nom_Subt))
                  then
                     Error_Msg_FE
                       ("type of prefix: & is not covered", P, Nom_Subt);
                     Error_Msg_FE
                       ("\by &, the expected designated type" &
                           " (RM 3.10.2 (27))", P, Designated_Type (Typ));
                  end if;

                  if Is_Class_Wide_Type (Designated_Type (Typ))
                    and then Has_Discriminants (Etype (Designated_Type (Typ)))
                    and then Is_Constrained (Etype (Designated_Type (Typ)))
                    and then Designated_Type (Typ) /= Nom_Subt
                  then
                     Apply_Discriminant_Check
                       (N, Etype (Designated_Type (Typ)));
                  end if;

               --  Ada 2005 (AI-363): Require static matching when designated
               --  type has discriminants and a constrained partial view, since
               --  in general objects of such types are mutable, so we can't
               --  allow the access value to designate a constrained object
               --  (because access values must be assumed to designate mutable
               --  objects when designated type does not impose a constraint).

               elsif Subtypes_Statically_Match (Des_Btyp, Nom_Subt) then
                  null;

               elsif Has_Discriminants (Designated_Type (Typ))
                 and then not Is_Constrained (Des_Btyp)
                 and then
                   (Ada_Version < Ada_2005
                     or else
                       not Object_Type_Has_Constrained_Partial_View
                             (Typ => Designated_Type (Base_Type (Typ)),
                              Scop => Current_Scope))
               then
                  null;

               else
                  Error_Msg_F
                    ("object subtype must statically match "
                     & "designated subtype", P);

                  if Is_Entity_Name (P)
                    and then Is_Array_Type (Designated_Type (Typ))
                  then
                     declare
                        D : constant Node_Id := Declaration_Node (Entity (P));
                     begin
                        Error_Msg_N
                          ("aliased object has explicit bounds??", D);
                        Error_Msg_N
                          ("\declare without bounds (and with explicit "
                           & "initialization)??", D);
                        Error_Msg_N
                          ("\for use with unconstrained access??", D);
                     end;
                  end if;
               end if;

               --  Check the static accessibility rule of 3.10.2(28). Note that
               --  this check is not performed for the case of an anonymous
               --  access type, since the access attribute is always legal
               --  in such a context.

               if Attr_Id /= Attribute_Unchecked_Access
                 and then Ekind (Btyp) = E_General_Access_Type
                 and then
                   Object_Access_Level (P) > Deepest_Type_Access_Level (Btyp)
               then
                  Accessibility_Message;
                  return;
               end if;
            end if;

            if Ekind_In (Btyp, E_Access_Protected_Subprogram_Type,
                               E_Anonymous_Access_Protected_Subprogram_Type)
            then
               if Is_Entity_Name (P)
                 and then not Is_Protected_Type (Scope (Entity (P)))
               then
                  Error_Msg_F ("context requires a protected subprogram", P);

               --  Check accessibility of protected object against that of the
               --  access type, but only on user code, because the expander
               --  creates access references for handlers. If the context is an
               --  anonymous_access_to_protected, there are no accessibility
               --  checks either. Omit check entirely for Unrestricted_Access.

               elsif Object_Access_Level (P) > Deepest_Type_Access_Level (Btyp)
                 and then Comes_From_Source (N)
                 and then Ekind (Btyp) = E_Access_Protected_Subprogram_Type
                 and then Attr_Id /= Attribute_Unrestricted_Access
               then
                  Accessibility_Message;
                  return;

               --  AI05-0225: If the context is not an access to protected
               --  function, the prefix must be a variable, given that it may
               --  be used subsequently in a protected call.

               elsif Nkind (P) = N_Selected_Component
                 and then not Is_Variable (Prefix (P))
                 and then Ekind (Entity (Selector_Name (P))) /= E_Function
               then
                  Error_Msg_N
                    ("target object of access to protected procedure "
                      & "must be variable", N);

               elsif Is_Entity_Name (P) then
                  Check_Internal_Protected_Use (N, Entity (P));
               end if;

            elsif Ekind_In (Btyp, E_Access_Subprogram_Type,
                                  E_Anonymous_Access_Subprogram_Type)
              and then Ekind (Etype (N)) = E_Access_Protected_Subprogram_Type
            then
               Error_Msg_F ("context requires a non-protected subprogram", P);
            end if;

            --  The context cannot be a pool-specific type, but this is a
            --  legality rule, not a resolution rule, so it must be checked
            --  separately, after possibly disambiguation (see AI-245).

            if Ekind (Btyp) = E_Access_Type
              and then Attr_Id /= Attribute_Unrestricted_Access
            then
               Wrong_Type (N, Typ);
            end if;

            --  The context may be a constrained access type (however ill-
            --  advised such subtypes might be) so in order to generate a
            --  constraint check when needed set the type of the attribute
            --  reference to the base type of the context.

            Set_Etype (N, Btyp);

            --  Check for incorrect atomic/volatile reference (RM C.6(12))

            if Attr_Id /= Attribute_Unrestricted_Access then
               if Is_Atomic_Object (P)
                 and then not Is_Atomic (Designated_Type (Typ))
               then
                  Error_Msg_F
                    ("access to atomic object cannot yield access-to-" &
                     "non-atomic type", P);

               elsif Is_Volatile_Object (P)
                 and then not Is_Volatile (Designated_Type (Typ))
               then
                  Error_Msg_F
                    ("access to volatile object cannot yield access-to-" &
                     "non-volatile type", P);
               end if;
            end if;

            --  Check for unrestricted access where expected type is a thin
            --  pointer to an unconstrained array.

            if Non_Aliased_Prefix (N)
              and then Has_Size_Clause (Typ)
              and then RM_Size (Typ) = System_Address_Size
            then
               declare
                  DT : constant Entity_Id := Designated_Type (Typ);
               begin
                  if Is_Array_Type (DT) and then not Is_Constrained (DT) then
                     Error_Msg_N
                       ("illegal use of Unrestricted_Access attribute", P);
                     Error_Msg_N
                       ("\attempt to generate thin pointer to unaliased "
                        & "object", P);
                  end if;
               end;
            end if;

            --  Mark that address of entity is taken

            if Is_Entity_Name (P) then
               Set_Address_Taken (Entity (P));
            end if;

            --  Deal with possible elaboration check

            if Is_Entity_Name (P) and then Is_Subprogram (Entity (P)) then
               declare
                  Subp_Id   : constant Entity_Id := Entity (P);
                  Scop      : constant Entity_Id := Scope (Subp_Id);
                  Subp_Decl : constant Node_Id   :=
                                Unit_Declaration_Node (Subp_Id);
                  Flag_Id   : Entity_Id;
                  Subp_Body : Node_Id;

               --  If the access has been taken and the body of the subprogram
               --  has not been see yet, indirect calls must be protected with
               --  elaboration checks. We have the proper elaboration machinery
               --  for subprograms declared in packages, but within a block or
               --  a subprogram the body will appear in the same declarative
               --  part, and we must insert a check in the eventual body itself
               --  using the elaboration flag that we generate now. The check
               --  is then inserted when the body is expanded. This processing
               --  is not needed for a stand alone expression function because
               --  the internally generated spec and body are always inserted
               --  as a pair in the same declarative list.

               begin
                  if Expander_Active
                    and then Comes_From_Source (Subp_Id)
                    and then Comes_From_Source (N)
                    and then In_Open_Scopes (Scop)
                    and then Ekind_In (Scop, E_Block, E_Procedure, E_Function)
                    and then not Has_Completion (Subp_Id)
                    and then No (Elaboration_Entity (Subp_Id))
                    and then Nkind (Subp_Decl) = N_Subprogram_Declaration
                    and then Nkind (Original_Node (Subp_Decl)) /=
                                                       N_Expression_Function
                  then
                     --  Create elaboration variable for it

                     Flag_Id := Make_Temporary (Loc, 'E');
                     Set_Elaboration_Entity (Subp_Id, Flag_Id);
                     Set_Is_Frozen (Flag_Id);

                     --  Insert declaration for flag after subprogram
                     --  declaration. Note that attribute reference may
                     --  appear within a nested scope.

                     Insert_After_And_Analyze (Subp_Decl,
                       Make_Object_Declaration (Loc,
                         Defining_Identifier => Flag_Id,
                         Object_Definition   =>
                           New_Occurrence_Of (Standard_Short_Integer, Loc),
                         Expression          =>
                           Make_Integer_Literal (Loc, Uint_0)));
                  end if;

                  --  Taking the 'Access of an expression function freezes its
                  --  expression (RM 13.14 10.3/3). This does not apply to an
                  --  expression function that acts as a completion because the
                  --  generated body is immediately analyzed and the expression
                  --  is automatically frozen.

                  if Is_Expression_Function (Subp_Id)
                    and then Present (Corresponding_Body (Subp_Decl))
                  then
                     Subp_Body :=
                       Unit_Declaration_Node (Corresponding_Body (Subp_Decl));

                     --  The body has already been analyzed when the expression
                     --  function acts as a completion.

                     if Analyzed (Subp_Body) then
                        null;

                     --  Attribute 'Access may appear within the generated body
                     --  of the expression function subject to the attribute:

                     --    function F is (... F'Access ...);

                     --  If the expression function is on the scope stack, then
                     --  the body is currently being analyzed. Do not reanalyze
                     --  it because this will lead to infinite recursion.

                     elsif In_Open_Scopes (Subp_Id) then
                        null;

                     --  If reference to the expression function appears in an
                     --  inner scope, for example as an actual in an instance,
                     --  this is not a freeze point either.

                     elsif Scope (Subp_Id) /= Current_Scope then
                        null;

                      --  Analyze the body of the expression function to freeze
                      --  the expression. This takes care of the case where the
                      --  'Access is part of dispatch table initialization and
                      --  the generated body of the expression function has not
                      --  been analyzed yet.

                     else
                        Analyze (Subp_Body);
                     end if;
                  end if;
               end;
            end if;
         end Access_Attribute;

         -------------
         -- Address --
         -------------

         --  Deal with resolving the type for Address attribute, overloading
         --  is not permitted here, since there is no context to resolve it.

         when Attribute_Address | Attribute_Code_Address =>
         Address_Attribute : begin

            --  To be safe, assume that if the address of a variable is taken,
            --  it may be modified via this address, so note modification.

            if Is_Variable (P) then
               Note_Possible_Modification (P, Sure => False);
            end if;

            if Nkind (P) in N_Subexpr
              and then Is_Overloaded (P)
            then
               Get_First_Interp (P, Index, It);
               Get_Next_Interp (Index, It);

               if Present (It.Nam) then
                  Error_Msg_Name_1 := Aname;
                  Error_Msg_F
                    ("prefix of % attribute cannot be overloaded", P);
               end if;
            end if;

            if not Is_Entity_Name (P)
              or else not Is_Overloadable (Entity (P))
            then
               if not Is_Task_Type (Etype (P))
                 or else Nkind (P) = N_Explicit_Dereference
               then
                  Resolve (P);
               end if;
            end if;

            --  If this is the name of a derived subprogram, or that of a
            --  generic actual, the address is that of the original entity.

            if Is_Entity_Name (P)
              and then Is_Overloadable (Entity (P))
              and then Present (Alias (Entity (P)))
            then
               Rewrite (P,
                 New_Occurrence_Of (Alias (Entity (P)), Sloc (P)));
            end if;

            if Is_Entity_Name (P) then
               Set_Address_Taken (Entity (P));
            end if;

            if Nkind (P) = N_Slice then

               --  Arr (X .. Y)'address is identical to Arr (X)'address,
               --  even if the array is packed and the slice itself is not
               --  addressable. Transform the prefix into an indexed component.

               --  Note that the transformation is safe only if we know that
               --  the slice is non-null. That is because a null slice can have
               --  an out of bounds index value.

               --  Right now, gigi blows up if given 'Address on a slice as a
               --  result of some incorrect freeze nodes generated by the front
               --  end, and this covers up that bug in one case, but the bug is
               --  likely still there in the cases not handled by this code ???

               --  It's not clear what 'Address *should* return for a null
               --  slice with out of bounds indexes, this might be worth an ARG
               --  discussion ???

               --  One approach would be to do a length check unconditionally,
               --  and then do the transformation below unconditionally, but
               --  analyze with checks off, avoiding the problem of the out of
               --  bounds index. This approach would interpret the address of
               --  an out of bounds null slice as being the address where the
               --  array element would be if there was one, which is probably
               --  as reasonable an interpretation as any ???

               declare
                  Loc : constant Source_Ptr := Sloc (P);
                  D   : constant Node_Id := Discrete_Range (P);
                  Lo  : Node_Id;

               begin
                  if Is_Entity_Name (D)
                    and then
                      Not_Null_Range
                        (Type_Low_Bound (Entity (D)),
                         Type_High_Bound (Entity (D)))
                  then
                     Lo :=
                       Make_Attribute_Reference (Loc,
                          Prefix => (New_Occurrence_Of (Entity (D), Loc)),
                          Attribute_Name => Name_First);

                  elsif Nkind (D) = N_Range
                    and then Not_Null_Range (Low_Bound (D), High_Bound (D))
                  then
                     Lo := Low_Bound (D);

                  else
                     Lo := Empty;
                  end if;

                  if Present (Lo) then
                     Rewrite (P,
                        Make_Indexed_Component (Loc,
                           Prefix =>  Relocate_Node (Prefix (P)),
                           Expressions => New_List (Lo)));

                     Analyze_And_Resolve (P);
                  end if;
               end;
            end if;
         end Address_Attribute;

         ------------------
         -- Body_Version --
         ------------------

         --  Prefix of Body_Version attribute can be a subprogram name which
         --  must not be resolved, since this is not a call.

         when Attribute_Body_Version =>
            null;

         ------------
         -- Caller --
         ------------

         --  Prefix of Caller attribute is an entry name which must not
         --  be resolved, since this is definitely not an entry call.

         when Attribute_Caller =>
            null;

         ------------------
         -- Code_Address --
         ------------------

         --  Shares processing with Address attribute

         -----------
         -- Count --
         -----------

         --  If the prefix of the Count attribute is an entry name it must not
         --  be resolved, since this is definitely not an entry call. However,
         --  if it is an element of an entry family, the index itself may
         --  have to be resolved because it can be a general expression.

         when Attribute_Count =>
            if Nkind (P) = N_Indexed_Component
              and then Is_Entity_Name (Prefix (P))
            then
               declare
                  Indx : constant Node_Id   := First (Expressions (P));
                  Fam  : constant Entity_Id := Entity (Prefix (P));
               begin
                  Resolve (Indx, Entry_Index_Type (Fam));
                  Apply_Range_Check (Indx, Entry_Index_Type (Fam));
               end;
            end if;

         ----------------
         -- Elaborated --
         ----------------

         --  Prefix of the Elaborated attribute is a subprogram name which
         --  must not be resolved, since this is definitely not a call. Note
         --  that it is a library unit, so it cannot be overloaded here.

         when Attribute_Elaborated =>
            null;

         -------------
         -- Enabled --
         -------------

         --  Prefix of Enabled attribute is a check name, which must be treated
         --  specially and not touched by Resolve.

         when Attribute_Enabled =>
            null;

         ----------------
         -- Loop_Entry --
         ----------------

         --  Do not resolve the prefix of Loop_Entry, instead wait until the
         --  attribute has been expanded (see Expand_Loop_Entry_Attributes).
         --  The delay ensures that any generated checks or temporaries are
         --  inserted before the relocated prefix.

         when Attribute_Loop_Entry =>
            null;

         --------------------
         -- Mechanism_Code --
         --------------------

         --  Prefix of the Mechanism_Code attribute is a function name
         --  which must not be resolved. Should we check for overloaded ???

         when Attribute_Mechanism_Code =>
            null;

         ------------------
         -- Partition_ID --
         ------------------

         --  Most processing is done in sem_dist, after determining the
         --  context type. Node is rewritten as a conversion to a runtime call.

         when Attribute_Partition_ID =>
            Process_Partition_Id (N);
            return;

         ------------------
         -- Pool_Address --
         ------------------

         when Attribute_Pool_Address =>
            Resolve (P);

         -----------
         -- Range --
         -----------

         --  We replace the Range attribute node with a range expression whose
         --  bounds are the 'First and 'Last attributes applied to the same
         --  prefix. The reason that we do this transformation here instead of
         --  in the expander is that it simplifies other parts of the semantic
         --  analysis which assume that the Range has been replaced; thus it
         --  must be done even when in semantic-only mode (note that the RM
         --  specifically mentions this equivalence, we take care that the
         --  prefix is only evaluated once).

         when Attribute_Range => Range_Attribute :
            declare
               LB   : Node_Id;
               HB   : Node_Id;
               Dims : List_Id;

            begin
               if not Is_Entity_Name (P)
                 or else not Is_Type (Entity (P))
               then
                  Resolve (P);
               end if;

               Dims := Expressions (N);

               HB :=
                 Make_Attribute_Reference (Loc,
                   Prefix         => Duplicate_Subexpr (P, Name_Req => True),
                   Attribute_Name => Name_Last,
                   Expressions    => Dims);

               LB :=
                 Make_Attribute_Reference (Loc,
                   Prefix          => P,
                   Attribute_Name  => Name_First,
                   Expressions     => (Dims));

               --  Do not share the dimension indicator, if present. Even
               --  though it is a static constant, its source location
               --  may be modified when printing expanded code and node
               --  sharing will lead to chaos in Sprint.

               if Present (Dims) then
                  Set_Expressions (LB,
                    New_List (New_Copy_Tree (First (Dims))));
               end if;

               --  If the original was marked as Must_Not_Freeze (see code
               --  in Sem_Ch3.Make_Index), then make sure the rewriting
               --  does not freeze either.

               if Must_Not_Freeze (N) then
                  Set_Must_Not_Freeze (HB);
                  Set_Must_Not_Freeze (LB);
                  Set_Must_Not_Freeze (Prefix (HB));
                  Set_Must_Not_Freeze (Prefix (LB));
               end if;

               if Raises_Constraint_Error (Prefix (N)) then

                  --  Preserve Sloc of prefix in the new bounds, so that
                  --  the posted warning can be removed if we are within
                  --  unreachable code.

                  Set_Sloc (LB, Sloc (Prefix (N)));
                  Set_Sloc (HB, Sloc (Prefix (N)));
               end if;

               Rewrite (N, Make_Range (Loc, LB, HB));
               Analyze_And_Resolve (N, Typ);

               --  Ensure that the expanded range does not have side effects

               Force_Evaluation (LB);
               Force_Evaluation (HB);

               --  Normally after resolving attribute nodes, Eval_Attribute
               --  is called to do any possible static evaluation of the node.
               --  However, here since the Range attribute has just been
               --  transformed into a range expression it is no longer an
               --  attribute node and therefore the call needs to be avoided
               --  and is accomplished by simply returning from the procedure.

               return;
            end Range_Attribute;

         ------------
         -- Result --
         ------------

         --  We will only come here during the prescan of a spec expression
         --  containing a Result attribute. In that case the proper Etype has
         --  already been set, and nothing more needs to be done here.

         when Attribute_Result =>
            null;

         ----------------------
         -- Unchecked_Access --
         ----------------------

         --  Processing is shared with Access

         -------------------------
         -- Unrestricted_Access --
         -------------------------

         --  Processing is shared with Access

         ------------
         -- Update --
         ------------

         --  Resolve aggregate components in component associations

         when Attribute_Update =>
            declare
               Aggr  : constant Node_Id   := First (Expressions (N));
               Typ   : constant Entity_Id := Etype (Prefix (N));
               Assoc : Node_Id;
               Comp  : Node_Id;
               Expr  : Node_Id;

            begin
               --  Set the Etype of the aggregate to that of the prefix, even
               --  though the aggregate may not be a proper representation of a
               --  value of the type (missing or duplicated associations, etc.)
               --  Complete resolution of the prefix. Note that in Ada 2012 it
               --  can be a qualified expression that is e.g. an aggregate.

               Set_Etype (Aggr, Typ);
               Resolve (Prefix (N), Typ);

               --  For an array type, resolve expressions with the component
               --  type of the array, and apply constraint checks when needed.

               if Is_Array_Type (Typ) then
                  Assoc := First (Component_Associations (Aggr));
                  while Present (Assoc) loop
                     Expr := Expression (Assoc);
                     Resolve (Expr, Component_Type (Typ));

                     --  For scalar array components set Do_Range_Check when
                     --  needed. Constraint checking on non-scalar components
                     --  is done in Aggregate_Constraint_Checks, but only if
                     --  full analysis is enabled. These flags are not set in
                     --  the front-end in GnatProve mode.

                     if Is_Scalar_Type (Component_Type (Typ))
                       and then not Is_OK_Static_Expression (Expr)
                     then
                        if Is_Entity_Name (Expr)
                          and then Etype (Expr) = Component_Type (Typ)
                        then
                           null;

                        else
                           Set_Do_Range_Check (Expr);
                        end if;
                     end if;

                     --  The choices in the association are static constants,
                     --  or static aggregates each of whose components belongs
                     --  to the proper index type. However, they must also
                     --  belong to the index subtype (s) of the prefix, which
                     --  may be a subtype (e.g. given by a slice).

                     --  Choices may also be identifiers with no staticness
                     --  requirements, in which case they must resolve to the
                     --  index type.

                     declare
                        C    : Node_Id;
                        C_E  : Node_Id;
                        Indx : Node_Id;

                     begin
                        C := First (Choices (Assoc));
                        while Present (C) loop
                           Indx := First_Index (Etype (Prefix (N)));

                           if Nkind (C) /= N_Aggregate then
                              Analyze_And_Resolve (C, Etype (Indx));
                              Apply_Constraint_Check (C, Etype (Indx));
                              Check_Non_Static_Context (C);

                           else
                              C_E := First (Expressions (C));
                              while Present (C_E) loop
                                 Analyze_And_Resolve (C_E, Etype (Indx));
                                 Apply_Constraint_Check (C_E, Etype (Indx));
                                 Check_Non_Static_Context (C_E);

                                 Next (C_E);
                                 Next_Index (Indx);
                              end loop;
                           end if;

                           Next (C);
                        end loop;
                     end;

                     Next (Assoc);
                  end loop;

               --  For a record type, use type of each component, which is
               --  recorded during analysis.

               else
                  Assoc := First (Component_Associations (Aggr));
                  while Present (Assoc) loop
                     Comp := First (Choices (Assoc));
                     Expr := Expression (Assoc);

                     if Nkind (Comp) /= N_Others_Choice
                       and then not Error_Posted (Comp)
                     then
                        Resolve (Expr, Etype (Entity (Comp)));

                        if Is_Scalar_Type (Etype (Entity (Comp)))
                          and then not Is_OK_Static_Expression (Expr)
                        then
                           Set_Do_Range_Check (Expr);
                        end if;
                     end if;

                     Next (Assoc);
                  end loop;
               end if;
            end;

         ---------
         -- Val --
         ---------

         --  Apply range check. Note that we did not do this during the
         --  analysis phase, since we wanted Eval_Attribute to have a
         --  chance at finding an illegal out of range value.

         when Attribute_Val =>

            --  Note that we do our own Eval_Attribute call here rather than
            --  use the common one, because we need to do processing after
            --  the call, as per above comment.

            Eval_Attribute (N);

            --  Eval_Attribute may replace the node with a raise CE, or
            --  fold it to a constant. Obviously we only apply a scalar
            --  range check if this did not happen.

            if Nkind (N) = N_Attribute_Reference
              and then Attribute_Name (N) = Name_Val
            then
               Apply_Scalar_Range_Check (First (Expressions (N)), Btyp);
            end if;

            return;

         -------------
         -- Version --
         -------------

         --  Prefix of Version attribute can be a subprogram name which
         --  must not be resolved, since this is not a call.

         when Attribute_Version =>
            null;

         ----------------------
         -- Other Attributes --
         ----------------------

         --  For other attributes, resolve prefix unless it is a type. If
         --  the attribute reference itself is a type name ('Base and 'Class)
         --  then this is only legal within a task or protected record.

         when others =>
            if not Is_Entity_Name (P) or else not Is_Type (Entity (P)) then
               Resolve (P);
            end if;

            --  If the attribute reference itself is a type name ('Base,
            --  'Class) then this is only legal within a task or protected
            --  record. What is this all about ???

            if Is_Entity_Name (N) and then Is_Type (Entity (N)) then
               if Is_Concurrent_Type (Entity (N))
                 and then In_Open_Scopes (Entity (P))
               then
                  null;
               else
                  Error_Msg_N
                    ("invalid use of subtype name in expression or call", N);
               end if;
            end if;

            --  For attributes whose argument may be a string, complete
            --  resolution of argument now. This avoids premature expansion
            --  (and the creation of transient scopes) before the attribute
            --  reference is resolved.

            case Attr_Id is
               when Attribute_Value =>
                  Resolve (First (Expressions (N)), Standard_String);

               when Attribute_Wide_Value =>
                  Resolve (First (Expressions (N)), Standard_Wide_String);

               when Attribute_Wide_Wide_Value =>
                  Resolve (First (Expressions (N)), Standard_Wide_Wide_String);

               when others => null;
            end case;

            --  If the prefix of the attribute is a class-wide type then it
            --  will be expanded into a dispatching call to a predefined
            --  primitive. Therefore we must check for potential violation
            --  of such restriction.

            if Is_Class_Wide_Type (Etype (P)) then
               Check_Restriction (No_Dispatching_Calls, N);
            end if;
      end case;

      --  Normally the Freezing is done by Resolve but sometimes the Prefix
      --  is not resolved, in which case the freezing must be done now.

      --  For an elaboration check on a subprogram, we do not freeze its type.
      --  It may be declared in an unrelated scope, in particular in the case
      --  of a generic function whose type may remain unelaborated.

      if Attr_Id = Attribute_Elaborated then
         null;

      else
         Freeze_Expression (P);
      end if;

      --  Finally perform static evaluation on the attribute reference

      Analyze_Dimension (N);
      Eval_Attribute (N);
   end Resolve_Attribute;

   ------------------------
   -- Set_Boolean_Result --
   ------------------------

   procedure Set_Boolean_Result (N : Node_Id; B : Boolean) is
      Loc : constant Source_Ptr := Sloc (N);
   begin
      if B then
         Rewrite (N, New_Occurrence_Of (Standard_True, Loc));
      else
         Rewrite (N, New_Occurrence_Of (Standard_False, Loc));
      end if;
   end Set_Boolean_Result;

   --------------------------------
   -- Stream_Attribute_Available --
   --------------------------------

   function Stream_Attribute_Available
     (Typ          : Entity_Id;
      Nam          : TSS_Name_Type;
      Partial_View : Node_Id := Empty) return Boolean
   is
      Etyp : Entity_Id := Typ;

   --  Start of processing for Stream_Attribute_Available

   begin
      --  We need some comments in this body ???

      if Has_Stream_Attribute_Definition (Typ, Nam) then
         return True;
      end if;

      if Is_Class_Wide_Type (Typ) then
         return not Is_Limited_Type (Typ)
           or else Stream_Attribute_Available (Etype (Typ), Nam);
      end if;

      if Nam = TSS_Stream_Input
        and then Is_Abstract_Type (Typ)
        and then not Is_Class_Wide_Type (Typ)
      then
         return False;
      end if;

      if not (Is_Limited_Type (Typ)
        or else (Present (Partial_View)
                   and then Is_Limited_Type (Partial_View)))
      then
         return True;
      end if;

      --  In Ada 2005, Input can invoke Read, and Output can invoke Write

      if Nam = TSS_Stream_Input
        and then Ada_Version >= Ada_2005
        and then Stream_Attribute_Available (Etyp, TSS_Stream_Read)
      then
         return True;

      elsif Nam = TSS_Stream_Output
        and then Ada_Version >= Ada_2005
        and then Stream_Attribute_Available (Etyp, TSS_Stream_Write)
      then
         return True;
      end if;

      --  Case of Read and Write: check for attribute definition clause that
      --  applies to an ancestor type.

      while Etype (Etyp) /= Etyp loop
         Etyp := Etype (Etyp);

         if Has_Stream_Attribute_Definition (Etyp, Nam) then
            return True;
         end if;
      end loop;

      if Ada_Version < Ada_2005 then

         --  In Ada 95 mode, also consider a non-visible definition

         declare
            Btyp : constant Entity_Id := Implementation_Base_Type (Typ);
         begin
            return Btyp /= Typ
              and then Stream_Attribute_Available
                         (Btyp, Nam, Partial_View => Typ);
         end;
      end if;

      return False;
   end Stream_Attribute_Available;

end Sem_Attr;<|MERGE_RESOLUTION|>--- conflicted
+++ resolved
@@ -4906,13 +4906,7 @@
 
          Preanalyze_And_Resolve (P);
 
-<<<<<<< HEAD
-            elsif Nkind (Prag) /= N_Pragma then
-               Error_Attr ("% attribute can only appear in postcondition" &
-                 " or an action's ensure", P);
-=======
          --  Ensure that the prefix does not contain attributes 'Old or 'Result
->>>>>>> 7529f4d0
 
          Check_References_In_Prefix (Spec_Id);
 
