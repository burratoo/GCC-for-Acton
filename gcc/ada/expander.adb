--- conflicted
+++ resolved
@@ -23,37 +23,11 @@
 --                                                                          --
 ------------------------------------------------------------------------------
 
-<<<<<<< HEAD
-with Atree;    use Atree;
-with Debug_A;  use Debug_A;
-with Errout;   use Errout;
-with Exp_Aggr; use Exp_Aggr;
-with Exp_Alfa; use Exp_Alfa;
-with Exp_Atom; use Exp_Atom;
-with Exp_Attr; use Exp_Attr;
-with Exp_Ch2;  use Exp_Ch2;
-with Exp_Ch3;  use Exp_Ch3;
-with Exp_Ch4;  use Exp_Ch4;
-with Exp_Ch5;  use Exp_Ch5;
-with Exp_Ch6;  use Exp_Ch6;
-with Exp_Ch7;  use Exp_Ch7;
-with Exp_Ch8;  use Exp_Ch8;
-with Exp_Ch9;  use Exp_Ch9;
-with Exp_Ch11; use Exp_Ch11;
-with Exp_Ch12; use Exp_Ch12;
-with Exp_Ch13; use Exp_Ch13;
-with Exp_Prag; use Exp_Prag;
-with Opt;      use Opt;
-with Rtsfind;  use Rtsfind;
-with Sem;      use Sem;
-with Sem_Ch8;  use Sem_Ch8;
-with Sem_Util; use Sem_Util;
-with Sinfo;    use Sinfo;
-=======
 with Atree;     use Atree;
 with Debug_A;   use Debug_A;
 with Exp_Aggr;  use Exp_Aggr;
 with Exp_SPARK; use Exp_SPARK;
+with Exp_Atom;  use Exp_Atom;
 with Exp_Attr;  use Exp_Attr;
 with Exp_Ch2;   use Exp_Ch2;
 with Exp_Ch3;   use Exp_Ch3;
@@ -73,7 +47,6 @@
 with Sem_Ch8;   use Sem_Ch8;
 with Sem_Util;  use Sem_Util;
 with Sinfo;     use Sinfo;
->>>>>>> 158179a6
 with Table;
 
 package body Expander is
