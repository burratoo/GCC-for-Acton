------------------------------------------------------------------------------
--                                                                          --
--                         GNAT COMPILER COMPONENTS                         --
--                                                                          --
--                              R T S F I N D                               --
--                                                                          --
--                                 S p e c                                  --
--                                                                          --
--          Copyright (C) 1992-2013, Free Software Foundation, Inc.         --
--                                                                          --
-- GNAT is free software;  you can  redistribute it  and/or modify it under --
-- terms of the  GNU General Public License as published  by the Free Soft- --
-- ware  Foundation;  either version 3,  or (at your option) any later ver- --
-- sion.  GNAT is distributed in the hope that it will be useful, but WITH- --
-- OUT ANY WARRANTY;  without even the  implied warranty of MERCHANTABILITY --
-- or FITNESS FOR A PARTICULAR PURPOSE.  See the GNU General Public License --
-- for  more details.  You should have  received  a copy of the GNU General --
-- Public License  distributed with GNAT; see file COPYING3.  If not, go to --
-- http://www.gnu.org/licenses for a complete copy of the license.          --
--                                                                          --
-- GNAT was originally developed  by the GNAT team at  New York University. --
-- Extensive contributions were provided by Ada Core Technologies Inc.      --
--                                                                          --
------------------------------------------------------------------------------

with Types; use Types;

package Rtsfind is

--  This package contains the routine that is used to obtain runtime library
--  entities, loading in the required runtime library packages on demand. It
--  is also used for such purposes as finding System.Address when System has
--  not been explicitly With'ed.

   ------------------------
   -- Runtime Unit Table --
   ------------------------

   --  The following type includes an enumeration entry for each runtime unit.
   --  The enumeration literal represents the fully qualified name of the unit,
   --  as follows:

   --    Names of the form Ada_xxx are first level children of Ada, whose name
   --    is Ada.xxx. For example, the name Ada_Tags refers to package Ada.Tags.

   --    Names of the form Ada_Calendar_xxx are second level children of
   --    Ada.Calendar. This is part of a temporary implementation of delays;
   --    eventually, packages implementing delays will be found relative to
   --    the package that declares the time type.

   --    Names of the form Ada_Interrupts_xxx are second level children of
   --    Ada.Interrupts. This is needed for Ada.Interrupts.Names which is used
   --    by pragma Interrupt_State.

   --    Names of the form Ada_Real_Time_xxx are second level children of
   --    Ada.Real_Time.

   --    Names of the form Ada_Streams_xxx are second level children
   --    of Ada.Streams.

   --    Names of the form Ada_Strings_xxx are second level children
   --    of Ada.Strings.

   --    Names of the form Ada_Text_IO_xxx are second level children of
   --    Ada.Text_IO.

   --    Names of the form Ada_Wide_Text_IO_xxx are second level children of
   --    Ada.Wide_Text_IO.

   --    Names of the form Ada_Wide_Wide_Text_IO_xxx are second level children
   --    of Ada.Wide_Wide_Text_IO.

   --    Names of the form Interfaces_xxx are first level children of
   --    Interfaces_CPP refers to package Interfaces.CPP

   --    Names of the form System_xxx are first level children of System, whose
   --    name is System.xxx. For example, the name System_Str_Concat refers to
   --    package System.Str_Concat.

   --    Names of the form System_Storage_Pools_xxx are second level children
   --    of the package System.Storage_Pools.

   --    Names of the form System_Strings_xxx are second level children of the
   --    package System.Strings.

   --    Names of the form System_Tasking_xxx are second level children of the
   --    package System.Tasking. For example, System_Tasking_Stages refers to
   --    the package System.Tasking.Stages.

   --    Other names stand for themselves (e.g. System for package System)

   --  This list can contain both subprogram and package unit names. For
   --  packages, the accessible entities in the package are separately listed
   --  in the package entity table. The units must be either library level
   --  package declarations, or library level subprogram declarations. Generic
   --  units, library level instantiations and subprogram bodies acting as
   --  specs may not be referenced (all these cases could be added at the
   --  expense of additional complexity in the body of Rtsfind, but it doesn't
   --  seem worthwhile, since the implementation controls the set of units that
   --  are referenced, and this restriction is easily met.

   --  IMPORTANT NOTE: the specs of packages and procedures with'ed using this
   --  mechanism may not contain use clauses. This is because these subprograms
   --  are compiled in the current visibility environment, and it would be too
   --  much trouble to establish a clean environment for the compilation. The
   --  presence of extraneous visible stuff has no effect on the compilation
   --  except in the presence of use clauses (which might result in unexpected
   --  ambiguities).

   type RTU_Id is (
      --  Runtime packages, for list of accessible entities in each
      --  package see declarations in the runtime entity table below.

      RTU_Null,
      --  Used as a null entry (will cause an error if referenced)

      --  Package Ada

      Ada,

      --  Children of Ada

      Ada_Atomic_Actions,
      Ada_Calendar,
      Ada_Cyclic_Tasks,
      Ada_Dispatching,
      Ada_Exceptions,
      Ada_Execution_Server,
      Ada_Finalization,
      Ada_Interrupts,
      Ada_Numerics,
      Ada_Real_Time,
      Ada_Streams,
      Ada_Strings,
      Ada_Tags,
      Ada_Task_Identification,
      Ada_Task_Termination,

      --  Children of Ada.Calendar

      Ada_Calendar_Delays,

      --  Children of Ada.Dispatching

      Ada_Dispatching_EDF,

      --  Children of Ada.Execution_Server

      Ada_Execution_Server_Operations,

      --  Children of Ada.Interrupts

      Ada_Interrupts_Names,

      --  Children of Ada.Numerics

      Ada_Numerics_Generic_Elementary_Functions,

      --  Children of Ada.Real_Time

      Ada_Real_Time_Delays,
      Ada_Real_Time_Timing_Events,

      --  Children of Ada.Streams

      Ada_Streams_Stream_IO,

      --  Children of Ada.Strings

      Ada_Strings_Superbounded,
      Ada_Strings_Wide_Superbounded,
      Ada_Strings_Wide_Wide_Superbounded,
      Ada_Strings_Unbounded,

      --  Children of Ada.Text_IO (for Text_IO_Kludge)

      Ada_Text_IO_Decimal_IO,
      Ada_Text_IO_Enumeration_IO,
      Ada_Text_IO_Fixed_IO,
      Ada_Text_IO_Float_IO,
      Ada_Text_IO_Integer_IO,
      Ada_Text_IO_Modular_IO,

      --  Children of Ada.Wide_Text_IO (for Text_IO_Kludge)

      Ada_Wide_Text_IO_Decimal_IO,
      Ada_Wide_Text_IO_Enumeration_IO,
      Ada_Wide_Text_IO_Fixed_IO,
      Ada_Wide_Text_IO_Float_IO,
      Ada_Wide_Text_IO_Integer_IO,
      Ada_Wide_Text_IO_Modular_IO,

      --  Children of Ada.Wide_Wide_Text_IO (for Text_IO_Kludge)

      Ada_Wide_Wide_Text_IO_Decimal_IO,
      Ada_Wide_Wide_Text_IO_Enumeration_IO,
      Ada_Wide_Wide_Text_IO_Fixed_IO,
      Ada_Wide_Wide_Text_IO_Float_IO,
      Ada_Wide_Wide_Text_IO_Integer_IO,
      Ada_Wide_Wide_Text_IO_Modular_IO,

      --  Interfaces

      Interfaces,

      --  Children of Interfaces

      Interfaces_CPP,
      Interfaces_Packed_Decimal,

      --  Package System

      System,

      --  Children of System

      System_Address_Image,
      System_Arith_64,
      System_AST_Handling,
      System_Assertions,
      System_Atomic_Primitives,
      System_Aux_DEC,
      System_Bignums,
      System_Bit_Ops,
      System_Boolean_Array_Operations,
      System_Byte_Swapping,
      System_Checked_Pools,
      System_Compare_Array_Signed_16,
      System_Compare_Array_Signed_32,
      System_Compare_Array_Signed_64,
      System_Compare_Array_Signed_8,
      System_Compare_Array_Unsigned_16,
      System_Compare_Array_Unsigned_32,
      System_Compare_Array_Unsigned_64,
      System_Compare_Array_Unsigned_8,
      System_Concat_2,
      System_Concat_3,
      System_Concat_4,
      System_Concat_5,
      System_Concat_6,
      System_Concat_7,
      System_Concat_8,
      System_Concat_9,
      System_Dim,
      System_DSA_Services,
      System_DSA_Types,
      System_Exception_Table,
      System_Exceptions_Debug,
      System_Exn_Int,
      System_Exn_LLF,
      System_Exn_LLI,
      System_Exp_Int,
      System_Exp_LInt,
      System_Exp_LLI,
      System_Exp_LLU,
      System_Exp_Mod,
      System_Exp_Uns,
      System_Fat_Flt,
      System_Fat_IEEE_Long_Float,
      System_Fat_IEEE_Short_Float,
      System_Fat_LFlt,
      System_Fat_LLF,
      System_Fat_SFlt,
      System_Fat_VAX_D_Float,
      System_Fat_VAX_F_Float,
      System_Fat_VAX_G_Float,
      System_Finalization_Masters,
      System_Finalization_Root,
      System_Fore,
      System_Img_Bool,
      System_Img_Char,
      System_Img_Dec,
      System_Img_Enum,
      System_Img_Enum_New,
      System_Img_Int,
      System_Img_LLD,
      System_Img_LLI,
      System_Img_LLU,
      System_Img_Name,
      System_Img_Real,
      System_Img_Uns,
      System_Img_WChar,
      System_Interrupts,
      System_Long_Long_Float_Expon,
      System_Machine_Code,
      System_Mantissa,
      System_Memcop,
      System_Memory,
      System_Multiprocessors,
      System_Pack_03,
      System_Pack_05,
      System_Pack_06,
      System_Pack_07,
      System_Pack_09,
      System_Pack_10,
      System_Pack_11,
      System_Pack_12,
      System_Pack_13,
      System_Pack_14,
      System_Pack_15,
      System_Pack_17,
      System_Pack_18,
      System_Pack_19,
      System_Pack_20,
      System_Pack_21,
      System_Pack_22,
      System_Pack_23,
      System_Pack_24,
      System_Pack_25,
      System_Pack_26,
      System_Pack_27,
      System_Pack_28,
      System_Pack_29,
      System_Pack_30,
      System_Pack_31,
      System_Pack_33,
      System_Pack_34,
      System_Pack_35,
      System_Pack_36,
      System_Pack_37,
      System_Pack_38,
      System_Pack_39,
      System_Pack_40,
      System_Pack_41,
      System_Pack_42,
      System_Pack_43,
      System_Pack_44,
      System_Pack_45,
      System_Pack_46,
      System_Pack_47,
      System_Pack_48,
      System_Pack_49,
      System_Pack_50,
      System_Pack_51,
      System_Pack_52,
      System_Pack_53,
      System_Pack_54,
      System_Pack_55,
      System_Pack_56,
      System_Pack_57,
      System_Pack_58,
      System_Pack_59,
      System_Pack_60,
      System_Pack_61,
      System_Pack_62,
      System_Pack_63,
      System_Parameters,
      System_Partition_Interface,
      System_Pool_32_Global,
      System_Pool_Global,
      System_Pool_Empty,
      System_Pool_Local,
      System_Pool_Size,
      System_RPC,
      System_Scalar_Values,
      System_Secondary_Stack,
      System_Shared_Storage,
      System_Soft_Links,
      System_Standard_Library,
      System_Storage_Elements,
      System_Storage_Pools,
      System_Stream_Attributes,
      System_Task_Info,
      System_Tasking,
      System_Threads,
      System_Unsigned_Types,
      System_Val_Bool,
      System_Val_Char,
      System_Val_Dec,
      System_Val_Enum,
      System_Val_Int,
      System_Val_LLD,
      System_Val_LLI,
      System_Val_LLU,
      System_Val_Name,
      System_Val_Real,
      System_Val_Uns,
      System_Val_WChar,
      System_Vax_Float_Operations,
      System_Version_Control,
      System_VMS_Exception_Table,
      System_WCh_StW,
      System_WCh_WtS,
      System_Wid_Bool,
      System_Wid_Char,
      System_Wid_Enum,
      System_Wid_LLI,
      System_Wid_LLU,
      System_Wid_Name,
      System_Wid_WChar,
      System_WWd_Char,
      System_WWd_Enum,
      System_WWd_Wchar,

      --  Children of System.Dim

      System_Dim_Float_IO,
      System_Dim_Integer_IO,

      --  Children of System.Multiprocessors

      System_Multiprocessors_Dispatching_Domains,

      --  Children of System.Storage_Pools

      System_Storage_Pools_Subpools,

      --  Children of System.Strings

      System_Strings_Stream_Ops,

      --  Children of System.Tasking

      System_Tasking_Async_Delays,
      System_Tasking_Async_Delays_Enqueue_Calendar,
      System_Tasking_Async_Delays_Enqueue_RT,
      System_Tasking_Protected_Objects,
      System_Tasking_Protected_Objects_Entries,
      System_Tasking_Protected_Objects_Operations,
      System_Tasking_Protected_Objects_Single_Entry,
      System_Tasking_Restricted_Stages,
      System_Tasking_Rendezvous,
      System_Tasking_Stages,

      --  Oak

      Oak,

      --  Children of Oak

      Oak_Agent,
      Oak_Atomic_Actions,
      Oak_Indices,
      Oak_Memory,
      Oak_Message,
      Oak_Oak_Time,
      Oak_Processor_Support_Package,

      --  Children of Oak.Agent

      Oak_Agent_Protected_Objects,
      Oak_Agent_Tasks,

      --  Children of Oak.Memory

      Oak_Memory_Call_Stack,

      --  Children of Oak.Oak_Time

      Oak_Oak_Time_Conversion,

      --  Children of Oak.Processor_Support_Package

      Oak_Processor_Support_Package_Interrupts,

      --  Oakland

      Oakland,

      --  Children of Oakland

      Oakland_Atomic_Actions,
      Oakland_Interrupts,
      Oakland_Protected_Objects,
      Oakland_Tasks);

   subtype Ada_Child is RTU_Id
     range Ada_Atomic_Actions .. Ada_Wide_Wide_Text_IO_Modular_IO;
   --  Range of values for children or grand-children of Ada

   subtype Ada_Calendar_Child is Ada_Child
     range Ada_Calendar_Delays .. Ada_Calendar_Delays;
   --  Range of values for children of Ada.Calendar

   subtype Ada_Dispatching_Child is RTU_Id
     range Ada_Dispatching_EDF .. Ada_Dispatching_EDF;
   --  Range of values for children of Ada.Dispatching

   subtype Ada_Execution_Server_Child is RTU_Id
     range Ada_Execution_Server_Operations .. Ada_Execution_Server_Operations;
   --  Range of values for children of Ada.Execution_Server

   subtype Ada_Interrupts_Child is Ada_Child range
     Ada_Interrupts_Names .. Ada_Interrupts_Names;
   --  Range of values for children of Ada.Interrupts

   subtype Ada_Numerics_Child is Ada_Child
     range Ada_Numerics_Generic_Elementary_Functions ..
           Ada_Numerics_Generic_Elementary_Functions;
   --  Range of values for children of Ada.Numerics

   subtype Ada_Real_Time_Child is Ada_Child
     range Ada_Real_Time_Delays .. Ada_Real_Time_Timing_Events;
   --  Range of values for children of Ada.Real_Time

   subtype Ada_Streams_Child is Ada_Child
     range Ada_Streams_Stream_IO .. Ada_Streams_Stream_IO;
   --  Range of values for children of Ada.Streams

   subtype Ada_Strings_Child is Ada_Child
     range Ada_Strings_Superbounded .. Ada_Strings_Unbounded;
   --  Range of values for children of Ada.Strings

   subtype Ada_Text_IO_Child is Ada_Child
     range Ada_Text_IO_Decimal_IO .. Ada_Text_IO_Modular_IO;
   --  Range of values for children of Ada.Text_IO

   subtype Ada_Wide_Text_IO_Child is Ada_Child
     range Ada_Wide_Text_IO_Decimal_IO .. Ada_Wide_Text_IO_Modular_IO;
   --  Range of values for children of Ada.Text_IO

   subtype Ada_Wide_Wide_Text_IO_Child is Ada_Child
     range Ada_Wide_Wide_Text_IO_Decimal_IO ..
           Ada_Wide_Wide_Text_IO_Modular_IO;

   subtype Interfaces_Child is RTU_Id
     range Interfaces_CPP .. Interfaces_Packed_Decimal;
   --  Range of values for children of Interfaces

   subtype System_Child is RTU_Id
     range System_Address_Image .. System_Tasking_Stages;
   --  Range of values for children or grandchildren of System

   subtype System_Dim_Child is RTU_Id
     range System_Dim_Float_IO .. System_Dim_Integer_IO;
   --  Range of values for children of System.Dim

   subtype System_Multiprocessors_Child is RTU_Id
     range System_Multiprocessors_Dispatching_Domains ..
       System_Multiprocessors_Dispatching_Domains;
   --  Range of values for children of System.Multiprocessors

   subtype System_Storage_Pools_Child is RTU_Id
     range System_Storage_Pools_Subpools .. System_Storage_Pools_Subpools;

   subtype System_Strings_Child is RTU_Id
     range System_Strings_Stream_Ops .. System_Strings_Stream_Ops;

   subtype System_Tasking_Child is System_Child
     range System_Tasking_Async_Delays .. System_Tasking_Stages;
   --  Range of values for children of System.Tasking

   subtype System_Tasking_Protected_Objects_Child is System_Tasking_Child
     range System_Tasking_Protected_Objects_Entries ..
       System_Tasking_Protected_Objects_Single_Entry;
   --  Range of values for children of System.Tasking.Protected_Objects

   subtype System_Tasking_Restricted_Child is System_Tasking_Child
     range System_Tasking_Restricted_Stages ..
       System_Tasking_Restricted_Stages;
   --  Range of values for children of System.Tasking.Restricted

   subtype System_Tasking_Async_Delays_Child is System_Tasking_Child
     range System_Tasking_Async_Delays_Enqueue_Calendar ..
       System_Tasking_Async_Delays_Enqueue_RT;
   --  Range of values for children of System.Tasking.Async_Delays

   subtype Oak_Child is RTU_Id
      range Oak_Agent .. Oak_Processor_Support_Package_Interrupts;
   --  Range of values of children of Oak

   subtype Oak_Agent_Child is Oak_Child
      range Oak_Agent_Protected_Objects .. Oak_Agent_Tasks;
   --  Range of values of children of Oak.Agent

   subtype Oak_Memory_Child is Oak_Child
      range Oak_Memory_Call_Stack .. Oak_Memory_Call_Stack;
   --  Range of values of children of Oak.Memory

   subtype Oak_Oak_Time_Child is Oak_Child
      range Oak_Oak_Time_Conversion .. Oak_Oak_Time_Conversion;
   --  Range of values of children of Oak.Oak_Time

   subtype Oak_Processor_Support_Package_Child is Oak_Child
      range  Oak_Processor_Support_Package_Interrupts ..
        Oak_Processor_Support_Package_Interrupts;
   --  Range of values of children of Oak.Processor_Support_Package

   subtype Oakland_Child is RTU_Id
      range Oakland_Atomic_Actions .. Oakland_Tasks;
   --  Range of values of children of Oakland

   --------------------------
   -- Runtime Entity Table --
   --------------------------

   --  This is the enumeration type used to define the argument passed to
   --  the RTE function. The name must exactly match the name of the entity
   --  involved, and in the case of a package entity, this name must uniquely
   --  imply the package containing the entity.

   --  As far as possible, we avoid duplicate names in runtime packages, so
   --  that the name RE_nnn uniquely identifies the entity nnn. In some cases,
   --  it is impossible to avoid such duplication because the names come from
   --  RM defined packages. In such cases, the name is of the form RO_XX_nnn
   --  where XX is two letters used to differentiate the multiple occurrences
   --  of the name xx, and nnn is the entity name.

   --  Note that not all entities in the units contained in the run-time unit
   --  table are included in the following table, only those that actually
   --  have to be referenced from generated code.

   --  Note on RE_Null. This value is used as a null entry where an RE_Id
   --  value is required syntactically, but no real entry is required or
   --  needed. Use of this value will cause a fatal error in an RTE call.

   --  Note that under no circumstances can any of these entities be defined
   --  more than once in a given package, i.e. no overloading is allowed for
   --  any entity that is found using rtsfind. A fatal error is given if this
   --  rule is violated. The one exception is for Save_Occurrence, where the
   --  RM mandates the overloading. In this case, the compiler only uses the
   --  procedure, not the function, and the procedure must come first so that
   --  the compiler finds it and not the function.

   type RE_Id is (

     RE_Null,

     RE_Active_Actions,                  -- Ada.Atomic_Actions
     RE_All_Actions,                     -- Ada.Atomic_Actions
     RE_Participating_Actions,           -- Ada.Atomic_Actions

     RO_CA_Time,                         -- Ada.Calendar

     RO_CA_Delay_For,                    -- Ada.Calendar.Delays
     RO_CA_Delay_Until,                  -- Ada.Calendar.Delays
     RO_CA_To_Duration,                  -- Ada.Calendar.Delays

     RE_Behaviour,                       -- Ada.Cyclic_Tasks
     RE_Event_Response,                  -- Ada.Cyclic_Tasks
     RE_No_Response,                     -- Ada.Cyclic_Tasks
     RE_Normal,                          -- Ada.Cyclic_Tasks
     RE_Response_Handler,                -- Ada.Cyclic_Tasks

     RE_Set_Deadline,                    -- Ada.Dispatching.EDF

     RE_Scheduler_Id_For_Server,         -- Ada.Execution_Server.Operations

     RE_Code_Loc,                        -- Ada.Exceptions
     RE_Current_Target_Exception,        -- Ada.Exceptions (JGNAT use only)
     RE_Exception_Id,                    -- Ada.Exceptions
     RE_Exception_Identity,              -- Ada.Exceptions
     RE_Exception_Information,           -- Ada.Exceptions
     RE_Exception_Message,               -- Ada.Exceptions
     RE_Exception_Name_Simple,           -- Ada.Exceptions
     RE_Exception_Occurrence,            -- Ada.Exceptions
     RE_Exception_Occurrence_Access,     -- Ada.Exceptions
     RE_Null_Id,                         -- Ada.Exceptions
     RE_Null_Occurrence,                 -- Ada.Exceptions
     RE_Poll,                            -- Ada.Exceptions
     RE_Raise_Exception,                 -- Ada.Exceptions
     RE_Raise_Exception_Always,          -- Ada.Exceptions
     RE_Raise_From_Controlled_Operation, -- Ada.Exceptions
     RE_Reraise_Occurrence,              -- Ada.Exceptions
     RE_Reraise_Occurrence_Always,       -- Ada.Exceptions
     RE_Reraise_Occurrence_No_Defer,     -- Ada.Exceptions
     RE_Save_Occurrence,                 -- Ada.Exceptions
     RE_Triggered_By_Abort,              -- Ada.Exceptions

     RE_Execution_Server,                -- Ada.Execution_Server

     RE_Interrupt_ID,                    -- Ada.Interrupts
     RE_Is_Reserved,                     -- Ada.Interrupts
     RE_Is_Attached,                     -- Ada.Interrupts
     RE_Current_Handler,                 -- Ada.Interrupts
     RE_Attach_Handler,                  -- Ada.Interrupts
     RE_Exchange_Handler,                -- Ada.Interrupts
     RE_Detach_Handler,                  -- Ada.Interrupts
     RE_Reference,                       -- Ada.Interrupts

     RE_Names,                           -- Ada.Interrupts.Names

     RE_Clock,                           -- Ada.Real_Time
     RE_Time_Span,                       -- Ada.Real_Time
     RE_Time_Span_Last,                  -- Ada.Real_Time
     RE_Time_Span_Zero,                  -- Ada.Real_Time
     RO_RT_Time,                         -- Ada.Real_Time

     RO_RT_Delay_Until,                  -- Ada.Real_Time.Delays
     RO_RT_To_Duration,                  -- Ada.Real_Time.Delays

     RE_Set_Handler,                     -- Ada.Real_Time.Timing_Events
     RE_Timing_Event,                    -- Ada.Real_Time.Timing_Events

     RE_Root_Stream_Type,                -- Ada.Streams
     RE_Stream_Element,                  -- Ada.Streams
     RE_Stream_Element_Array,            -- Ada.Streams
     RE_Stream_Element_Offset,           -- Ada.Streams

     RE_Stream_Access,                   -- Ada.Streams.Stream_IO

     RO_SU_Super_String,                 -- Ada.Strings.Superbounded

     RO_WI_Super_String,                 -- Ada.Strings.Wide_Superbounded

     RO_WW_Super_String,                 -- Ada.Strings.Wide_Wide_Superbounded

     RE_Unbounded_String,                -- Ada.Strings.Unbounded

     RE_Access_Level,                    -- Ada.Tags
     RE_Alignment,                       -- Ada.Tags
     RE_Address_Array,                   -- Ada.Tags
     RE_Addr_Ptr,                        -- Ada.Tags
     RE_Base_Address,                    -- Ada.Tags
     RE_Check_Interface_Conversion,      -- Ada.Tags
     RE_Check_TSD,                       -- Ada.Tags
     RE_Cstring_Ptr,                     -- Ada.Tags
     RE_Descendant_Tag,                  -- Ada.Tags
     RE_Dispatch_Table,                  -- Ada.Tags
     RE_Dispatch_Table_Wrapper,          -- Ada.Tags
     RE_Displace,                        -- Ada.Tags
     RE_DT,                              -- Ada.Tags
     RE_DT_Offset_To_Top_Offset,         -- Ada.Tags
     RE_DT_Predef_Prims_Offset,          -- Ada.Tags
     RE_DT_Typeinfo_Ptr_Size,            -- Ada.Tags
     RE_External_Tag,                    -- Ada.Tags
     RO_TA_External_Tag,                 -- Ada.Tags
     RE_Get_Access_Level,                -- Ada.Tags
     RE_Get_Alignment,                   -- Ada.Tags
     RE_Get_Entry_Index,                 -- Ada.Tags
     RE_Get_Offset_Index,                -- Ada.Tags
     RE_Get_Prim_Op_Kind,                -- Ada.Tags
     RE_Get_Tagged_Kind,                 -- Ada.Tags
     RE_Idepth,                          -- Ada.Tags
     RE_Interfaces_Array,                -- Ada.Tags
     RE_Interfaces_Table,                -- Ada.Tags
     RE_Interface_Data,                  -- Ada.Tags
     RE_Interface_Data_Element,          -- Ada.Tags
     RE_Interface_Tag,                   -- Ada.Tags
     RE_IW_Membership,                   -- Ada.Tags
     RE_Max_Predef_Prims,                -- Ada.Tags
     RE_Needs_Finalization,              -- Ada.Tags
     RE_No_Dispatch_Table_Wrapper,       -- Ada.Tags
     RE_NDT_Prims_Ptr,                   -- Ada.Tags
     RE_NDT_TSD,                         -- Ada.Tags
     RE_Num_Prims,                       -- Ada.Tags
     RE_Object_Specific_Data,            -- Ada.Tags
     RE_Offset_To_Top,                   -- Ada.Tags
     RE_Offset_To_Top_Ptr,               -- Ada.Tags
     RE_Offset_To_Top_Function_Ptr,      -- Ada.Tags
     RE_OSD_Table,                       -- Ada.Tags
     RE_OSD_Num_Prims,                   -- Ada.Tags
     RE_POK_Function,                    -- Ada.Tags
     RE_POK_Procedure,                   -- Ada.Tags
     RE_POK_Protected_Entry,             -- Ada.Tags
     RE_POK_Protected_Function,          -- Ada.Tags
     RE_POK_Protected_Procedure,         -- Ada.Tags
     RE_POK_Task_Entry,                  -- Ada.Tags
     RE_POK_Task_Function,               -- Ada.Tags
     RE_POK_Task_Procedure,              -- Ada.Tags
     RE_Predef_Prims,                    -- Ada.Tags
     RE_Predef_Prims_Table_Ptr,          -- Ada.Tags
     RE_Prim_Op_Kind,                    -- Ada.Tags
     RE_Prim_Ptr,                        -- Ada.Tags
     RE_Prims_Ptr,                       -- Ada.Tags
     RE_Primary_DT,                      -- Ada.Tags
     RE_Signature,                       -- Ada.Tags
     RE_SSD,                             -- Ada.Tags
     RE_TSD,                             -- Ada.Tags
     RE_Type_Is_Abstract,                -- Ada.Tags
     RE_Type_Specific_Data,              -- Ada.Tags
     RE_Register_Interface_Offset,       -- Ada.Tags
     RE_Register_Tag,                    -- Ada.Tags
     RE_Register_TSD,                    -- Ada.Tags
     RE_Transportable,                   -- Ada.Tags
     RE_Secondary_DT,                    -- Ada.Tags
     RE_Secondary_Tag,                   -- Ada.Tags
     RE_Select_Specific_Data,            -- Ada.Tags
     RE_Set_Entry_Index,                 -- Ada.Tags
     RE_Set_Dynamic_Offset_To_Top,       -- Ada.Tags
     RE_Set_Prim_Op_Kind,                -- Ada.Tags
     RE_Size_Func,                       -- Ada.Tags
     RE_Size_Ptr,                        -- Ada.Tags
     RE_Tag,                             -- Ada.Tags
     RE_Tag_Error,                       -- Ada.Tags
     RE_Tag_Kind,                        -- Ada.Tags
     RE_Tag_Ptr,                         -- Ada.Tags
     RE_Tag_Table,                       -- Ada.Tags
     RE_Tags_Table,                      -- Ada.Tags
     RE_Tagged_Kind,                     -- Ada.Tags
     RE_Type_Specific_Data_Ptr,          -- Ada.Tags
     RE_TK_Abstract_Limited_Tagged,      -- Ada.Tags
     RE_TK_Abstract_Tagged,              -- Ada.Tags
     RE_TK_Limited_Tagged,               -- Ada.Tags
     RE_TK_Protected,                    -- Ada.Tags
     RE_TK_Tagged,                       -- Ada.Tags
     RE_TK_Task,                         -- Ada.Tags
     RE_Unregister_Tag,                  -- Ada.Tags

     RE_Set_Specific_Handler,            -- Ada.Task_Termination
     RE_Specific_Handler,                -- Ada.Task_Termination

     RE_Abort_Task,                      -- Ada.Task_Identification
     RE_Current_Task,                    -- Ada.Task_Identification
     RO_AT_Task_Id,                      -- Ada.Task_Identification

     RE_Integer_8,                       -- Interfaces
     RE_Integer_16,                      -- Interfaces
     RE_Integer_32,                      -- Interfaces
     RE_Integer_64,                      -- Interfaces
     RE_Unsigned_8,                      -- Interfaces
     RE_Unsigned_16,                     -- Interfaces
     RE_Unsigned_32,                     -- Interfaces
     RE_Unsigned_64,                     -- Interfaces

     RE_Address,                         -- System
     RE_Any_Priority,                    -- System
     RE_Bit_Order,                       -- System
     RE_Default_Priority,                -- System
     RE_High_Order_First,                -- System
     RE_Interrupt_Priority,              -- System
     RE_Lib_Stop,                        -- System
     RE_Low_Order_First,                 -- System
     RE_Max_Base_Digits,                 -- System
     RE_Max_Priority,                    -- System
     RE_Null_Address,                    -- System
     RE_Priority,                        -- System

     RE_Address_Image,                   -- System.Address_Image

     RE_Add_With_Ovflo_Check,            -- System.Arith_64
     RE_Double_Divide,                   -- System.Arith_64
     RE_Multiply_With_Ovflo_Check,       -- System.Arith_64
     RE_Scaled_Divide,                   -- System.Arith_64
     RE_Subtract_With_Ovflo_Check,       -- System.Arith_64

     RE_Create_AST_Handler,              -- System.AST_Handling

     RE_Assert_Failure,                  -- System.Assertions
     RE_Raise_Assert_Failure,            -- System.Assertions

     RE_Lock_Free_Read_8,                -- System.Atomic_Primitives
     RE_Lock_Free_Read_16,               -- System.Atomic_Primitives
     RE_Lock_Free_Read_32,               -- System.Atomic_Primitives
     RE_Lock_Free_Read_64,               -- System.Atomic_Primitives
     RE_Lock_Free_Try_Write_8,           -- System.Atomic_Primitives
     RE_Lock_Free_Try_Write_16,          -- System.Atomic_Primitives
     RE_Lock_Free_Try_Write_32,          -- System.Atomic_Primitives
     RE_Lock_Free_Try_Write_64,          -- System.Atomic_Primitives
     RE_Uint8,                           -- System.Atomic_Primitives
     RE_Uint16,                          -- System.Atomic_Primitives
     RE_Uint32,                          -- System.Atomic_Primitives
     RE_Uint64,                          -- System.Atomic_Primitives

     RE_AST_Handler,                     -- System.Aux_DEC
     RE_Import_Address,                  -- System.Aux_DEC
     RE_Import_Value,                    -- System.Aux_DEC
     RE_No_AST_Handler,                  -- System.Aux_DEC
     RE_Type_Class,                      -- System.Aux_DEC
     RE_Type_Class_Enumeration,          -- System.Aux_DEC
     RE_Type_Class_Integer,              -- System.Aux_DEC
     RE_Type_Class_Fixed_Point,          -- System.Aux_DEC
     RE_Type_Class_Floating_Point,       -- System.Aux_DEC
     RE_Type_Class_Array,                -- System.Aux_DEC
     RE_Type_Class_Record,               -- System.Aux_DEC
     RE_Type_Class_Access,               -- System.Aux_DEC
     RE_Type_Class_Task,                 -- System.Aux_DEC
     RE_Type_Class_Address,              -- System.Aux_DEC

     RE_Big_Abs,                         -- System.Bignums
     RE_Big_Add,                         -- System.Bignums
     RE_Big_Div,                         -- System.Bignums
     RE_Big_Exp,                         -- System.Bignums
     RE_Big_Mod,                         -- System.Bignums
     RE_Big_Mul,                         -- System.Bignums
     RE_Big_Neg,                         -- System.Bignums
     RE_Big_Rem,                         -- System.Bignums
     RE_Big_Sub,                         -- System.Bignums

     RE_Big_EQ,                          -- System.Bignums
     RE_Big_GE,                          -- System.Bignums
     RE_Big_GT,                          -- System.Bignums
     RE_Big_LE,                          -- System.Bignums
     RE_Big_LT,                          -- System.Bignums
     RE_Big_NE,                          -- System.Bignums

     RE_Bignum,                          -- System.Bignums
     RE_Bignum_In_LLI_Range,             -- System.Bignums
     RE_To_Bignum,                       -- System.Bignums
     RE_From_Bignum,                     -- System.Bignums

     RE_Bit_And,                         -- System.Bit_Ops
     RE_Bit_Eq,                          -- System.Bit_Ops
     RE_Bit_Not,                         -- System.Bit_Ops
     RE_Bit_Or,                          -- System.Bit_Ops
     RE_Bit_Xor,                         -- System.Bit_Ops

     RE_Vector_Not,                      -- System.Boolean_Array_Operations,
     RE_Vector_And,                      -- System.Boolean_Array_Operations,
     RE_Vector_Or,                       -- System.Boolean_Array_Operations,
     RE_Vector_Nand,                     -- System.Boolean_Array_Operations,
     RE_Vector_Nor,                      -- System.Boolean_Array_Operations,
     RE_Vector_Nxor,                     -- System.Boolean_Array_Operations,
     RE_Vector_Xor,                      -- System.Boolean_Array_Operations,

     RE_Bswap_16,                        -- System.Byte_Swapping
     RE_Bswap_32,                        -- System.Byte_Swapping
     RE_Bswap_64,                        -- System.Byte_Swapping

     RE_Checked_Pool,                    -- System.Checked_Pools

     RE_Compare_Array_S8,                -- System.Compare_Array_Signed_8
     RE_Compare_Array_S8_Unaligned,      -- System.Compare_Array_Signed_8

     RE_Compare_Array_S16,               -- System.Compare_Array_Signed_16
     RE_Compare_Array_S32,               -- System.Compare_Array_Signed_16
     RE_Compare_Array_S64,               -- System.Compare_Array_Signed_16

     RE_Compare_Array_U8,                -- System.Compare_Array_Unsigned_8
     RE_Compare_Array_U8_Unaligned,      -- System.Compare_Array_Unsigned_8

     RE_Compare_Array_U16,               -- System.Compare_Array_Unsigned_16
     RE_Compare_Array_U32,               -- System.Compare_Array_Unsigned_16
     RE_Compare_Array_U64,               -- System.Compare_Array_Unsigned_16

     RE_Str_Concat_2,                    -- System.Concat_2
     RE_Str_Concat_3,                    -- System.Concat_3
     RE_Str_Concat_4,                    -- System.Concat_4
     RE_Str_Concat_5,                    -- System.Concat_5
     RE_Str_Concat_6,                    -- System.Concat_6
     RE_Str_Concat_7,                    -- System.Concat_7
     RE_Str_Concat_8,                    -- System.Concat_8
     RE_Str_Concat_9,                    -- System.Concat_9

     RE_Str_Concat_Bounds_2,             -- System.Concat_2
     RE_Str_Concat_Bounds_3,             -- System.Concat_3
     RE_Str_Concat_Bounds_4,             -- System.Concat_4
     RE_Str_Concat_Bounds_5,             -- System.Concat_5
     RE_Str_Concat_Bounds_6,             -- System.Concat_6
     RE_Str_Concat_Bounds_7,             -- System.Concat_7
     RE_Str_Concat_Bounds_8,             -- System.Concat_8
     RE_Str_Concat_Bounds_9,             -- System.Concat_9

     RE_Get_Active_Partition_Id,         -- System.DSA_Services
     RE_Get_Local_Partition_Id,          -- System.DSA_Services
     RE_Get_Passive_Partition_Id,        -- System.DSA_Services

     RE_Any_Container_Ptr,               -- System.DSA_Types

     RE_Register_Exception,              -- System.Exception_Table

     RE_Local_Raise,                     -- System.Exceptions_Debug

     RE_Exn_Integer,                     -- System.Exn_Int

     RE_Exn_Long_Long_Float,             -- System.Exn_LLF

     RE_Exn_Long_Long_Integer,           -- System.Exn_LLI

     RE_Exp_Integer,                     -- System.Exp_Int

     RE_Exp_Long_Long_Integer,           -- System.Exp_LLI

     RE_Exp_Long_Long_Unsigned,          -- System.Exp_LLU

     RE_Exp_Modular,                     -- System.Exp_Mod

     RE_Exp_Unsigned,                    -- System.Exp_Uns

     RE_Attr_Float,                      -- System.Fat_Flt

     RE_Attr_IEEE_Long,                  -- System.Fat_IEEE_Long_Float
     RE_Fat_IEEE_Long,                   -- System.Fat_IEEE_Long_Float

     RE_Attr_IEEE_Short,                 -- System.Fat_IEEE_Short_Float
     RE_Fat_IEEE_Short,                  -- System.Fat_IEEE_Short_Float

     RE_Attr_Long_Float,                 -- System.Fat_LFlt

     RE_Attr_Long_Long_Float,            -- System.Fat_LLF

     RE_Attr_Short_Float,                -- System.Fat_SFlt

     RE_Attr_VAX_D_Float,                -- System.Fat_VAX_D_Float
     RE_Fat_VAX_D,                       -- System.Fat_VAX_D_Float

     RE_Attr_VAX_F_Float,                -- System.Fat_VAX_F_Float
     RE_Fat_VAX_F,                       -- System.Fat_VAX_F_Float

     RE_Attr_VAX_G_Float,                -- System.Fat_VAX_G_Float
     RE_Fat_VAX_G,                       -- System.Fat_VAX_G_Float

     RE_Add_Offset_To_Address,           -- System.Finalization_Masters
     RE_Attach,                          -- System.Finalization_Masters
     RE_Base_Pool,                       -- System.Finalization_Masters
     RE_Detach,                          -- System.Finalization_Masters
     RE_Finalization_Master,             -- System.Finalization_Masters
     RE_Finalization_Master_Ptr,         -- System.Finalization_Masters
     RE_Set_Base_Pool,                   -- System.Finalization_Masters
     RE_Set_Finalize_Address,            -- System.Finalization_Masters
     RE_Set_Is_Heterogeneous,            -- System.Finalization_Masters

     RE_Root_Controlled,                 -- System.Finalization_Root
     RE_Root_Controlled_Ptr,             -- System.Finalization_Root

     RE_Fore,                            -- System.Fore

     RE_Image_Boolean,                   -- System.Img_Bool

     RE_Image_Character,                 -- System.Img_Char
     RE_Image_Character_05,              -- System.Img_Char

     RE_Image_Decimal,                   -- System.Img_Dec

     RE_Image_Enumeration_8,             -- System.Img_Enum_New
     RE_Image_Enumeration_16,            -- System.Img_Enum_New
     RE_Image_Enumeration_32,            -- System.Img_Enum_New

     RE_Image_Integer,                   -- System.Img_Int

     RE_Image_Long_Long_Decimal,         -- System.Img_LLD

     RE_Image_Long_Long_Integer,         -- System.Img_LLI

     RE_Image_Long_Long_Unsigned,        -- System.Img_LLU

     RE_Image_Ordinary_Fixed_Point,      -- System.Img_Real
     RE_Image_Floating_Point,            -- System.Img_Real

     RE_Image_Unsigned,                  -- System.Img_Uns

     RE_Image_Wide_Character,            -- System.Img_WChar
     RE_Image_Wide_Wide_Character,       -- System.Img_WChar

     RE_Bind_Interrupt_To_Entry,         -- System.Interrupts
     RE_Dynamic_Interrupt_Protection,    -- System.Interrupts
     RE_Install_Handlers,                -- System.Interrupts
     RE_Install_Restricted_Handlers,     -- System.Interrupts
     RE_Register_Interrupt_Handler,      -- System.Interrupts
     RE_Static_Interrupt_Protection,     -- System.Interrupts
     RE_System_Interrupt_Id,             -- System.Interrupts

     RE_Expon_LLF,                       -- System.Long_Long_Float_Expon

     RE_Asm_Insn,                        -- System.Machine_Code
     RE_Asm_Input_Operand,               -- System.Machine_Code
     RE_Asm_Output_Operand,              -- System.Machine_Code

     RE_Mantissa_Value,                  -- System.Mantissa

     RE_Free,                            -- System.Memory

     RE_CPU_Range,                       -- System.Multiprocessors

     RE_Bits_03,                         -- System.Pack_03
     RE_Get_03,                          -- System.Pack_03
     RE_Set_03,                          -- System.Pack_03

     RE_Bits_05,                         -- System.Pack_05
     RE_Get_05,                          -- System.Pack_05
     RE_Set_05,                          -- System.Pack_05

     RE_Bits_06,                         -- System.Pack_06
     RE_Get_06,                          -- System.Pack_06
     RE_GetU_06,                         -- System.Pack_06
     RE_Set_06,                          -- System.Pack_06
     RE_SetU_06,                         -- System.Pack_06

     RE_Bits_07,                         -- System.Pack_07
     RE_Get_07,                          -- System.Pack_07
     RE_Set_07,                          -- System.Pack_07

     RE_Bits_09,                         -- System.Pack_09
     RE_Get_09,                          -- System.Pack_09
     RE_Set_09,                          -- System.Pack_09

     RE_Bits_10,                         -- System.Pack_10
     RE_Get_10,                          -- System.Pack_10
     RE_GetU_10,                         -- System.Pack_10
     RE_Set_10,                          -- System.Pack_10
     RE_SetU_10,                         -- System.Pack_10

     RE_Bits_11,                         -- System.Pack_11
     RE_Get_11,                          -- System.Pack_11
     RE_Set_11,                          -- System.Pack_11

     RE_Bits_12,                         -- System.Pack_12
     RE_Get_12,                          -- System.Pack_12
     RE_GetU_12,                         -- System.Pack_12
     RE_Set_12,                          -- System.Pack_12
     RE_SetU_12,                         -- System.Pack_12

     RE_Bits_13,                         -- System.Pack_13
     RE_Get_13,                          -- System.Pack_13
     RE_Set_13,                          -- System.Pack_13

     RE_Bits_14,                         -- System.Pack_14
     RE_Get_14,                          -- System.Pack_14
     RE_GetU_14,                         -- System.Pack_14
     RE_Set_14,                          -- System.Pack_14
     RE_SetU_14,                         -- System.Pack_14

     RE_Bits_15,                         -- System.Pack_15
     RE_Get_15,                          -- System.Pack_15
     RE_Set_15,                          -- System.Pack_15

     RE_Bits_17,                         -- System.Pack_17
     RE_Get_17,                          -- System.Pack_17
     RE_Set_17,                          -- System.Pack_17

     RE_Bits_18,                         -- System.Pack_18
     RE_Get_18,                          -- System.Pack_18
     RE_GetU_18,                         -- System.Pack_18
     RE_Set_18,                          -- System.Pack_18
     RE_SetU_18,                         -- System.Pack_18

     RE_Bits_19,                         -- System.Pack_19
     RE_Get_19,                          -- System.Pack_19
     RE_Set_19,                          -- System.Pack_19

     RE_Bits_20,                         -- System.Pack_20
     RE_Get_20,                          -- System.Pack_20
     RE_GetU_20,                         -- System.Pack_20
     RE_Set_20,                          -- System.Pack_20
     RE_SetU_20,                         -- System.Pack_20

     RE_Bits_21,                         -- System.Pack_21
     RE_Get_21,                          -- System.Pack_21
     RE_Set_21,                          -- System.Pack_21

     RE_Bits_22,                         -- System.Pack_22
     RE_Get_22,                          -- System.Pack_22
     RE_GetU_22,                         -- System.Pack_22
     RE_Set_22,                          -- System.Pack_22
     RE_SetU_22,                         -- System.Pack_22

     RE_Bits_23,                         -- System.Pack_23
     RE_Get_23,                          -- System.Pack_23
     RE_Set_23,                          -- System.Pack_23

     RE_Bits_24,                         -- System.Pack_24
     RE_Get_24,                          -- System.Pack_24
     RE_GetU_24,                         -- System.Pack_24
     RE_Set_24,                          -- System.Pack_24
     RE_SetU_24,                         -- System.Pack_24

     RE_Bits_25,                         -- System.Pack_25
     RE_Get_25,                          -- System.Pack_25
     RE_Set_25,                          -- System.Pack_25

     RE_Bits_26,                         -- System.Pack_26
     RE_Get_26,                          -- System.Pack_26
     RE_GetU_26,                         -- System.Pack_26
     RE_Set_26,                          -- System.Pack_26
     RE_SetU_26,                         -- System.Pack_26

     RE_Bits_27,                         -- System.Pack_27
     RE_Get_27,                          -- System.Pack_27
     RE_Set_27,                          -- System.Pack_27

     RE_Bits_28,                         -- System.Pack_28
     RE_Get_28,                          -- System.Pack_28
     RE_GetU_28,                         -- System.Pack_28
     RE_Set_28,                          -- System.Pack_28
     RE_SetU_28,                         -- System.Pack_28

     RE_Bits_29,                         -- System.Pack_29
     RE_Get_29,                          -- System.Pack_29
     RE_Set_29,                          -- System.Pack_29

     RE_Bits_30,                         -- System.Pack_30
     RE_Get_30,                          -- System.Pack_30
     RE_GetU_30,                         -- System.Pack_30
     RE_Set_30,                          -- System.Pack_30
     RE_SetU_30,                         -- System.Pack_30

     RE_Bits_31,                         -- System.Pack_31
     RE_Get_31,                          -- System.Pack_31
     RE_Set_31,                          -- System.Pack_31

     RE_Bits_33,                         -- System.Pack_33
     RE_Get_33,                          -- System.Pack_33
     RE_Set_33,                          -- System.Pack_33

     RE_Bits_34,                         -- System.Pack_34
     RE_Get_34,                          -- System.Pack_34
     RE_GetU_34,                         -- System.Pack_34
     RE_Set_34,                          -- System.Pack_34
     RE_SetU_34,                         -- System.Pack_34

     RE_Bits_35,                         -- System.Pack_35
     RE_Get_35,                          -- System.Pack_35
     RE_Set_35,                          -- System.Pack_35

     RE_Bits_36,                         -- System.Pack_36
     RE_Get_36,                          -- System.Pack_36
     RE_GetU_36,                         -- System.Pack_36
     RE_Set_36,                          -- System.Pack_36
     RE_SetU_36,                         -- System.Pack_36

     RE_Bits_37,                         -- System.Pack_37
     RE_Get_37,                          -- System.Pack_37
     RE_Set_37,                          -- System.Pack_37

     RE_Bits_38,                         -- System.Pack_38
     RE_Get_38,                          -- System.Pack_38
     RE_GetU_38,                         -- System.Pack_38
     RE_Set_38,                          -- System.Pack_38
     RE_SetU_38,                         -- System.Pack_38

     RE_Bits_39,                         -- System.Pack_39
     RE_Get_39,                          -- System.Pack_39
     RE_Set_39,                          -- System.Pack_39

     RE_Bits_40,                         -- System.Pack_40
     RE_Get_40,                          -- System.Pack_40
     RE_GetU_40,                         -- System.Pack_40
     RE_Set_40,                          -- System.Pack_40
     RE_SetU_40,                         -- System.Pack_40

     RE_Bits_41,                         -- System.Pack_41
     RE_Get_41,                          -- System.Pack_41
     RE_Set_41,                          -- System.Pack_41

     RE_Bits_42,                         -- System.Pack_42
     RE_Get_42,                          -- System.Pack_42
     RE_GetU_42,                         -- System.Pack_42
     RE_Set_42,                          -- System.Pack_42
     RE_SetU_42,                         -- System.Pack_42

     RE_Bits_43,                         -- System.Pack_43
     RE_Get_43,                          -- System.Pack_43
     RE_Set_43,                          -- System.Pack_43

     RE_Bits_44,                         -- System.Pack_44
     RE_Get_44,                          -- System.Pack_44
     RE_GetU_44,                         -- System.Pack_44
     RE_Set_44,                          -- System.Pack_44
     RE_SetU_44,                         -- System.Pack_44

     RE_Bits_45,                         -- System.Pack_45
     RE_Get_45,                          -- System.Pack_45
     RE_Set_45,                          -- System.Pack_45

     RE_Bits_46,                         -- System.Pack_46
     RE_Get_46,                          -- System.Pack_46
     RE_GetU_46,                         -- System.Pack_46
     RE_Set_46,                          -- System.Pack_46
     RE_SetU_46,                         -- System.Pack_46

     RE_Bits_47,                         -- System.Pack_47
     RE_Get_47,                          -- System.Pack_47
     RE_Set_47,                          -- System.Pack_47

     RE_Bits_48,                         -- System.Pack_48
     RE_Get_48,                          -- System.Pack_48
     RE_GetU_48,                         -- System.Pack_48
     RE_Set_48,                          -- System.Pack_48
     RE_SetU_48,                         -- System.Pack_48

     RE_Bits_49,                         -- System.Pack_49
     RE_Get_49,                          -- System.Pack_49
     RE_Set_49,                          -- System.Pack_49

     RE_Bits_50,                         -- System.Pack_50
     RE_Get_50,                          -- System.Pack_50
     RE_GetU_50,                         -- System.Pack_50
     RE_Set_50,                          -- System.Pack_50
     RE_SetU_50,                         -- System.Pack_50

     RE_Bits_51,                         -- System.Pack_51
     RE_Get_51,                          -- System.Pack_51
     RE_Set_51,                          -- System.Pack_51

     RE_Bits_52,                         -- System.Pack_52
     RE_Get_52,                          -- System.Pack_52
     RE_GetU_52,                         -- System.Pack_52
     RE_Set_52,                          -- System.Pack_52
     RE_SetU_52,                         -- System.Pack_52

     RE_Bits_53,                         -- System.Pack_53
     RE_Get_53,                          -- System.Pack_53
     RE_Set_53,                          -- System.Pack_53

     RE_Bits_54,                         -- System.Pack_54
     RE_Get_54,                          -- System.Pack_54
     RE_GetU_54,                         -- System.Pack_54
     RE_Set_54,                          -- System.Pack_54
     RE_SetU_54,                         -- System.Pack_54

     RE_Bits_55,                         -- System.Pack_55
     RE_Get_55,                          -- System.Pack_55
     RE_Set_55,                          -- System.Pack_55

     RE_Bits_56,                         -- System.Pack_56
     RE_Get_56,                          -- System.Pack_56
     RE_GetU_56,                         -- System.Pack_56
     RE_Set_56,                          -- System.Pack_56
     RE_SetU_56,                         -- System.Pack_56

     RE_Bits_57,                         -- System.Pack_57
     RE_Get_57,                          -- System.Pack_57
     RE_Set_57,                          -- System.Pack_57

     RE_Bits_58,                         -- System.Pack_58
     RE_Get_58,                          -- System.Pack_58
     RE_GetU_58,                         -- System.Pack_58
     RE_Set_58,                          -- System.Pack_58
     RE_SetU_58,                         -- System.Pack_58

     RE_Bits_59,                         -- System.Pack_59
     RE_Get_59,                          -- System.Pack_59
     RE_Set_59,                          -- System.Pack_59

     RE_Bits_60,                         -- System.Pack_60
     RE_Get_60,                          -- System.Pack_60
     RE_GetU_60,                         -- System.Pack_60
     RE_Set_60,                          -- System.Pack_60
     RE_SetU_60,                         -- System.Pack_60

     RE_Bits_61,                         -- System.Pack_61
     RE_Get_61,                          -- System.Pack_61
     RE_Set_61,                          -- System.Pack_61

     RE_Bits_62,                         -- System.Pack_62
     RE_Get_62,                          -- System.Pack_62
     RE_GetU_62,                         -- System.Pack_62
     RE_Set_62,                          -- System.Pack_62
     RE_SetU_62,                         -- System.Pack_62

     RE_Bits_63,                         -- System.Pack_63
     RE_Get_63,                          -- System.Pack_63
     RE_Set_63,                          -- System.Pack_63

<<<<<<< HEAD
     RE_Adjust_Storage_Size,             -- System_Parameters
=======
     RE_Adjust_Storage_Size,             -- System.Parameters
     RE_Default_Stack_Size,              -- System.Parameters
>>>>>>> 5a9bdbcd
     RE_Garbage_Collected,               -- System.Parameters
     RE_Size_Type,                       -- System.Parameters
     RE_Unspecified_Size,                -- System.Parameters

     RE_DSA_Implementation,              -- System.Partition_Interface
     RE_PCS_Version,                     -- System.Partition_Interface
     RE_Get_RACW,                        -- System.Partition_Interface
     RE_Get_RCI_Package_Receiver,        -- System.Partition_Interface
     RE_Get_Unique_Remote_Pointer,       -- System.Partition_Interface
     RE_RACW_Stub_Type,                  -- System.Partition_Interface
     RE_RACW_Stub_Type_Access,           -- System.Partition_Interface
     RE_RAS_Proxy_Type_Access,           -- System.Partition_Interface
     RE_Raise_Program_Error_Unknown_Tag, -- System.Partition_Interface
     RE_Register_Passive_Package,        -- System.Partition_Interface
     RE_Register_Receiving_Stub,         -- System.Partition_Interface
     RE_Request,                         -- System.Partition_Interface
     RE_Request_Access,                  -- System.Partition_Interface
     RE_RCI_Locator,                     -- System.Partition_Interface
     RE_RCI_Subp_Info,                   -- System.Partition_Interface
     RE_RCI_Subp_Info_Array,             -- System.Partition_Interface
     RE_Same_Partition,                  -- System.Partition_Interface
     RE_Subprogram_Id,                   -- System.Partition_Interface
     RE_Get_RAS_Info,                    -- System.Partition_Interface

     RE_Global_Pool_Object,              -- System.Pool_Global

     RE_Global_Pool_32_Object,           -- System.Pool_32_Global

     RE_Stack_Bounded_Pool,              -- System.Pool_Size

     RE_Do_Apc,                          -- System.RPC
     RE_Do_Rpc,                          -- System.RPC
     RE_Params_Stream_Type,              -- System.RPC
     RE_Partition_ID,                    -- System.RPC

     RE_To_PolyORB_String,               -- System.Partition_Interface
     RE_Caseless_String_Eq,              -- System.Partition_Interface
     RE_TypeCode,                        -- System.Partition_Interface
     RE_Any,                             -- System.Partition_Interface
     RE_Mode_In,                         -- System.Partition_Interface
     RE_Mode_Out,                        -- System.Partition_Interface
     RE_Mode_Inout,                      -- System.Partition_Interface
     RE_NamedValue,                      -- System.Partition_Interface
     RE_Result_Name,                     -- System.Partition_Interface
     RE_Object_Ref,                      -- System.Partition_Interface
     RE_Create_Any,                      -- System.Partition_Interface
     RE_Any_Aggregate_Build,             -- System.Partition_Interface
     RE_Add_Aggregate_Element,           -- System.Partition_Interface
     RE_Get_Aggregate_Element,           -- System.Partition_Interface
     RE_Content_Type,                    -- System.Partition_Interface
     RE_Any_Member_Type,                 -- System.Partition_Interface
     RE_Get_Nested_Sequence_Length,      -- System.Partition_Interface
     RE_Get_Any_Type,                    -- System.Partition_Interface
     RE_Extract_Union_Value,             -- System.Partition_Interface
     RE_NVList_Ref,                      -- System.Partition_Interface
     RE_NVList_Create,                   -- System.Partition_Interface
     RE_NVList_Add_Item,                 -- System.Partition_Interface
     RE_Request_Arguments,               -- System.Partition_Interface
     RE_Request_Invoke,                  -- System.Partition_Interface
     RE_Request_Raise_Occurrence,        -- System.Partition_Interface
     RE_Request_Set_Out,                 -- System.Partition_Interface
     RE_Request_Setup,                   -- System.Partition_Interface
     RE_Nil_Exc_List,                    -- System.Partition_Interface
     RE_Servant,                         -- System.Partition_Interface
     RE_Move_Any_Value,                  -- System.Partition_Interface
     RE_Set_Result,                      -- System.Partition_Interface
     RE_Register_Obj_Receiving_Stub,     -- System.Partition_Interface
     RE_Register_Pkg_Receiving_Stub,     -- System.Partition_Interface
     RE_Is_Nil,                          -- System.Partition_Interface
     RE_Entity_Ptr,                      -- System.Partition_Interface
     RE_Entity_Of,                       -- System.Partition_Interface
     RE_Inc_Usage,                       -- System.Partition_Interface
     RE_Set_Ref,                         -- System.Partition_Interface
     RE_Make_Ref,                        -- System.Partition_Interface
     RE_Get_Local_Address,               -- System.Partition_Interface
     RE_Get_Reference,                   -- System.Partition_Interface
     RE_Asynchronous_P_To_Sync_Scope,    -- System.Partition_Interface
     RE_Buffer_Stream_Type,              -- System.Partition_Interface
     RE_Release_Buffer,                  -- System.Partition_Interface
     RE_BS_To_Any,                       -- System.Partition_Interface
     RE_Any_To_BS,                       -- System.Partition_Interface
     RE_Build_Complex_TC,                -- System.Partition_Interface
     RE_Get_TC,                          -- System.Partition_Interface
     RE_Set_TC,                          -- System.Partition_Interface

     RE_FA_A,                            -- System.Partition_Interface
     RE_FA_B,                            -- System.Partition_Interface
     RE_FA_C,                            -- System.Partition_Interface
     RE_FA_F,                            -- System.Partition_Interface
     RE_FA_I8,                           -- System.Partition_Interface
     RE_FA_I16,                          -- System.Partition_Interface
     RE_FA_I32,                          -- System.Partition_Interface
     RE_FA_I64,                          -- System.Partition_Interface
     RE_FA_LF,                           -- System.Partition_Interface
     RE_FA_LLF,                          -- System.Partition_Interface
     RE_FA_SF,                           -- System.Partition_Interface
     RE_FA_U8,                           -- System.Partition_Interface
     RE_FA_U16,                          -- System.Partition_Interface
     RE_FA_U32,                          -- System.Partition_Interface
     RE_FA_U64,                          -- System.Partition_Interface
     RE_FA_WC,                           -- System.Partition_Interface
     RE_FA_WWC,                          -- System.Partition_Interface
     RE_FA_String,                       -- System.Partition_Interface
     RE_FA_ObjRef,                       -- System.Partition_Interface

     RE_TA_A,                            -- System.Partition_Interface
     RE_TA_B,                            -- System.Partition_Interface
     RE_TA_C,                            -- System.Partition_Interface
     RE_TA_F,                            -- System.Partition_Interface
     RE_TA_I8,                           -- System.Partition_Interface
     RE_TA_I16,                          -- System.Partition_Interface
     RE_TA_I32,                          -- System.Partition_Interface
     RE_TA_I64,                          -- System.Partition_Interface
     RE_TA_LF,                           -- System.Partition_Interface
     RE_TA_LLF,                          -- System.Partition_Interface
     RE_TA_SF,                           -- System.Partition_Interface
     RE_TA_U8,                           -- System.Partition_Interface
     RE_TA_U16,                          -- System.Partition_Interface
     RE_TA_U32,                          -- System.Partition_Interface
     RE_TA_U64,                          -- System.Partition_Interface
     RE_TA_WC,                           -- System.Partition_Interface
     RE_TA_WWC,                          -- System.Partition_Interface
     RE_TA_String,                       -- System.Partition_Interface
     RE_TA_ObjRef,                       -- System.Partition_Interface
     RE_TA_Std_String,                   -- System.Partition_Interface
     RE_TA_TC,                           -- System.Partition_Interface

     RE_TC_A,                            -- System.Partition_Interface
     RE_TC_B,                            -- System.Partition_Interface
     RE_TC_C,                            -- System.Partition_Interface
     RE_TC_F,                            -- System.Partition_Interface
     RE_TC_I8,                           -- System.Partition_Interface
     RE_TC_I16,                          -- System.Partition_Interface
     RE_TC_I32,                          -- System.Partition_Interface
     RE_TC_I64,                          -- System.Partition_Interface
     RE_TC_LF,                           -- System.Partition_Interface
     RE_TC_LLF,                          -- System.Partition_Interface
     RE_TC_SF,                           -- System.Partition_Interface
     RE_TC_U8,                           -- System.Partition_Interface
     RE_TC_U16,                          -- System.Partition_Interface
     RE_TC_U32,                          -- System.Partition_Interface
     RE_TC_U64,                          -- System.Partition_Interface
     RE_TC_Void,                         -- System.Partition_Interface
     RE_TC_Opaque,                       -- System.Partition_Interface
     RE_TC_WC,                           -- System.Partition_Interface
     RE_TC_WWC,                          -- System.Partition_Interface
     RE_TC_String,                       -- System.Partition_Interface

     RE_Tk_Alias,                        -- System.Partition_Interface
     RE_Tk_Array,                        -- System.Partition_Interface
     RE_Tk_Sequence,                     -- System.Partition_Interface
     RE_Tk_Struct,                       -- System.Partition_Interface
     RE_Tk_Objref,                       -- System.Partition_Interface
     RE_Tk_Union,                        -- System.Partition_Interface

     RE_IS_Is1,                          -- System.Scalar_Values
     RE_IS_Is2,                          -- System.Scalar_Values
     RE_IS_Is4,                          -- System.Scalar_Values
     RE_IS_Is8,                          -- System.Scalar_Values
     RE_IS_Iu1,                          -- System.Scalar_Values
     RE_IS_Iu2,                          -- System.Scalar_Values
     RE_IS_Iu4,                          -- System.Scalar_Values
     RE_IS_Iu8,                          -- System.Scalar_Values
     RE_IS_Iz1,                          -- System.Scalar_Values
     RE_IS_Iz2,                          -- System.Scalar_Values
     RE_IS_Iz4,                          -- System.Scalar_Values
     RE_IS_Iz8,                          -- System.Scalar_Values
     RE_IS_Isf,                          -- System.Scalar_Values
     RE_IS_Ifl,                          -- System.Scalar_Values
     RE_IS_Ilf,                          -- System.Scalar_Values
     RE_IS_Ill,                          -- System.Scalar_Values

     RE_Default_Secondary_Stack_Size,    -- System.Secondary_Stack
     RE_Mark_Id,                         -- System.Secondary_Stack
     RE_SS_Allocate,                     -- System.Secondary_Stack
     RE_SS_Pool,                         -- System.Secondary_Stack
     RE_SS_Mark,                         -- System.Secondary_Stack
     RE_SS_Release,                      -- System.Secondary_Stack

     RE_Shared_Var_Lock,                 -- System.Shared_Storage
     RE_Shared_Var_Unlock,               -- System.Shared_Storage
     RE_Shared_Var_Procs,                -- System.Shared_Storage

     RE_Abort_Undefer_Direct,            -- System.Standard_Library
     RE_Exception_Data_Ptr,              -- System.Standard_Library

     RE_Storage_Count,                   -- System.Storage_Elements
     RE_Integer_Address,                 -- System.Storage_Elements
     RE_Storage_Array,                   -- System.Storage_Elements
     RE_Storage_Offset,                  -- System.Storage_Elements
     RE_To_Address,                      -- System.Storage_Elements

     RE_Allocate_Any,                    -- System.Storage_Pools
     RE_Deallocate_Any,                  -- System.Storage_Pools
     RE_Root_Storage_Pool,               -- System.Storage_Pools
     RE_Root_Storage_Pool_Ptr,           -- System.Storage_Pools

     RE_Adjust_Controlled_Dereference,   -- System.Storage_Pools.Subpools
     RE_Allocate_Any_Controlled,         -- System.Storage_Pools.Subpools
     RE_Deallocate_Any_Controlled,       -- System.Storage_Pools.Subpools
     RE_Header_Size_With_Padding,        -- System.Storage_Pools.Subpools
     RE_Root_Storage_Pool_With_Subpools, -- System.Storage_Pools.Subpools
     RE_Root_Subpool,                    -- System.Storage_Pools.Subpools
     RE_Subpool_Handle,                  -- System.Storage_Pools.Subpools

     RE_I_AD,                            -- System.Stream_Attributes
     RE_I_AS,                            -- System.Stream_Attributes
     RE_I_B,                             -- System.Stream_Attributes
     RE_I_C,                             -- System.Stream_Attributes
     RE_I_F,                             -- System.Stream_Attributes
     RE_I_I,                             -- System.Stream_Attributes
     RE_I_LF,                            -- System.Stream_Attributes
     RE_I_LI,                            -- System.Stream_Attributes
     RE_I_LLF,                           -- System.Stream_Attributes
     RE_I_LLI,                           -- System.Stream_Attributes
     RE_I_LLU,                           -- System.Stream_Attributes
     RE_I_LU,                            -- System.Stream_Attributes
     RE_I_SF,                            -- System.Stream_Attributes
     RE_I_SI,                            -- System.Stream_Attributes
     RE_I_SSI,                           -- System.Stream_Attributes
     RE_I_SSU,                           -- System.Stream_Attributes
     RE_I_SU,                            -- System.Stream_Attributes
     RE_I_U,                             -- System.Stream_Attributes
     RE_I_WC,                            -- System.Stream_Attributes
     RE_I_WWC,                           -- System.Stream_Attributes

     RE_W_AD,                            -- System.Stream_Attributes
     RE_W_AS,                            -- System.Stream_Attributes
     RE_W_B,                             -- System.Stream_Attributes
     RE_W_C,                             -- System.Stream_Attributes
     RE_W_F,                             -- System.Stream_Attributes
     RE_W_I,                             -- System.Stream_Attributes
     RE_W_LF,                            -- System.Stream_Attributes
     RE_W_LI,                            -- System.Stream_Attributes
     RE_W_LLF,                           -- System.Stream_Attributes
     RE_W_LLI,                           -- System.Stream_Attributes
     RE_W_LLU,                           -- System.Stream_Attributes
     RE_W_LU,                            -- System.Stream_Attributes
     RE_W_SF,                            -- System.Stream_Attributes
     RE_W_SI,                            -- System.Stream_Attributes
     RE_W_SSI,                           -- System.Stream_Attributes
     RE_W_SSU,                           -- System.Stream_Attributes
     RE_W_SU,                            -- System.Stream_Attributes
     RE_W_U,                             -- System.Stream_Attributes
     RE_W_WC,                            -- System.Stream_Attributes
     RE_W_WWC,                           -- System.Stream_Attributes

     RE_Storage_Array_Input,             -- System.Strings.Stream_Ops
     RE_Storage_Array_Input_Blk_IO,      -- System.Strings.Stream_Ops
     RE_Storage_Array_Output,            -- System.Strings.Stream_Ops
     RE_Storage_Array_Output_Blk_IO,     -- System.Strings.Stream_Ops
     RE_Storage_Array_Read,              -- System.Strings.Stream_Ops
     RE_Storage_Array_Read_Blk_IO,       -- System.Strings.Stream_Ops
     RE_Storage_Array_Write,             -- System.Strings.Stream_Ops
     RE_Storage_Array_Write_Blk_IO,      -- System.Strings.Stream_Ops

     RE_Stream_Element_Array_Input,         -- System.Strings.Stream_Ops
     RE_Stream_Element_Array_Input_Blk_IO,  -- System.Strings.Stream_Ops
     RE_Stream_Element_Array_Output,        -- System.Strings.Stream_Ops
     RE_Stream_Element_Array_Output_Blk_IO, -- System.Strings.Stream_Ops
     RE_Stream_Element_Array_Read,          -- System.Strings.Stream_Ops
     RE_Stream_Element_Array_Read_Blk_IO,   -- System.Strings.Stream_Ops
     RE_Stream_Element_Array_Write,         -- System.Strings.Stream_Ops
     RE_Stream_Element_Array_Write_Blk_IO,  -- System.Strings.Stream_Ops

     RE_String_Input,                    -- System.Strings.Stream_Ops
     RE_String_Input_Blk_IO,             -- System.Strings.Stream_Ops
     RE_String_Output,                   -- System.Strings.Stream_Ops
     RE_String_Output_Blk_IO,            -- System.Strings.Stream_Ops
     RE_String_Read,                     -- System.Strings.Stream_Ops
     RE_String_Read_Blk_IO,              -- System.Strings.Stream_Ops
     RE_String_Write,                    -- System.Strings.Stream_Ops
     RE_String_Write_Blk_IO,             -- System.Strings.Stream_Ops

     RE_Wide_String_Input,               -- System.Strings.Stream_Ops
     RE_Wide_String_Input_Blk_IO,        -- System.Strings.Stream_Ops
     RE_Wide_String_Output,              -- System.Strings.Stream_Ops
     RE_Wide_String_Output_Blk_IO,       -- System.Strings.Stream_Ops
     RE_Wide_String_Read,                -- System.Strings.Stream_Ops
     RE_Wide_String_Read_Blk_IO,         -- System.Strings.Stream_Ops
     RE_Wide_String_Write,               -- System.Strings.Stream_Ops
     RE_Wide_String_Write_Blk_IO,        -- System.Strings.Stream_Ops

     RE_Wide_Wide_String_Input,          -- System.Strings.Stream_Ops
     RE_Wide_Wide_String_Input_Blk_IO,   -- System.Strings.Stream_Ops
     RE_Wide_Wide_String_Output,         -- System.Strings.Stream_Ops
     RE_Wide_Wide_String_Output_Blk_IO,  -- System.Strings.Stream_Ops
     RE_Wide_Wide_String_Read,           -- System.Strings.Stream_Ops
     RE_Wide_Wide_String_Read_Blk_IO,    -- System.Strings.Stream_Ops
     RE_Wide_Wide_String_Write,          -- System.Strings.Stream_Ops
     RE_Wide_Wide_String_Write_Blk_IO,   -- System.Strings.Stream_Ops

     RE_Task_Info_Type,                  -- System.Task_Info
     RE_Unspecified_Task_Info,           -- System.Task_Info

     RE_Task_Procedure_Access,           -- System.Tasking
     RE_Task_Entry_Names_Array,          -- System.Tasking
     RO_ST_Number_Of_Entries,            -- System.Tasking
     RO_ST_Set_Entry_Names,              -- System.Tasking

     RO_ST_Task_Id,                      -- System.Tasking
     RO_ST_Null_Task,                    -- System.Tasking

     RE_Call_Modes,                      -- System.Tasking
     RE_Simple_Call,                     -- System.Tasking
     RE_Conditional_Call,                -- System.Tasking
     RE_Asynchronous_Call,               -- System.Tasking

     RE_Foreign_Task_Level,              -- System.Tasking
     RE_Environment_Task_Level,          -- System.Tasking
     RE_Independent_Task_Level,          -- System.Tasking
     RE_Library_Task_Level,              -- System.Tasking

     RE_Ada_Task_Control_Block,          -- System.Tasking

     RE_Accept_List,                     -- System.Tasking
     RE_No_Rendezvous,                   -- System.Tasking
     RE_Null_Task_Entry,                 -- System.Tasking
     RE_Select_Index,                    -- System.Tasking
     RE_Else_Mode,                       -- System.Tasking
     RE_Simple_Mode,                     -- System.Tasking
     RE_Terminate_Mode,                  -- System.Tasking
     RE_Delay_Mode,                      -- System.Tasking
     RE_Entry_Index,                     -- System.Tasking
     RE_Task_Entry_Index,                -- System.Tasking
     RE_Self,                            -- System.Tasking

     RE_Master_Id,                       -- System.Tasking

     RE_Storage_Size,                    -- System.Tasking

     RE_Unspecified_CPU,                 -- System.Tasking

     RE_Dispatching_Domain_Access,       -- System.Tasking

     RE_Abort_Defer,                     -- System.Soft_Links
     RE_Abort_Undefer,                   -- System.Soft_Links
     RE_Complete_Master,                 -- System.Soft_Links
     RE_Current_Master,                  -- System.Soft_Links
     RE_Dummy_Communication_Block,       -- System.Soft_Links
     RE_Enter_Master,                    -- System.Soft_Links
     RE_Get_Current_Excep,               -- System.Soft_Links
     RE_Get_GNAT_Exception,              -- System.Soft_Links
     RE_Save_Library_Occurrence,         -- System.Soft_Links
     RE_Update_Exception,                -- System.Soft_Links

     RE_Bits_1,                          -- System.Unsigned_Types
     RE_Bits_2,                          -- System.Unsigned_Types
     RE_Bits_4,                          -- System.Unsigned_Types
     RE_Float_Unsigned,                  -- System.Unsigned_Types
     RE_Long_Unsigned,                   -- System.Unsigned_Types
     RE_Long_Long_Unsigned,              -- System.Unsigned_Types
     RE_Packed_Byte,                     -- System.Unsigned_Types
     RE_Packed_Bytes1,                   -- System.Unsigned_Types
     RE_Packed_Bytes2,                   -- System.Unsigned_Types
     RE_Packed_Bytes4,                   -- System.Unsigned_Types
     RE_Short_Unsigned,                  -- System.Unsigned_Types
     RE_Short_Short_Unsigned,            -- System.Unsigned_Types
     RE_Unsigned,                        -- System.Unsigned_Types

     RE_Value_Boolean,                   -- System.Val_Bool

     RE_Value_Character,                 -- System.Val_Char

     RE_Value_Decimal,                   -- System.Val_Dec

     RE_Value_Enumeration_8,             -- System.Val_Enum
     RE_Value_Enumeration_16,            -- System.Val_Enum
     RE_Value_Enumeration_32,            -- System.Val_Enum

     RE_Value_Integer,                   -- System.Val_Int

     RE_Value_Long_Long_Decimal,         -- System.Val_LLD

     RE_Value_Long_Long_Integer,         -- System.Val_LLI

     RE_Value_Long_Long_Unsigned,        -- System.Val_LLU

     RE_Value_Real,                      -- System.Val_Real

     RE_Value_Unsigned,                  -- System.Val_Uns

     RE_Value_Wide_Character,            -- System.Val_WChar
     RE_Value_Wide_Wide_Character,       -- System.Val_WChar

     RE_D,                               -- System.Vax_Float_Operations
     RE_F,                               -- System.Vax_Float_Operations
     RE_G,                               -- System.Vax_Float_Operations
     RE_Q,                               -- System.Vax_Float_Operations
     RE_S,                               -- System.Vax_Float_Operations
     RE_T,                               -- System.Vax_Float_Operations

     RE_D_To_G,                          -- System.Vax_Float_Operations
     RE_F_To_G,                          -- System.Vax_Float_Operations
     RE_F_To_Q,                          -- System.Vax_Float_Operations
     RE_F_To_S,                          -- System.Vax_Float_Operations
     RE_G_To_D,                          -- System.Vax_Float_Operations
     RE_G_To_F,                          -- System.Vax_Float_Operations
     RE_G_To_Q,                          -- System.Vax_Float_Operations
     RE_G_To_T,                          -- System.Vax_Float_Operations
     RE_Q_To_F,                          -- System.Vax_Float_Operations
     RE_Q_To_G,                          -- System.Vax_Float_Operations
     RE_S_To_F,                          -- System.Vax_Float_Operations
     RE_T_To_D,                          -- System.Vax_Float_Operations
     RE_T_To_G,                          -- System.Vax_Float_Operations

     RE_Abs_F,                           -- System.Vax_Float_Operations
     RE_Abs_G,                           -- System.Vax_Float_Operations
     RE_Add_F,                           -- System.Vax_Float_Operations
     RE_Add_G,                           -- System.Vax_Float_Operations
     RE_Div_F,                           -- System.Vax_Float_Operations
     RE_Div_G,                           -- System.Vax_Float_Operations
     RE_Mul_F,                           -- System.Vax_Float_Operations
     RE_Mul_G,                           -- System.Vax_Float_Operations
     RE_Neg_F,                           -- System.Vax_Float_Operations
     RE_Neg_G,                           -- System.Vax_Float_Operations
     RE_Return_D,                        -- System.Vax_Float_Operations
     RE_Return_F,                        -- System.Vax_Float_Operations
     RE_Return_G,                        -- System.Vax_Float_Operations
     RE_Sub_F,                           -- System.Vax_Float_Operations
     RE_Sub_G,                           -- System.Vax_Float_Operations

     RE_Eq_F,                            -- System.Vax_Float_Operations
     RE_Eq_G,                            -- System.Vax_Float_Operations
     RE_Le_F,                            -- System.Vax_Float_Operations
     RE_Le_G,                            -- System.Vax_Float_Operations
     RE_Lt_F,                            -- System.Vax_Float_Operations
     RE_Lt_G,                            -- System.Vax_Float_Operations
     RE_Ne_F,                            -- System.Vax_Float_Operations
     RE_Ne_G,                            -- System.Vax_Float_Operations

     RE_Valid_D,                         -- System.Vax_Float_Operations
     RE_Valid_F,                         -- System.Vax_Float_Operations
     RE_Valid_G,                         -- System.Vax_Float_Operations

     RE_Version_String,                  -- System.Version_Control
     RE_Get_Version_String,              -- System.Version_Control

     RE_Register_VMS_Exception,          -- System.VMS_Exception_Table

     RE_String_To_Wide_String,           -- System.WCh_StW
     RE_String_To_Wide_Wide_String,      -- System.WCh_StW

     RE_Wide_String_To_String,           -- System.WCh_WtS
     RE_Wide_Wide_String_To_String,      -- System.WCh_WtS

     RE_Wide_Width_Character,            -- System.WWd_Char
     RE_Wide_Wide_Width_Character,       -- System.WWd_Char

     RE_Wide_Wide_Width_Enumeration_8,   -- System.WWd_Enum
     RE_Wide_Wide_Width_Enumeration_16,  -- System.WWd_Enum
     RE_Wide_Wide_Width_Enumeration_32,  -- System.WWd_Enum

     RE_Wide_Width_Enumeration_8,        -- System.WWd_Enum
     RE_Wide_Width_Enumeration_16,       -- System.WWd_Enum
     RE_Wide_Width_Enumeration_32,       -- System.WWd_Enum

     RE_Wide_Wide_Width_Wide_Character,  -- System.WWd_Wchar
     RE_Wide_Wide_Width_Wide_Wide_Char,  -- System.WWd_Wchar
     RE_Wide_Width_Wide_Character,       -- System.WWd_Wchar
     RE_Wide_Width_Wide_Wide_Character,  -- System.WWd_Wchar

     RE_Width_Boolean,                   -- System.Wid_Bool

     RE_Width_Character,                 -- System.Wid_Char

     RE_Width_Enumeration_8,             -- System.Wid_Enum
     RE_Width_Enumeration_16,            -- System.Wid_Enum
     RE_Width_Enumeration_32,            -- System.Wid_Enum

     RE_Width_Long_Long_Integer,         -- System.Wid_LLI

     RE_Width_Long_Long_Unsigned,        -- System.Wid_LLU

     RE_Width_Wide_Character,            -- System.Wid_WChar
     RE_Width_Wide_Wide_Character,       -- System.Wid_WChar

     RE_Dispatching_Domain,              -- Multiprocessors.Dispatching_Domains

     RE_Protected_Entry_Body_Array,      -- Tasking.Protected_Objects.Entries
     RE_Protected_Entry_Names_Array,     -- Tasking.Protected_Objects.Entries
     RE_Protection_Entries,              -- Tasking.Protected_Objects.Entries
     RE_Protection_Entries_Access,       -- Tasking.Protected_Objects.Entries
     RE_Initialize_Protection_Entries,   -- Tasking.Protected_Objects.Entries
     RE_Lock_Entries,                    -- Tasking.Protected_Objects.Entries
     RE_Unlock_Entries,                  -- Tasking.Protected_Objects.Entries
     RO_PE_Get_Ceiling,                  -- Tasking.Protected_Objects.Entries
     RO_PE_Number_Of_Entries,            -- Tasking.Protected_Objects.Entries
     RO_PE_Set_Ceiling,                  -- Tasking.Protected_Objects.Entries
     RO_PE_Set_Entry_Names,              -- Tasking.Protected_Objects.Entries

     RE_Communication_Block,             -- Protected_Objects.Operations
     RE_Protected_Entry_Call,            -- Protected_Objects.Operations
     RE_Service_Entries,                 -- Protected_Objects.Operations
     RE_Cancel_Protected_Entry_Call,     -- Protected_Objects.Operations
     RE_Enqueued,                        -- Protected_Objects.Operations
     RE_Cancelled,                       -- Protected_Objects.Operations
     RE_Complete_Entry_Body,             -- Protected_Objects.Operations
     RE_Exceptional_Complete_Entry_Body, -- Protected_Objects.Operations
     RE_Requeue_Protected_Entry,         -- Protected_Objects.Operations
     RE_Requeue_Task_To_Protected_Entry, -- Protected_Objects.Operations
     RE_Protected_Count,                 -- Protected_Objects.Operations
     RE_Protected_Entry_Caller,          -- Protected_Objects.Operations
     RE_Timed_Protected_Entry_Call,      -- Protected_Objects.Operations

     RE_Protection_Entry,                -- Protected_Objects.Single_Entry
     RE_Initialize_Protection_Entry,     -- Protected_Objects.Single_Entry
     RE_Lock_Entry,                      -- Protected_Objects.Single_Entry
     RE_Unlock_Entry,                    -- Protected_Objects.Single_Entry
     RE_Protected_Single_Entry_Call,     -- Protected_Objects.Single_Entry
     RE_Service_Entry,                   -- Protected_Objects.Single_Entry
     RE_Exceptional_Complete_Single_Entry_Body,
     RE_Protected_Count_Entry,           -- Protected_Objects.Single_Entry
     RE_Protected_Single_Entry_Caller,   -- Protected_Objects.Single_Entry

     RE_Entry_Body,                      -- System.Tasking.Protected_Objects
     RE_Protection,                      -- System.Tasking.Protected_Objects
     RE_Initialize_Protection,           -- System.Tasking.Protected_Objects
     RE_Finalize_Protection,             -- System.Tasking.Protected_Objects
     RE_Lock,                            -- System.Tasking.Protected_Objects
     RE_Lock_Read_Only,                  -- System.Tasking.Protected_Objects
     RE_Get_Ceiling,                     -- System.Tasking.Protected_Objects
     RE_Set_Ceiling,                     -- System.Tasking.Protected_Objects
     RE_Unlock,                          -- System.Tasking.Protected_Objects

     RE_Delay_Block,                     -- System.Tasking.Async_Delays
     RE_Timed_Out,                       -- System.Tasking.Async_Delays
     RE_Cancel_Async_Delay,              -- System.Tasking.Async_Delays
     RE_Enqueue_Duration,                -- System.Tasking.Async_Delays
     RE_Enqueue_Calendar,                -- System.Tasking.Async_Delays
     RE_Enqueue_RT,                      -- System.Tasking.Async_Delays

     RE_Accept_Call,                     -- System.Tasking.Rendezvous
     RE_Accept_Trivial,                  -- System.Tasking.Rendezvous
     RE_Callable,                        -- System.Tasking.Rendezvous
     RE_Call_Simple,                     -- System.Tasking.Rendezvous
     RE_Requeue_Task_Entry,              -- System.Tasking.Rendezvous
     RE_Requeue_Protected_To_Task_Entry, -- System.Tasking.Rendezvous
     RE_Cancel_Task_Entry_Call,          -- System.Tasking.Rendezvous
     RE_Complete_Rendezvous,             -- System.Tasking.Rendezvous
     RE_Task_Count,                      -- System.Tasking.Rendezvous
     RE_Exceptional_Complete_Rendezvous, -- System.Tasking.Rendezvous
     RE_Selective_Wait,                  -- System.Tasking.Rendezvous
     RE_Task_Entry_Call,                 -- System.Tasking.Rendezvous
     RE_Task_Entry_Caller,               -- System.Tasking.Rendezvous
     RE_Timed_Task_Entry_Call,           -- System.Tasking.Rendezvous
     RE_Timed_Selective_Wait,            -- System.Tasking.Rendezvous

     RE_Activate_Restricted_Tasks,         -- System.Tasking.Restricted.Stages
     RE_Complete_Restricted_Activation,    -- System.Tasking.Restricted.Stages
     RE_Create_Restricted_Task,            -- System.Tasking.Restricted.Stages
     RE_Create_Restricted_Task_Sequential, -- System.Tasking.Restricted.Stages
     RE_Complete_Restricted_Task,          -- System.Tasking.Restricted.Stages
     RE_Restricted_Terminated,             -- System.Tasking.Restricted.Stages

     RE_Abort_Tasks,                     -- System.Tasking.Stages
     RE_Create_Task,                     -- System.Tasking.Stages
     RE_Free_Task,                       -- System.Tasking.Stages
     RE_Expunge_Unactivated_Tasks,       -- System.Tasking.Stages
<<<<<<< HEAD
     RE_Move_Activation_Chain,           -- System_Tasking_Stages
     RE_Terminated,                      -- System.Tasking.Stages

     RE_No_Agent,                        -- Oak.Agent
     RE_Oak_Agent_Id,                    -- Oak.Agent
     RE_Protected_Id,                    -- Oak.Agent
     RE_Scheduler_Id_With_No,            -- Oak.Agent
     RE_Task_Id,                         -- Oak.Agent
     RE_Task_List,                       -- Oak.Agent

     RE_Activation_Chain_Access,         -- Oak.Agent.Tasks
     RE_New_Task_Agent,                  -- Oak.Agent.Tasks
     RE_Unspecified_Priority,            -- Oak.Agent.Tasks

     RE_New_Protected_Agent,             -- Oak.Agent.Protected_Objects

     RE_Atomic_Object,                   -- Oak.Atomic_Actions
     RE_Initialise_Atomic_Object,        -- Oak.Atomic_Actions

     RE_Action_Index,                    -- Oak.Indices
     RE_Protected_Entry_Index,           -- Oak.Indices

     RE_Call_Stack_Size,                 -- Oak.Memory.Call_Stack
     RE_Default_Stack_Size,              -- Oak.Memory.Call_Stack
     RE_Unspecified_Call_Stack_Size,     -- Oak.Memory.Call_Stack

     RE_Protected_Function,              -- Oak.Message
     RE_Protected_Procedure,             -- Oak.Message
     RE_Protected_Entry,                 -- Oak.Message

     RE_Default_Interrupt_Priority, -- Oak.Processor_Support_Package.Interrupts
     RE_External_Interrupt_Id,      -- Oak.Processor_Support_Package.Interrupts

     RE_To_Oak_Time,                     -- Oak.Oak_Time.Conversion
     RE_To_Oak_Time_Span,                -- Oak.Oak_Time.Conversion

     RE_Action_End_Barrier,              -- Oakland.Atomic_Actions
     RE_Enter_Action,                    -- Oakland.Atomic_Actions
     RE_Exit_Action,                     -- Oakland.Atomic_Actions

     RE_Attach_Handlers,                 -- Oakland.Interrupts

     RE_Enter_Protected_Object,          -- Oakland.Protected_Objects
     RE_Exit_Protected_Object,           -- Oakland.Protected_Objects
     RE_Entry_Count,                     -- Oakland.Protected_Objects

     RE_Activate_Tasks,                  -- Oakland.Tasks
     RE_Begin_Cycles_Stage,              -- Oakland.Tasks
     RE_Change_Cycle_Period,             -- Oakland.Tasks
     RE_Change_Relative_Deadline,        -- Oakland.Tasks
     RE_Complete_Activation,             -- Oakland.Tasks
     RE_Complete_Task,                   -- Oakland.Tasks
     RE_New_Cycle                        -- Oakland.Tasks
     );
=======
     RE_Move_Activation_Chain,           -- System.Tasking_Stages
     RE_Terminated);                     -- System.Tasking.Stages
>>>>>>> 5a9bdbcd

   --  The following declarations build a table that is indexed by the RTE
   --  function to determine the unit containing the given entity. This table
   --  is sorted in order of package names.

   RE_Unit_Table : constant array (RE_Id) of RTU_Id := (

     RE_Null                             => RTU_Null,

     RE_Active_Actions                   => Ada_Atomic_Actions,
     RE_All_Actions                      => Ada_Atomic_Actions,
     RE_Participating_Actions            => Ada_Atomic_Actions,

     RO_CA_Time                          => Ada_Calendar,

     RO_CA_Delay_For                     => Ada_Calendar_Delays,
     RO_CA_Delay_Until                   => Ada_Calendar_Delays,
     RO_CA_To_Duration                   => Ada_Calendar_Delays,

     RE_Behaviour                        => Ada_Cyclic_Tasks,
     RE_Event_Response                   => Ada_Cyclic_Tasks,
     RE_No_Response                      => Ada_Cyclic_Tasks,
     RE_Normal                           => Ada_Cyclic_Tasks,
     RE_Response_Handler                   => Ada_Cyclic_Tasks,

     RE_Set_Deadline                     => Ada_Dispatching_EDF,

     RE_Code_Loc                         => Ada_Exceptions,
     RE_Current_Target_Exception         => Ada_Exceptions, -- of JGNAT
     RE_Exception_Id                     => Ada_Exceptions,
     RE_Exception_Identity               => Ada_Exceptions,
     RE_Exception_Information            => Ada_Exceptions,
     RE_Exception_Message                => Ada_Exceptions,
     RE_Exception_Name_Simple            => Ada_Exceptions,
     RE_Exception_Occurrence             => Ada_Exceptions,
     RE_Exception_Occurrence_Access      => Ada_Exceptions,
     RE_Null_Id                          => Ada_Exceptions,
     RE_Null_Occurrence                  => Ada_Exceptions,
     RE_Poll                             => Ada_Exceptions,
     RE_Raise_Exception                  => Ada_Exceptions,
     RE_Raise_Exception_Always           => Ada_Exceptions,
     RE_Raise_From_Controlled_Operation  => Ada_Exceptions,
     RE_Reraise_Occurrence               => Ada_Exceptions,
     RE_Reraise_Occurrence_Always        => Ada_Exceptions,
     RE_Reraise_Occurrence_No_Defer      => Ada_Exceptions,
     RE_Save_Occurrence                  => Ada_Exceptions,
     RE_Triggered_By_Abort               => Ada_Exceptions,

     RE_Execution_Server                 => Ada_Execution_Server,

     RE_Scheduler_Id_For_Server          => Ada_Execution_Server_Operations,

     RE_Interrupt_ID                     => Ada_Interrupts,
     RE_Is_Reserved                      => Ada_Interrupts,
     RE_Is_Attached                      => Ada_Interrupts,
     RE_Current_Handler                  => Ada_Interrupts,
     RE_Attach_Handler                   => Ada_Interrupts,
     RE_Exchange_Handler                 => Ada_Interrupts,
     RE_Detach_Handler                   => Ada_Interrupts,
     RE_Reference                        => Ada_Interrupts,

     RE_Names                            => Ada_Interrupts_Names,

     RE_Clock                            => Ada_Real_Time,
     RE_Time_Span                        => Ada_Real_Time,
     RE_Time_Span_Last                   => Ada_Real_Time,
     RE_Time_Span_Zero                   => Ada_Real_Time,
     RO_RT_Time                          => Ada_Real_Time,

     RO_RT_Delay_Until                   => Ada_Real_Time_Delays,
     RO_RT_To_Duration                   => Ada_Real_Time_Delays,

     RE_Set_Handler                      => Ada_Real_Time_Timing_Events,
     RE_Timing_Event                     => Ada_Real_Time_Timing_Events,

     RE_Root_Stream_Type                 => Ada_Streams,
     RE_Stream_Element                   => Ada_Streams,
     RE_Stream_Element_Array             => Ada_Streams,
     RE_Stream_Element_Offset            => Ada_Streams,

     RE_Stream_Access                    => Ada_Streams_Stream_IO,

     RO_SU_Super_String                  => Ada_Strings_Superbounded,

     RO_WI_Super_String                  => Ada_Strings_Wide_Superbounded,

     RO_WW_Super_String                  => Ada_Strings_Wide_Wide_Superbounded,

     RE_Unbounded_String                 => Ada_Strings_Unbounded,

     RE_Access_Level                     => Ada_Tags,
     RE_Alignment                        => Ada_Tags,
     RE_Address_Array                    => Ada_Tags,
     RE_Addr_Ptr                         => Ada_Tags,
     RE_Base_Address                     => Ada_Tags,
     RE_Check_Interface_Conversion       => Ada_Tags,
     RE_Check_TSD                        => Ada_Tags,
     RE_Cstring_Ptr                      => Ada_Tags,
     RE_Descendant_Tag                   => Ada_Tags,
     RE_Dispatch_Table                   => Ada_Tags,
     RE_Dispatch_Table_Wrapper           => Ada_Tags,
     RE_Displace                         => Ada_Tags,
     RE_DT                               => Ada_Tags,
     RE_DT_Offset_To_Top_Offset          => Ada_Tags,
     RE_DT_Predef_Prims_Offset           => Ada_Tags,
     RE_DT_Typeinfo_Ptr_Size             => Ada_Tags,
     RE_External_Tag                     => Ada_Tags,
     RO_TA_External_Tag                  => Ada_Tags,
     RE_Get_Access_Level                 => Ada_Tags,
     RE_Get_Alignment                    => Ada_Tags,
     RE_Get_Entry_Index                  => Ada_Tags,
     RE_Get_Offset_Index                 => Ada_Tags,
     RE_Get_Prim_Op_Kind                 => Ada_Tags,
     RE_Get_Tagged_Kind                  => Ada_Tags,
     RE_Idepth                           => Ada_Tags,
     RE_Interfaces_Array                 => Ada_Tags,
     RE_Interfaces_Table                 => Ada_Tags,
     RE_Interface_Data                   => Ada_Tags,
     RE_Interface_Data_Element           => Ada_Tags,
     RE_Interface_Tag                    => Ada_Tags,
     RE_IW_Membership                    => Ada_Tags,
     RE_Max_Predef_Prims                 => Ada_Tags,
     RE_Needs_Finalization               => Ada_Tags,
     RE_No_Dispatch_Table_Wrapper        => Ada_Tags,
     RE_NDT_Prims_Ptr                    => Ada_Tags,
     RE_NDT_TSD                          => Ada_Tags,
     RE_Num_Prims                        => Ada_Tags,
     RE_Object_Specific_Data             => Ada_Tags,
     RE_Offset_To_Top                    => Ada_Tags,
     RE_Offset_To_Top_Ptr                => Ada_Tags,
     RE_Offset_To_Top_Function_Ptr       => Ada_Tags,
     RE_OSD_Table                        => Ada_Tags,
     RE_OSD_Num_Prims                    => Ada_Tags,
     RE_POK_Function                     => Ada_Tags,
     RE_POK_Procedure                    => Ada_Tags,
     RE_POK_Protected_Entry              => Ada_Tags,
     RE_POK_Protected_Function           => Ada_Tags,
     RE_POK_Protected_Procedure          => Ada_Tags,
     RE_POK_Task_Entry                   => Ada_Tags,
     RE_POK_Task_Function                => Ada_Tags,
     RE_POK_Task_Procedure               => Ada_Tags,
     RE_Predef_Prims                     => Ada_Tags,
     RE_Predef_Prims_Table_Ptr           => Ada_Tags,
     RE_Prim_Op_Kind                     => Ada_Tags,
     RE_Prim_Ptr                         => Ada_Tags,
     RE_Prims_Ptr                        => Ada_Tags,
     RE_Primary_DT                       => Ada_Tags,
     RE_Signature                        => Ada_Tags,
     RE_SSD                              => Ada_Tags,
     RE_TSD                              => Ada_Tags,
     RE_Type_Is_Abstract                 => Ada_Tags,
     RE_Type_Specific_Data               => Ada_Tags,
     RE_Register_Interface_Offset        => Ada_Tags,
     RE_Register_Tag                     => Ada_Tags,
     RE_Register_TSD                     => Ada_Tags,
     RE_Transportable                    => Ada_Tags,
     RE_Secondary_DT                     => Ada_Tags,
     RE_Secondary_Tag                    => Ada_Tags,
     RE_Select_Specific_Data             => Ada_Tags,
     RE_Set_Entry_Index                  => Ada_Tags,
     RE_Set_Dynamic_Offset_To_Top        => Ada_Tags,
     RE_Set_Prim_Op_Kind                 => Ada_Tags,
     RE_Size_Func                        => Ada_Tags,
     RE_Size_Ptr                         => Ada_Tags,
     RE_Tag                              => Ada_Tags,
     RE_Tag_Error                        => Ada_Tags,
     RE_Tag_Kind                         => Ada_Tags,
     RE_Tag_Ptr                          => Ada_Tags,
     RE_Tag_Table                        => Ada_Tags,
     RE_Tags_Table                       => Ada_Tags,
     RE_Tagged_Kind                      => Ada_Tags,
     RE_Type_Specific_Data_Ptr           => Ada_Tags,
     RE_TK_Abstract_Limited_Tagged       => Ada_Tags,
     RE_TK_Abstract_Tagged               => Ada_Tags,
     RE_TK_Limited_Tagged                => Ada_Tags,
     RE_TK_Protected                     => Ada_Tags,
     RE_TK_Tagged                        => Ada_Tags,
     RE_TK_Task                          => Ada_Tags,
     RE_Unregister_Tag                   => Ada_Tags,

     RE_Set_Specific_Handler             => Ada_Task_Termination,
     RE_Specific_Handler                 => Ada_Task_Termination,

     RE_Abort_Task                       => Ada_Task_Identification,
     RE_Current_Task                     => Ada_Task_Identification,
     RO_AT_Task_Id                       => Ada_Task_Identification,

     RE_Integer_8                        => Interfaces,
     RE_Integer_16                       => Interfaces,
     RE_Integer_32                       => Interfaces,
     RE_Integer_64                       => Interfaces,
     RE_Unsigned_8                       => Interfaces,
     RE_Unsigned_16                      => Interfaces,
     RE_Unsigned_32                      => Interfaces,
     RE_Unsigned_64                      => Interfaces,

     RE_Address                          => System,
     RE_Any_Priority                     => System,
     RE_Bit_Order                        => System,
     RE_Default_Priority                 => System,
     RE_High_Order_First                 => System,
     RE_Interrupt_Priority               => System,
     RE_Lib_Stop                         => System,
     RE_Low_Order_First                  => System,
     RE_Max_Base_Digits                  => System,
     RE_Max_Priority                     => System,
     RE_Null_Address                     => System,
     RE_Priority                         => System,

     RE_Address_Image                    => System_Address_Image,

     RE_Add_With_Ovflo_Check             => System_Arith_64,
     RE_Double_Divide                    => System_Arith_64,
     RE_Multiply_With_Ovflo_Check        => System_Arith_64,
     RE_Scaled_Divide                    => System_Arith_64,
     RE_Subtract_With_Ovflo_Check        => System_Arith_64,

     RE_Create_AST_Handler               => System_AST_Handling,

     RE_Assert_Failure                   => System_Assertions,
     RE_Raise_Assert_Failure             => System_Assertions,

     RE_Lock_Free_Read_8                 => System_Atomic_Primitives,
     RE_Lock_Free_Read_16                => System_Atomic_Primitives,
     RE_Lock_Free_Read_32                => System_Atomic_Primitives,
     RE_Lock_Free_Read_64                => System_Atomic_Primitives,
     RE_Lock_Free_Try_Write_8            => System_Atomic_Primitives,
     RE_Lock_Free_Try_Write_16           => System_Atomic_Primitives,
     RE_Lock_Free_Try_Write_32           => System_Atomic_Primitives,
     RE_Lock_Free_Try_Write_64           => System_Atomic_Primitives,
     RE_Uint8                            => System_Atomic_Primitives,
     RE_Uint16                           => System_Atomic_Primitives,
     RE_Uint32                           => System_Atomic_Primitives,
     RE_Uint64                           => System_Atomic_Primitives,

     RE_AST_Handler                      => System_Aux_DEC,
     RE_Import_Address                   => System_Aux_DEC,
     RE_Import_Value                     => System_Aux_DEC,
     RE_No_AST_Handler                   => System_Aux_DEC,
     RE_Type_Class                       => System_Aux_DEC,
     RE_Type_Class_Enumeration           => System_Aux_DEC,
     RE_Type_Class_Integer               => System_Aux_DEC,
     RE_Type_Class_Fixed_Point           => System_Aux_DEC,
     RE_Type_Class_Floating_Point        => System_Aux_DEC,
     RE_Type_Class_Array                 => System_Aux_DEC,
     RE_Type_Class_Record                => System_Aux_DEC,
     RE_Type_Class_Access                => System_Aux_DEC,
     RE_Type_Class_Task                  => System_Aux_DEC,
     RE_Type_Class_Address               => System_Aux_DEC,

     RE_Big_Abs                          => System_Bignums,
     RE_Big_Add                          => System_Bignums,
     RE_Big_Div                          => System_Bignums,
     RE_Big_Exp                          => System_Bignums,
     RE_Big_Mod                          => System_Bignums,
     RE_Big_Mul                          => System_Bignums,
     RE_Big_Neg                          => System_Bignums,
     RE_Big_Rem                          => System_Bignums,
     RE_Big_Sub                          => System_Bignums,

     RE_Big_EQ                           => System_Bignums,
     RE_Big_GE                           => System_Bignums,
     RE_Big_GT                           => System_Bignums,
     RE_Big_LE                           => System_Bignums,
     RE_Big_LT                           => System_Bignums,
     RE_Big_NE                           => System_Bignums,

     RE_Bignum                           => System_Bignums,
     RE_Bignum_In_LLI_Range              => System_Bignums,
     RE_To_Bignum                        => System_Bignums,
     RE_From_Bignum                      => System_Bignums,

     RE_Bit_And                          => System_Bit_Ops,
     RE_Bit_Eq                           => System_Bit_Ops,
     RE_Bit_Not                          => System_Bit_Ops,
     RE_Bit_Or                           => System_Bit_Ops,
     RE_Bit_Xor                          => System_Bit_Ops,

     RE_Checked_Pool                     => System_Checked_Pools,

     RE_Vector_Not                       => System_Boolean_Array_Operations,
     RE_Vector_And                       => System_Boolean_Array_Operations,
     RE_Vector_Or                        => System_Boolean_Array_Operations,
     RE_Vector_Nand                      => System_Boolean_Array_Operations,
     RE_Vector_Nor                       => System_Boolean_Array_Operations,
     RE_Vector_Nxor                      => System_Boolean_Array_Operations,
     RE_Vector_Xor                       => System_Boolean_Array_Operations,

     RE_Bswap_16                         => System_Byte_Swapping,
     RE_Bswap_32                         => System_Byte_Swapping,
     RE_Bswap_64                         => System_Byte_Swapping,

     RE_Compare_Array_S8                 => System_Compare_Array_Signed_8,
     RE_Compare_Array_S8_Unaligned       => System_Compare_Array_Signed_8,

     RE_Compare_Array_S16                => System_Compare_Array_Signed_16,

     RE_Compare_Array_S32                => System_Compare_Array_Signed_32,

     RE_Compare_Array_S64                => System_Compare_Array_Signed_64,

     RE_Compare_Array_U8                 => System_Compare_Array_Unsigned_8,
     RE_Compare_Array_U8_Unaligned       => System_Compare_Array_Unsigned_8,

     RE_Compare_Array_U16                => System_Compare_Array_Unsigned_16,

     RE_Compare_Array_U32                => System_Compare_Array_Unsigned_32,

     RE_Compare_Array_U64                => System_Compare_Array_Unsigned_64,

     RE_Str_Concat_2                     => System_Concat_2,
     RE_Str_Concat_3                     => System_Concat_3,
     RE_Str_Concat_4                     => System_Concat_4,
     RE_Str_Concat_5                     => System_Concat_5,
     RE_Str_Concat_6                     => System_Concat_6,
     RE_Str_Concat_7                     => System_Concat_7,
     RE_Str_Concat_8                     => System_Concat_8,
     RE_Str_Concat_9                     => System_Concat_9,

     RE_Str_Concat_Bounds_2              => System_Concat_2,
     RE_Str_Concat_Bounds_3              => System_Concat_3,
     RE_Str_Concat_Bounds_4              => System_Concat_4,
     RE_Str_Concat_Bounds_5              => System_Concat_5,
     RE_Str_Concat_Bounds_6              => System_Concat_6,
     RE_Str_Concat_Bounds_7              => System_Concat_7,
     RE_Str_Concat_Bounds_8              => System_Concat_8,
     RE_Str_Concat_Bounds_9              => System_Concat_9,

     RE_Get_Active_Partition_Id          => System_DSA_Services,
     RE_Get_Local_Partition_Id           => System_DSA_Services,
     RE_Get_Passive_Partition_Id         => System_DSA_Services,

     RE_Any_Container_Ptr                => System_DSA_Types,

     RE_Register_Exception               => System_Exception_Table,

     RE_Local_Raise                      => System_Exceptions_Debug,

     RE_Exn_Integer                      => System_Exn_Int,

     RE_Exn_Long_Long_Float              => System_Exn_LLF,

     RE_Exn_Long_Long_Integer            => System_Exn_LLI,

     RE_Exp_Integer                      => System_Exp_Int,

     RE_Exp_Long_Long_Integer            => System_Exp_LLI,

     RE_Exp_Long_Long_Unsigned           => System_Exp_LLU,

     RE_Exp_Modular                      => System_Exp_Mod,

     RE_Exp_Unsigned                     => System_Exp_Uns,

     RE_Attr_Float                       => System_Fat_Flt,

     RE_Attr_IEEE_Long                   => System_Fat_IEEE_Long_Float,
     RE_Fat_IEEE_Long                    => System_Fat_IEEE_Long_Float,

     RE_Attr_IEEE_Short                  => System_Fat_IEEE_Short_Float,
     RE_Fat_IEEE_Short                   => System_Fat_IEEE_Short_Float,

     RE_Attr_Long_Float                  => System_Fat_LFlt,

     RE_Attr_Long_Long_Float             => System_Fat_LLF,

     RE_Attr_Short_Float                 => System_Fat_SFlt,

     RE_Attr_VAX_D_Float                 => System_Fat_VAX_D_Float,
     RE_Fat_VAX_D                        => System_Fat_VAX_D_Float,

     RE_Attr_VAX_F_Float                 => System_Fat_VAX_F_Float,
     RE_Fat_VAX_F                        => System_Fat_VAX_F_Float,

     RE_Attr_VAX_G_Float                 => System_Fat_VAX_G_Float,
     RE_Fat_VAX_G                        => System_Fat_VAX_G_Float,

     RE_Add_Offset_To_Address            => System_Finalization_Masters,
     RE_Attach                           => System_Finalization_Masters,
     RE_Base_Pool                        => System_Finalization_Masters,
     RE_Detach                           => System_Finalization_Masters,
     RE_Finalization_Master              => System_Finalization_Masters,
     RE_Finalization_Master_Ptr          => System_Finalization_Masters,
     RE_Set_Base_Pool                    => System_Finalization_Masters,
     RE_Set_Finalize_Address             => System_Finalization_Masters,
     RE_Set_Is_Heterogeneous             => System_Finalization_Masters,

     RE_Root_Controlled                  => System_Finalization_Root,
     RE_Root_Controlled_Ptr              => System_Finalization_Root,

     RE_Fore                             => System_Fore,

     RE_Image_Boolean                    => System_Img_Bool,

     RE_Image_Character                  => System_Img_Char,
     RE_Image_Character_05               => System_Img_Char,

     RE_Image_Decimal                    => System_Img_Dec,

     RE_Image_Enumeration_8              => System_Img_Enum_New,
     RE_Image_Enumeration_16             => System_Img_Enum_New,
     RE_Image_Enumeration_32             => System_Img_Enum_New,

     RE_Image_Integer                    => System_Img_Int,

     RE_Image_Long_Long_Decimal          => System_Img_LLD,

     RE_Image_Long_Long_Integer          => System_Img_LLI,

     RE_Image_Long_Long_Unsigned         => System_Img_LLU,

     RE_Image_Ordinary_Fixed_Point       => System_Img_Real,
     RE_Image_Floating_Point             => System_Img_Real,

     RE_Image_Unsigned                   => System_Img_Uns,

     RE_Image_Wide_Character             => System_Img_WChar,
     RE_Image_Wide_Wide_Character        => System_Img_WChar,

     RE_Bind_Interrupt_To_Entry          => System_Interrupts,
     RE_Dynamic_Interrupt_Protection     => System_Interrupts,
     RE_Install_Handlers                 => System_Interrupts,
     RE_Install_Restricted_Handlers      => System_Interrupts,
     RE_Register_Interrupt_Handler       => System_Interrupts,
     RE_Static_Interrupt_Protection      => System_Interrupts,
     RE_System_Interrupt_Id              => System_Interrupts,

     RE_Expon_LLF                        => System_Long_Long_Float_Expon,

     RE_Asm_Insn                         => System_Machine_Code,
     RE_Asm_Input_Operand                => System_Machine_Code,
     RE_Asm_Output_Operand               => System_Machine_Code,

     RE_Mantissa_Value                   => System_Mantissa,

     RE_Free                             => System_Memory,

     RE_CPU_Range                        => System_Multiprocessors,

     RE_Bits_03                          => System_Pack_03,
     RE_Get_03                           => System_Pack_03,
     RE_Set_03                           => System_Pack_03,

     RE_Bits_05                          => System_Pack_05,
     RE_Get_05                           => System_Pack_05,
     RE_Set_05                           => System_Pack_05,

     RE_Bits_06                          => System_Pack_06,
     RE_Get_06                           => System_Pack_06,
     RE_GetU_06                          => System_Pack_06,
     RE_Set_06                           => System_Pack_06,
     RE_SetU_06                          => System_Pack_06,

     RE_Bits_07                          => System_Pack_07,
     RE_Get_07                           => System_Pack_07,
     RE_Set_07                           => System_Pack_07,

     RE_Bits_09                          => System_Pack_09,
     RE_Get_09                           => System_Pack_09,
     RE_Set_09                           => System_Pack_09,

     RE_Bits_10                          => System_Pack_10,
     RE_Get_10                           => System_Pack_10,
     RE_GetU_10                          => System_Pack_10,
     RE_Set_10                           => System_Pack_10,
     RE_SetU_10                          => System_Pack_10,

     RE_Bits_11                          => System_Pack_11,
     RE_Get_11                           => System_Pack_11,
     RE_Set_11                           => System_Pack_11,

     RE_Bits_12                          => System_Pack_12,
     RE_Get_12                           => System_Pack_12,
     RE_GetU_12                          => System_Pack_12,
     RE_Set_12                           => System_Pack_12,
     RE_SetU_12                          => System_Pack_12,

     RE_Bits_13                          => System_Pack_13,
     RE_Get_13                           => System_Pack_13,
     RE_Set_13                           => System_Pack_13,

     RE_Bits_14                          => System_Pack_14,
     RE_Get_14                           => System_Pack_14,
     RE_GetU_14                          => System_Pack_14,
     RE_Set_14                           => System_Pack_14,
     RE_SetU_14                          => System_Pack_14,

     RE_Bits_15                          => System_Pack_15,
     RE_Get_15                           => System_Pack_15,
     RE_Set_15                           => System_Pack_15,

     RE_Bits_17                          => System_Pack_17,
     RE_Get_17                           => System_Pack_17,
     RE_Set_17                           => System_Pack_17,

     RE_Bits_18                          => System_Pack_18,
     RE_Get_18                           => System_Pack_18,
     RE_GetU_18                          => System_Pack_18,
     RE_Set_18                           => System_Pack_18,
     RE_SetU_18                          => System_Pack_18,

     RE_Bits_19                          => System_Pack_19,
     RE_Get_19                           => System_Pack_19,
     RE_Set_19                           => System_Pack_19,

     RE_Bits_20                          => System_Pack_20,
     RE_Get_20                           => System_Pack_20,
     RE_GetU_20                          => System_Pack_20,
     RE_Set_20                           => System_Pack_20,
     RE_SetU_20                          => System_Pack_20,

     RE_Bits_21                          => System_Pack_21,
     RE_Get_21                           => System_Pack_21,
     RE_Set_21                           => System_Pack_21,

     RE_Bits_22                          => System_Pack_22,
     RE_Get_22                           => System_Pack_22,
     RE_GetU_22                          => System_Pack_22,
     RE_Set_22                           => System_Pack_22,
     RE_SetU_22                          => System_Pack_22,

     RE_Bits_23                          => System_Pack_23,
     RE_Get_23                           => System_Pack_23,
     RE_Set_23                           => System_Pack_23,

     RE_Bits_24                          => System_Pack_24,
     RE_Get_24                           => System_Pack_24,
     RE_GetU_24                          => System_Pack_24,
     RE_Set_24                           => System_Pack_24,
     RE_SetU_24                          => System_Pack_24,

     RE_Bits_25                          => System_Pack_25,
     RE_Get_25                           => System_Pack_25,
     RE_Set_25                           => System_Pack_25,

     RE_Bits_26                          => System_Pack_26,
     RE_Get_26                           => System_Pack_26,
     RE_GetU_26                          => System_Pack_26,
     RE_Set_26                           => System_Pack_26,
     RE_SetU_26                          => System_Pack_26,

     RE_Bits_27                          => System_Pack_27,
     RE_Get_27                           => System_Pack_27,
     RE_Set_27                           => System_Pack_27,

     RE_Bits_28                          => System_Pack_28,
     RE_Get_28                           => System_Pack_28,
     RE_GetU_28                          => System_Pack_28,
     RE_Set_28                           => System_Pack_28,
     RE_SetU_28                          => System_Pack_28,

     RE_Bits_29                          => System_Pack_29,
     RE_Get_29                           => System_Pack_29,
     RE_Set_29                           => System_Pack_29,

     RE_Bits_30                          => System_Pack_30,
     RE_Get_30                           => System_Pack_30,
     RE_GetU_30                          => System_Pack_30,
     RE_Set_30                           => System_Pack_30,
     RE_SetU_30                          => System_Pack_30,

     RE_Bits_31                          => System_Pack_31,
     RE_Get_31                           => System_Pack_31,
     RE_Set_31                           => System_Pack_31,

     RE_Bits_33                          => System_Pack_33,
     RE_Get_33                           => System_Pack_33,
     RE_Set_33                           => System_Pack_33,

     RE_Bits_34                          => System_Pack_34,
     RE_Get_34                           => System_Pack_34,
     RE_GetU_34                          => System_Pack_34,
     RE_Set_34                           => System_Pack_34,
     RE_SetU_34                          => System_Pack_34,

     RE_Bits_35                          => System_Pack_35,
     RE_Get_35                           => System_Pack_35,
     RE_Set_35                           => System_Pack_35,

     RE_Bits_36                          => System_Pack_36,
     RE_Get_36                           => System_Pack_36,
     RE_GetU_36                          => System_Pack_36,
     RE_Set_36                           => System_Pack_36,
     RE_SetU_36                          => System_Pack_36,

     RE_Bits_37                          => System_Pack_37,
     RE_Get_37                           => System_Pack_37,
     RE_Set_37                           => System_Pack_37,

     RE_Bits_38                          => System_Pack_38,
     RE_Get_38                           => System_Pack_38,
     RE_GetU_38                          => System_Pack_38,
     RE_Set_38                           => System_Pack_38,
     RE_SetU_38                          => System_Pack_38,

     RE_Bits_39                          => System_Pack_39,
     RE_Get_39                           => System_Pack_39,
     RE_Set_39                           => System_Pack_39,

     RE_Bits_40                          => System_Pack_40,
     RE_Get_40                           => System_Pack_40,
     RE_GetU_40                          => System_Pack_40,
     RE_Set_40                           => System_Pack_40,
     RE_SetU_40                          => System_Pack_40,

     RE_Bits_41                          => System_Pack_41,
     RE_Get_41                           => System_Pack_41,
     RE_Set_41                           => System_Pack_41,

     RE_Bits_42                          => System_Pack_42,
     RE_Get_42                           => System_Pack_42,
     RE_GetU_42                          => System_Pack_42,
     RE_Set_42                           => System_Pack_42,
     RE_SetU_42                          => System_Pack_42,

     RE_Bits_43                          => System_Pack_43,
     RE_Get_43                           => System_Pack_43,
     RE_Set_43                           => System_Pack_43,

     RE_Bits_44                          => System_Pack_44,
     RE_Get_44                           => System_Pack_44,
     RE_GetU_44                          => System_Pack_44,
     RE_Set_44                           => System_Pack_44,
     RE_SetU_44                          => System_Pack_44,

     RE_Bits_45                          => System_Pack_45,
     RE_Get_45                           => System_Pack_45,
     RE_Set_45                           => System_Pack_45,

     RE_Bits_46                          => System_Pack_46,
     RE_Get_46                           => System_Pack_46,
     RE_GetU_46                          => System_Pack_46,
     RE_Set_46                           => System_Pack_46,
     RE_SetU_46                          => System_Pack_46,

     RE_Bits_47                          => System_Pack_47,
     RE_Get_47                           => System_Pack_47,
     RE_Set_47                           => System_Pack_47,

     RE_Bits_48                          => System_Pack_48,
     RE_Get_48                           => System_Pack_48,
     RE_GetU_48                          => System_Pack_48,
     RE_Set_48                           => System_Pack_48,
     RE_SetU_48                          => System_Pack_48,

     RE_Bits_49                          => System_Pack_49,
     RE_Get_49                           => System_Pack_49,
     RE_Set_49                           => System_Pack_49,

     RE_Bits_50                          => System_Pack_50,
     RE_Get_50                           => System_Pack_50,
     RE_GetU_50                          => System_Pack_50,
     RE_Set_50                           => System_Pack_50,
     RE_SetU_50                          => System_Pack_50,

     RE_Bits_51                          => System_Pack_51,
     RE_Get_51                           => System_Pack_51,
     RE_Set_51                           => System_Pack_51,

     RE_Bits_52                          => System_Pack_52,
     RE_Get_52                           => System_Pack_52,
     RE_GetU_52                          => System_Pack_52,
     RE_Set_52                           => System_Pack_52,
     RE_SetU_52                          => System_Pack_52,

     RE_Bits_53                          => System_Pack_53,
     RE_Get_53                           => System_Pack_53,
     RE_Set_53                           => System_Pack_53,

     RE_Bits_54                          => System_Pack_54,
     RE_Get_54                           => System_Pack_54,
     RE_GetU_54                          => System_Pack_54,
     RE_Set_54                           => System_Pack_54,
     RE_SetU_54                          => System_Pack_54,

     RE_Bits_55                          => System_Pack_55,
     RE_Get_55                           => System_Pack_55,
     RE_Set_55                           => System_Pack_55,

     RE_Bits_56                          => System_Pack_56,
     RE_Get_56                           => System_Pack_56,
     RE_GetU_56                          => System_Pack_56,
     RE_Set_56                           => System_Pack_56,
     RE_SetU_56                          => System_Pack_56,

     RE_Bits_57                          => System_Pack_57,
     RE_Get_57                           => System_Pack_57,
     RE_Set_57                           => System_Pack_57,

     RE_Bits_58                          => System_Pack_58,
     RE_Get_58                           => System_Pack_58,
     RE_GetU_58                          => System_Pack_58,
     RE_Set_58                           => System_Pack_58,
     RE_SetU_58                          => System_Pack_58,

     RE_Bits_59                          => System_Pack_59,
     RE_Get_59                           => System_Pack_59,
     RE_Set_59                           => System_Pack_59,

     RE_Bits_60                          => System_Pack_60,
     RE_Get_60                           => System_Pack_60,
     RE_GetU_60                          => System_Pack_60,
     RE_Set_60                           => System_Pack_60,
     RE_SetU_60                          => System_Pack_60,

     RE_Bits_61                          => System_Pack_61,
     RE_Get_61                           => System_Pack_61,
     RE_Set_61                           => System_Pack_61,

     RE_Bits_62                          => System_Pack_62,
     RE_Get_62                           => System_Pack_62,
     RE_GetU_62                          => System_Pack_62,
     RE_Set_62                           => System_Pack_62,
     RE_SetU_62                          => System_Pack_62,

     RE_Bits_63                          => System_Pack_63,
     RE_Get_63                           => System_Pack_63,
     RE_Set_63                           => System_Pack_63,

     RE_Adjust_Storage_Size              => System_Parameters,
     RE_Garbage_Collected                => System_Parameters,
     RE_Size_Type                        => System_Parameters,
     RE_Unspecified_Size                 => System_Parameters,

     RE_DSA_Implementation               => System_Partition_Interface,
     RE_PCS_Version                      => System_Partition_Interface,
     RE_Get_RACW                         => System_Partition_Interface,
     RE_Get_RCI_Package_Receiver         => System_Partition_Interface,
     RE_Get_Unique_Remote_Pointer        => System_Partition_Interface,
     RE_RACW_Stub_Type                   => System_Partition_Interface,
     RE_RACW_Stub_Type_Access            => System_Partition_Interface,
     RE_RAS_Proxy_Type_Access            => System_Partition_Interface,
     RE_Raise_Program_Error_Unknown_Tag  => System_Partition_Interface,
     RE_Register_Passive_Package         => System_Partition_Interface,
     RE_Register_Receiving_Stub          => System_Partition_Interface,
     RE_Request                          => System_Partition_Interface,
     RE_Request_Access                   => System_Partition_Interface,
     RE_RCI_Locator                      => System_Partition_Interface,
     RE_RCI_Subp_Info                    => System_Partition_Interface,
     RE_RCI_Subp_Info_Array              => System_Partition_Interface,
     RE_Same_Partition                   => System_Partition_Interface,
     RE_Subprogram_Id                    => System_Partition_Interface,
     RE_Get_RAS_Info                     => System_Partition_Interface,

     RE_To_PolyORB_String                => System_Partition_Interface,
     RE_Caseless_String_Eq               => System_Partition_Interface,
     RE_TypeCode                         => System_Partition_Interface,
     RE_Any                              => System_Partition_Interface,
     RE_Mode_In                          => System_Partition_Interface,
     RE_Mode_Out                         => System_Partition_Interface,
     RE_Mode_Inout                       => System_Partition_Interface,
     RE_NamedValue                       => System_Partition_Interface,
     RE_Result_Name                      => System_Partition_Interface,
     RE_Object_Ref                       => System_Partition_Interface,
     RE_Create_Any                       => System_Partition_Interface,
     RE_Any_Aggregate_Build              => System_Partition_Interface,
     RE_Add_Aggregate_Element            => System_Partition_Interface,
     RE_Get_Aggregate_Element            => System_Partition_Interface,
     RE_Content_Type                     => System_Partition_Interface,
     RE_Any_Member_Type                  => System_Partition_Interface,
     RE_Get_Nested_Sequence_Length       => System_Partition_Interface,
     RE_Get_Any_Type                     => System_Partition_Interface,
     RE_Extract_Union_Value              => System_Partition_Interface,
     RE_NVList_Ref                       => System_Partition_Interface,
     RE_NVList_Create                    => System_Partition_Interface,
     RE_NVList_Add_Item                  => System_Partition_Interface,
     RE_Request_Arguments                => System_Partition_Interface,
     RE_Request_Invoke                   => System_Partition_Interface,
     RE_Request_Raise_Occurrence         => System_Partition_Interface,
     RE_Request_Set_Out                  => System_Partition_Interface,
     RE_Request_Setup                    => System_Partition_Interface,
     RE_Nil_Exc_List                     => System_Partition_Interface,
     RE_Servant                          => System_Partition_Interface,
     RE_Move_Any_Value                   => System_Partition_Interface,
     RE_Set_Result                       => System_Partition_Interface,
     RE_Register_Obj_Receiving_Stub      => System_Partition_Interface,
     RE_Register_Pkg_Receiving_Stub      => System_Partition_Interface,
     RE_Is_Nil                           => System_Partition_Interface,
     RE_Entity_Ptr                       => System_Partition_Interface,
     RE_Entity_Of                        => System_Partition_Interface,
     RE_Inc_Usage                        => System_Partition_Interface,
     RE_Set_Ref                          => System_Partition_Interface,
     RE_Make_Ref                         => System_Partition_Interface,
     RE_Get_Local_Address                => System_Partition_Interface,
     RE_Get_Reference                    => System_Partition_Interface,
     RE_Asynchronous_P_To_Sync_Scope     => System_Partition_Interface,
     RE_Buffer_Stream_Type               => System_Partition_Interface,
     RE_Release_Buffer                   => System_Partition_Interface,
     RE_BS_To_Any                        => System_Partition_Interface,
     RE_Any_To_BS                        => System_Partition_Interface,
     RE_Build_Complex_TC                 => System_Partition_Interface,
     RE_Get_TC                           => System_Partition_Interface,
     RE_Set_TC                           => System_Partition_Interface,

     RE_FA_A                             => System_Partition_Interface,
     RE_FA_B                             => System_Partition_Interface,
     RE_FA_C                             => System_Partition_Interface,
     RE_FA_F                             => System_Partition_Interface,
     RE_FA_I8                            => System_Partition_Interface,
     RE_FA_I16                           => System_Partition_Interface,
     RE_FA_I32                           => System_Partition_Interface,
     RE_FA_I64                           => System_Partition_Interface,
     RE_FA_LF                            => System_Partition_Interface,
     RE_FA_LLF                           => System_Partition_Interface,
     RE_FA_SF                            => System_Partition_Interface,
     RE_FA_U8                            => System_Partition_Interface,
     RE_FA_U16                           => System_Partition_Interface,
     RE_FA_U32                           => System_Partition_Interface,
     RE_FA_U64                           => System_Partition_Interface,
     RE_FA_WC                            => System_Partition_Interface,
     RE_FA_WWC                           => System_Partition_Interface,
     RE_FA_String                        => System_Partition_Interface,
     RE_FA_ObjRef                        => System_Partition_Interface,

     RE_TA_A                             => System_Partition_Interface,
     RE_TA_B                             => System_Partition_Interface,
     RE_TA_C                             => System_Partition_Interface,
     RE_TA_F                             => System_Partition_Interface,
     RE_TA_I8                            => System_Partition_Interface,
     RE_TA_I16                           => System_Partition_Interface,
     RE_TA_I32                           => System_Partition_Interface,
     RE_TA_I64                           => System_Partition_Interface,
     RE_TA_LF                            => System_Partition_Interface,
     RE_TA_LLF                           => System_Partition_Interface,
     RE_TA_SF                            => System_Partition_Interface,
     RE_TA_U8                            => System_Partition_Interface,
     RE_TA_U16                           => System_Partition_Interface,
     RE_TA_U32                           => System_Partition_Interface,
     RE_TA_U64                           => System_Partition_Interface,
     RE_TA_WC                            => System_Partition_Interface,
     RE_TA_WWC                           => System_Partition_Interface,
     RE_TA_String                        => System_Partition_Interface,
     RE_TA_ObjRef                        => System_Partition_Interface,
     RE_TA_Std_String                    => System_Partition_Interface,
     RE_TA_TC                            => System_Partition_Interface,

     RE_TC_A                             => System_Partition_Interface,
     RE_TC_B                             => System_Partition_Interface,
     RE_TC_C                             => System_Partition_Interface,
     RE_TC_F                             => System_Partition_Interface,
     RE_TC_I8                            => System_Partition_Interface,
     RE_TC_I16                           => System_Partition_Interface,
     RE_TC_I32                           => System_Partition_Interface,
     RE_TC_I64                           => System_Partition_Interface,
     RE_TC_LF                            => System_Partition_Interface,
     RE_TC_LLF                           => System_Partition_Interface,
     RE_TC_SF                            => System_Partition_Interface,
     RE_TC_U8                            => System_Partition_Interface,
     RE_TC_U16                           => System_Partition_Interface,
     RE_TC_U32                           => System_Partition_Interface,
     RE_TC_U64                           => System_Partition_Interface,
     RE_TC_Void                          => System_Partition_Interface,
     RE_TC_Opaque                        => System_Partition_Interface,
     RE_TC_WC                            => System_Partition_Interface,
     RE_TC_WWC                           => System_Partition_Interface,
     RE_TC_String                        => System_Partition_Interface,

     RE_Tk_Alias                         => System_Partition_Interface,
     RE_Tk_Array                         => System_Partition_Interface,
     RE_Tk_Sequence                      => System_Partition_Interface,
     RE_Tk_Struct                        => System_Partition_Interface,
     RE_Tk_Objref                        => System_Partition_Interface,
     RE_Tk_Union                         => System_Partition_Interface,

     RE_Global_Pool_Object               => System_Pool_Global,

     RE_Global_Pool_32_Object            => System_Pool_32_Global,

     RE_Stack_Bounded_Pool               => System_Pool_Size,

     RE_Do_Apc                           => System_RPC,
     RE_Do_Rpc                           => System_RPC,
     RE_Params_Stream_Type               => System_RPC,
     RE_Partition_ID                     => System_RPC,

     RE_IS_Is1                           => System_Scalar_Values,
     RE_IS_Is2                           => System_Scalar_Values,
     RE_IS_Is4                           => System_Scalar_Values,
     RE_IS_Is8                           => System_Scalar_Values,
     RE_IS_Iu1                           => System_Scalar_Values,
     RE_IS_Iu2                           => System_Scalar_Values,
     RE_IS_Iu4                           => System_Scalar_Values,
     RE_IS_Iu8                           => System_Scalar_Values,
     RE_IS_Iz1                           => System_Scalar_Values,
     RE_IS_Iz2                           => System_Scalar_Values,
     RE_IS_Iz4                           => System_Scalar_Values,
     RE_IS_Iz8                           => System_Scalar_Values,
     RE_IS_Isf                           => System_Scalar_Values,
     RE_IS_Ifl                           => System_Scalar_Values,
     RE_IS_Ilf                           => System_Scalar_Values,
     RE_IS_Ill                           => System_Scalar_Values,

     RE_Default_Secondary_Stack_Size     => System_Secondary_Stack,
     RE_Mark_Id                          => System_Secondary_Stack,
     RE_SS_Allocate                      => System_Secondary_Stack,
     RE_SS_Mark                          => System_Secondary_Stack,
     RE_SS_Pool                          => System_Secondary_Stack,
     RE_SS_Release                       => System_Secondary_Stack,

     RE_Shared_Var_Lock                  => System_Shared_Storage,
     RE_Shared_Var_Unlock                => System_Shared_Storage,
     RE_Shared_Var_Procs                 => System_Shared_Storage,

     RE_Abort_Undefer_Direct             => System_Standard_Library,
     RE_Exception_Data_Ptr               => System_Standard_Library,

     RE_Storage_Count                    => System_Storage_Elements,
     RE_Integer_Address                  => System_Storage_Elements,
     RE_Storage_Array                    => System_Storage_Elements,
     RE_Storage_Offset                   => System_Storage_Elements,
     RE_To_Address                       => System_Storage_Elements,

     RE_Allocate_Any                     => System_Storage_Pools,
     RE_Deallocate_Any                   => System_Storage_Pools,
     RE_Root_Storage_Pool                => System_Storage_Pools,
     RE_Root_Storage_Pool_Ptr            => System_Storage_Pools,

     RE_Adjust_Controlled_Dereference    => System_Storage_Pools_Subpools,
     RE_Allocate_Any_Controlled          => System_Storage_Pools_Subpools,
     RE_Deallocate_Any_Controlled        => System_Storage_Pools_Subpools,
     RE_Header_Size_With_Padding         => System_Storage_Pools_Subpools,
     RE_Root_Storage_Pool_With_Subpools  => System_Storage_Pools_Subpools,
     RE_Root_Subpool                     => System_Storage_Pools_Subpools,
     RE_Subpool_Handle                   => System_Storage_Pools_Subpools,

     RE_I_AD                             => System_Stream_Attributes,
     RE_I_AS                             => System_Stream_Attributes,
     RE_I_B                              => System_Stream_Attributes,
     RE_I_C                              => System_Stream_Attributes,
     RE_I_F                              => System_Stream_Attributes,
     RE_I_I                              => System_Stream_Attributes,
     RE_I_LF                             => System_Stream_Attributes,
     RE_I_LI                             => System_Stream_Attributes,
     RE_I_LLF                            => System_Stream_Attributes,
     RE_I_LLI                            => System_Stream_Attributes,
     RE_I_LLU                            => System_Stream_Attributes,
     RE_I_LU                             => System_Stream_Attributes,
     RE_I_SF                             => System_Stream_Attributes,
     RE_I_SI                             => System_Stream_Attributes,
     RE_I_SSI                            => System_Stream_Attributes,
     RE_I_SSU                            => System_Stream_Attributes,
     RE_I_SU                             => System_Stream_Attributes,
     RE_I_U                              => System_Stream_Attributes,
     RE_I_WC                             => System_Stream_Attributes,
     RE_I_WWC                            => System_Stream_Attributes,

     RE_W_AD                             => System_Stream_Attributes,
     RE_W_AS                             => System_Stream_Attributes,
     RE_W_B                              => System_Stream_Attributes,
     RE_W_C                              => System_Stream_Attributes,
     RE_W_F                              => System_Stream_Attributes,
     RE_W_I                              => System_Stream_Attributes,
     RE_W_LF                             => System_Stream_Attributes,
     RE_W_LI                             => System_Stream_Attributes,
     RE_W_LLF                            => System_Stream_Attributes,
     RE_W_LLI                            => System_Stream_Attributes,
     RE_W_LLU                            => System_Stream_Attributes,
     RE_W_LU                             => System_Stream_Attributes,
     RE_W_SF                             => System_Stream_Attributes,
     RE_W_SI                             => System_Stream_Attributes,
     RE_W_SSI                            => System_Stream_Attributes,
     RE_W_SSU                            => System_Stream_Attributes,
     RE_W_SU                             => System_Stream_Attributes,
     RE_W_U                              => System_Stream_Attributes,
     RE_W_WC                             => System_Stream_Attributes,
     RE_W_WWC                            => System_Stream_Attributes,

     RE_Storage_Array_Input              =>  System_Strings_Stream_Ops,
     RE_Storage_Array_Input_Blk_IO       =>  System_Strings_Stream_Ops,
     RE_Storage_Array_Output             =>  System_Strings_Stream_Ops,
     RE_Storage_Array_Output_Blk_IO      =>  System_Strings_Stream_Ops,
     RE_Storage_Array_Read               =>  System_Strings_Stream_Ops,
     RE_Storage_Array_Read_Blk_IO        =>  System_Strings_Stream_Ops,
     RE_Storage_Array_Write              =>  System_Strings_Stream_Ops,
     RE_Storage_Array_Write_Blk_IO       =>  System_Strings_Stream_Ops,

     RE_Stream_Element_Array_Input          =>  System_Strings_Stream_Ops,
     RE_Stream_Element_Array_Input_Blk_IO   =>  System_Strings_Stream_Ops,
     RE_Stream_Element_Array_Output         =>  System_Strings_Stream_Ops,
     RE_Stream_Element_Array_Output_Blk_IO  =>  System_Strings_Stream_Ops,
     RE_Stream_Element_Array_Read           =>  System_Strings_Stream_Ops,
     RE_Stream_Element_Array_Read_Blk_IO    =>  System_Strings_Stream_Ops,
     RE_Stream_Element_Array_Write          =>  System_Strings_Stream_Ops,
     RE_Stream_Element_Array_Write_Blk_IO   =>  System_Strings_Stream_Ops,

     RE_String_Input                     => System_Strings_Stream_Ops,
     RE_String_Input_Blk_IO              => System_Strings_Stream_Ops,
     RE_String_Output                    => System_Strings_Stream_Ops,
     RE_String_Output_Blk_IO             => System_Strings_Stream_Ops,
     RE_String_Read                      => System_Strings_Stream_Ops,
     RE_String_Read_Blk_IO               => System_Strings_Stream_Ops,
     RE_String_Write                     => System_Strings_Stream_Ops,
     RE_String_Write_Blk_IO              => System_Strings_Stream_Ops,

     RE_Wide_String_Input                => System_Strings_Stream_Ops,
     RE_Wide_String_Input_Blk_IO         => System_Strings_Stream_Ops,
     RE_Wide_String_Output               => System_Strings_Stream_Ops,
     RE_Wide_String_Output_Blk_IO        => System_Strings_Stream_Ops,
     RE_Wide_String_Read                 => System_Strings_Stream_Ops,
     RE_Wide_String_Read_Blk_IO          => System_Strings_Stream_Ops,
     RE_Wide_String_Write                => System_Strings_Stream_Ops,

     RE_Wide_String_Write_Blk_IO         => System_Strings_Stream_Ops,
     RE_Wide_Wide_String_Input           => System_Strings_Stream_Ops,
     RE_Wide_Wide_String_Input_Blk_IO    => System_Strings_Stream_Ops,
     RE_Wide_Wide_String_Output          => System_Strings_Stream_Ops,
     RE_Wide_Wide_String_Output_Blk_IO   => System_Strings_Stream_Ops,
     RE_Wide_Wide_String_Read            => System_Strings_Stream_Ops,
     RE_Wide_Wide_String_Read_Blk_IO     => System_Strings_Stream_Ops,
     RE_Wide_Wide_String_Write           => System_Strings_Stream_Ops,
     RE_Wide_Wide_String_Write_Blk_IO    => System_Strings_Stream_Ops,

     RE_Task_Info_Type                   => System_Task_Info,
     RE_Unspecified_Task_Info            => System_Task_Info,

     RE_Task_Procedure_Access            => System_Tasking,
     RE_Task_Entry_Names_Array           => System_Tasking,
     RO_ST_Number_Of_Entries             => System_Tasking,
     RO_ST_Set_Entry_Names               => System_Tasking,

     RO_ST_Task_Id                       => System_Tasking,
     RO_ST_Null_Task                     => System_Tasking,

     RE_Call_Modes                       => System_Tasking,
     RE_Simple_Call                      => System_Tasking,
     RE_Conditional_Call                 => System_Tasking,
     RE_Asynchronous_Call                => System_Tasking,

     RE_Foreign_Task_Level               => System_Tasking,
     RE_Environment_Task_Level           => System_Tasking,
     RE_Independent_Task_Level           => System_Tasking,
     RE_Library_Task_Level               => System_Tasking,

     RE_Ada_Task_Control_Block           => System_Tasking,

     RE_Accept_List                      => System_Tasking,
     RE_No_Rendezvous                    => System_Tasking,
     RE_Null_Task_Entry                  => System_Tasking,
     RE_Select_Index                     => System_Tasking,
     RE_Else_Mode                        => System_Tasking,
     RE_Simple_Mode                      => System_Tasking,
     RE_Terminate_Mode                   => System_Tasking,
     RE_Delay_Mode                       => System_Tasking,
     RE_Entry_Index                      => System_Tasking,
     RE_Task_Entry_Index                 => System_Tasking,
     RE_Self                             => System_Tasking,

     RE_Master_Id                        => System_Tasking,

     RE_Storage_Size                     => System_Tasking,

     RE_Unspecified_CPU                  => System_Tasking,

     RE_Dispatching_Domain_Access        => System_Tasking,

     RE_Abort_Defer                      => System_Soft_Links,
     RE_Abort_Undefer                    => System_Soft_Links,
     RE_Complete_Master                  => System_Soft_Links,
     RE_Current_Master                   => System_Soft_Links,
     RE_Dummy_Communication_Block        => System_Soft_Links,
     RE_Enter_Master                     => System_Soft_Links,
     RE_Get_Current_Excep                => System_Soft_Links,
     RE_Get_GNAT_Exception               => System_Soft_Links,
     RE_Save_Library_Occurrence          => System_Soft_Links,
     RE_Update_Exception                 => System_Soft_Links,

     RE_Bits_1                           => System_Unsigned_Types,
     RE_Bits_2                           => System_Unsigned_Types,
     RE_Bits_4                           => System_Unsigned_Types,
     RE_Float_Unsigned                   => System_Unsigned_Types,
     RE_Long_Unsigned                    => System_Unsigned_Types,
     RE_Long_Long_Unsigned               => System_Unsigned_Types,
     RE_Packed_Byte                      => System_Unsigned_Types,
     RE_Packed_Bytes1                    => System_Unsigned_Types,
     RE_Packed_Bytes2                    => System_Unsigned_Types,
     RE_Packed_Bytes4                    => System_Unsigned_Types,
     RE_Short_Unsigned                   => System_Unsigned_Types,
     RE_Short_Short_Unsigned             => System_Unsigned_Types,
     RE_Unsigned                         => System_Unsigned_Types,

     RE_Value_Boolean                    => System_Val_Bool,

     RE_Value_Character                  => System_Val_Char,

     RE_Value_Decimal                    => System_Val_Dec,

     RE_Value_Enumeration_8              => System_Val_Enum,
     RE_Value_Enumeration_16             => System_Val_Enum,
     RE_Value_Enumeration_32             => System_Val_Enum,

     RE_Value_Integer                    => System_Val_Int,

     RE_Value_Long_Long_Decimal          => System_Val_LLD,

     RE_Value_Long_Long_Integer          => System_Val_LLI,

     RE_Value_Long_Long_Unsigned         => System_Val_LLU,

     RE_Value_Real                       => System_Val_Real,

     RE_Value_Unsigned                   => System_Val_Uns,

     RE_Value_Wide_Character             => System_Val_WChar,
     RE_Value_Wide_Wide_Character        => System_Val_WChar,

     RE_D                                => System_Vax_Float_Operations,
     RE_F                                => System_Vax_Float_Operations,
     RE_G                                => System_Vax_Float_Operations,
     RE_Q                                => System_Vax_Float_Operations,
     RE_S                                => System_Vax_Float_Operations,
     RE_T                                => System_Vax_Float_Operations,

     RE_D_To_G                           => System_Vax_Float_Operations,
     RE_F_To_G                           => System_Vax_Float_Operations,
     RE_F_To_Q                           => System_Vax_Float_Operations,
     RE_F_To_S                           => System_Vax_Float_Operations,
     RE_G_To_D                           => System_Vax_Float_Operations,
     RE_G_To_F                           => System_Vax_Float_Operations,
     RE_G_To_Q                           => System_Vax_Float_Operations,
     RE_G_To_T                           => System_Vax_Float_Operations,
     RE_Q_To_F                           => System_Vax_Float_Operations,
     RE_Q_To_G                           => System_Vax_Float_Operations,
     RE_S_To_F                           => System_Vax_Float_Operations,
     RE_T_To_D                           => System_Vax_Float_Operations,
     RE_T_To_G                           => System_Vax_Float_Operations,

     RE_Abs_F                            => System_Vax_Float_Operations,
     RE_Abs_G                            => System_Vax_Float_Operations,
     RE_Add_F                            => System_Vax_Float_Operations,
     RE_Add_G                            => System_Vax_Float_Operations,
     RE_Div_F                            => System_Vax_Float_Operations,
     RE_Div_G                            => System_Vax_Float_Operations,
     RE_Mul_F                            => System_Vax_Float_Operations,
     RE_Mul_G                            => System_Vax_Float_Operations,
     RE_Neg_F                            => System_Vax_Float_Operations,
     RE_Neg_G                            => System_Vax_Float_Operations,
     RE_Return_D                         => System_Vax_Float_Operations,
     RE_Return_F                         => System_Vax_Float_Operations,
     RE_Return_G                         => System_Vax_Float_Operations,
     RE_Sub_F                            => System_Vax_Float_Operations,
     RE_Sub_G                            => System_Vax_Float_Operations,

     RE_Eq_F                             => System_Vax_Float_Operations,
     RE_Eq_G                             => System_Vax_Float_Operations,
     RE_Le_F                             => System_Vax_Float_Operations,
     RE_Le_G                             => System_Vax_Float_Operations,
     RE_Lt_F                             => System_Vax_Float_Operations,
     RE_Lt_G                             => System_Vax_Float_Operations,
     RE_Ne_F                             => System_Vax_Float_Operations,
     RE_Ne_G                             => System_Vax_Float_Operations,

     RE_Valid_D                          => System_Vax_Float_Operations,
     RE_Valid_F                          => System_Vax_Float_Operations,
     RE_Valid_G                          => System_Vax_Float_Operations,

     RE_Version_String                   => System_Version_Control,
     RE_Get_Version_String               => System_Version_Control,

     RE_Register_VMS_Exception           => System_VMS_Exception_Table,

     RE_String_To_Wide_String            => System_WCh_StW,
     RE_String_To_Wide_Wide_String       => System_WCh_StW,

     RE_Wide_String_To_String            => System_WCh_WtS,
     RE_Wide_Wide_String_To_String       => System_WCh_WtS,

     RE_Wide_Wide_Width_Character        => System_WWd_Char,
     RE_Wide_Width_Character             => System_WWd_Char,

     RE_Wide_Wide_Width_Enumeration_8    => System_WWd_Enum,
     RE_Wide_Wide_Width_Enumeration_16   => System_WWd_Enum,
     RE_Wide_Wide_Width_Enumeration_32   => System_WWd_Enum,

     RE_Wide_Width_Enumeration_8         => System_WWd_Enum,
     RE_Wide_Width_Enumeration_16        => System_WWd_Enum,
     RE_Wide_Width_Enumeration_32        => System_WWd_Enum,

     RE_Wide_Wide_Width_Wide_Character   => System_WWd_Wchar,
     RE_Wide_Wide_Width_Wide_Wide_Char   => System_WWd_Wchar,

     RE_Wide_Width_Wide_Character        => System_WWd_Wchar,
     RE_Wide_Width_Wide_Wide_Character   => System_WWd_Wchar,

     RE_Width_Boolean                    => System_Wid_Bool,

     RE_Width_Character                  => System_Wid_Char,

     RE_Width_Enumeration_8              => System_Wid_Enum,
     RE_Width_Enumeration_16             => System_Wid_Enum,
     RE_Width_Enumeration_32             => System_Wid_Enum,

     RE_Width_Long_Long_Integer          => System_Wid_LLI,

     RE_Width_Long_Long_Unsigned         => System_Wid_LLU,

     RE_Width_Wide_Character             => System_Wid_WChar,
     RE_Width_Wide_Wide_Character        => System_Wid_WChar,

     RE_Dispatching_Domain               =>
       System_Multiprocessors_Dispatching_Domains,

     RE_Protected_Entry_Body_Array       =>
       System_Tasking_Protected_Objects_Entries,
     RE_Protected_Entry_Names_Array      =>
       System_Tasking_Protected_Objects_Entries,
     RE_Protection_Entries               =>
       System_Tasking_Protected_Objects_Entries,
     RE_Protection_Entries_Access        =>
       System_Tasking_Protected_Objects_Entries,
     RE_Initialize_Protection_Entries    =>
       System_Tasking_Protected_Objects_Entries,
     RE_Lock_Entries                     =>
       System_Tasking_Protected_Objects_Entries,
     RE_Unlock_Entries                   =>
       System_Tasking_Protected_Objects_Entries,
     RO_PE_Get_Ceiling                   =>
       System_Tasking_Protected_Objects_Entries,
     RO_PE_Number_Of_Entries             =>
       System_Tasking_Protected_Objects_Entries,
     RO_PE_Set_Ceiling                   =>
       System_Tasking_Protected_Objects_Entries,
     RO_PE_Set_Entry_Names               =>
       System_Tasking_Protected_Objects_Entries,

     RE_Communication_Block              =>
       System_Tasking_Protected_Objects_Operations,
     RE_Protected_Entry_Call             =>
       System_Tasking_Protected_Objects_Operations,
     RE_Service_Entries                  =>
       System_Tasking_Protected_Objects_Operations,
     RE_Cancel_Protected_Entry_Call      =>
       System_Tasking_Protected_Objects_Operations,
     RE_Enqueued                         =>
       System_Tasking_Protected_Objects_Operations,
     RE_Cancelled                        =>
       System_Tasking_Protected_Objects_Operations,
     RE_Complete_Entry_Body              =>
       System_Tasking_Protected_Objects_Operations,
     RE_Exceptional_Complete_Entry_Body  =>
       System_Tasking_Protected_Objects_Operations,
     RE_Requeue_Protected_Entry          =>
       System_Tasking_Protected_Objects_Operations,
     RE_Requeue_Task_To_Protected_Entry  =>
       System_Tasking_Protected_Objects_Operations,
     RE_Protected_Count                  =>
       System_Tasking_Protected_Objects_Operations,
     RE_Protected_Entry_Caller           =>
       System_Tasking_Protected_Objects_Operations,
     RE_Timed_Protected_Entry_Call       =>
       System_Tasking_Protected_Objects_Operations,

     RE_Protection_Entry                 =>
       System_Tasking_Protected_Objects_Single_Entry,
     RE_Initialize_Protection_Entry      =>
       System_Tasking_Protected_Objects_Single_Entry,
     RE_Lock_Entry                       =>
       System_Tasking_Protected_Objects_Single_Entry,
     RE_Unlock_Entry                     =>
       System_Tasking_Protected_Objects_Single_Entry,
     RE_Protected_Single_Entry_Call      =>
       System_Tasking_Protected_Objects_Single_Entry,
     RE_Service_Entry                    =>
       System_Tasking_Protected_Objects_Single_Entry,
     RE_Exceptional_Complete_Single_Entry_Body =>
       System_Tasking_Protected_Objects_Single_Entry,
     RE_Protected_Count_Entry            =>
       System_Tasking_Protected_Objects_Single_Entry,
     RE_Protected_Single_Entry_Caller    =>
       System_Tasking_Protected_Objects_Single_Entry,

     RE_Entry_Body                       => System_Tasking_Protected_Objects,
     RE_Protection                       => System_Tasking_Protected_Objects,
     RE_Initialize_Protection            => System_Tasking_Protected_Objects,
     RE_Finalize_Protection              => System_Tasking_Protected_Objects,
     RE_Lock                             => System_Tasking_Protected_Objects,
     RE_Lock_Read_Only                   => System_Tasking_Protected_Objects,
     RE_Get_Ceiling                      => System_Tasking_Protected_Objects,
     RE_Set_Ceiling                      => System_Tasking_Protected_Objects,
     RE_Unlock                           => System_Tasking_Protected_Objects,

     RE_Delay_Block                      => System_Tasking_Async_Delays,
     RE_Timed_Out                        => System_Tasking_Async_Delays,
     RE_Cancel_Async_Delay               => System_Tasking_Async_Delays,
     RE_Enqueue_Duration                 => System_Tasking_Async_Delays,

     RE_Enqueue_Calendar                 =>
       System_Tasking_Async_Delays_Enqueue_Calendar,
     RE_Enqueue_RT                       =>
       System_Tasking_Async_Delays_Enqueue_RT,

     RE_Accept_Call                      => System_Tasking_Rendezvous,
     RE_Accept_Trivial                   => System_Tasking_Rendezvous,
     RE_Callable                         => System_Tasking_Rendezvous,
     RE_Call_Simple                      => System_Tasking_Rendezvous,
     RE_Cancel_Task_Entry_Call           => System_Tasking_Rendezvous,
     RE_Requeue_Task_Entry               => System_Tasking_Rendezvous,
     RE_Requeue_Protected_To_Task_Entry  => System_Tasking_Rendezvous,
     RE_Complete_Rendezvous              => System_Tasking_Rendezvous,
     RE_Task_Count                       => System_Tasking_Rendezvous,
     RE_Exceptional_Complete_Rendezvous  => System_Tasking_Rendezvous,
     RE_Selective_Wait                   => System_Tasking_Rendezvous,
     RE_Task_Entry_Call                  => System_Tasking_Rendezvous,
     RE_Task_Entry_Caller                => System_Tasking_Rendezvous,
     RE_Timed_Task_Entry_Call            => System_Tasking_Rendezvous,
     RE_Timed_Selective_Wait             => System_Tasking_Rendezvous,

     RE_Activate_Restricted_Tasks         => System_Tasking_Restricted_Stages,
     RE_Complete_Restricted_Activation    => System_Tasking_Restricted_Stages,
     RE_Create_Restricted_Task            => System_Tasking_Restricted_Stages,
     RE_Create_Restricted_Task_Sequential => System_Tasking_Restricted_Stages,
     RE_Complete_Restricted_Task          => System_Tasking_Restricted_Stages,
     RE_Restricted_Terminated             => System_Tasking_Restricted_Stages,

     RE_Abort_Tasks                      => System_Tasking_Stages,
     RE_Create_Task                      => System_Tasking_Stages,
     RE_Free_Task                        => System_Tasking_Stages,
     RE_Expunge_Unactivated_Tasks        => System_Tasking_Stages,
     RE_Move_Activation_Chain            => System_Tasking_Stages,
     RE_Terminated                       => System_Tasking_Stages,

     RE_No_Agent                         => Oak_Agent,
     RE_Oak_Agent_Id                     => Oak_Agent,
     RE_Protected_Id                     => Oak_Agent,
     RE_Scheduler_Id_With_No             => Oak_Agent,
     RE_Task_Id                          => Oak_Agent,
     RE_Task_List                        => Oak_Agent,

     RE_New_Protected_Agent              => Oak_Agent_Protected_Objects,

     RE_Activation_Chain_Access          => Oak_Agent_Tasks,
     RE_New_Task_Agent                   => Oak_Agent_Tasks,
     RE_Unspecified_Priority             => Oak_Agent_Tasks,

     RE_Atomic_Object                    => Oak_Atomic_Actions,
     RE_Initialise_Atomic_Object         => Oak_Atomic_Actions,

     RE_Action_Index                     => Oak_Indices,
     RE_Protected_Entry_Index            => Oak_Indices,

     RE_Call_Stack_Size                  => Oak_Memory_Call_Stack,
     RE_Default_Stack_Size               => Oak_Memory_Call_Stack,
     RE_Unspecified_Call_Stack_Size      => Oak_Memory_Call_Stack,

     RE_Protected_Function               => Oak_Message,
     RE_Protected_Procedure              => Oak_Message,
     RE_Protected_Entry                  => Oak_Message,

     RE_Default_Interrupt_Priority       =>
       Oak_Processor_Support_Package_Interrupts,
     RE_External_Interrupt_Id            =>
       Oak_Processor_Support_Package_Interrupts,

     RE_To_Oak_Time                      => Oak_Oak_Time_Conversion,
     RE_To_Oak_Time_Span                 => Oak_Oak_Time_Conversion,

     RE_Action_End_Barrier               => Oakland_Atomic_Actions,
     RE_Enter_Action                     => Oakland_Atomic_Actions,
     RE_Exit_Action                      => Oakland_Atomic_Actions,

     RE_Attach_Handlers                  => Oakland_Interrupts,

     RE_Enter_Protected_Object           => Oakland_Protected_Objects,
     RE_Exit_Protected_Object            => Oakland_Protected_Objects,
     RE_Entry_Count                      => Oakland_Protected_Objects,

     RE_Activate_Tasks                   => Oakland_Tasks,
     RE_Begin_Cycles_Stage               => Oakland_Tasks,
     RE_Change_Cycle_Period              => Oakland_Tasks,
     RE_Change_Relative_Deadline         => Oakland_Tasks,
     RE_Complete_Activation              => Oakland_Tasks,
     RE_Complete_Task                    => Oakland_Tasks,
     RE_New_Cycle                        => Oakland_Tasks);

   --------------------------------
   -- Configurable Run-Time Mode --
   --------------------------------

   --  Part of the job of Rtsfind is to enforce run-time restrictions in
   --  configurable run-time mode. This is done by monitoring implicit access
   --  to the run time library requested by calls to the RTE function. A call
   --  may be invalid in configurable run-time mode for either of the
   --  following two reasons:

   --     1. File in which entity lives is not present in run-time library
   --     2. File is present, but entity is not defined in the file

   --  In normal mode, either or these two situations is a fatal error
   --  that indicates that the run-time library is incorrectly configured,
   --  and a fatal error message is issued to signal this error.

   --  In configurable run-time mode, either of these two situations indicates
   --  simply that the corresponding operation is not available in the current
   --  run-time that is use. This is not a configuration error, but rather a
   --  natural result of a limited run-time. This situation is signalled by
   --  raising the exception RE_Not_Available. The caller must respond to
   --  this exception by posting an appropriate error message.

   ----------------------
   -- No_Run_Time_Mode --
   ----------------------

   --  For backwards compatibility with previous versions of GNAT, the
   --  compiler recognizes the pragma No_Run_Time. This provides a special
   --  version of configurable run-time mode that operates with the standard
   --  run-time library, but allows only a subset of entities to be
   --  accessed. If any other entity is accessed, then it is treated
   --  as a configurable run-time violation, and the exception
   --  RE_Not_Available is raised.

   --  The following array defines the set of units that contain entities
   --  that can be referenced in No_Run_Time mode. For each of these units,
   --  all entities defined in the unit can be used in this mode.

   OK_No_Run_Time_Unit : constant array (RTU_Id) of Boolean :=
     (Ada_Exceptions          => True,
      Ada_Tags                => True,
      Interfaces              => True,
      System                  => True,
      System_Parameters       => True,
      System_Fat_Flt          => True,
      System_Fat_LFlt         => True,
      System_Fat_LLF          => True,
      System_Fat_SFlt         => True,
      System_Machine_Code     => True,
      System_Secondary_Stack  => True,
      System_Storage_Elements => True,
      System_Task_Info        => True,
      System_Unsigned_Types   => True,
      others                  => False);

   -----------------
   -- Subprograms --
   -----------------

   RE_Not_Available : exception;
   --  Raised by RTE if the requested entity is not available. This can
   --  occur either because the file in which the entity should be found
   --  does not exist, or because the entity is not present in the file.

   procedure Initialize;
   --  Procedure to initialize data structures used by RTE. Called at the
   --  start of processing a new main source file. Must be called after
   --  Initialize_Snames (since names it enters into name table must come
   --  after names entered by Snames).

   function Is_RTE (Ent : Entity_Id; E : RE_Id) return Boolean;
   --  This function determines if the given entity corresponds to the entity
   --  referenced by RE_Id. It is similar in effect to (Ent = RTE (E)) except
   --  that the latter would unconditionally load the unit containing E. For
   --  this call, if the unit is not loaded, then a result of False is returned
   --  immediately, since obviously Ent cannot be the entity in question if the
   --  corresponding unit has not been loaded.

   function Is_RTU (Ent : Entity_Id;  U : RTU_Id) return Boolean;
   pragma Inline (Is_RTU);
   --  This function determines if the given entity corresponds to the entity
   --  for the unit referenced by U. If this unit has not been loaded, the
   --  answer will always be False. If the unit has been loaded, then the
   --  entity id values are compared and True is returned if Ent is the
   --  entity for this unit.

   function Is_Text_IO_Kludge_Unit (Nam : Node_Id) return Boolean;
   --  Returns True if the given Nam is an Expanded Name, whose Prefix is Ada,
   --  and whose selector is either Text_IO.xxx or Wide_Text_IO.xxx or
   --  Wide_Wide_Text_IO.xxx, where xxx is one of the subpackages of Text_IO
   --  that is specially handled as described below for Text_IO_Kludge.

   function RTE (E : RE_Id) return Entity_Id;
   --  Given the entity defined in the above tables, as identified by the
   --  corresponding value in the RE_Id enumeration type, returns the Id of the
   --  corresponding entity, first loading in (parsing, analyzing and
   --  expanding) its spec if the unit has not already been loaded. For
   --  efficiency reasons, this routine restricts the search to the package
   --  entity chain.
   --
   --  Note: In the case of a package, RTE can return either an entity that is
   --  declared at the top level of the package, or the package entity itself.
   --  If an entity within the package has the same simple name as the package,
   --  then the entity within the package is returned.
   --
   --  If RTE returns, the returned value is the required entity
   --
   --  If the entity is not available, then an error message is given. The
   --  form of the message depends on whether we are in configurable run time
   --  mode or not. In configurable run time mode, a missing entity is not
   --  that surprising and merely says that the particular construct is not
   --  supported by the run-time in use. If we are not in configurable run
   --  time mode, a missing entity is some kind of run-time configuration
   --  error. In either case, the result of the call is to raise the exception
   --  RE_Not_Available, which should terminate the expansion of the current
   --  construct.

   function RTE_Available (E : RE_Id) return Boolean;
   --  Returns true if a call to RTE will succeed without raising an exception
   --  and without generating an error message, i.e. if the call will obtain
   --  the desired entity without any problems.

   function RTE_Record_Component (E : RE_Id) return Entity_Id;
   --  Given the entity defined in the above tables, as identified by the
   --  corresponding value in the RE_Id enumeration type, returns the Id of
   --  the corresponding entity, first loading in (parsing, analyzing and
   --  expanding) its spec if the unit has not already been loaded. For
   --  efficiency reasons, this routine restricts the search of E to fields
   --  of record type declarations found in the package entity chain.
   --
   --  Note: In the case of a package, RTE can return either an entity that is
   --  declared at the top level of the package, or the package entity itself.
   --  If an entity within the package has the same simple name as the package,
   --  then the entity within the package is returned.
   --
   --  If RTE returns, the returned value is the required entity
   --
   --  If the entity is not available, then an error message is given. The
   --  form of the message depends on whether we are in configurable run time
   --  mode or not. In configurable run time mode, a missing entity is not
   --  that surprising and merely says that the particular construct is not
   --  supported by the run-time in use. If we are not in configurable run
   --  time mode, a missing entity is some kind of run-time configuration
   --  error. In either case, the result of the call is to raise the exception
   --  RE_Not_Available, which should terminate the expansion of the current
   --  construct.

   function RTE_Record_Component_Available (E : RE_Id) return Boolean;
   --  Returns true if a call to RTE_Record_Component will succeed without
   --  raising an exception and without generating an error message, i.e.
   --  if the call will obtain the desired entity without any problems.

   function RTU_Entity (U : RTU_Id) return Entity_Id;
   pragma Inline (RTU_Entity);
   --  This function returns the entity for the unit referenced by U. If
   --  this unit has not been loaded, it returns Empty.

   function RTU_Loaded (U : RTU_Id) return Boolean;
   pragma Inline (RTU_Loaded);
   --  Returns true if indicated unit has already been successfully loaded.
   --  If the unit has not been loaded, returns False. Note that this does
   --  not mean that an attempt to load it subsequently would fail.

   procedure Set_RTU_Loaded (N : Node_Id);
   --  Register the predefined unit N as already loaded

   procedure Text_IO_Kludge (Nam : Node_Id);
   --  In Ada 83, and hence for compatibility in Ada 9X, package Text_IO has
   --  generic subpackages (e.g. Integer_IO). They really should be child
   --  packages, and in GNAT, they *are* child packages. To maintain the
   --  required compatibility, this routine is called for package renamings
   --  and generic instantiations, with the simple name of the referenced
   --  package. If Text_IO has been with'ed and if the simple name of Nam
   --  matches one of the subpackages of Text_IO, then this subpackage is
   --  with'ed automatically. The important result of this approach is that
   --  Text_IO does not drag in all the code for the subpackages unless they
   --  are used. Our test is a little crude, and could drag in stuff when it
   --  is not necessary, but that doesn't matter. Wide_[Wide_]Text_IO is
   --  handled in a similar manner.

end Rtsfind;<|MERGE_RESOLUTION|>--- conflicted
+++ resolved
@@ -1322,12 +1322,7 @@
      RE_Get_63,                          -- System.Pack_63
      RE_Set_63,                          -- System.Pack_63
 
-<<<<<<< HEAD
-     RE_Adjust_Storage_Size,             -- System_Parameters
-=======
      RE_Adjust_Storage_Size,             -- System.Parameters
-     RE_Default_Stack_Size,              -- System.Parameters
->>>>>>> 5a9bdbcd
      RE_Garbage_Collected,               -- System.Parameters
      RE_Size_Type,                       -- System.Parameters
      RE_Unspecified_Size,                -- System.Parameters
@@ -1887,8 +1882,7 @@
      RE_Create_Task,                     -- System.Tasking.Stages
      RE_Free_Task,                       -- System.Tasking.Stages
      RE_Expunge_Unactivated_Tasks,       -- System.Tasking.Stages
-<<<<<<< HEAD
-     RE_Move_Activation_Chain,           -- System_Tasking_Stages
+     RE_Move_Activation_Chain,           -- System.Tasking_Stages
      RE_Terminated,                      -- System.Tasking.Stages
 
      RE_No_Agent,                        -- Oak.Agent
@@ -1942,10 +1936,6 @@
      RE_Complete_Task,                   -- Oakland.Tasks
      RE_New_Cycle                        -- Oakland.Tasks
      );
-=======
-     RE_Move_Activation_Chain,           -- System.Tasking_Stages
-     RE_Terminated);                     -- System.Tasking.Stages
->>>>>>> 5a9bdbcd
 
    --  The following declarations build a table that is indexed by the RTE
    --  function to determine the unit containing the given entity. This table
