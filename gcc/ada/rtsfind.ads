--- conflicted
+++ resolved
@@ -1838,27 +1838,18 @@
      RE_Timed_Task_Entry_Call,           -- System.Tasking.Rendezvous
      RE_Timed_Selective_Wait,            -- System.Tasking.Rendezvous
 
-<<<<<<< HEAD
-     RE_Activate_Restricted_Tasks,       -- System.Tasking.Restricted.Stages
-     RE_Complete_Restricted_Activation,  -- System.Tasking.Restricted.Stages
-     RE_Create_Restricted_Task,          -- System.Tasking.Restricted.Stages
-     RE_Restricted_Terminated,           -- System.Tasking.Restricted.Stages
-=======
      RE_Activate_Restricted_Tasks,         -- System.Tasking.Restricted.Stages
      RE_Complete_Restricted_Activation,    -- System.Tasking.Restricted.Stages
      RE_Create_Restricted_Task,            -- System.Tasking.Restricted.Stages
      RE_Create_Restricted_Task_Sequential, -- System.Tasking.Restricted.Stages
      RE_Complete_Restricted_Task,          -- System.Tasking.Restricted.Stages
      RE_Restricted_Terminated,             -- System.Tasking.Restricted.Stages
->>>>>>> 158179a6
 
      RE_Abort_Tasks,                     -- System.Tasking.Stages
      RE_Create_Task,                     -- System.Tasking.Stages
      RE_Free_Task,                       -- System.Tasking.Stages
      RE_Expunge_Unactivated_Tasks,       -- System.Tasking.Stages
      RE_Move_Activation_Chain,           -- System_Tasking_Stages
-<<<<<<< HEAD
-     RO_TS_Set_Entry_Name,               -- System.Tasking.Stages
      RE_Terminated,                      -- System.Tasking.Stages
 
      RE_Activation_Chain,                -- Oak.Agent.Tasks
@@ -1906,9 +1897,6 @@
      RE_Complete_Activation,             -- Oakland.Tasks
      RE_Complete_Task                    -- Oakland.Tasks
      );
-=======
-     RE_Terminated);                     -- System.Tasking.Stages
->>>>>>> 158179a6
 
    --  The following declarations build a table that is indexed by the RTE
    --  function to determine the unit containing the given entity. This table
@@ -3186,27 +3174,18 @@
      RE_Timed_Task_Entry_Call            => System_Tasking_Rendezvous,
      RE_Timed_Selective_Wait             => System_Tasking_Rendezvous,
 
-<<<<<<< HEAD
-     RE_Activate_Restricted_Tasks        => System_Tasking_Restricted_Stages,
-     RE_Complete_Restricted_Activation   => System_Tasking_Restricted_Stages,
-     RE_Create_Restricted_Task           => System_Tasking_Restricted_Stages,
-     RE_Restricted_Terminated            => System_Tasking_Restricted_Stages,
-=======
      RE_Activate_Restricted_Tasks         => System_Tasking_Restricted_Stages,
      RE_Complete_Restricted_Activation    => System_Tasking_Restricted_Stages,
      RE_Create_Restricted_Task            => System_Tasking_Restricted_Stages,
      RE_Create_Restricted_Task_Sequential => System_Tasking_Restricted_Stages,
      RE_Complete_Restricted_Task          => System_Tasking_Restricted_Stages,
      RE_Restricted_Terminated             => System_Tasking_Restricted_Stages,
->>>>>>> 158179a6
 
      RE_Abort_Tasks                      => System_Tasking_Stages,
      RE_Create_Task                      => System_Tasking_Stages,
      RE_Free_Task                        => System_Tasking_Stages,
      RE_Expunge_Unactivated_Tasks        => System_Tasking_Stages,
      RE_Move_Activation_Chain            => System_Tasking_Stages,
-<<<<<<< HEAD
-     RO_TS_Set_Entry_Name                => System_Tasking_Stages,
      RE_Terminated                       => System_Tasking_Stages,
 
      RE_Activation_Chain                 => Oak_Agent_Tasks,
@@ -3255,9 +3234,6 @@
      RE_Change_Relative_Deadline         => Oakland_Tasks,
      RE_Complete_Activation              => Oakland_Tasks,
      RE_Complete_Task                    => Oakland_Tasks);
-=======
-     RE_Terminated                       => System_Tasking_Stages);
->>>>>>> 158179a6
 
    --------------------------------
    -- Configurable Run-Time Mode --
