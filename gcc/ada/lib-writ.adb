------------------------------------------------------------------------------
--                                                                          --
--                         GNAT COMPILER COMPONENTS                         --
--                                                                          --
--                             L I B . W R I T                              --
--                                                                          --
--                                 B o d y                                  --
--                                                                          --
--          Copyright (C) 1992-2013, Free Software Foundation, Inc.         --
--                                                                          --
-- GNAT is free software;  you can  redistribute it  and/or modify it under --
-- terms of the  GNU General Public License as published  by the Free Soft- --
-- ware  Foundation;  either version 3,  or (at your option) any later ver- --
-- sion.  GNAT is distributed in the hope that it will be useful, but WITH- --
-- OUT ANY WARRANTY;  without even the  implied warranty of MERCHANTABILITY --
-- or FITNESS FOR A PARTICULAR PURPOSE.  See the GNU General Public License --
-- for  more details.  You should have  received  a copy of the GNU General --
-- Public License  distributed with GNAT; see file COPYING3.  If not, go to --
-- http://www.gnu.org/licenses for a complete copy of the license.          --
--                                                                          --
-- GNAT was originally developed  by the GNAT team at  New York University. --
-- Extensive contributions were provided by Ada Core Technologies Inc.      --
--                                                                          --
------------------------------------------------------------------------------

with ALI;      use ALI;
with Atree;    use Atree;
with Casing;   use Casing;
with Debug;    use Debug;
with Einfo;    use Einfo;
with Errout;   use Errout;
with Fname;    use Fname;
with Fname.UF; use Fname.UF;
with Lib.Util; use Lib.Util;
with Lib.Xref; use Lib.Xref;
with Nlists;   use Nlists;
with Gnatvsn;  use Gnatvsn;
with Opt;      use Opt;
with Osint;    use Osint;
with Osint.C;  use Osint.C;
with Output;   use Output;
with Par;
with Par_SCO;  use Par_SCO;
with Restrict; use Restrict;
with Rident;   use Rident;
with Scn;      use Scn;
with Sinfo;    use Sinfo;
with Sinput;   use Sinput;
with Snames;   use Snames;
with Stringt;  use Stringt;
with Tbuild;   use Tbuild;
with Uname;    use Uname;

with System.Case_Util; use System.Case_Util;
with System.WCh_Con;   use System.WCh_Con;

package body Lib.Writ is

   -----------------------
   -- Local Subprograms --
   -----------------------

   procedure Write_Unit_Name (N : Node_Id);
   --  Used to write out the unit name for R (pragma Restriction) lines
   --  for uses of Restriction (No_Dependence => unit-name).

   ----------------------------------
   -- Add_Preprocessing_Dependency --
   ----------------------------------

   procedure Add_Preprocessing_Dependency (S : Source_File_Index) is
   begin
      Units.Increment_Last;
      Units.Table (Units.Last) :=
        (Unit_File_Name    => File_Name (S),
         Unit_Name         => No_Unit_Name,
         Expected_Unit     => No_Unit_Name,
         Source_Index      => S,
         Cunit             => Empty,
         Cunit_Entity      => Empty,
         Dependency_Num    => 0,
         Dynamic_Elab      => False,
         Fatal_Error       => False,
         Generate_Code     => False,
         Has_Allocator     => False,
         Has_RACW          => False,
         Is_Compiler_Unit  => False,
         Ident_String      => Empty,
         Loading           => False,
<<<<<<< HEAD
         Main_Priority     => Default_Main_Priority,
         Main_CPU          => Default_Main_CPU,
         Main_Stack_Size   => Default_Main_Stack_Size,
=======
         Main_Priority     => -1,
         Main_CPU          => -1,
>>>>>>> 5a9bdbcd
         Munit_Index       => 0,
         Serial_Number     => 0,
         Version           => 0,
         Error_Location    => No_Location,
<<<<<<< HEAD
         OA_Setting        => 'O');
=======
         OA_Setting        => 'O',
         SPARK_Mode_Pragma => Empty);
>>>>>>> 5a9bdbcd
   end Add_Preprocessing_Dependency;

   ------------------------------
   -- Ensure_System_Dependency --
   ------------------------------

   procedure Ensure_System_Dependency is
      System_Uname : Unit_Name_Type;
      --  Unit name for system spec if needed for dummy entry

      System_Fname : File_Name_Type;
      --  File name for system spec if needed for dummy entry

   begin
      --  Nothing to do if we already compiled System

      for Unum in Units.First .. Last_Unit loop
         if Units.Table (Unum).Source_Index = System_Source_File_Index then
            return;
         end if;
      end loop;

      --  If no entry for system.ads in the units table, then add a entry
      --  to the units table for system.ads, which will be referenced when
      --  the ali file is generated. We need this because every unit depends
      --  on system as a result of Targparm scanning the system.ads file to
      --  determine the target dependent parameters for the compilation.

      Name_Len := 6;
      Name_Buffer (1 .. 6) := "system";
      System_Uname := Name_To_Unit_Name (Name_Enter);
      System_Fname := File_Name (System_Source_File_Index);

      Units.Increment_Last;
      Units.Table (Units.Last) := (
        Unit_File_Name    => System_Fname,
        Unit_Name         => System_Uname,
        Expected_Unit     => System_Uname,
        Source_Index      => System_Source_File_Index,
        Cunit             => Empty,
        Cunit_Entity      => Empty,
        Dependency_Num    => 0,
        Dynamic_Elab      => False,
        Fatal_Error       => False,
        Generate_Code     => False,
        Has_Allocator     => False,
        Has_RACW          => False,
        Is_Compiler_Unit  => False,
        Ident_String      => Empty,
        Loading           => False,
<<<<<<< HEAD
        Main_Priority     => Default_Main_Priority,
        Main_CPU          => Default_Main_CPU,
        Main_Stack_Size   => Default_Main_Stack_Size,
=======
        Main_Priority     => -1,
        Main_CPU          => -1,
>>>>>>> 5a9bdbcd
        Munit_Index       => 0,
        Serial_Number     => 0,
        Version           => 0,
        Error_Location    => No_Location,
<<<<<<< HEAD
        OA_Setting        => 'O');
=======
        OA_Setting        => 'O',
        SPARK_Mode_Pragma => Empty);
>>>>>>> 5a9bdbcd

      --  Parse system.ads so that the checksum is set right
      --  Style checks are not applied.

      declare
         Save_Mindex : constant Nat := Multiple_Unit_Index;
         Save_Style  : constant Boolean := Style_Check;
      begin
         Multiple_Unit_Index := 0;
         Style_Check := False;
         Initialize_Scanner (Units.Last, System_Source_File_Index);
         Discard_List (Par (Configuration_Pragmas => False));
         Style_Check := Save_Style;
         Multiple_Unit_Index := Save_Mindex;
      end;
   end Ensure_System_Dependency;

   ---------------
   -- Write_ALI --
   ---------------

   procedure Write_ALI (Object : Boolean) is

      ----------------
      -- Local Data --
      ----------------

      Last_Unit : constant Unit_Number_Type := Units.Last;
      --  Record unit number of last unit. We capture this in case we
      --  have to add a dummy entry to the unit table for package System.

      With_Flags : array (Units.First .. Last_Unit) of Boolean;
      --  Array of flags to show which units are with'ed

      Elab_Flags : array (Units.First .. Last_Unit) of Boolean;
      --  Array of flags to show which units have pragma Elaborate set

      Elab_All_Flags : array (Units.First .. Last_Unit) of Boolean;
      --  Array of flags to show which units have pragma Elaborate All set

      Elab_Des_Flags : array (Units.First .. Last_Unit) of Boolean;
      --  Array of flags to show which units have Elaborate_Desirable set

      Elab_All_Des_Flags : array (Units.First .. Last_Unit) of Boolean;
      --  Array of flags to show which units have Elaborate_All_Desirable set

      type Yes_No is (Unknown, Yes, No);
      Implicit_With : array (Units.First .. Last_Unit) of Yes_No;
      --  Indicates if an implicit with has been given for the unit. Yes if
      --  certainly present, no if certainly absent, unkonwn if not known.

      Sdep_Table : Unit_Ref_Table (1 .. Pos (Last_Unit - Units.First + 2));
      --  Sorted table of source dependencies. One extra entry in case we
      --  have to add a dummy entry for System.

      Num_Sdep : Nat := 0;
      --  Number of active entries in Sdep_Table

      flag_compare_debug : Int;
      pragma Import (C, flag_compare_debug);
      --  Import from toplev.c

      -----------------------
      -- Local Subprograms --
      -----------------------

      procedure Collect_Withs (Cunit : Node_Id);
      --  Collect with lines for entries in the context clause of the
      --  given compilation unit, Cunit.

      procedure Update_Tables_From_ALI_File;
      --  Given an up to date ALI file (see Up_To_Date_ALI_file_Exists
      --  function), update tables from the ALI information, including
      --  specifically the Compilation_Switches table.

      function Up_To_Date_ALI_File_Exists return Boolean;
      --  If there exists an ALI file that is up to date, then this function
      --  initializes the tables in the ALI spec to contain information on
      --  this file (using Scan_ALI) and returns True. If no file exists,
      --  or the file is not up to date, then False is returned.

      procedure Write_Unit_Information (Unit_Num : Unit_Number_Type);
      --  Write out the library information for one unit for which code is
      --  generated (includes unit line and with lines).

      procedure Write_With_Lines;
      --  Write out with lines collected by calls to Collect_Withs

      -------------------
      -- Collect_Withs --
      -------------------

      procedure Collect_Withs (Cunit : Node_Id) is
         Item : Node_Id;
         Unum : Unit_Number_Type;

      begin
         Item := First (Context_Items (Cunit));
         while Present (Item) loop

            --  Process with clause

            --  Ada 2005 (AI-50217): limited with_clauses do not create
            --  dependencies, but must be recorded as components of the
            --  partition, in case there is no regular with_clause for
            --  the unit anywhere else.

            if Nkind (Item) = N_With_Clause then
               Unum := Get_Cunit_Unit_Number (Library_Unit (Item));
               With_Flags (Unum) := True;

               if not Limited_Present (Item) then
                  if Elaborate_Present (Item) then
                     Elab_Flags (Unum) := True;
                  end if;

                  if Elaborate_All_Present (Item) then
                     Elab_All_Flags (Unum) := True;
                  end if;

                  if Elaborate_All_Desirable (Item) then
                     Elab_All_Des_Flags (Unum) := True;
                  end if;

                  if Elaborate_Desirable (Item) then
                     Elab_Des_Flags (Unum) := True;
                  end if;

               else
                  Set_From_Limited_With (Cunit_Entity (Unum));
               end if;

               if Implicit_With (Unum) /= Yes then
                  if Implicit_With_From_Instantiation (Item) then
                     Implicit_With (Unum) := Yes;
                  else
                     Implicit_With (Unum) := No;
                  end if;
               end if;
            end if;

            Next (Item);
         end loop;
      end Collect_Withs;

      --------------------------------
      -- Up_To_Date_ALI_File_Exists --
      --------------------------------

      function Up_To_Date_ALI_File_Exists return Boolean is
         Name : File_Name_Type;
         Text : Text_Buffer_Ptr;
         Id   : Sdep_Id;
         Sind : Source_File_Index;

      begin
         Opt.Check_Object_Consistency := True;
         Read_Library_Info (Name, Text);

         --  Return if we could not find an ALI file

         if Text = null then
            return False;
         end if;

         --  Return if ALI file has bad format

         Initialize_ALI;

         if Scan_ALI (Name, Text, False, Err => True) = No_ALI_Id then
            return False;
         end if;

         --  If we have an OK ALI file, check if it is up to date
         --  Note that we assume that the ALI read has all the entries
         --  we have in our table, plus some additional ones (that can
         --  come from expansion).

         Id := First_Sdep_Entry;
         for J in 1 .. Num_Sdep loop
            Sind := Units.Table (Sdep_Table (J)).Source_Index;

            while Sdep.Table (Id).Sfile /= File_Name (Sind) loop
               if Id = Sdep.Last then
                  return False;
               else
                  Id := Id + 1;
               end if;
            end loop;

            if Sdep.Table (Id).Stamp /= Time_Stamp (Sind) then
               return False;
            end if;
         end loop;

         return True;
      end Up_To_Date_ALI_File_Exists;

      ---------------------------------
      -- Update_Tables_From_ALI_File --
      ---------------------------------

      procedure Update_Tables_From_ALI_File is
      begin
         --  Build Compilation_Switches table

         Compilation_Switches.Init;

         for J in First_Arg_Entry .. Args.Last loop
            Compilation_Switches.Increment_Last;
            Compilation_Switches.Table (Compilation_Switches.Last) :=
              Args.Table (J);
         end loop;
      end Update_Tables_From_ALI_File;

      ----------------------------
      -- Write_Unit_Information --
      ----------------------------

      procedure Write_Unit_Information (Unit_Num : Unit_Number_Type) is
         Unode : constant Node_Id   := Cunit (Unit_Num);
         Ukind : constant Node_Kind := Nkind (Unit (Unode));
         Uent  : constant Entity_Id := Cunit_Entity (Unit_Num);
         Pnode : Node_Id;

      begin
         Write_Info_Initiate ('U');
         Write_Info_Char (' ');
         Write_Info_Name (Unit_Name (Unit_Num));
         Write_Info_Tab (25);
         Write_Info_Name (Unit_File_Name (Unit_Num));

         Write_Info_Tab (49);
         Write_Info_Str (Version_Get (Unit_Num));

         --  Add BD parameter if Elaborate_Body pragma desirable

         if Ekind (Uent) = E_Package
           and then Elaborate_Body_Desirable (Uent)
         then
            Write_Info_Str (" BD");
         end if;

         --  Add BN parameter if body needed for SAL

         if (Is_Subprogram (Uent)
              or else Ekind (Uent) = E_Package
              or else Is_Generic_Unit (Uent))
           and then Body_Needed_For_SAL (Uent)
         then
            Write_Info_Str (" BN");
         end if;

         if Dynamic_Elab (Unit_Num) then
            Write_Info_Str (" DE");
         end if;

         --  Set the Elaborate_Body indication if either an explicit pragma
         --  was present, or if this is an instantiation.

         if Has_Pragma_Elaborate_Body (Uent)
           or else (Ukind = N_Package_Declaration
                     and then Is_Generic_Instance (Uent)
                     and then Present (Corresponding_Body (Unit (Unode))))
         then
            Write_Info_Str (" EB");
         end if;

         --  Now see if we should tell the binder that an elaboration entity
         --  is present, which must be set to true during elaboration.
         --  We generate the indication if the following condition is met:

         --  If this is a spec ...

         if (Is_Subprogram (Uent)
               or else
             Ekind (Uent) = E_Package
               or else
             Is_Generic_Unit (Uent))

            --  and an elaboration entity was declared ...

            and then Present (Elaboration_Entity (Uent))

            --  and either the elaboration flag is required ...

            and then
              (Elaboration_Entity_Required (Uent)

               --  or this unit has elaboration code ...

               or else not Has_No_Elaboration_Code (Unode)

               --  or this unit has a separate body and this
               --  body has elaboration code.

               or else
                 (Ekind (Uent) = E_Package
                   and then Present (Body_Entity (Uent))
                   and then
                     not Has_No_Elaboration_Code
                           (Parent
                             (Declaration_Node
                               (Body_Entity (Uent))))))
         then
            if Convention (Uent) = Convention_CIL then

               --  Special case for generic CIL packages which never have
               --  elaboration code

               Write_Info_Str (" NE");

            else
               Write_Info_Str (" EE");
            end if;
         end if;

         if Has_No_Elaboration_Code (Unode) then
            Write_Info_Str (" NE");
         end if;

         Write_Info_Str (" O");
         Write_Info_Char (OA_Setting (Unit_Num));

         if Ekind_In (Uent, E_Package, E_Package_Body)
           and then Present (Finalizer (Uent))
         then
            Write_Info_Str (" PF");
         end if;

         if Is_Preelaborated (Uent) then
            Write_Info_Str (" PR");
         end if;

         if Is_Pure (Uent) then
            Write_Info_Str (" PU");
         end if;

         if Has_RACW (Unit_Num) then
            Write_Info_Str (" RA");
         end if;

         if Is_Remote_Call_Interface (Uent) then
            Write_Info_Str (" RC");
         end if;

         if Is_Remote_Types (Uent) then
            Write_Info_Str (" RT");
         end if;

         if Is_Shared_Passive (Uent) then
            Write_Info_Str (" SP");
         end if;

         if Ukind = N_Subprogram_Declaration
           or else Ukind = N_Subprogram_Body
         then
            Write_Info_Str (" SU");

         elsif Ukind = N_Package_Declaration
                 or else
               Ukind = N_Package_Body
         then
            --  If this is a wrapper package for a subprogram instantiation,
            --  the user view is the subprogram. Note that in this case the
            --  ali file contains both the spec and body of the instance.

            if Is_Wrapper_Package (Uent) then
               Write_Info_Str (" SU");
            else
               Write_Info_Str (" PK");
            end if;

         elsif Ukind = N_Generic_Package_Declaration then
            Write_Info_Str (" PK");

         end if;

         if Ukind in N_Generic_Declaration
           or else
             (Present (Library_Unit (Unode))
                and then
              Nkind (Unit (Library_Unit (Unode))) in N_Generic_Declaration)
         then
            Write_Info_Str (" GE");
         end if;

         if not Is_Internal_File_Name (Unit_File_Name (Unit_Num), True) then
            case Identifier_Casing (Source_Index (Unit_Num)) is
               when All_Lower_Case => Write_Info_Str (" IL");
               when All_Upper_Case => Write_Info_Str (" IU");
               when others         => null;
            end case;

            case Keyword_Casing (Source_Index (Unit_Num)) is
               when Mixed_Case     => Write_Info_Str (" KM");
               when All_Upper_Case => Write_Info_Str (" KU");
               when others         => null;
            end case;
         end if;

         if Initialize_Scalars or else Invalid_Value_Used then
            Write_Info_Str (" IS");
         end if;

         Write_Info_EOL;

         --  Generate with lines, first those that are directly with'ed

         for J in With_Flags'Range loop
            With_Flags         (J) := False;
            Elab_Flags         (J) := False;
            Elab_All_Flags     (J) := False;
            Elab_Des_Flags     (J) := False;
            Elab_All_Des_Flags (J) := False;
            Implicit_With      (J) := Unknown;
         end loop;

         Collect_Withs (Unode);

         --  For a body, we must also check for any subunits which belong to
         --  it and which have context clauses of their own, since these
         --  with'ed units are part of its own elaboration dependencies.

         if Nkind (Unit (Unode)) in N_Unit_Body then
            for S in Units.First .. Last_Unit loop

               --  We are only interested in subunits.
               --  For preproc. data and def. files, Cunit is Empty, so
               --  we need to test that first.

               if Cunit (S) /= Empty
                 and then Nkind (Unit (Cunit (S))) = N_Subunit
               then
                  Pnode := Library_Unit (Cunit (S));

                  --  In gnatc mode, the errors in the subunits will not
                  --  have been recorded, but the analysis of the subunit
                  --  may have failed. There is no information to add to
                  --  ALI file in this case.

                  if No (Pnode) then
                     exit;
                  end if;

                  --  Find ultimate parent of the subunit

                  while Nkind (Unit (Pnode)) = N_Subunit loop
                     Pnode := Library_Unit (Pnode);
                  end loop;

                  --  See if it belongs to current unit, and if so, include
                  --  its with_clauses.

                  if Pnode = Unode then
                     Collect_Withs (Cunit (S));
                  end if;
               end if;
            end loop;
         end if;

         Write_With_Lines;

         --  Generate the linker option lines

         for J in 1 .. Linker_Option_Lines.Last loop

            --  Pragma Linker_Options is not allowed in predefined generic
            --  units. This is because they won't be read, due to the fact that
            --  with lines for generic units lack the file name and lib name
            --  parameters (see Lib_Writ spec for an explanation).

            if Is_Generic_Unit (Cunit_Entity (Main_Unit))
              and then
                Is_Predefined_File_Name (Unit_File_Name (Current_Sem_Unit))
              and then Linker_Option_Lines.Table (J).Unit = Unit_Num
            then
               Set_Standard_Error;
               Write_Line
                 ("linker options not allowed in predefined generic unit");
               raise Unrecoverable_Error;
            end if;

            --  Output one linker option line

            declare
               S : Linker_Option_Entry renames Linker_Option_Lines.Table (J);
            begin
               if S.Unit = Unit_Num then
                  Write_Info_Initiate ('L');
                  Write_Info_Char (' ');
                  Write_Info_Slit (S.Option);
                  Write_Info_EOL;
               end if;
            end;
         end loop;

         --  Output notes

         for J in 1 .. Notes.Last loop
            declare
               N : constant Node_Id          := Notes.Table (J).Pragma_Node;
               L : constant Source_Ptr       := Sloc (N);
               U : constant Unit_Number_Type := Notes.Table (J).Unit;
               C : Character;

            begin
               if U = Unit_Num then
                  Write_Info_Initiate ('N');
                  Write_Info_Char (' ');

                  case Chars (Pragma_Identifier (N)) is
                     when Name_Annotate =>
                        C := 'A';
                     when Name_Comment =>
                        C := 'C';
                     when Name_Ident =>
                        C := 'I';
                     when Name_Title =>
                        C := 'T';
                     when Name_Subtitle =>
                        C := 'S';
                     when others =>
                        raise Program_Error;
                  end case;

                  Write_Info_Char (C);
                  Write_Info_Int (Int (Get_Logical_Line_Number (L)));
                  Write_Info_Char (':');
                  Write_Info_Int (Int (Get_Column_Number (L)));

                  declare
                     A : Node_Id;

                  begin
                     A := First (Pragma_Argument_Associations (N));
                     while Present (A) loop
                        Write_Info_Char (' ');

                        if Chars (A) /= No_Name then
                           Write_Info_Name (Chars (A));
                           Write_Info_Char (':');
                        end if;

                        declare
                           Expr : constant Node_Id := Expression (A);

                        begin
                           if Nkind (Expr) = N_Identifier then
                              Write_Info_Name (Chars (Expr));

                           elsif Nkind (Expr) = N_Integer_Literal
                             and then Is_Static_Expression (Expr)
                           then
                              Write_Info_Uint (Intval (Expr));

                           elsif Nkind (Expr) = N_String_Literal
                             and then Is_Static_Expression (Expr)
                           then
                              Write_Info_Slit (Strval (Expr));

                           else
                              Write_Info_Str ("<expr>");
                           end if;
                        end;

                        Next (A);
                     end loop;
                  end;

                  Write_Info_EOL;
               end if;
            end;
         end loop;
      end Write_Unit_Information;

      ----------------------
      -- Write_With_Lines --
      ----------------------

      procedure Write_With_Lines is
         With_Table : Unit_Ref_Table (1 .. Pos (Last_Unit - Units.First + 1));
         Num_Withs  : Int := 0;
         Unum       : Unit_Number_Type;
         Cunit      : Node_Id;
         Uname      : Unit_Name_Type;
         Fname      : File_Name_Type;
         Pname      : constant Unit_Name_Type :=
                        Get_Parent_Spec_Name (Unit_Name (Main_Unit));
         Body_Fname : File_Name_Type;
         Body_Index : Nat;

         procedure Write_With_File_Names
           (Nam : in out File_Name_Type;
            Idx : Nat);
         --  Write source file name Nam and ALI file name for unit index Idx.
         --  Possibly change Nam to lowercase (generating a new file name).

         --------------------------
         -- Write_With_File_Name --
         --------------------------

         procedure Write_With_File_Names
           (Nam : in out File_Name_Type;
            Idx : Nat)
         is
         begin
            if not File_Names_Case_Sensitive then
               Get_Name_String (Nam);
               To_Lower (Name_Buffer (1 .. Name_Len));
               Nam := Name_Find;
            end if;

            Write_Info_Name (Nam);
            Write_Info_Tab (49);
            Write_Info_Name (Lib_File_Name (Nam, Idx));
         end Write_With_File_Names;

      --  Start of processing for Write_With_Lines

      begin
         --  Loop to build the with table. A with on the main unit itself
         --  is ignored (AARM 10.2(14a)). Such a with-clause can occur if
         --  the main unit is a subprogram with no spec, and a subunit of
         --  it unnecessarily withs the parent.

         for J in Units.First + 1 .. Last_Unit loop

            --  Add element to with table if it is with'ed or if it is the
            --  parent spec of the main unit (case of main unit is a child
            --  unit). The latter with is not needed for semantic purposes,
            --  but is required by the binder for elaboration purposes.
            --  For preproc. data and def. files, there is no Unit_Name,
            --  check for that first.

            if Unit_Name (J) /= No_Unit_Name
              and then (With_Flags (J) or else Unit_Name (J) = Pname)
            then
               Num_Withs := Num_Withs + 1;
               With_Table (Num_Withs) := J;
            end if;
         end loop;

         --  Sort and output the table

         Sort (With_Table (1 .. Num_Withs));

         for J in 1 .. Num_Withs loop
            Unum   := With_Table (J);
            Cunit  := Units.Table (Unum).Cunit;
            Uname  := Units.Table (Unum).Unit_Name;
            Fname  := Units.Table (Unum).Unit_File_Name;

            if Implicit_With (Unum) = Yes then
               Write_Info_Initiate ('Z');

            elsif Ekind (Cunit_Entity (Unum)) = E_Package
              and then From_Limited_With (Cunit_Entity (Unum))
            then
               Write_Info_Initiate ('Y');

            else
               Write_Info_Initiate ('W');
            end if;

            Write_Info_Char (' ');
            Write_Info_Name (Uname);

            --  Now we need to figure out the names of the files that contain
            --  the with'ed unit. These will usually be the files for the body,
            --  except in the case of a package that has no body. Note that we
            --  have a specific exemption here for predefined library generics
            --  (see comments for Generic_May_Lack_ALI). We do not generate
            --  dependency upon the ALI file for such units. Older compilers
            --  used to not support generating code (and ALI) for generics, and
            --  we want to avoid having different processing (namely, different
            --  lists of files to be compiled) for different stages of the
            --  bootstrap.

            if not ((Nkind (Unit (Cunit)) in N_Generic_Declaration
                      or else
                     Nkind (Unit (Cunit)) in N_Generic_Renaming_Declaration)
                    and then Generic_May_Lack_ALI (Fname))

              --  In SPARK mode, always generate the dependencies on ALI
              --  files, which are required to compute frame conditions
              --  of subprograms.

              or else GNATprove_Mode
            then
               Write_Info_Tab (25);

               if Is_Spec_Name (Uname) then
                  Body_Fname :=
                    Get_File_Name
                      (Get_Body_Name (Uname),
                       Subunit => False, May_Fail => True);

                  Body_Index :=
                    Get_Unit_Index
                      (Get_Body_Name (Uname));

                  if Body_Fname = No_File then
                     Body_Fname := Get_File_Name (Uname, Subunit => False);
                     Body_Index := Get_Unit_Index (Uname);
                  end if;

               else
                  Body_Fname := Get_File_Name (Uname, Subunit => False);
                  Body_Index := Get_Unit_Index (Uname);
               end if;

               --  A package is considered to have a body if it requires
               --  a body or if a body is present in Ada 83 mode.

               if Body_Required (Cunit)
                 or else (Ada_Version = Ada_83
                           and then Full_Source_Name (Body_Fname) /= No_File)
               then
                  Write_With_File_Names (Body_Fname, Body_Index);
               else
                  Write_With_File_Names (Fname, Munit_Index (Unum));
               end if;

               if Ekind (Cunit_Entity (Unum)) = E_Package
                  and then From_Limited_With (Cunit_Entity (Unum))
               then
                  null;
               else
                  if Elab_Flags (Unum) then
                     Write_Info_Str ("  E");
                  end if;

                  if Elab_All_Flags (Unum) then
                     Write_Info_Str ("  EA");
                  end if;

                  if Elab_Des_Flags (Unum) then
                     Write_Info_Str ("  ED");
                  end if;

                  if Elab_All_Des_Flags (Unum) then
                     Write_Info_Str ("  AD");
                  end if;
               end if;
            end if;

            Write_Info_EOL;
         end loop;

         --  Finally generate the special lines for cases of Restriction_Set
         --  with No_Dependence and no restriction present.

         declare
            Unam : Unit_Name_Type;

         begin
            for J in Restriction_Set_Dependences.First ..
                     Restriction_Set_Dependences.Last
            loop
               Unam := Restriction_Set_Dependences.Table (J);

               --  Don't need an entry if already in the unit table

               for U in 0 .. Last_Unit loop
                  if Unit_Name (U) = Unam then
                     goto Continue;
                  end if;
               end loop;

               --  Otherwise generate the entry

               Write_Info_Initiate ('W');
               Write_Info_Char (' ');
               Write_Info_Name (Unam);
               Write_Info_EOL;

            <<Continue>>
               null;
            end loop;
         end;
      end Write_With_Lines;

   --  Start of processing for Write_ALI

   begin
      --  We never write an ALI file if the original operating mode was
      --  syntax-only (-gnats switch used in compiler invocation line)

      if Original_Operating_Mode = Check_Syntax
        or flag_compare_debug /= 0
      then
         return;
      end if;

      --  Generation of ALI files may be disabled, e.g. for formal verification
      --  back-end.

      if Disable_ALI_File then
         return;
      end if;

      --  Build sorted source dependency table. We do this right away, because
      --  it is referenced by Up_To_Date_ALI_File_Exists.

      for Unum in Units.First .. Last_Unit loop
         if Cunit_Entity (Unum) = Empty
           or else not From_Limited_With (Cunit_Entity (Unum))
         then
            Num_Sdep := Num_Sdep + 1;
            Sdep_Table (Num_Sdep) := Unum;
         end if;
      end loop;

      --  Sort the table so that the D lines are in order

      Lib.Sort (Sdep_Table (1 .. Num_Sdep));

      --  If we are not generating code, and there is an up to date ALI file
      --  file accessible, read it, and acquire the compilation arguments from
      --  this file. In GNATprove mode, always generate the ALI file, which
      --  contains a special section for formal verification.

      if Operating_Mode /= Generate_Code and then not GNATprove_Mode then
         if Up_To_Date_ALI_File_Exists then
            Update_Tables_From_ALI_File;
            return;
         end if;
      end if;

      --  Otherwise acquire compilation arguments and prepare to write
      --  out a new ali file.

      Create_Output_Library_Info;

      --  Output version line

      Write_Info_Initiate ('V');
      Write_Info_Str (" """);
      Write_Info_Str (Verbose_Library_Version);
      Write_Info_Char ('"');

      Write_Info_EOL;

      --  Output main program line if this is acceptable main program

      Output_Main_Program_Line : declare
         U : Node_Id := Unit (Units.Table (Main_Unit).Cunit);
         S : Node_Id;

         procedure M_Parameters;
         --  Output parameters for main program line

         ------------------
         -- M_Parameters --
         ------------------

         procedure M_Parameters is
         begin
            if Main_Priority (Main_Unit) /= Default_Main_Priority then
               Write_Info_Char (' ');
               Write_Info_Nat (Main_Priority (Main_Unit));
            end if;

            if Opt.Time_Slice_Set then
               Write_Info_Str (" T=");
               Write_Info_Nat (Opt.Time_Slice_Value);
            end if;

            if Has_Allocator (Main_Unit) then
               Write_Info_Str (" AB");
            end if;

            if Main_CPU (Main_Unit) /= Default_Main_CPU then
               Write_Info_Str (" C=");
               Write_Info_Nat (Main_CPU (Main_Unit));
            end if;

            if Main_Stack_Size (Main_Unit) /= Default_Main_Stack_Size then
               Write_Info_Str (" S=");
               Write_Info_Nat (Main_Stack_Size (Main_Unit));
            end if;

            Write_Info_Str (" W=");
            Write_Info_Char
              (WC_Encoding_Letters (Wide_Character_Encoding_Method));

            Write_Info_EOL;
         end M_Parameters;

      --  Start of processing for Output_Main_Program_Line

      begin
         if Nkind (U) = N_Subprogram_Body
           or else
             (Nkind (U) = N_Package_Body
               and then
                 Nkind (Original_Node (U)) in N_Subprogram_Instantiation)
         then
            --  If the unit is a subprogram instance, the entity for the
            --  subprogram is the alias of the visible entity, which is the
            --  related instance of the wrapper package. We retrieve the
            --  subprogram declaration of the desired entity.

            if Nkind (U) = N_Package_Body then
               U := Parent (Parent (
                   Alias (Related_Instance (Defining_Unit_Name
                     (Specification (Unit (Library_Unit (Parent (U)))))))));
            end if;

            S := Specification (U);

            --  A generic subprogram is never a main program

            if Nkind (U) = N_Subprogram_Body
              and then Present (Corresponding_Spec (U))
              and then
                Ekind_In (Corresponding_Spec (U),
                  E_Generic_Procedure, E_Generic_Function)
            then
               null;

            elsif No (Parameter_Specifications (S)) then
               if Nkind (S) = N_Procedure_Specification then
                  Write_Info_Initiate ('M');
                  Write_Info_Str (" P");
                  M_Parameters;

               else
                  declare
                     Nam : Node_Id := Defining_Unit_Name (S);

                  begin
                     --  If it is a child unit, get its simple name

                     if Nkind (Nam) = N_Defining_Program_Unit_Name then
                        Nam := Defining_Identifier (Nam);
                     end if;

                     if Is_Integer_Type (Etype (Nam)) then
                        Write_Info_Initiate ('M');
                        Write_Info_Str (" F");
                        M_Parameters;
                     end if;
                  end;
               end if;
            end if;
         end if;
      end Output_Main_Program_Line;

      --  Write command argument ('A') lines

      for A in 1 .. Compilation_Switches.Last loop
         Write_Info_Initiate ('A');
         Write_Info_Char (' ');
         Write_Info_Str (Compilation_Switches.Table (A).all);
         Write_Info_Terminate;
      end loop;

      --  Output parameters ('P') line

      Write_Info_Initiate ('P');

      if Compilation_Errors then
         Write_Info_Str (" CE");
      end if;

      if Opt.Detect_Blocking then
         Write_Info_Str (" DB");
      end if;

      if Opt.Float_Format /= ' ' then
         Write_Info_Str (" F");

         if Opt.Float_Format = 'I' then
            Write_Info_Char ('I');

         elsif Opt.Float_Format_Long = 'D' then
            Write_Info_Char ('D');

         else
            Write_Info_Char ('G');
         end if;
      end if;

      if Tasking_Used
        and then not Is_Predefined_File_Name (Unit_File_Name (Main_Unit))
      then
         if Locking_Policy /= ' ' then
            Write_Info_Str  (" L");
            Write_Info_Char (Locking_Policy);
         end if;

         if Global_Start_Phase /= No_Global_Start_Phase then
            Write_Info_Str (" G");
            Write_Info_Nat (Global_Start_Phase);
         end if;

         if Queuing_Policy /= ' ' then
            Write_Info_Str  (" Q");
            Write_Info_Char (Queuing_Policy);
         end if;

         if Task_Dispatching_Policy /= No_Name then
            Write_Info_Str  (" T");
            Write_Info_Str (Get_Name_String (Task_Dispatching_Policy));
            Write_Info_Char (' ');
         end if;
      end if;

      if Partition_Elaboration_Policy /= ' ' then
         Write_Info_Str  (" E");
         Write_Info_Char (Partition_Elaboration_Policy);
      end if;

      if not Object then
         Write_Info_Str (" NO");
      end if;

      if No_Run_Time_Mode then
         Write_Info_Str (" NR");
      end if;

      if Normalize_Scalars then
         Write_Info_Str (" NS");
      end if;

      if Sec_Stack_Used then
         Write_Info_Str (" SS");
      end if;

      if Unreserve_All_Interrupts then
         Write_Info_Str (" UA");
      end if;

      if Exception_Mechanism = Back_End_Exceptions then
         Write_Info_Str (" ZX");
      end if;

      Write_Info_EOL;

      --  Before outputting the restrictions line, update the setting of
      --  the No_Elaboration_Code flag. Violations of this restriction
      --  cannot be detected until after the backend has been called since
      --  it is the backend that sets this flag. We have to check all units
      --  for which we have generated code

      for Unit in Units.First .. Last_Unit loop
         if Units.Table (Unit).Generate_Code
           or else Unit = Main_Unit
         then
            if not Has_No_Elaboration_Code (Cunit (Unit)) then
               Main_Restrictions.Violated (No_Elaboration_Code) := True;
            end if;
         end if;
      end loop;

      --  Positional case (only if debug flag -gnatd.R is set)

      if Debug_Flag_Dot_RR then

         --  Output first restrictions line

         Write_Info_Initiate ('R');
         Write_Info_Char (' ');

         --  First the information for the boolean restrictions

         for R in All_Boolean_Restrictions loop
            if Main_Restrictions.Set (R)
              and then not Restriction_Warnings (R)
            then
               Write_Info_Char ('r');
            elsif Main_Restrictions.Violated (R) then
               Write_Info_Char ('v');
            else
               Write_Info_Char ('n');
            end if;
         end loop;

         --  And now the information for the parameter restrictions

         for RP in All_Parameter_Restrictions loop
            if Main_Restrictions.Set (RP)
              and then not Restriction_Warnings (RP)
            then
               Write_Info_Char ('r');
               Write_Info_Nat (Nat (Main_Restrictions.Value (RP)));
            else
               Write_Info_Char ('n');
            end if;

            if not Main_Restrictions.Violated (RP)
              or else RP not in Checked_Parameter_Restrictions
            then
               Write_Info_Char ('n');
            else
               Write_Info_Char ('v');
               Write_Info_Nat (Nat (Main_Restrictions.Count (RP)));

               if Main_Restrictions.Unknown (RP) then
                  Write_Info_Char ('+');
               end if;
            end if;
         end loop;

         Write_Info_EOL;

      --  Named case (if debug flag -gnatd.R is not set)

      else
         declare
            C : Character;

         begin
            --  Write RN header line with preceding blank line

            Write_Info_EOL;
            Write_Info_Initiate ('R');
            Write_Info_Char ('N');
            Write_Info_EOL;

            --  First the lines for the boolean restrictions

            for R in All_Boolean_Restrictions loop
               if Main_Restrictions.Set (R)
                 and then not Restriction_Warnings (R)
               then
                  C := 'R';
               elsif Main_Restrictions.Violated (R) then
                  C := 'V';
               else
                  goto Continue;
               end if;

               Write_Info_Initiate ('R');
               Write_Info_Char (C);
               Write_Info_Char (' ');
               Write_Info_Str (All_Boolean_Restrictions'Image (R));
               Write_Info_EOL;

            <<Continue>>
               null;
            end loop;
         end;

         --  And now the lines for the parameter restrictions

         for RP in All_Parameter_Restrictions loop
            if Main_Restrictions.Set (RP)
              and then not Restriction_Warnings (RP)
            then
               Write_Info_Initiate ('R');
               Write_Info_Str ("R ");
               Write_Info_Str (All_Parameter_Restrictions'Image (RP));
               Write_Info_Char ('=');
               Write_Info_Nat (Nat (Main_Restrictions.Value (RP)));
               Write_Info_EOL;
            end if;

            if not Main_Restrictions.Violated (RP)
              or else RP not in Checked_Parameter_Restrictions
            then
               null;
            else
               Write_Info_Initiate ('R');
               Write_Info_Str ("V ");
               Write_Info_Str (All_Parameter_Restrictions'Image (RP));
               Write_Info_Char ('=');
               Write_Info_Nat (Nat (Main_Restrictions.Count (RP)));

               if Main_Restrictions.Unknown (RP) then
                  Write_Info_Char ('+');
               end if;

               Write_Info_EOL;
            end if;
         end loop;
      end if;

      --  Output R lines for No_Dependence entries

      for J in No_Dependences.First .. No_Dependences.Last loop
         if In_Extended_Main_Source_Unit (No_Dependences.Table (J).Unit)
           and then not No_Dependences.Table (J).Warn
         then
            Write_Info_Initiate ('R');
            Write_Info_Char (' ');
            Write_Unit_Name (No_Dependences.Table (J).Unit);
            Write_Info_EOL;
         end if;
      end loop;

      --  Output interrupt state lines

      for J in Interrupt_States.First .. Interrupt_States.Last loop
         Write_Info_Initiate ('I');
         Write_Info_Char (' ');
         Write_Info_Nat (Interrupt_States.Table (J).Interrupt_Number);
         Write_Info_Char (' ');
         Write_Info_Char (Interrupt_States.Table (J).Interrupt_State);
         Write_Info_Char (' ');
         Write_Info_Nat
           (Nat (Get_Logical_Line_Number
                   (Interrupt_States.Table (J).Pragma_Loc)));
         Write_Info_EOL;
      end loop;

      --  Output priority specific dispatching lines

      for J in Specific_Dispatching.First .. Specific_Dispatching.Last loop
         Write_Info_Initiate ('S');
         Write_Info_Char (' ');
         Write_Info_Str
           (Get_Name_String
             (Specific_Dispatching.Table (J).Dispatching_Policy));
         Write_Info_Char (' ');
         Write_Info_Nat (Specific_Dispatching.Table (J).First_Priority);
         Write_Info_Char (' ');
         Write_Info_Nat (Specific_Dispatching.Table (J).Last_Priority);
         Write_Info_Char (' ');
         Write_Info_Nat
           (Nat (Get_Logical_Line_Number
                   (Specific_Dispatching.Table (J).Pragma_Loc)));
         Write_Info_EOL;
      end loop;

      --  Loop through file table to output information for all units for which
      --  we have generated code, as marked by the Generate_Code flag.

      for Unit in Units.First .. Last_Unit loop
         if Units.Table (Unit).Generate_Code
           or else Unit = Main_Unit
         then
            Write_Info_EOL; -- blank line
            Write_Unit_Information (Unit);
         end if;
      end loop;

      Write_Info_EOL; -- blank line

      --  Output external version reference lines

      for J in 1 .. Version_Ref.Last loop
         Write_Info_Initiate ('E');
         Write_Info_Char (' ');

         for K in 1 .. String_Length (Version_Ref.Table (J)) loop
            Write_Info_Char_Code (Get_String_Char (Version_Ref.Table (J), K));
         end loop;

         Write_Info_EOL;
      end loop;

      --  Prepare to output the source dependency lines

      declare
         Unum : Unit_Number_Type;
         --  Number of unit being output

         Sind : Source_File_Index;
         --  Index of corresponding source file

         Fname : File_Name_Type;

      begin
         for J in 1 .. Num_Sdep loop
            Unum := Sdep_Table (J);
            Units.Table (Unum).Dependency_Num := J;
            Sind := Units.Table (Unum).Source_Index;

            Write_Info_Initiate ('D');
            Write_Info_Char (' ');

            --  Normal case of a unit entry with a source index

            if Sind /= No_Source_File then
               Fname := File_Name (Sind);

               --  Ensure that on platforms where the file names are not
               --  case sensitive, the recorded file name is in lower case.

               if not File_Names_Case_Sensitive then
                  Get_Name_String (Fname);
                  To_Lower (Name_Buffer (1 .. Name_Len));
                  Fname := Name_Find;
               end if;

               Write_Info_Name_May_Be_Quoted (Fname);
               Write_Info_Tab (25);
               Write_Info_Str (String (Time_Stamp (Sind)));
               Write_Info_Char (' ');
               Write_Info_Str (Get_Hex_String (Source_Checksum (Sind)));

               --  If subunit, add unit name, omitting the %b at the end

               if Present (Cunit (Unum))
                 and then Nkind (Unit (Cunit (Unum))) = N_Subunit
               then
                  Get_Decoded_Name_String (Unit_Name (Unum));
                  Write_Info_Char (' ');
                  Write_Info_Str (Name_Buffer (1 .. Name_Len - 2));
               end if;

               --  If Source_Reference pragma used output information

               if Num_SRef_Pragmas (Sind) > 0 then
                  Write_Info_Char (' ');

                  if Num_SRef_Pragmas (Sind) = 1 then
                     Write_Info_Nat (Int (First_Mapped_Line (Sind)));
                  else
                     Write_Info_Nat (0);
                  end if;

                  Write_Info_Char (':');
                  Write_Info_Name (Reference_Name (Sind));
               end if;

               --  Case where there is no source index (happens for missing
               --  files). In this case we write a dummy time stamp.

            else
               Write_Info_Name (Unit_File_Name (Unum));
               Write_Info_Tab (25);
               Write_Info_Str (String (Dummy_Time_Stamp));
               Write_Info_Char (' ');
               Write_Info_Str (Get_Hex_String (0));
            end if;

            Write_Info_EOL;
         end loop;
      end;

      --  Output cross-references

      if Opt.Xref_Active then
         Output_References;
      end if;

      --  Output SCO information if present

      if Generate_SCO then
         SCO_Output;
      end if;

      --  Output SPARK cross-reference information if needed

      if Opt.Xref_Active and then GNATprove_Mode then
         SPARK_Specific.Collect_SPARK_Xrefs (Sdep_Table => Sdep_Table,
                                             Num_Sdep   => Num_Sdep);
         SPARK_Specific.Output_SPARK_Xrefs;
      end if;

      --  Output final blank line and we are done. This final blank line is
      --  probably junk, but we don't feel like making an incompatible change.

      Write_Info_Terminate;
      Close_Output_Library_Info;
   end Write_ALI;

   ---------------------
   -- Write_Unit_Name --
   ---------------------

   procedure Write_Unit_Name (N : Node_Id) is
   begin
      if Nkind (N) = N_Identifier then
         Write_Info_Name (Chars (N));

      else
         pragma Assert (Nkind (N) = N_Selected_Component);
         Write_Unit_Name (Prefix (N));
         Write_Info_Char ('.');
         Write_Unit_Name (Selector_Name (N));
      end if;
   end Write_Unit_Name;

end Lib.Writ;<|MERGE_RESOLUTION|>--- conflicted
+++ resolved
@@ -87,24 +87,15 @@
          Is_Compiler_Unit  => False,
          Ident_String      => Empty,
          Loading           => False,
-<<<<<<< HEAD
          Main_Priority     => Default_Main_Priority,
          Main_CPU          => Default_Main_CPU,
          Main_Stack_Size   => Default_Main_Stack_Size,
-=======
-         Main_Priority     => -1,
-         Main_CPU          => -1,
->>>>>>> 5a9bdbcd
          Munit_Index       => 0,
          Serial_Number     => 0,
          Version           => 0,
          Error_Location    => No_Location,
-<<<<<<< HEAD
-         OA_Setting        => 'O');
-=======
          OA_Setting        => 'O',
          SPARK_Mode_Pragma => Empty);
->>>>>>> 5a9bdbcd
    end Add_Preprocessing_Dependency;
 
    ------------------------------
@@ -155,24 +146,15 @@
         Is_Compiler_Unit  => False,
         Ident_String      => Empty,
         Loading           => False,
-<<<<<<< HEAD
         Main_Priority     => Default_Main_Priority,
         Main_CPU          => Default_Main_CPU,
         Main_Stack_Size   => Default_Main_Stack_Size,
-=======
-        Main_Priority     => -1,
-        Main_CPU          => -1,
->>>>>>> 5a9bdbcd
         Munit_Index       => 0,
         Serial_Number     => 0,
         Version           => 0,
         Error_Location    => No_Location,
-<<<<<<< HEAD
-        OA_Setting        => 'O');
-=======
         OA_Setting        => 'O',
         SPARK_Mode_Pragma => Empty);
->>>>>>> 5a9bdbcd
 
       --  Parse system.ads so that the checksum is set right
       --  Style checks are not applied.
