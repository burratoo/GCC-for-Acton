--- conflicted
+++ resolved
@@ -27,26 +27,15 @@
 --  packages such as those for the scanner, parser, etc. Doing so may cause
 --  circularities, especially for back ends using Adabkend.
 
-<<<<<<< HEAD
 with Debug;     use Debug;
 with Lib;       use Lib;
 with Osint;     use Osint;
 with Opt;       use Opt;
 with Opt_Table; use Opt_Table;
-with Validsw;   use Validsw;
 with Stylesw;   use Stylesw;
 with Ttypes;    use Ttypes;
+with Validsw;   use Validsw;
 with Warnsw;    use Warnsw;
-=======
-with Debug;    use Debug;
-with Lib;      use Lib;
-with Osint;    use Osint;
-with Opt;      use Opt;
-with Stylesw;  use Stylesw;
-with Ttypes;   use Ttypes;
-with Validsw;  use Validsw;
-with Warnsw;   use Warnsw;
->>>>>>> 5a9bdbcd
 
 with Ada.Unchecked_Deallocation;
 with System.WCh_Con; use System.WCh_Con;
