------------------------------------------------------------------------------
--                                                                          --
--                         GNAT COMPILER COMPONENTS                         --
--                                                                          --
--                             S W I T C H - C                              --
--                                                                          --
--                                 B o d y                                  --
--                                                                          --
--          Copyright (C) 2001-2013, Free Software Foundation, Inc.         --
--                                                                          --
-- GNAT is free software;  you can  redistribute it  and/or modify it under --
-- terms of the  GNU General Public License as published  by the Free Soft- --
-- ware  Foundation;  either version 3,  or (at your option) any later ver- --
-- sion.  GNAT is distributed in the hope that it will be useful, but WITH- --
-- OUT ANY WARRANTY;  without even the  implied warranty of MERCHANTABILITY --
-- or FITNESS FOR A PARTICULAR PURPOSE.  See the GNU General Public License --
-- for  more details.  You should have  received  a copy of the GNU General --
-- Public License  distributed with GNAT; see file COPYING3.  If not, go to --
-- http://www.gnu.org/licenses for a complete copy of the license.          --
--                                                                          --
-- GNAT was originally developed  by the GNAT team at  New York University. --
-- Extensive contributions were provided by Ada Core Technologies Inc.      --
--                                                                          --
------------------------------------------------------------------------------

--  This package is for switch processing and should not depend on higher level
--  packages such as those for the scanner, parser, etc. Doing so may cause
--  circularities, especially for back ends using Adabkend.

<<<<<<< HEAD
with Debug;     use Debug;
with Lib;       use Lib;
with Osint;     use Osint;
with Opt;       use Opt;
with Opt_Table; use Opt_Table;
with Validsw;   use Validsw;
with Stylesw;   use Stylesw;
with Warnsw;    use Warnsw;
=======
with Debug;    use Debug;
with Lib;      use Lib;
with Osint;    use Osint;
with Opt;      use Opt;
with Validsw;  use Validsw;
with Stylesw;  use Stylesw;
with Ttypes;   use Ttypes;
with Warnsw;   use Warnsw;
>>>>>>> 158179a6

with Ada.Unchecked_Deallocation;
with System.WCh_Con; use System.WCh_Con;

package body Switch.C is

   RTS_Specified : String_Access := null;
   --  Used to detect multiple use of --RTS= flag

   procedure Add_Symbol_Definition (Def : String);
   --  Add a symbol definition from the command line

   procedure Free is
      new Ada.Unchecked_Deallocation (String_List, String_List_Access);
   --  Avoid using System.Strings.Free, which also frees the designated strings

   function Get_Overflow_Mode (C : Character) return Overflow_Mode_Type;
   --  Given a digit in the range 0 .. 3, returns the corresponding value of
   --  Overflow_Mode_Type. Raises Program_Error if C is outside this range.

   function Switch_Subsequently_Cancelled
     (C        : String;
      Args     : String_List;
      Arg_Rank : Positive) return Boolean;
   --  This function is called from Scan_Front_End_Switches. It determines if
   --  the switch currently being scanned is followed by a switch of the form
   --  "-gnat-" & C, where C is the argument. If so, then True is returned,
   --  and Scan_Front_End_Switches will cancel the effect of the switch. If
   --  no such switch is found, False is returned.

   ---------------------------
   -- Add_Symbol_Definition --
   ---------------------------

   procedure Add_Symbol_Definition (Def : String) is
   begin
      --  If Preprocessor_Symbol_Defs is not large enough, double its size

      if Preprocessing_Symbol_Last = Preprocessing_Symbol_Defs'Last then
         declare
            New_Symbol_Definitions : constant String_List_Access :=
              new String_List (1 .. 2 * Preprocessing_Symbol_Last);
         begin
            New_Symbol_Definitions (Preprocessing_Symbol_Defs'Range) :=
              Preprocessing_Symbol_Defs.all;
            Free (Preprocessing_Symbol_Defs);
            Preprocessing_Symbol_Defs := New_Symbol_Definitions;
         end;
      end if;

      Preprocessing_Symbol_Last := Preprocessing_Symbol_Last + 1;
      Preprocessing_Symbol_Defs (Preprocessing_Symbol_Last) :=
        new String'(Def);
   end Add_Symbol_Definition;

   -----------------------
   -- Get_Overflow_Mode --
   -----------------------

   function Get_Overflow_Mode (C : Character) return Overflow_Mode_Type is
   begin
      case C is
         when '1' =>
            return Strict;

         when '2' =>
            return Minimized;

         --  Eliminated allowed only if Long_Long_Integer is 64 bits (since
         --  the current implementation of System.Bignums assumes this).

         when '3' =>
            if Standard_Long_Long_Integer_Size /= 64 then
               Bad_Switch ("-gnato3 not implemented for this configuration");
            else
               return Eliminated;
            end if;

         when others =>
            raise Program_Error;
      end case;
   end Get_Overflow_Mode;

   -----------------------------
   -- Scan_Front_End_Switches --
   -----------------------------

   procedure Scan_Front_End_Switches
     (Switch_Chars : String;
      Args         : String_List;
      Arg_Rank     : Positive)
   is
      First_Switch : Boolean := True;
      --  False for all but first switch

      Max : constant Natural := Switch_Chars'Last;
      Ptr : Natural;
      C   : Character := ' ';
      Dot : Boolean;

      Store_Switch : Boolean;
      --  For -gnatxx switches, the normal processing, signalled by this flag
      --  being set to True, is to store the switch on exit from the case
      --  statement, the switch stored is -gnat followed by the characters
      --  from First_Char to Ptr-1. For cases like -gnaty, where the switch
      --  is stored in separate pieces, this flag is set to False, and the
      --  appropriate calls to Store_Compilation_Switch are made from within
      --  the case branch.

      First_Char : Positive;
      --  Marks start of switch to be stored

      First_Ptr : Positive;
      --  Save position of first character after -gnatd (for checking that
      --  debug flags that must come first are first, in particular -gnatd.b),

   begin
      Ptr := Switch_Chars'First;

      --  Skip past the initial character (must be the switch character)

      if Ptr = Max then
         Bad_Switch (C);
      else
         Ptr := Ptr + 1;
      end if;

      --  Handle switches that do not start with -gnat

      if Ptr + 3 > Max or else Switch_Chars (Ptr .. Ptr + 3) /= "gnat" then

         --  There are two front-end switches that do not start with -gnat:
         --  -I, --RTS

         if Switch_Chars (Ptr) = 'I' then

            --  Set flag Search_Directory_Present if switch is "-I" only:
            --  the directory will be the next argument.

            if Ptr = Max then
               Search_Directory_Present := True;
               return;
            end if;

            Ptr := Ptr + 1;

            --  Find out whether this is a -I- or regular -Ixxx switch

            --  Note: -I switches are not recorded in the ALI file, since the
            --  meaning of the program depends on the source files compiled,
            --  not where they came from.

            if Ptr = Max and then Switch_Chars (Ptr) = '-' then
               Look_In_Primary_Dir := False;
            else
               Add_Src_Search_Dir (Switch_Chars (Ptr .. Max));
            end if;

         --  Processing of the --RTS switch. --RTS may have been modified by
         --  gcc into -fRTS (for GCC targets).

         elsif Ptr + 3 <= Max
           and then (Switch_Chars (Ptr .. Ptr + 3) = "fRTS"
                       or else
                     Switch_Chars (Ptr .. Ptr + 3) = "-RTS")
         then
            Ptr := Ptr + 1;

            if Ptr + 4 > Max
              or else Switch_Chars (Ptr + 3) /= '='
            then
               Osint.Fail ("missing path for --RTS");
            else
               --  Check that this is the first time --RTS is specified or if
               --  it is not the first time, the same path has been specified.

               if RTS_Specified = null then
                  RTS_Specified := new String'(Switch_Chars (Ptr + 4 .. Max));

               elsif
                 RTS_Specified.all /= Switch_Chars (Ptr + 4 .. Max)
               then
                  Osint.Fail ("--RTS cannot be specified multiple times");
               end if;

               --  Valid --RTS switch

               Opt.No_Stdinc := True;
               Opt.RTS_Switch := True;

               RTS_Src_Path_Name :=
                 Get_RTS_Search_Dir
                   (Switch_Chars (Ptr + 4 .. Max), Include);

               RTS_Lib_Path_Name :=
                 Get_RTS_Search_Dir
                   (Switch_Chars (Ptr + 4 .. Max), Objects);

               if RTS_Src_Path_Name /= null
                 and then RTS_Lib_Path_Name /= null
               then
                  --  Store the -fRTS switch (Note: Store_Compilation_Switch
                  --  changes -fRTS back into --RTS for the actual output).

                  Store_Compilation_Switch (Switch_Chars);

               elsif RTS_Src_Path_Name = null
                 and then RTS_Lib_Path_Name = null
               then
                  Osint.Fail ("RTS path not valid: missing " &
                              "adainclude and adalib directories");

               elsif RTS_Src_Path_Name = null then
                  Osint.Fail ("RTS path not valid: missing " &
                              "adainclude directory");

               elsif RTS_Lib_Path_Name = null then
                  Osint.Fail ("RTS path not valid: missing " &
                              "adalib directory");
               end if;
            end if;

            --  There are no other switches not starting with -gnat

         else
            Bad_Switch (Switch_Chars);
         end if;

      --  Case of switch starting with -gnat

      else
         Ptr := Ptr + 4;

         --  Loop to scan through switches given in switch string

         while Ptr <= Max loop
            First_Char := Ptr;
            Store_Switch := True;

            C := Switch_Chars (Ptr);

            case C is

            --  -gnata (assertions enabled)

            when 'a' =>
               Ptr := Ptr + 1;
               Assertions_Enabled := True;

            --  -gnatA (disregard gnat.adc)

            when 'A' =>
               Ptr := Ptr + 1;
               Config_File := False;

            --  -gnatb (brief messages to stderr)

            when 'b' =>
               Ptr := Ptr + 1;
               Brief_Output := True;

            --  -gnatB (assume no invalid values)

            when 'B' =>
               Ptr := Ptr + 1;
               Assume_No_Invalid_Values := True;

            --  -gnatc (check syntax and semantics only)

            when 'c' =>
               if not First_Switch then
                  Osint.Fail
                    ("-gnatc must be first if combined with other switches");
               end if;

               Ptr := Ptr + 1;
               Operating_Mode := Check_Semantics;

            --  -gnatC (Generate CodePeer information)

            when 'C' =>
               Ptr := Ptr + 1;

               if not CodePeer_Mode then
                  CodePeer_Mode := True;

                  --  Suppress compiler warnings by default, since what we are
                  --  interested in here is what CodePeer can find out. Note
                  --  that if -gnatwxxx is specified after -gnatC on the
                  --  command line, we do not want to override this setting in
                  --  Adjust_Global_Switches, and assume that the user wants to
                  --  get both warnings from GNAT and CodePeer messages.

                  Warning_Mode := Suppress;
               end if;

            --  -gnatd (compiler debug options)

            when 'd' =>
               Store_Switch := False;
               Dot := False;
               First_Ptr := Ptr + 1;

               --  Note: for the debug switch, the remaining characters in this
               --  switch field must all be debug flags, since all valid switch
               --  characters are also valid debug characters.

               --  Loop to scan out debug flags

               while Ptr < Max loop
                  Ptr := Ptr + 1;
                  C := Switch_Chars (Ptr);
                  exit when C = ASCII.NUL or else C = '/' or else C = '-';

                  if C in '1' .. '9' or else
                     C in 'a' .. 'z' or else
                     C in 'A' .. 'Z'
                  then
                     --  Case of dotted flag

                     if Dot then
                        Set_Dotted_Debug_Flag (C);
                        Store_Compilation_Switch ("-gnatd." & C);

                        --  Special check, -gnatd.b must come first

                        if C = 'b'
                          and then (Ptr /= First_Ptr + 1
                                      or else not First_Switch)
                        then
                           Osint.Fail
                             ("-gnatd.b must be first if combined "
                              & "with other switches");
                        end if;

                     --  Not a dotted flag

                     else
                        Set_Debug_Flag (C);
                        Store_Compilation_Switch ("-gnatd" & C);
                     end if;

                  elsif C = '.' then
                     Dot := True;

                  elsif Dot then
                     Bad_Switch ("-gnatd." & Switch_Chars (Ptr .. Max));
                  else
                     Bad_Switch ("-gnatd" & Switch_Chars (Ptr .. Max));
                  end if;
               end loop;

               return;

            --  -gnatD (debug expanded code)

            when 'D' =>
               Ptr := Ptr + 1;

               --  Scan optional integer line limit value

               if Nat_Present (Switch_Chars, Max, Ptr) then
                  Scan_Nat (Switch_Chars, Max, Ptr, Sprint_Line_Limit, 'D');
                  Sprint_Line_Limit := Nat'Max (Sprint_Line_Limit, 40);
               end if;

               --  Note: -gnatD also sets -gnatx (to turn off cross-reference
               --  generation in the ali file) since otherwise this generation
               --  gets confused by the "wrong" Sloc values put in the tree.

               Debug_Generated_Code := True;
               Xref_Active := False;
               Set_Debug_Flag ('g');

            --  -gnate? (extended switches)

            when 'e' =>
               Ptr := Ptr + 1;

               --  The -gnate? switches are all double character switches
               --  so we must always have a character after the e.

               if Ptr > Max then
                  Bad_Switch ("-gnate");
               end if;

               case Switch_Chars (Ptr) is

                  --  -gnatea (initial delimiter of explicit switches)

                  --  This is an internal switch

                  --  All switches that come before -gnatea have been added by
                  --  the GCC driver and are not stored in the ALI file.
                  --  See also -gnatez below.

                  when 'a' =>
                     Store_Switch := False;
                     Enable_Switch_Storing;
                     Ptr := Ptr + 1;

                  --  -gnateA (aliasing checks on parameters)

                  when 'A' =>
                     Ptr := Ptr + 1;
                     Check_Aliasing_Of_Parameters := True;

                  --  -gnatec (configuration pragmas)

                  when 'c' =>
                     Store_Switch := False;
                     Ptr := Ptr + 1;

                     --  There may be an equal sign between -gnatec and
                     --  the path name of the config file.

                     if Ptr <= Max and then Switch_Chars (Ptr) = '=' then
                        Ptr := Ptr + 1;
                     end if;

                     if Ptr > Max then
                        Bad_Switch ("-gnatec");
                     end if;

                     declare
                        Config_File_Name : constant String_Access :=
                                             new String'
                                                  (Switch_Chars (Ptr .. Max));

                     begin
                        if Config_File_Names = null then
                           Config_File_Names :=
                             new String_List'(1 => Config_File_Name);

                        else
                           declare
                              New_Names : constant String_List_Access :=
                                            new String_List
                                              (1 ..
                                               Config_File_Names'Length + 1);

                           begin
                              for Index in Config_File_Names'Range loop
                                 New_Names (Index) :=
                                   Config_File_Names (Index);
                                 Config_File_Names (Index) := null;
                              end loop;

                              New_Names (New_Names'Last) := Config_File_Name;
                              Free (Config_File_Names);
                              Config_File_Names := New_Names;
                           end;
                        end if;
                     end;

                     return;

                  --  -gnateC switch (CodePeer SCIL generation)

                  --  Not enabled for now, keep it for later???
                  --  use -gnatd.I only for now

                  --  when 'C' =>
                  --     Ptr := Ptr + 1;
                  --     Generate_SCIL := True;

                  --  -gnated switch (disable atomic synchronization)

                  when 'd' =>
                     Suppress_Options.Suppress (Atomic_Synchronization) :=
                       True;

                  --  -gnateD switch (preprocessing symbol definition)

                  when 'D' =>
                     Store_Switch := False;
                     Ptr := Ptr + 1;

                     if Ptr > Max then
                        Bad_Switch ("-gnateD");
                     end if;

                     Add_Symbol_Definition (Switch_Chars (Ptr .. Max));

                     --  Store the switch

                     Store_Compilation_Switch
                       ("-gnateD" & Switch_Chars (Ptr .. Max));
                     Ptr := Max + 1;

                  --  -gnateE (extra exception information)

                  when 'E' =>
                     Exception_Extra_Info := True;
                     Ptr := Ptr + 1;

                  --  -gnatef (full source path for brief error messages)

                  when 'f' =>
                     Store_Switch := False;
                     Ptr := Ptr + 1;
                     Full_Path_Name_For_Brief_Errors := True;

                  --  -gnateF (Check_Float_Overflow)

                  when 'F' =>
                     Ptr := Ptr + 1;
                     Check_Float_Overflow := True;

                  --  -gnateG (save preprocessor output)

                  when 'G' =>
                     Generate_Processed_File := True;
                     Ptr := Ptr + 1;

                  --  -gnatei (max number of instantiations)

                  when 'i' =>
                     Ptr := Ptr + 1;
                     Scan_Pos
                       (Switch_Chars, Max, Ptr, Maximum_Instantiations, C);

                  --  -gnateI (index of unit in multi-unit source)

                  when 'I' =>
                     Ptr := Ptr + 1;
                     Scan_Pos (Switch_Chars, Max, Ptr, Multiple_Unit_Index, C);

                  --  -gnatem (mapping file)

                  when 'm' =>
                     Store_Switch := False;
                     Ptr := Ptr + 1;

                     --  There may be an equal sign between -gnatem and
                     --  the path name of the mapping file.

                     if Ptr <= Max and then Switch_Chars (Ptr) = '=' then
                        Ptr := Ptr + 1;
                     end if;

                     if Ptr > Max then
                        Bad_Switch ("-gnatem");
                     end if;

                     Mapping_File_Name :=
                       new String'(Switch_Chars (Ptr .. Max));
                     return;

                  --  -gnateO= (object path file)

                  --  This is an internal switch

                  when 'O' =>
                     Store_Switch := False;
                     Ptr := Ptr + 1;

                     --  Check for '='

                     if Ptr >= Max or else Switch_Chars (Ptr) /= '=' then
                        Bad_Switch ("-gnateO");
                     else
                        Object_Path_File_Name :=
                          new String'(Switch_Chars (Ptr + 1 .. Max));
                     end if;

                     return;

                  --  -gnatep (preprocessing data file)

                  when 'p' =>
                     Store_Switch := False;
                     Ptr := Ptr + 1;

                     --  There may be an equal sign between -gnatep and
                     --  the path name of the mapping file.

                     if Ptr <= Max and then Switch_Chars (Ptr) = '=' then
                        Ptr := Ptr + 1;
                     end if;

                     if Ptr > Max then
                        Bad_Switch ("-gnatep");
                     end if;

                     Preprocessing_Data_File :=
                       new String'(Switch_Chars (Ptr .. Max));

                     --  Store the switch, normalizing to -gnatep=

                     Store_Compilation_Switch
                       ("-gnatep=" & Preprocessing_Data_File.all);

                     Ptr := Max + 1;

                  --  -gnateP (Treat pragma Pure/Preelaborate errs as warnings)

                  when 'P' =>
                     Treat_Categorization_Errors_As_Warnings := True;

                  --  -gnateS (generate SCO information)

                  --  Include Source Coverage Obligation information in ALI
                  --  files for the benefit of source coverage analysis tools
                  --  (xcov).

                  when 'S' =>
                     Generate_SCO := True;
                     Generate_SCO_Instance_Table := True;
                     Ptr := Ptr + 1;

                  --  -gnatet (write target dependent information)

                  when 't' =>
                     if not First_Switch then
                        Osint.Fail
                          ("-gnatet must not be combined with other switches");
                     end if;

                     --  Check for '='

                     Ptr := Ptr + 1;

                     if Ptr >= Max or else Switch_Chars (Ptr) /= '=' then
                        Bad_Switch ("-gnatet");
                     else
                        Target_Dependent_Info_Write_Name :=
                          new String'(Switch_Chars (Ptr + 1 .. Max));
                     end if;

                     return;

                  --  -gnateT (read target dependent information)

                  when 'T' =>
                     if not First_Switch then
                        Osint.Fail
                          ("-gnateT must not be combined with other switches");
                     end if;

                     --  Check for '='

                     Ptr := Ptr + 1;

                     if Ptr >= Max or else Switch_Chars (Ptr) /= '=' then
                        Bad_Switch ("-gnateT");
                     else
                        --  This parameter was stored by Set_Targ earlier

                        pragma Assert
                          (Target_Dependent_Info_Read_Name.all =
                             Switch_Chars (Ptr + 1 .. Max));
                        null;
                     end if;

                     return;

                  --  -gnateV (validity checks on parameters)

                  when 'V' =>
                     Ptr := Ptr + 1;
                     Check_Validity_Of_Parameters := True;

                  --  -gnateY (ignore Style_Checks pragmas)

                  when 'Y' =>
                     Ignore_Style_Checks_Pragmas := True;
                     Ptr := Ptr + 1;

                  --  -gnatez (final delimiter of explicit switches)

                  --  This is an internal switch

                  --  All switches that come after -gnatez have been added by
                  --  the GCC driver and are not stored in the ALI file. See
                  --  also -gnatea above.

                  when 'z' =>
                     Store_Switch := False;
                     Disable_Switch_Storing;
                     Ptr := Ptr + 1;

                  --  All other -gnate? switches are unassigned

                  when others =>
                     Bad_Switch ("-gnate" & Switch_Chars (Ptr .. Max));
               end case;

            --  -gnatE (dynamic elaboration checks)

            when 'E' =>
               Ptr := Ptr + 1;
               Dynamic_Elaboration_Checks := True;

            --  -gnatf (full error messages)

            when 'f' =>
               Ptr := Ptr + 1;
               All_Errors_Mode := True;

            --  -gnatF (overflow of predefined float types)

            when 'F' =>
               Ptr := Ptr + 1;
               External_Name_Exp_Casing := Uppercase;
               External_Name_Imp_Casing := Uppercase;

            --  -gnatg (GNAT implementation mode)

            when 'g' =>
               Ptr := Ptr + 1;
               GNAT_Mode := True;
               Identifier_Character_Set := 'n';
               System_Extend_Unit := Empty;
               Warning_Mode := Treat_As_Error;
               Style_Check_Main := True;

               --  Set Ada 2012 mode explicitly. We don't want to rely on the
               --  implicit setting here, since for example, we want
               --  Preelaborate_05 treated as Preelaborate

               Ada_Version := Ada_2012;
               Ada_Version_Explicit := Ada_Version;

               --  Set default warnings and style checks for -gnatg

               Set_GNAT_Mode_Warnings;
               Set_GNAT_Style_Check_Options;

            --  -gnatG (output generated code)

            when 'G' =>
               Ptr := Ptr + 1;
               Print_Generated_Code := True;

               --  Scan optional integer line limit value

               if Nat_Present (Switch_Chars, Max, Ptr) then
                  Scan_Nat (Switch_Chars, Max, Ptr, Sprint_Line_Limit, 'G');
                  Sprint_Line_Limit := Nat'Max (Sprint_Line_Limit, 40);
               end if;

            --  -gnath (help information)

            when 'h' =>
               Ptr := Ptr + 1;
               Usage_Requested := True;

            --  -gnati (character set)

            when 'i' =>
               if Ptr = Max then
                  Bad_Switch ("-gnati");
               end if;

               Ptr := Ptr + 1;
               C := Switch_Chars (Ptr);

               if C in '1' .. '5'
                 or else C = '8'
                 or else C = '9'
                 or else C = 'p'
                 or else C = 'f'
                 or else C = 'n'
                 or else C = 'w'
               then
                  Identifier_Character_Set := C;
                  Ptr := Ptr + 1;

               else
                  Bad_Switch ("-gnati" & Switch_Chars (Ptr .. Max));
               end if;

            --  -gnatI (ignore representation clauses)

            when 'I' =>
               Ptr := Ptr + 1;
               Ignore_Rep_Clauses := True;

            --  -gnatj (messages in limited length lines)

            when 'j' =>
               Ptr := Ptr + 1;
               Scan_Nat (Switch_Chars, Max, Ptr, Error_Msg_Line_Length, C);

            --  -gnatk (limit file name length)

            when 'k' =>
               Ptr := Ptr + 1;
                  Scan_Pos
                    (Switch_Chars, Max, Ptr, Maximum_File_Name_Length, C);

            --  -gnatl (output full source)

            when 'l' =>
               Ptr := Ptr + 1;
               Full_List := True;

               --  There may be an equal sign between -gnatl and a file name

               if Ptr <= Max and then Switch_Chars (Ptr) = '=' then
                  if Ptr = Max then
                     Osint.Fail ("file name for -gnatl= is null");
                  else
                     Opt.Full_List_File_Name :=
                       new String'(Switch_Chars (Ptr + 1 .. Max));
                     Ptr := Max + 1;
                  end if;
               end if;

            --  -gnatL (corresponding source text)

            when 'L' =>
               Ptr := Ptr + 1;
               Dump_Source_Text := True;

            --  -gnatm (max number or errors/warnings)

            when 'm' =>
               Ptr := Ptr + 1;
               Scan_Nat (Switch_Chars, Max, Ptr, Maximum_Messages, C);

            --  -gnatn (enable pragma Inline)

            when 'n' =>
               Ptr := Ptr + 1;
               Inline_Active := True;

               --  There may be a digit (1 or 2) appended to the switch

               if Ptr <= Max then
                  C := Switch_Chars (Ptr);

                  if C in '1' .. '2' then
                     Ptr := Ptr + 1;
                     Inline_Level := Character'Pos (C) - Character'Pos ('0');
                  end if;
               end if;

            --  -gnatN (obsolescent)

            when 'N' =>
               Ptr := Ptr + 1;
               Inline_Active := True;
               Front_End_Inlining := True;

            --  -gnato (overflow checks)

            when 'o' =>
               Ptr := Ptr + 1;
               Suppress_Options.Suppress (Overflow_Check) := False;

               --  Case of no digits after the -gnato

               if Ptr > Max or else Switch_Chars (Ptr) not in '1' .. '3' then
                  Suppress_Options.Overflow_Mode_General    := Strict;
                  Suppress_Options.Overflow_Mode_Assertions := Strict;

               --  At least one digit after the -gnato

               else
                  --  Handle first digit after -gnato

                  Suppress_Options.Overflow_Mode_General :=
                    Get_Overflow_Mode (Switch_Chars (Ptr));
                  Ptr := Ptr + 1;

                  --  Only one digit after -gnato, set assertions mode to
                  --  be the same as general mode.

                  if Ptr > Max
                    or else Switch_Chars (Ptr) not in '1' .. '3'
                  then
                     Suppress_Options.Overflow_Mode_Assertions :=
                       Suppress_Options.Overflow_Mode_General;

                  --  Process second digit after -gnato

                  else
                     Suppress_Options.Overflow_Mode_Assertions :=
                       Get_Overflow_Mode (Switch_Chars (Ptr));
                     Ptr := Ptr + 1;
                  end if;
               end if;

            --  -gnatO (specify name of the object file)

            --  This is an internal switch

            when 'O' =>
               Store_Switch := False;
               Ptr := Ptr + 1;
               Output_File_Name_Present := True;

            --  -gnatp (suppress all checks)

            when 'p' =>
               Ptr := Ptr + 1;

               --  Skip processing if cancelled by subsequent -gnat-p

               if Switch_Subsequently_Cancelled ("p", Args, Arg_Rank) then
                  Store_Switch := False;

               else
                  --  Set all specific options as well as All_Checks in the
                  --  Suppress_Options array, excluding Elaboration_Check,
                  --  since this is treated specially because we do not want
                  --  -gnatp to disable static elaboration processing. Also
                  --  exclude Atomic_Synchronization, since this is not a real
                  --  check.

                  for J in Suppress_Options.Suppress'Range loop
                     if J /= Elaboration_Check
                          and then
                        J /= Atomic_Synchronization
                     then
                        Suppress_Options.Suppress (J) := True;
                     end if;
                  end loop;

                  Validity_Checks_On  := False;
                  Opt.Suppress_Checks := True;
               end if;

            --  -gnatP (periodic poll)

            when 'P' =>
               Ptr := Ptr + 1;
               Polling_Required := True;

            --  -gnatq (don't quit)

            when 'q' =>
               Ptr := Ptr + 1;
               Try_Semantics := True;

            --  -gnatQ (always write ALI file)

            when 'Q' =>
               Ptr := Ptr + 1;
               Force_ALI_Tree_File := True;
               Try_Semantics := True;

            --  -gnatr (restrictions as warnings)

            when 'r' =>
               Ptr := Ptr + 1;
               Treat_Restrictions_As_Warnings := True;

            --  -gnatR (list rep. info)

            when 'R' =>
               Back_Annotate_Rep_Info := True;
               List_Representation_Info := 1;

               Ptr := Ptr + 1;
               while Ptr <= Max loop
                  C := Switch_Chars (Ptr);

                  if C in '1' .. '3' then
                     List_Representation_Info :=
                       Character'Pos (C) - Character'Pos ('0');

                  elsif Switch_Chars (Ptr) = 's' then
                     List_Representation_Info_To_File := True;

                  elsif Switch_Chars (Ptr) = 'm' then
                     List_Representation_Info_Mechanisms := True;

                  else
                     Bad_Switch ("-gnatR" & Switch_Chars (Ptr .. Max));
                  end if;

                  Ptr := Ptr + 1;
               end loop;

            --  -gnats (syntax check only)

            when 's' =>
               if not First_Switch then
                  Osint.Fail
                    ("-gnats must be first if combined with other switches");
               end if;

               Ptr := Ptr + 1;
               Operating_Mode := Check_Syntax;

            --  -gnatS (print package Standard)

            when 'S' =>
               Print_Standard := True;
               Ptr := Ptr + 1;

            --  -gnatt (output tree)

            when 't' =>
               Ptr := Ptr + 1;
               Tree_Output := True;
               Back_Annotate_Rep_Info := True;

            --  -gnatT (change start of internal table sizes)

            when 'T' =>
               Ptr := Ptr + 1;
               Scan_Pos (Switch_Chars, Max, Ptr, Table_Factor, C);

            --  -gnatu (list units for compilation)

            when 'u' =>
               Ptr := Ptr + 1;
               List_Units := True;

            --  -gnatU (unique tags)

            when 'U' =>
               Ptr := Ptr + 1;
               Unique_Error_Tag := True;

            --  -gnatv (verbose mode)

            when 'v' =>
               Ptr := Ptr + 1;
               Verbose_Mode := True;

            --  -gnatV (validity checks)

            when 'V' =>
               Store_Switch := False;
               Ptr := Ptr + 1;

               if Ptr > Max then
                  Bad_Switch ("-gnatV");

               else
                  declare
                     OK  : Boolean;

                  begin
                     Set_Validity_Check_Options
                       (Switch_Chars (Ptr .. Max), OK, Ptr);

                     if not OK then
                        Bad_Switch ("-gnatV" & Switch_Chars (Ptr .. Max));
                     end if;

                     for Index in First_Char + 1 .. Max loop
                        Store_Compilation_Switch
                          ("-gnatV" & Switch_Chars (Index));
                     end loop;
                  end;
               end if;

               Ptr := Max + 1;

            --  -gnatw (warning modes)

            when 'w' =>
               Store_Switch := False;
               Ptr := Ptr + 1;

               if Ptr > Max then
                  Bad_Switch ("-gnatw");
               end if;

               while Ptr <= Max loop
                  C := Switch_Chars (Ptr);

                  --  Case of dot switch

                  if C = '.' and then Ptr < Max then
                     Ptr := Ptr + 1;
                     C := Switch_Chars (Ptr);

                     if Set_Dot_Warning_Switch (C) then
                        Store_Compilation_Switch ("-gnatw." & C);
                     else
                        Bad_Switch ("-gnatw." & Switch_Chars (Ptr .. Max));
                     end if;

                     --  Normal case, no dot

                  else
                     if Set_Warning_Switch (C) then
                        Store_Compilation_Switch ("-gnatw" & C);
                     else
                        Bad_Switch ("-gnatw" & Switch_Chars (Ptr .. Max));
                     end if;
                  end if;

                  Ptr := Ptr + 1;
               end loop;

               return;

            --  -gnatW (wide character encoding method)

            when 'W' =>
               Ptr := Ptr + 1;

               if Ptr > Max then
                  Bad_Switch ("-gnatW");
               end if;

               begin
                  Wide_Character_Encoding_Method :=
                    Get_WC_Encoding_Method (Switch_Chars (Ptr));
               exception
                  when Constraint_Error =>
                     Bad_Switch ("-gnatW" & Switch_Chars (Ptr .. Max));
               end;

               Wide_Character_Encoding_Method_Specified := True;

               Upper_Half_Encoding :=
                 Wide_Character_Encoding_Method in
                   WC_Upper_Half_Encoding_Method;

               Ptr := Ptr + 1;

            --  -gnatx (suppress cross-ref information)

            when 'x' =>
               Ptr := Ptr + 1;
               Xref_Active := False;

            --  -gnatX (language extensions)

            when 'X' =>
               Ptr := Ptr + 1;
               Extensions_Allowed   := True;
               Ada_Version          := Ada_Version_Type'Last;
               Ada_Version_Explicit := Ada_Version_Type'Last;

            --  -gnaty (style checks)

            when 'y' =>
               Ptr := Ptr + 1;
               Style_Check_Main := True;

               if Ptr > Max then
                  Set_Default_Style_Check_Options;

               else
                  Store_Switch := False;

                  declare
                     OK  : Boolean;

                  begin
                     Set_Style_Check_Options
                       (Switch_Chars (Ptr .. Max), OK, Ptr);

                     if not OK then
                        Osint.Fail
                          ("bad -gnaty switch (" &
                           Style_Msg_Buf (1 .. Style_Msg_Len) & ')');
                     end if;

                     Ptr := First_Char + 1;
                     while Ptr <= Max loop
                        if Switch_Chars (Ptr) = 'M' then
                           First_Char := Ptr;
                           loop
                              Ptr := Ptr + 1;
                              exit when Ptr > Max
                                or else Switch_Chars (Ptr) not in '0' .. '9';
                           end loop;

                           Store_Compilation_Switch
                             ("-gnaty" & Switch_Chars (First_Char .. Ptr - 1));

                        else
                           Store_Compilation_Switch
                             ("-gnaty" & Switch_Chars (Ptr));
                           Ptr := Ptr + 1;
                        end if;
                     end loop;
                  end;
               end if;

            --  -gnatz (stub generation)

            when 'z' =>

               --  -gnatz must be the first and only switch in Switch_Chars,
               --  and is a two-letter switch.

               if Ptr /= Switch_Chars'First + 5
                 or else (Max - Ptr + 1) > 2
               then
                  Osint.Fail
                    ("-gnatz* may not be combined with other switches");
               end if;

               if Ptr = Max then
                  Bad_Switch ("-gnatz");
               end if;

               Ptr := Ptr + 1;

               --  Only one occurrence of -gnat* is permitted

               if Distribution_Stub_Mode = No_Stubs then
                  case Switch_Chars (Ptr) is
                     when 'r' =>
                        Distribution_Stub_Mode := Generate_Receiver_Stub_Body;

                     when 'c' =>
                        Distribution_Stub_Mode := Generate_Caller_Stub_Body;

                     when others =>
                        Bad_Switch ("-gnatz" & Switch_Chars (Ptr .. Max));
                  end case;

                  Ptr := Ptr + 1;

               else
                  Osint.Fail ("only one -gnatz* switch allowed");
               end if;

            --  -gnatZ (obsolescent)

            when 'Z' =>
               Ptr := Ptr + 1;
               Osint.Fail
                 ("-gnatZ is no longer supported: consider using --RTS=zcx");

            --  Note on language version switches: whenever a new language
            --  version switch is added, Switch.M.Normalize_Compiler_Switches
            --  must be updated.

            --  -gnat83

            when '8' =>
               if Ptr = Max then
                  Bad_Switch ("-gnat8");
               end if;

               Ptr := Ptr + 1;

               if Switch_Chars (Ptr) /= '3' then
                  Bad_Switch ("-gnat8" & Switch_Chars (Ptr .. Max));
               else
                  Ptr := Ptr + 1;
                  Ada_Version := Ada_83;
                  Ada_Version_Explicit := Ada_Version;
               end if;

            --  -gnat95

            when '9' =>
               if Ptr = Max then
                  Bad_Switch ("-gnat9");
               end if;

               Ptr := Ptr + 1;

               if Switch_Chars (Ptr) /= '5' then
                  Bad_Switch ("-gnat9" & Switch_Chars (Ptr .. Max));
               else
                  Ptr := Ptr + 1;
                  Ada_Version := Ada_95;
                  Ada_Version_Explicit := Ada_Version;
               end if;

            --  -gnat05

            when '0' =>
               if Ptr = Max then
                  Bad_Switch ("-gnat0");
               end if;

               Ptr := Ptr + 1;

               if Switch_Chars (Ptr) /= '5' then
                  Bad_Switch ("-gnat0" & Switch_Chars (Ptr .. Max));
               else
                  Ptr := Ptr + 1;
                  Ada_Version := Ada_2005;
                  Ada_Version_Explicit := Ada_Version;
               end if;

            --  -gnat12

            when '1' =>
               if Ptr = Max then
                  Bad_Switch ("-gnat1");
               end if;

               Ptr := Ptr + 1;

               if Switch_Chars (Ptr) /= '2' then
                  Bad_Switch ("-gnat1" & Switch_Chars (Ptr .. Max));
               else
                  Ptr := Ptr + 1;
                  Ada_Version := Ada_2012;
                  Ada_Version_Explicit := Ada_Version;
               end if;

            --  -gnat2005 and -gnat2012

            when '2' =>
               if Ptr > Max - 3 then
                  Bad_Switch ("-gnat" & Switch_Chars (Ptr .. Max));

               elsif Switch_Chars (Ptr .. Ptr + 3) = "2005" then
                  Ada_Version := Ada_2005;

               elsif Switch_Chars (Ptr .. Ptr + 3) = "2012" then
                  Ada_Version := Ada_2012;

               else
                  Bad_Switch ("-gnat" & Switch_Chars (Ptr .. Ptr + 3));
               end if;

               Ada_Version_Explicit := Ada_Version;
               Ptr := Ptr + 4;

            --  Switch cancellation, currently only -gnat-p is allowed.
            --  All we do here is the error checking, since the actual
            --  processing for switch cancellation is done by calls to
            --  Switch_Subsequently_Cancelled at the appropriate point.

            when '-' =>

               --  Simple ignore -gnat-p

               if Switch_Chars = "-gnat-p" then
                  return;

               --  Any other occurrence of minus is ignored. This is for
               --  maximum compatibility with previous version which ignored
               --  all occurrences of minus.

               else
                  Store_Switch := False;
                  Ptr := Ptr + 1;
               end if;

            --  We ignore '/' in switches, this is historical, still needed???

            when '/' =>
               Store_Switch := False;

            --  Anything else is an error (illegal switch character)

            when others =>
               Bad_Switch ("-gnat" & Switch_Chars (Ptr .. Max));
            end case;

            if Store_Switch then
               Store_Compilation_Switch
                 ("-gnat" & Switch_Chars (First_Char .. Ptr - 1));
            end if;

            First_Switch := False;
         end loop;
      end if;
   end Scan_Front_End_Switches;

   -----------------------------------
   -- Switch_Subsequently_Cancelled --
   -----------------------------------

   function Switch_Subsequently_Cancelled
     (C        : String;
      Args     : String_List;
      Arg_Rank : Positive) return Boolean
   is
   begin
      --  Loop through arguments following the current one

      for Arg in Arg_Rank + 1 .. Args'Last loop
         if Args (Arg).all = "-gnat-" & C then
            return True;
         end if;
      end loop;

      --  No match found, not cancelled

      return False;
   end Switch_Subsequently_Cancelled;

end Switch.C;<|MERGE_RESOLUTION|>--- conflicted
+++ resolved
@@ -27,7 +27,6 @@
 --  packages such as those for the scanner, parser, etc. Doing so may cause
 --  circularities, especially for back ends using Adabkend.
 
-<<<<<<< HEAD
 with Debug;     use Debug;
 with Lib;       use Lib;
 with Osint;     use Osint;
@@ -35,17 +34,8 @@
 with Opt_Table; use Opt_Table;
 with Validsw;   use Validsw;
 with Stylesw;   use Stylesw;
+with Ttypes;    use Ttypes;
 with Warnsw;    use Warnsw;
-=======
-with Debug;    use Debug;
-with Lib;      use Lib;
-with Osint;    use Osint;
-with Opt;      use Opt;
-with Validsw;  use Validsw;
-with Stylesw;  use Stylesw;
-with Ttypes;   use Ttypes;
-with Warnsw;   use Warnsw;
->>>>>>> 158179a6
 
 with Ada.Unchecked_Deallocation;
 with System.WCh_Con; use System.WCh_Con;
