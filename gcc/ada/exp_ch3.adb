--- conflicted
+++ resolved
@@ -5340,19 +5340,10 @@
 
             Set_Is_Frozen (Typ);
 
-<<<<<<< HEAD
-      --  Note that Master has been temporarily removed.
-
-      if Has_Task (Typ) then
-         Build_Activation_Chain_Entity (N);
-         --  Build_Master_Entity (Def_Id);
-      end if;
-=======
             if not Is_Derived_Type (Typ)
               or else Is_Tagged_Type (Etype (Typ))
             then
                Set_All_DT_Position (Typ);
->>>>>>> 7529f4d0
 
             --  If this is a type derived from an untagged private type whose
             --  full view is tagged, the type is marked tagged for layout
@@ -5381,37 +5372,9 @@
                end if;
             end if;
 
-<<<<<<< HEAD
-         --  If the object declaration contains the aspect
-         --  Execution_Server_Object create the initialisation call for
-         --  the execution server. The analysis of the aspect ensures that it
-         --  only appears for declarations of objects that derived from
-         --  Ada.Execution_Server.Execution_Server. We do this call first
-         --  so that the call will ultimately appear after the object's
-         --  record initialisation.
-
-         if Has_Rep_Item
-           (Def_Id, Name_Execution_Server_Object, Check_Parents => False)
-         then
-            Insert_After (N,
-              Node => Make_New_Execution_Server_Call (Def_Id));
-         end if;
-
-         --  For the default initialization case, if we have a private type
-         --  with invariants, and invariant checks are enabled, then insert an
-         --  invariant check after the object declaration. Note that it is OK
-         --  to clobber the object with an invalid value since if the exception
-         --  is raised, then the object will go out of scope. In the case where
-         --  an array object is initialized with an aggregate, the expression
-         --  is removed. Check flag Has_Init_Expression to avoid generating a
-         --  junk invariant check and flag No_Initialization to avoid checking
-         --  an uninitialized object such as a compiler temporary used for an
-         --  aggregate.
-=======
             --  If the type has unknown discriminants, propagate dispatching
             --  information to its underlying record view, which does not get
             --  its own dispatch table.
->>>>>>> 7529f4d0
 
             if Is_Derived_Type (Typ)
               and then Has_Unknown_Discriminants (Typ)
@@ -6424,9 +6387,11 @@
       --  also that a Master variable is established and that the appropriate
       --  enclosing construct is established as a task master.
 
+      --  Note that Master has been temporarily removed.
+
       if Has_Task (Typ) then
          Build_Activation_Chain_Entity (N);
-         Build_Master_Entity (Def_Id);
+         --  Build_Master_Entity (Def_Id);
       end if;
 
       --  Default initialization required, and no expression present
@@ -6451,6 +6416,21 @@
                   return;
                end if;
             end;
+         end if;
+
+         --  If the object declaration contains the aspect
+         --  Execution_Server_Object create the initialisation call for
+         --  the execution server. The analysis of the aspect ensures that it
+         --  only appears for declarations of objects that derived from
+         --  Ada.Execution_Server.Execution_Server. We do this call first
+         --  so that the call will ultimately appear after the object's
+         --  record initialisation.
+
+         if Has_Rep_Item
+           (Def_Id, Name_Execution_Server_Object, Check_Parents => False)
+         then
+            Insert_After (N,
+              Node => Make_New_Execution_Server_Call (Def_Id));
          end if;
 
          --  For the default initialization case, if we have a private type
