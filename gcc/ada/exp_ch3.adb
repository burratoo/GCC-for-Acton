--- conflicted
+++ resolved
@@ -2867,33 +2867,19 @@
             --  been preallocated.
 
             if Restricted_Profile then
-<<<<<<< HEAD
-             Append_To (Statement_List,
-               Make_Assignment_Statement (Loc,
-                 Name => Make_Selected_Component (Loc,
-                   Prefix        => Make_Identifier (Loc, Name_uInit),
-                   Selector_Name => Make_Identifier (Loc, Name_uTask_Handler)),
-                 Expression => Make_Attribute_Reference (Loc,
-                   Prefix =>
-                     Make_Selected_Component (Loc,
-                       Prefix        => Make_Identifier (Loc, Name_uInit),
-                       Selector_Name => Make_Identifier (Loc, Name_uOTCR)),
-                   Attribute_Name => Name_Unchecked_Access)));
-=======
                Append_To (Stmts,
                  Make_Assignment_Statement (Loc,
                    Name       =>
                      Make_Selected_Component (Loc,
                        Prefix        => Make_Identifier (Loc, Name_uInit),
-                       Selector_Name => Make_Identifier (Loc, Name_uTask_Id)),
+                       Selector_Name => Make_Identifier (Loc, Name_uTask_Handler)),
                    Expression =>
                      Make_Attribute_Reference (Loc,
                        Prefix         =>
                          Make_Selected_Component (Loc,
                            Prefix        => Make_Identifier (Loc, Name_uInit),
-                           Selector_Name => Make_Identifier (Loc, Name_uATCB)),
+                           Selector_Name => Make_Identifier (Loc, Name_uOTCR)),
                        Attribute_Name => Name_Unchecked_Access)));
->>>>>>> 7226df1d
             end if;
 
             Append_To (Stmts, Make_Task_Create_Call (Rec_Type));
@@ -4597,32 +4583,6 @@
 
       if Is_Shared_Passive (Def_Id) then
          Init_After := Make_Shared_Var_Procs (N);
-      end if;
-
-<<<<<<< HEAD
-      --  Build a list controller for declarations where the type is anonymous
-      --  access and the designated type is controlled. Only declarations from
-      --  source files receive such controllers in order to provide the same
-      --  lifespan for any potential coextensions that may be associated with
-      --  the object. Finalization lists of internal controlled anonymous
-      --  access objects are already handled in Expand_N_Allocator.
-
-      if Comes_From_Source (N)
-        and then Ekind (Typ) = E_Anonymous_Access_Type
-        and then Is_Controlled (Directly_Designated_Type (Typ))
-        and then No (Associated_Final_Chain (Typ))
-      then
-         Build_Final_List (N, Typ);
-=======
-      --  If tasks being declared, make sure we have an activation chain
-      --  defined for the tasks (has no effect if we already have one), and
-      --  also that a Master variable is established and that the appropriate
-      --  enclosing construct is established as a task master.
-
-      if Has_Task (Typ) then
-         Build_Activation_Chain_Entity (N);
-         Build_Master_Entity (Def_Id);
->>>>>>> 7226df1d
       end if;
 
       --  Default initialization required, and no expression present
