------------------------------------------------------------------------------
--                                                                          --
--                         GNAT COMPILER COMPONENTS                         --
--                                                                          --
--                              E X P _ C H 3                               --
--                                                                          --
--                                 B o d y                                  --
--                                                                          --
--          Copyright (C) 1992-2013, Free Software Foundation, Inc.         --
--                                                                          --
-- GNAT is free software;  you can  redistribute it  and/or modify it under --
-- terms of the  GNU General Public License as published  by the Free Soft- --
-- ware  Foundation;  either version 3,  or (at your option) any later ver- --
-- sion.  GNAT is distributed in the hope that it will be useful, but WITH- --
-- OUT ANY WARRANTY;  without even the  implied warranty of MERCHANTABILITY --
-- or FITNESS FOR A PARTICULAR PURPOSE.  See the GNU General Public License --
-- for  more details.  You should have  received  a copy of the GNU General --
-- Public License  distributed with GNAT; see file COPYING3.  If not, go to --
-- http://www.gnu.org/licenses for a complete copy of the license.          --
--                                                                          --
-- GNAT was originally developed  by the GNAT team at  New York University. --
-- Extensive contributions were provided by Ada Core Technologies Inc.      --
--                                                                          --
------------------------------------------------------------------------------

with Atree;    use Atree;
with Checks;   use Checks;
with Einfo;    use Einfo;
with Errout;   use Errout;
with Exp_Aggr; use Exp_Aggr;
with Exp_Atag; use Exp_Atag;
with Exp_Atom; use Exp_Atom;
with Exp_Ch4;  use Exp_Ch4;
with Exp_Ch6;  use Exp_Ch6;
with Exp_Ch7;  use Exp_Ch7;
with Exp_Ch9;  use Exp_Ch9;
with Exp_Ch11; use Exp_Ch11;
with Exp_Dbug; use Exp_Dbug;
with Exp_Disp; use Exp_Disp;
with Exp_Dist; use Exp_Dist;
with Exp_Smem; use Exp_Smem;
with Exp_Strm; use Exp_Strm;
with Exp_Tss;  use Exp_Tss;
with Exp_Util; use Exp_Util;
with Freeze;   use Freeze;
with Namet;    use Namet;
with Nlists;   use Nlists;
with Nmake;    use Nmake;
with Opt;      use Opt;
with Restrict; use Restrict;
with Rident;   use Rident;
with Rtsfind;  use Rtsfind;
with Sem;      use Sem;
with Sem_Aux;  use Sem_Aux;
with Sem_Attr; use Sem_Attr;
with Sem_Cat;  use Sem_Cat;
with Sem_Ch3;  use Sem_Ch3;
with Sem_Ch6;  use Sem_Ch6;
with Sem_Ch8;  use Sem_Ch8;
with Sem_Disp; use Sem_Disp;
with Sem_Eval; use Sem_Eval;
with Sem_Mech; use Sem_Mech;
with Sem_Res;  use Sem_Res;
with Sem_SCIL; use Sem_SCIL;
with Sem_Type; use Sem_Type;
with Sem_Util; use Sem_Util;
with Sinfo;    use Sinfo;
with Stand;    use Stand;
with Snames;   use Snames;
with Targparm; use Targparm;
with Tbuild;   use Tbuild;
with Ttypes;   use Ttypes;
with Validsw;  use Validsw;

package body Exp_Ch3 is

   -----------------------
   -- Local Subprograms --
   -----------------------

   procedure Adjust_Discriminants (Rtype : Entity_Id);
   --  This is used when freezing a record type. It attempts to construct
   --  more restrictive subtypes for discriminants so that the max size of
   --  the record can be calculated more accurately. See the body of this
   --  procedure for details.

   procedure Build_Array_Init_Proc (A_Type : Entity_Id; Nod : Node_Id);
   --  Build initialization procedure for given array type. Nod is a node
   --  used for attachment of any actions required in its construction.
   --  It also supplies the source location used for the procedure.

   function Build_Array_Invariant_Proc
     (A_Type : Entity_Id;
      Nod    : Node_Id) return Node_Id;
   --  If the component of type of array type has invariants, build procedure
   --  that checks invariant on all components of the array. Ada 2012 specifies
   --  that an invariant on some type T must be applied to in-out parameters
   --  and return values that include a part of type T. If the array type has
   --  an otherwise specified invariant, the component check procedure is
   --  called from within the user-specified invariant. Otherwise this becomes
   --  the invariant procedure for the array type.

   function Build_Record_Invariant_Proc
     (R_Type : Entity_Id;
      Nod    : Node_Id) return Node_Id;
   --  Ditto for record types.

   function Build_Discriminant_Formals
     (Rec_Id : Entity_Id;
      Use_Dl : Boolean) return List_Id;
   --  This function uses the discriminants of a type to build a list of
   --  formal parameters, used in Build_Init_Procedure among other places.
   --  If the flag Use_Dl is set, the list is built using the already
   --  defined discriminals of the type, as is the case for concurrent
   --  types with discriminants. Otherwise new identifiers are created,
   --  with the source names of the discriminants.

   function Build_Equivalent_Array_Aggregate (T : Entity_Id) return Node_Id;
   --  This function builds a static aggregate that can serve as the initial
   --  value for an array type whose bounds are static, and whose component
   --  type is a composite type that has a static equivalent aggregate.
   --  The equivalent array aggregate is used both for object initialization
   --  and for component initialization, when used in the following function.

   function Build_Equivalent_Record_Aggregate (T : Entity_Id) return Node_Id;
   --  This function builds a static aggregate that can serve as the initial
   --  value for a record type whose components are scalar and initialized
   --  with compile-time values, or arrays with similar initialization or
   --  defaults. When possible, initialization of an object of the type can
   --  be achieved by using a copy of the aggregate as an initial value, thus
   --  removing the implicit call that would otherwise constitute elaboration
   --  code.

   procedure Build_Record_Init_Proc (N : Node_Id; Rec_Ent : Entity_Id);
   --  Build record initialization procedure. N is the type declaration
   --  node, and Rec_Ent is the corresponding entity for the record type.

   procedure Build_Slice_Assignment (Typ : Entity_Id);
   --  Build assignment procedure for one-dimensional arrays of controlled
   --  types. Other array and slice assignments are expanded in-line, but
   --  the code expansion for controlled components (when control actions
   --  are active) can lead to very large blocks that GCC3 handles poorly.

   procedure Build_Untagged_Equality (Typ : Entity_Id);
   --  AI05-0123: Equality on untagged records composes. This procedure
   --  builds the equality routine for an untagged record that has components
   --  of a record type that has user-defined primitive equality operations.
   --  The resulting operation is a TSS subprogram.

   procedure Build_Variant_Record_Equality (Typ  : Entity_Id);
   --  Create An Equality function for the non-tagged variant record 'Typ'
   --  and attach it to the TSS list

   procedure Check_Stream_Attributes (Typ : Entity_Id);
   --  Check that if a limited extension has a parent with user-defined stream
   --  attributes, and does not itself have user-defined stream-attributes,
   --  then any limited component of the extension also has the corresponding
   --  user-defined stream attributes.

   procedure Clean_Task_Names
     (Typ     : Entity_Id;
      Proc_Id : Entity_Id);
   --  If an initialization procedure includes calls to generate names
   --  for task subcomponents, indicate that secondary stack cleanup is
   --  needed after an initialization. Typ is the component type, and Proc_Id
   --  the initialization procedure for the enclosing composite type.

   procedure Expand_Tagged_Root (T : Entity_Id);
   --  Add a field _Tag at the beginning of the record. This field carries
   --  the value of the access to the Dispatch table. This procedure is only
   --  called on root type, the _Tag field being inherited by the descendants.

   procedure Expand_Freeze_Array_Type (N : Node_Id);
   --  Freeze an array type. Deals with building the initialization procedure,
   --  creating the packed array type for a packed array and also with the
   --  creation of the controlling procedures for the controlled case. The
   --  argument N is the N_Freeze_Entity node for the type.

   procedure Expand_Freeze_Class_Wide_Type (N : Node_Id);
   --  Freeze a class-wide type. Build routine Finalize_Address for the purpose
   --  of finalizing controlled derivations from the class-wide's root type.

   procedure Expand_Freeze_Enumeration_Type (N : Node_Id);
   --  Freeze enumeration type with non-standard representation. Builds the
   --  array and function needed to convert between enumeration pos and
   --  enumeration representation values. N is the N_Freeze_Entity node
   --  for the type.

   procedure Expand_Freeze_Record_Type (N : Node_Id);
   --  Freeze record type. Builds all necessary discriminant checking
   --  and other ancillary functions, and builds dispatch tables where
   --  needed. The argument N is the N_Freeze_Entity node. This processing
   --  applies only to E_Record_Type entities, not to class wide types,
   --  record subtypes, or private types.

   procedure Freeze_Stream_Operations (N : Node_Id; Typ : Entity_Id);
   --  Treat user-defined stream operations as renaming_as_body if the
   --  subprogram they rename is not frozen when the type is frozen.

   procedure Insert_Component_Invariant_Checks
     (N   : Node_Id;
     Typ  : Entity_Id;
     Proc : Node_Id);
   --  If a composite type has invariants and also has components with defined
   --  invariants. the component invariant procedure is inserted into the user-
   --  defined invariant procedure and added to the checks to be performed.

   procedure Initialization_Warning (E : Entity_Id);
   --  If static elaboration of the package is requested, indicate
   --  when a type does meet the conditions for static initialization. If
   --  E is a type, it has components that have no static initialization.
   --  if E is an entity, its initial expression is not compile-time known.

   function Init_Formals (Typ : Entity_Id) return List_Id;
   --  This function builds the list of formals for an initialization routine.
   --  The first formal is always _Init with the given type. For task value
   --  record types and types containing tasks, three additional formals are
   --  added:
   --
   --    _Master    : Master_Id
   --    _Chain     : in out Activation_Chain
   --    _Task_Name : String
   --
   --  The caller must append additional entries for discriminants if required.

   function In_Runtime (E : Entity_Id) return Boolean;
   --  Check if E is defined in the RTL (in a child of Ada or System). Used
   --  to avoid to bring in the overhead of _Input, _Output for tagged types.

   function Is_User_Defined_Equality (Prim : Node_Id) return Boolean;
   --  Returns true if Prim is a user defined equality function

   function Make_Eq_Body
     (Typ     : Entity_Id;
      Eq_Name : Name_Id) return Node_Id;
   --  Build the body of a primitive equality operation for a tagged record
   --  type, or in Ada 2012 for any record type that has components with a
   --  user-defined equality. Factored out of Predefined_Primitive_Bodies.

   function Make_Eq_Case
     (E     : Entity_Id;
      CL    : Node_Id;
      Discr : Entity_Id := Empty) return List_Id;
   --  Building block for variant record equality. Defined to share the code
   --  between the tagged and non-tagged case. Given a Component_List node CL,
   --  it generates an 'if' followed by a 'case' statement that compares all
   --  components of local temporaries named X and Y (that are declared as
   --  formals at some upper level). E provides the Sloc to be used for the
   --  generated code. Discr is used as the case statement switch in the case
   --  of Unchecked_Union equality.

   function Make_Eq_If
     (E : Entity_Id;
      L : List_Id) return Node_Id;
   --  Building block for variant record equality. Defined to share the code
   --  between the tagged and non-tagged case. Given the list of components
   --  (or discriminants) L, it generates a return statement that compares all
   --  components of local temporaries named X and Y (that are declared as
   --  formals at some upper level). E provides the Sloc to be used for the
   --  generated code.

   function Make_Neq_Body (Tag_Typ : Entity_Id) return Node_Id;
   --  Search for a renaming of the inequality dispatching primitive of
   --  this tagged type. If found then build and return the corresponding
   --  rename-as-body inequality subprogram; otherwise return Empty.

   procedure Make_Predefined_Primitive_Specs
     (Tag_Typ     : Entity_Id;
      Predef_List : out List_Id;
      Renamed_Eq  : out Entity_Id);
   --  Create a list with the specs of the predefined primitive operations.
   --  For tagged types that are interfaces all these primitives are defined
   --  abstract.
   --
   --  The following entries are present for all tagged types, and provide
   --  the results of the corresponding attribute applied to the object.
   --  Dispatching is required in general, since the result of the attribute
   --  will vary with the actual object subtype.
   --
   --     _size          provides result of 'Size attribute
   --     typSR          provides result of 'Read attribute
   --     typSW          provides result of 'Write attribute
   --     typSI          provides result of 'Input attribute
   --     typSO          provides result of 'Output attribute
   --
   --  The following entries are additionally present for non-limited tagged
   --  types, and implement additional dispatching operations for predefined
   --  operations:
   --
   --     _equality      implements "=" operator
   --     _assign        implements assignment operation
   --     typDF          implements deep finalization
   --     typDA          implements deep adjust
   --
   --  The latter two are empty procedures unless the type contains some
   --  controlled components that require finalization actions (the deep
   --  in the name refers to the fact that the action applies to components).
   --
   --  The list is returned in Predef_List. The Parameter Renamed_Eq either
   --  returns the value Empty, or else the defining unit name for the
   --  predefined equality function in the case where the type has a primitive
   --  operation that is a renaming of predefined equality (but only if there
   --  is also an overriding user-defined equality function). The returned
   --  Renamed_Eq will be passed to the corresponding parameter of
   --  Predefined_Primitive_Bodies.

   function Has_New_Non_Standard_Rep (T : Entity_Id) return Boolean;
   --  returns True if there are representation clauses for type T that are not
   --  inherited. If the result is false, the init_proc and the discriminant
   --  checking functions of the parent can be reused by a derived type.

   procedure Make_Controlling_Function_Wrappers
     (Tag_Typ   : Entity_Id;
      Decl_List : out List_Id;
      Body_List : out List_Id);
   --  Ada 2005 (AI-391): Makes specs and bodies for the wrapper functions
   --  associated with inherited functions with controlling results which
   --  are not overridden. The body of each wrapper function consists solely
   --  of a return statement whose expression is an extension aggregate
   --  invoking the inherited subprogram's parent subprogram and extended
   --  with a null association list.

   function Make_Null_Procedure_Specs (Tag_Typ : Entity_Id) return List_Id;
   --  Ada 2005 (AI-251): Makes specs for null procedures associated with any
   --  null procedures inherited from an interface type that have not been
   --  overridden. Only one null procedure will be created for a given set of
   --  inherited null procedures with homographic profiles.

   function Predef_Spec_Or_Body
     (Loc      : Source_Ptr;
      Tag_Typ  : Entity_Id;
      Name     : Name_Id;
      Profile  : List_Id;
      Ret_Type : Entity_Id := Empty;
      For_Body : Boolean   := False) return Node_Id;
   --  This function generates the appropriate expansion for a predefined
   --  primitive operation specified by its name, parameter profile and
   --  return type (Empty means this is a procedure). If For_Body is false,
   --  then the returned node is a subprogram declaration. If For_Body is
   --  true, then the returned node is a empty subprogram body containing
   --  no declarations and no statements.

   function Predef_Stream_Attr_Spec
     (Loc      : Source_Ptr;
      Tag_Typ  : Entity_Id;
      Name     : TSS_Name_Type;
      For_Body : Boolean := False) return Node_Id;
   --  Specialized version of Predef_Spec_Or_Body that apply to read, write,
   --  input and output attribute whose specs are constructed in Exp_Strm.

   function Predef_Deep_Spec
     (Loc      : Source_Ptr;
      Tag_Typ  : Entity_Id;
      Name     : TSS_Name_Type;
      For_Body : Boolean := False) return Node_Id;
   --  Specialized version of Predef_Spec_Or_Body that apply to _deep_adjust
   --  and _deep_finalize

   function Predefined_Primitive_Bodies
     (Tag_Typ    : Entity_Id;
      Renamed_Eq : Entity_Id) return List_Id;
   --  Create the bodies of the predefined primitives that are described in
   --  Predefined_Primitive_Specs. When not empty, Renamed_Eq must denote
   --  the defining unit name of the type's predefined equality as returned
   --  by Make_Predefined_Primitive_Specs.

   function Predefined_Primitive_Freeze (Tag_Typ : Entity_Id) return List_Id;
   --  Freeze entities of all predefined primitive operations. This is needed
   --  because the bodies of these operations do not normally do any freezing.

   function Stream_Operation_OK
     (Typ       : Entity_Id;
      Operation : TSS_Name_Type) return Boolean;
   --  Check whether the named stream operation must be emitted for a given
   --  type. The rules for inheritance of stream attributes by type extensions
   --  are enforced by this function. Furthermore, various restrictions prevent
   --  the generation of these operations, as a useful optimization or for
   --  certification purposes.

   --------------------------
   -- Adjust_Discriminants --
   --------------------------

   --  This procedure attempts to define subtypes for discriminants that are
   --  more restrictive than those declared. Such a replacement is possible if
   --  we can demonstrate that values outside the restricted range would cause
   --  constraint errors in any case. The advantage of restricting the
   --  discriminant types in this way is that the maximum size of the variant
   --  record can be calculated more conservatively.

   --  An example of a situation in which we can perform this type of
   --  restriction is the following:

   --    subtype B is range 1 .. 10;
   --    type Q is array (B range <>) of Integer;

   --    type V (N : Natural) is record
   --       C : Q (1 .. N);
   --    end record;

   --  In this situation, we can restrict the upper bound of N to 10, since
   --  any larger value would cause a constraint error in any case.

   --  There are many situations in which such restriction is possible, but
   --  for now, we just look for cases like the above, where the component
   --  in question is a one dimensional array whose upper bound is one of
   --  the record discriminants. Also the component must not be part of
   --  any variant part, since then the component does not always exist.

   procedure Adjust_Discriminants (Rtype : Entity_Id) is
      Loc   : constant Source_Ptr := Sloc (Rtype);
      Comp  : Entity_Id;
      Ctyp  : Entity_Id;
      Ityp  : Entity_Id;
      Lo    : Node_Id;
      Hi    : Node_Id;
      P     : Node_Id;
      Loval : Uint;
      Discr : Entity_Id;
      Dtyp  : Entity_Id;
      Dhi   : Node_Id;
      Dhiv  : Uint;
      Ahi   : Node_Id;
      Ahiv  : Uint;
      Tnn   : Entity_Id;

   begin
      Comp := First_Component (Rtype);
      while Present (Comp) loop

         --  If our parent is a variant, quit, we do not look at components
         --  that are in variant parts, because they may not always exist.

         P := Parent (Comp);   -- component declaration
         P := Parent (P);      -- component list

         exit when Nkind (Parent (P)) = N_Variant;

         --  We are looking for a one dimensional array type

         Ctyp := Etype (Comp);

         if not Is_Array_Type (Ctyp)
           or else Number_Dimensions (Ctyp) > 1
         then
            goto Continue;
         end if;

         --  The lower bound must be constant, and the upper bound is a
         --  discriminant (which is a discriminant of the current record).

         Ityp := Etype (First_Index (Ctyp));
         Lo := Type_Low_Bound (Ityp);
         Hi := Type_High_Bound (Ityp);

         if not Compile_Time_Known_Value (Lo)
           or else Nkind (Hi) /= N_Identifier
           or else No (Entity (Hi))
           or else Ekind (Entity (Hi)) /= E_Discriminant
         then
            goto Continue;
         end if;

         --  We have an array with appropriate bounds

         Loval := Expr_Value (Lo);
         Discr := Entity (Hi);
         Dtyp  := Etype (Discr);

         --  See if the discriminant has a known upper bound

         Dhi := Type_High_Bound (Dtyp);

         if not Compile_Time_Known_Value (Dhi) then
            goto Continue;
         end if;

         Dhiv := Expr_Value (Dhi);

         --  See if base type of component array has known upper bound

         Ahi := Type_High_Bound (Etype (First_Index (Base_Type (Ctyp))));

         if not Compile_Time_Known_Value (Ahi) then
            goto Continue;
         end if;

         Ahiv := Expr_Value (Ahi);

         --  The condition for doing the restriction is that the high bound
         --  of the discriminant is greater than the low bound of the array,
         --  and is also greater than the high bound of the base type index.

         if Dhiv > Loval and then Dhiv > Ahiv then

            --  We can reset the upper bound of the discriminant type to
            --  whichever is larger, the low bound of the component, or
            --  the high bound of the base type array index.

            --  We build a subtype that is declared as

            --     subtype Tnn is discr_type range discr_type'First .. max;

            --  And insert this declaration into the tree. The type of the
            --  discriminant is then reset to this more restricted subtype.

            Tnn := Make_Temporary (Loc, 'T');

            Insert_Action (Declaration_Node (Rtype),
              Make_Subtype_Declaration (Loc,
                Defining_Identifier => Tnn,
                Subtype_Indication =>
                  Make_Subtype_Indication (Loc,
                    Subtype_Mark => New_Occurrence_Of (Dtyp, Loc),
                    Constraint   =>
                      Make_Range_Constraint (Loc,
                        Range_Expression =>
                          Make_Range (Loc,
                            Low_Bound =>
                              Make_Attribute_Reference (Loc,
                                Attribute_Name => Name_First,
                                Prefix => New_Occurrence_Of (Dtyp, Loc)),
                            High_Bound =>
                              Make_Integer_Literal (Loc,
                                Intval => UI_Max (Loval, Ahiv)))))));

            Set_Etype (Discr, Tnn);
         end if;

      <<Continue>>
         Next_Component (Comp);
      end loop;
   end Adjust_Discriminants;

   ---------------------------
   -- Build_Array_Init_Proc --
   ---------------------------

   procedure Build_Array_Init_Proc (A_Type : Entity_Id; Nod : Node_Id) is
      Comp_Type        : constant Entity_Id  := Component_Type (A_Type);
      Body_Stmts       : List_Id;
      Has_Default_Init : Boolean;
      Index_List       : List_Id;
      Loc              : Source_Ptr;
      Proc_Id          : Entity_Id;

      function Init_Component return List_Id;
      --  Create one statement to initialize one array component, designated
      --  by a full set of indexes.

      function Init_One_Dimension (N : Int) return List_Id;
      --  Create loop to initialize one dimension of the array. The single
      --  statement in the loop body initializes the inner dimensions if any,
      --  or else the single component. Note that this procedure is called
      --  recursively, with N being the dimension to be initialized. A call
      --  with N greater than the number of dimensions simply generates the
      --  component initialization, terminating the recursion.

      --------------------
      -- Init_Component --
      --------------------

      function Init_Component return List_Id is
         Comp : Node_Id;

      begin
         Comp :=
           Make_Indexed_Component (Loc,
             Prefix      => Make_Identifier (Loc, Name_uInit),
             Expressions => Index_List);

         if Has_Default_Aspect (A_Type) then
            Set_Assignment_OK (Comp);
            return New_List (
              Make_Assignment_Statement (Loc,
                Name       => Comp,
                Expression =>
                  Convert_To (Comp_Type,
                    Default_Aspect_Component_Value (First_Subtype (A_Type)))));

         elsif Needs_Simple_Initialization (Comp_Type) then
            Set_Assignment_OK (Comp);
            return New_List (
              Make_Assignment_Statement (Loc,
                Name       => Comp,
                Expression =>
                  Get_Simple_Init_Val
                    (Comp_Type, Nod, Component_Size (A_Type))));

         else
            Clean_Task_Names (Comp_Type, Proc_Id);
            return
              Build_Initialization_Call
                (Loc, Comp, Comp_Type,
                 In_Init_Proc => True,
                 Enclos_Type  => A_Type);
         end if;
      end Init_Component;

      ------------------------
      -- Init_One_Dimension --
      ------------------------

      function Init_One_Dimension (N : Int) return List_Id is
         Index : Entity_Id;

      begin
         --  If the component does not need initializing, then there is nothing
         --  to do here, so we return a null body. This occurs when generating
         --  the dummy Init_Proc needed for Initialize_Scalars processing.

         if not Has_Non_Null_Base_Init_Proc (Comp_Type)
           and then not Needs_Simple_Initialization (Comp_Type)
           and then not Has_Task (Comp_Type)
           and then not Has_Default_Aspect (A_Type)
         then
            return New_List (Make_Null_Statement (Loc));

         --  If all dimensions dealt with, we simply initialize the component

         elsif N > Number_Dimensions (A_Type) then
            return Init_Component;

         --  Here we generate the required loop

         else
            Index :=
              Make_Defining_Identifier (Loc, New_External_Name ('J', N));

            Append (New_Reference_To (Index, Loc), Index_List);

            return New_List (
              Make_Implicit_Loop_Statement (Nod,
                Identifier => Empty,
                Iteration_Scheme =>
                  Make_Iteration_Scheme (Loc,
                    Loop_Parameter_Specification =>
                      Make_Loop_Parameter_Specification (Loc,
                        Defining_Identifier => Index,
                        Discrete_Subtype_Definition =>
                          Make_Attribute_Reference (Loc,
                            Prefix => Make_Identifier (Loc, Name_uInit),
                            Attribute_Name  => Name_Range,
                            Expressions     => New_List (
                              Make_Integer_Literal (Loc, N))))),
                Statements =>  Init_One_Dimension (N + 1)));
         end if;
      end Init_One_Dimension;

   --  Start of processing for Build_Array_Init_Proc

   begin
      --  The init proc is created when analyzing the freeze node for the type,
      --  but it properly belongs with the array type declaration. However, if
      --  the freeze node is for a subtype of a type declared in another unit
      --  it seems preferable to use the freeze node as the source location of
      --  the init proc. In any case this is preferable for gcov usage, and
      --  the Sloc is not otherwise used by the compiler.

      if In_Open_Scopes (Scope (A_Type)) then
         Loc := Sloc (A_Type);
      else
         Loc := Sloc (Nod);
      end if;

      --  Nothing to generate in the following cases:

      --    1. Initialization is suppressed for the type
      --    2. The type is a value type, in the CIL sense.
      --    3. The type has CIL/JVM convention.
      --    4. An initialization already exists for the base type

      if Initialization_Suppressed (A_Type)
        or else Is_Value_Type (Comp_Type)
        or else Convention (A_Type) = Convention_CIL
        or else Convention (A_Type) = Convention_Java
        or else Present (Base_Init_Proc (A_Type))
      then
         return;
      end if;

      Index_List := New_List;

      --  We need an initialization procedure if any of the following is true:

      --    1. The component type has an initialization procedure
      --    2. The component type needs simple initialization
      --    3. Tasks are present
      --    4. The type is marked as a public entity
      --    5. The array type has a Default_Component_Value aspect

      --  The reason for the public entity test is to deal properly with the
      --  Initialize_Scalars pragma. This pragma can be set in the client and
      --  not in the declaring package, this means the client will make a call
      --  to the initialization procedure (because one of conditions 1-3 must
      --  apply in this case), and we must generate a procedure (even if it is
      --  null) to satisfy the call in this case.

      --  Exception: do not build an array init_proc for a type whose root
      --  type is Standard.String or Standard.Wide_[Wide_]String, since there
      --  is no place to put the code, and in any case we handle initialization
      --  of such types (in the Initialize_Scalars case, that's the only time
      --  the issue arises) in a special manner anyway which does not need an
      --  init_proc.

      Has_Default_Init := Has_Non_Null_Base_Init_Proc (Comp_Type)
                            or else Needs_Simple_Initialization (Comp_Type)
                            or else Has_Task (Comp_Type)
                            or else Has_Default_Aspect (A_Type);

      if Has_Default_Init
        or else (not Restriction_Active (No_Initialize_Scalars)
                  and then Is_Public (A_Type)
                  and then Root_Type (A_Type) /= Standard_String
                  and then Root_Type (A_Type) /= Standard_Wide_String
                  and then Root_Type (A_Type) /= Standard_Wide_Wide_String)
      then
         Proc_Id :=
           Make_Defining_Identifier (Loc,
             Chars => Make_Init_Proc_Name (A_Type));

         --  If No_Default_Initialization restriction is active, then we don't
         --  want to build an init_proc, but we need to mark that an init_proc
         --  would be needed if this restriction was not active (so that we can
         --  detect attempts to call it), so set a dummy init_proc in place.
         --  This is only done though when actual default initialization is
         --  needed (and not done when only Is_Public is True), since otherwise
         --  objects such as arrays of scalars could be wrongly flagged as
         --  violating the restriction.

         if Restriction_Active (No_Default_Initialization) then
            if Has_Default_Init then
               Set_Init_Proc (A_Type, Proc_Id);
            end if;

            return;
         end if;

         Body_Stmts := Init_One_Dimension (1);

         Discard_Node (
           Make_Subprogram_Body (Loc,
             Specification =>
               Make_Procedure_Specification (Loc,
                 Defining_Unit_Name => Proc_Id,
                 Parameter_Specifications => Init_Formals (A_Type)),
             Declarations => New_List,
             Handled_Statement_Sequence =>
               Make_Handled_Sequence_Of_Statements (Loc,
                 Statements => Body_Stmts)));

         Set_Ekind          (Proc_Id, E_Procedure);
         Set_Is_Public      (Proc_Id, Is_Public (A_Type));
         Set_Is_Internal    (Proc_Id);
         Set_Has_Completion (Proc_Id);

         if not Debug_Generated_Code then
            Set_Debug_Info_Off (Proc_Id);
         end if;

         --  Set inlined unless controlled stuff or tasks around, in which
         --  case we do not want to inline, because nested stuff may cause
         --  difficulties in inter-unit inlining, and furthermore there is
         --  in any case no point in inlining such complex init procs.

         if not Has_Task (Proc_Id)
           and then not Needs_Finalization (Proc_Id)
         then
            Set_Is_Inlined (Proc_Id);
         end if;

         --  Associate Init_Proc with type, and determine if the procedure
         --  is null (happens because of the Initialize_Scalars pragma case,
         --  where we have to generate a null procedure in case it is called
         --  by a client with Initialize_Scalars set). Such procedures have
         --  to be generated, but do not have to be called, so we mark them
         --  as null to suppress the call.

         Set_Init_Proc (A_Type, Proc_Id);

         if List_Length (Body_Stmts) = 1

           --  We must skip SCIL nodes because they may have been added to this
           --  list by Insert_Actions.

           and then Nkind (First_Non_SCIL_Node (Body_Stmts)) = N_Null_Statement
         then
            Set_Is_Null_Init_Proc (Proc_Id);

         else
            --  Try to build a static aggregate to statically initialize
            --  objects of the type. This can only be done for constrained
            --  one-dimensional arrays with static bounds.

            Set_Static_Initialization
              (Proc_Id,
               Build_Equivalent_Array_Aggregate (First_Subtype (A_Type)));
         end if;
      end if;
   end Build_Array_Init_Proc;

   --------------------------------
   -- Build_Array_Invariant_Proc --
   --------------------------------

   function Build_Array_Invariant_Proc
     (A_Type : Entity_Id;
      Nod    : Node_Id) return Node_Id
   is
      Loc : constant Source_Ptr := Sloc (Nod);

      Object_Name : constant Name_Id := New_Internal_Name ('I');
      --  Name for argument of invariant procedure

      Object_Entity : constant Node_Id :=
                        Make_Defining_Identifier (Loc, Object_Name);
      --  The procedure declaration entity for the argument

      Body_Stmts : List_Id;
      Index_List : List_Id;
      Proc_Id    : Entity_Id;
      Proc_Body  : Node_Id;

      function Build_Component_Invariant_Call return Node_Id;
      --  Create one statement to verify invariant on one array component,
      --  designated by a full set of indexes.

      function Check_One_Dimension (N : Int) return List_Id;
      --  Create loop to check on one dimension of the array. The single
      --  statement in the loop body checks the inner dimensions if any, or
      --  else a single component. This procedure is called recursively, with
      --  N being the dimension to be initialized. A call with N greater than
      --  the number of dimensions generates the component initialization
      --  and terminates the recursion.

      ------------------------------------
      -- Build_Component_Invariant_Call --
      ------------------------------------

      function Build_Component_Invariant_Call return Node_Id is
         Comp : Node_Id;
      begin
         Comp :=
           Make_Indexed_Component (Loc,
             Prefix      => New_Occurrence_Of (Object_Entity, Loc),
             Expressions => Index_List);
         return
           Make_Procedure_Call_Statement (Loc,
             Name                   =>
               New_Occurrence_Of
                 (Invariant_Procedure (Component_Type (A_Type)), Loc),
             Parameter_Associations => New_List (Comp));
      end Build_Component_Invariant_Call;

      -------------------------
      -- Check_One_Dimension --
      -------------------------

      function Check_One_Dimension (N : Int) return List_Id is
         Index : Entity_Id;

      begin
         --  If all dimensions dealt with, we simply check invariant of the
         --  component.

         if N > Number_Dimensions (A_Type) then
            return New_List (Build_Component_Invariant_Call);

         --  Else generate one loop and recurse

         else
            Index :=
              Make_Defining_Identifier (Loc, New_External_Name ('J', N));

            Append (New_Reference_To (Index, Loc), Index_List);

            return New_List (
              Make_Implicit_Loop_Statement (Nod,
                Identifier       => Empty,
                Iteration_Scheme =>
                  Make_Iteration_Scheme (Loc,
                    Loop_Parameter_Specification =>
                      Make_Loop_Parameter_Specification (Loc,
                        Defining_Identifier         => Index,
                        Discrete_Subtype_Definition =>
                          Make_Attribute_Reference (Loc,
                            Prefix          =>
                              New_Occurrence_Of (Object_Entity, Loc),
                            Attribute_Name  => Name_Range,
                            Expressions     => New_List (
                              Make_Integer_Literal (Loc, N))))),
                Statements       =>  Check_One_Dimension (N + 1)));
         end if;
      end Check_One_Dimension;

   --  Start of processing for Build_Array_Invariant_Proc

   begin
      Index_List := New_List;

      Proc_Id :=
        Make_Defining_Identifier (Loc,
           Chars => New_External_Name (Chars (A_Type), "CInvariant"));

      Body_Stmts := Check_One_Dimension (1);

      Proc_Body :=
        Make_Subprogram_Body (Loc,
          Specification =>
            Make_Procedure_Specification (Loc,
              Defining_Unit_Name       => Proc_Id,
              Parameter_Specifications => New_List (
                Make_Parameter_Specification (Loc,
                  Defining_Identifier => Object_Entity,
                  Parameter_Type      => New_Occurrence_Of (A_Type, Loc)))),

          Declarations               => Empty_List,
          Handled_Statement_Sequence =>
            Make_Handled_Sequence_Of_Statements (Loc,
              Statements => Body_Stmts));

      Set_Ekind          (Proc_Id, E_Procedure);
      Set_Is_Public      (Proc_Id, Is_Public (A_Type));
      Set_Is_Internal    (Proc_Id);
      Set_Has_Completion (Proc_Id);

      if not Debug_Generated_Code then
         Set_Debug_Info_Off (Proc_Id);
      end if;

      return Proc_Body;
   end Build_Array_Invariant_Proc;

   --------------------------------
   -- Build_Discr_Checking_Funcs --
   --------------------------------

   procedure Build_Discr_Checking_Funcs (N : Node_Id) is
      Rec_Id            : Entity_Id;
      Loc               : Source_Ptr;
      Enclosing_Func_Id : Entity_Id;
      Sequence          : Nat     := 1;
      Type_Def          : Node_Id;
      V                 : Node_Id;

      function Build_Case_Statement
        (Case_Id : Entity_Id;
         Variant : Node_Id) return Node_Id;
      --  Build a case statement containing only two alternatives. The first
      --  alternative corresponds exactly to the discrete choices given on the
      --  variant with contains the components that we are generating the
      --  checks for. If the discriminant is one of these return False. The
      --  second alternative is an OTHERS choice that will return True
      --  indicating the discriminant did not match.

      function Build_Dcheck_Function
        (Case_Id : Entity_Id;
         Variant : Node_Id) return Entity_Id;
      --  Build the discriminant checking function for a given variant

      procedure Build_Dcheck_Functions (Variant_Part_Node : Node_Id);
      --  Builds the discriminant checking function for each variant of the
      --  given variant part of the record type.

      --------------------------
      -- Build_Case_Statement --
      --------------------------

      function Build_Case_Statement
        (Case_Id : Entity_Id;
         Variant : Node_Id) return Node_Id
      is
         Alt_List       : constant List_Id := New_List;
         Actuals_List   : List_Id;
         Case_Node      : Node_Id;
         Case_Alt_Node  : Node_Id;
         Choice         : Node_Id;
         Choice_List    : List_Id;
         D              : Entity_Id;
         Return_Node    : Node_Id;

      begin
         Case_Node := New_Node (N_Case_Statement, Loc);

         --  Replace the discriminant which controls the variant, with the name
         --  of the formal of the checking function.

         Set_Expression (Case_Node, Make_Identifier (Loc, Chars (Case_Id)));

         Choice := First (Discrete_Choices (Variant));

         if Nkind (Choice) = N_Others_Choice then
            Choice_List := New_Copy_List (Others_Discrete_Choices (Choice));
         else
            Choice_List := New_Copy_List (Discrete_Choices (Variant));
         end if;

         if not Is_Empty_List (Choice_List) then
            Case_Alt_Node := New_Node (N_Case_Statement_Alternative, Loc);
            Set_Discrete_Choices (Case_Alt_Node, Choice_List);

            --  In case this is a nested variant, we need to return the result
            --  of the discriminant checking function for the immediately
            --  enclosing variant.

            if Present (Enclosing_Func_Id) then
               Actuals_List := New_List;

               D := First_Discriminant (Rec_Id);
               while Present (D) loop
                  Append (Make_Identifier (Loc, Chars (D)), Actuals_List);
                  Next_Discriminant (D);
               end loop;

               Return_Node :=
                 Make_Simple_Return_Statement (Loc,
                   Expression =>
                     Make_Function_Call (Loc,
                       Name =>
                         New_Reference_To (Enclosing_Func_Id,  Loc),
                       Parameter_Associations =>
                         Actuals_List));

            else
               Return_Node :=
                 Make_Simple_Return_Statement (Loc,
                   Expression =>
                     New_Reference_To (Standard_False, Loc));
            end if;

            Set_Statements (Case_Alt_Node, New_List (Return_Node));
            Append (Case_Alt_Node, Alt_List);
         end if;

         Case_Alt_Node := New_Node (N_Case_Statement_Alternative, Loc);
         Choice_List := New_List (New_Node (N_Others_Choice, Loc));
         Set_Discrete_Choices (Case_Alt_Node, Choice_List);

         Return_Node :=
           Make_Simple_Return_Statement (Loc,
             Expression =>
               New_Reference_To (Standard_True, Loc));

         Set_Statements (Case_Alt_Node, New_List (Return_Node));
         Append (Case_Alt_Node, Alt_List);

         Set_Alternatives (Case_Node, Alt_List);
         return Case_Node;
      end Build_Case_Statement;

      ---------------------------
      -- Build_Dcheck_Function --
      ---------------------------

      function Build_Dcheck_Function
        (Case_Id : Entity_Id;
         Variant : Node_Id) return Entity_Id
      is
         Body_Node           : Node_Id;
         Func_Id             : Entity_Id;
         Parameter_List      : List_Id;
         Spec_Node           : Node_Id;

      begin
         Body_Node := New_Node (N_Subprogram_Body, Loc);
         Sequence := Sequence + 1;

         Func_Id :=
           Make_Defining_Identifier (Loc,
             Chars => New_External_Name (Chars (Rec_Id), 'D', Sequence));

         Spec_Node := New_Node (N_Function_Specification, Loc);
         Set_Defining_Unit_Name (Spec_Node, Func_Id);

         Parameter_List := Build_Discriminant_Formals (Rec_Id, False);

         Set_Parameter_Specifications (Spec_Node, Parameter_List);
         Set_Result_Definition (Spec_Node,
                                New_Reference_To (Standard_Boolean,  Loc));
         Set_Specification (Body_Node, Spec_Node);
         Set_Declarations (Body_Node, New_List);

         Set_Handled_Statement_Sequence (Body_Node,
           Make_Handled_Sequence_Of_Statements (Loc,
             Statements => New_List (
               Build_Case_Statement (Case_Id, Variant))));

         Set_Ekind       (Func_Id, E_Function);
         Set_Mechanism   (Func_Id, Default_Mechanism);
         Set_Is_Inlined  (Func_Id, True);
         Set_Is_Pure     (Func_Id, True);
         Set_Is_Public   (Func_Id, Is_Public (Rec_Id));
         Set_Is_Internal (Func_Id, True);

         if not Debug_Generated_Code then
            Set_Debug_Info_Off (Func_Id);
         end if;

         Analyze (Body_Node);

         Append_Freeze_Action (Rec_Id, Body_Node);
         Set_Dcheck_Function (Variant, Func_Id);
         return Func_Id;
      end Build_Dcheck_Function;

      ----------------------------
      -- Build_Dcheck_Functions --
      ----------------------------

      procedure Build_Dcheck_Functions (Variant_Part_Node : Node_Id) is
         Component_List_Node : Node_Id;
         Decl                : Entity_Id;
         Discr_Name          : Entity_Id;
         Func_Id             : Entity_Id;
         Variant             : Node_Id;
         Saved_Enclosing_Func_Id : Entity_Id;

      begin
         --  Build the discriminant-checking function for each variant, and
         --  label all components of that variant with the function's name.
         --  We only Generate a discriminant-checking function when the
         --  variant is not empty, to prevent the creation of dead code.
         --  The exception to that is when Frontend_Layout_On_Target is set,
         --  because the variant record size function generated in package
         --  Layout needs to generate calls to all discriminant-checking
         --  functions, including those for empty variants.

         Discr_Name := Entity (Name (Variant_Part_Node));
         Variant := First_Non_Pragma (Variants (Variant_Part_Node));

         while Present (Variant) loop
            Component_List_Node := Component_List (Variant);

            if not Null_Present (Component_List_Node)
              or else Frontend_Layout_On_Target
            then
               Func_Id := Build_Dcheck_Function (Discr_Name, Variant);
               Decl :=
                 First_Non_Pragma (Component_Items (Component_List_Node));

               while Present (Decl) loop
                  Set_Discriminant_Checking_Func
                    (Defining_Identifier (Decl), Func_Id);

                  Next_Non_Pragma (Decl);
               end loop;

               if Present (Variant_Part (Component_List_Node)) then
                  Saved_Enclosing_Func_Id := Enclosing_Func_Id;
                  Enclosing_Func_Id := Func_Id;
                  Build_Dcheck_Functions (Variant_Part (Component_List_Node));
                  Enclosing_Func_Id := Saved_Enclosing_Func_Id;
               end if;
            end if;

            Next_Non_Pragma (Variant);
         end loop;
      end Build_Dcheck_Functions;

   --  Start of processing for Build_Discr_Checking_Funcs

   begin
      --  Only build if not done already

      if not Discr_Check_Funcs_Built (N) then
         Type_Def := Type_Definition (N);

         if Nkind (Type_Def) = N_Record_Definition then
            if No (Component_List (Type_Def)) then   -- null record.
               return;
            else
               V := Variant_Part (Component_List (Type_Def));
            end if;

         else pragma Assert (Nkind (Type_Def) = N_Derived_Type_Definition);
            if No (Component_List (Record_Extension_Part (Type_Def))) then
               return;
            else
               V := Variant_Part
                      (Component_List (Record_Extension_Part (Type_Def)));
            end if;
         end if;

         Rec_Id := Defining_Identifier (N);

         if Present (V) and then not Is_Unchecked_Union (Rec_Id) then
            Loc := Sloc (N);
            Enclosing_Func_Id := Empty;
            Build_Dcheck_Functions (V);
         end if;

         Set_Discr_Check_Funcs_Built (N);
      end if;
   end Build_Discr_Checking_Funcs;

   --------------------------------
   -- Build_Discriminant_Formals --
   --------------------------------

   function Build_Discriminant_Formals
     (Rec_Id : Entity_Id;
      Use_Dl : Boolean) return List_Id
   is
      Loc             : Source_Ptr       := Sloc (Rec_Id);
      Parameter_List  : constant List_Id := New_List;
      D               : Entity_Id;
      Formal          : Entity_Id;
      Formal_Type     : Entity_Id;
      Param_Spec_Node : Node_Id;

   begin
      if Has_Discriminants (Rec_Id) then
         D := First_Discriminant (Rec_Id);
         while Present (D) loop
            Loc := Sloc (D);

            if Use_Dl then
               Formal := Discriminal (D);
               Formal_Type := Etype (Formal);
            else
               Formal := Make_Defining_Identifier (Loc, Chars (D));
               Formal_Type := Etype (D);
            end if;

            Param_Spec_Node :=
              Make_Parameter_Specification (Loc,
                  Defining_Identifier => Formal,
                Parameter_Type =>
                  New_Reference_To (Formal_Type, Loc));
            Append (Param_Spec_Node, Parameter_List);
            Next_Discriminant (D);
         end loop;
      end if;

      return Parameter_List;
   end Build_Discriminant_Formals;

   --------------------------------------
   -- Build_Equivalent_Array_Aggregate --
   --------------------------------------

   function Build_Equivalent_Array_Aggregate (T : Entity_Id) return Node_Id is
      Loc        : constant Source_Ptr := Sloc (T);
      Comp_Type  : constant Entity_Id := Component_Type (T);
      Index_Type : constant Entity_Id := Etype (First_Index (T));
      Proc       : constant Entity_Id := Base_Init_Proc (T);
      Lo, Hi     : Node_Id;
      Aggr       : Node_Id;
      Expr       : Node_Id;

   begin
      if not Is_Constrained (T)
        or else Number_Dimensions (T) > 1
        or else No (Proc)
      then
         Initialization_Warning (T);
         return Empty;
      end if;

      Lo := Type_Low_Bound  (Index_Type);
      Hi := Type_High_Bound (Index_Type);

      if not Compile_Time_Known_Value (Lo)
        or else not Compile_Time_Known_Value (Hi)
      then
         Initialization_Warning (T);
         return Empty;
      end if;

      if Is_Record_Type (Comp_Type)
        and then Present (Base_Init_Proc (Comp_Type))
      then
         Expr := Static_Initialization (Base_Init_Proc (Comp_Type));

         if No (Expr) then
            Initialization_Warning (T);
            return Empty;
         end if;

      else
         Initialization_Warning (T);
         return Empty;
      end if;

      Aggr := Make_Aggregate (Loc, No_List, New_List);
      Set_Etype (Aggr, T);
      Set_Aggregate_Bounds (Aggr,
        Make_Range (Loc,
          Low_Bound  => New_Copy (Lo),
          High_Bound => New_Copy (Hi)));
      Set_Parent (Aggr, Parent (Proc));

      Append_To (Component_Associations (Aggr),
         Make_Component_Association (Loc,
              Choices =>
                 New_List (
                   Make_Range (Loc,
                     Low_Bound  => New_Copy (Lo),
                     High_Bound => New_Copy (Hi))),
              Expression => Expr));

      if Static_Array_Aggregate (Aggr) then
         return Aggr;
      else
         Initialization_Warning (T);
         return Empty;
      end if;
   end Build_Equivalent_Array_Aggregate;

   ---------------------------------------
   -- Build_Equivalent_Record_Aggregate --
   ---------------------------------------

   function Build_Equivalent_Record_Aggregate (T : Entity_Id) return Node_Id is
      Agg       : Node_Id;
      Comp      : Entity_Id;
      Comp_Type : Entity_Id;

      --  Start of processing for Build_Equivalent_Record_Aggregate

   begin
      if not Is_Record_Type (T)
        or else Has_Discriminants (T)
        or else Is_Limited_Type (T)
        or else Has_Non_Standard_Rep (T)
      then
         Initialization_Warning (T);
         return Empty;
      end if;

      Comp := First_Component (T);

      --  A null record needs no warning

      if No (Comp) then
         return Empty;
      end if;

      while Present (Comp) loop

         --  Array components are acceptable if initialized by a positional
         --  aggregate with static components.

         if Is_Array_Type (Etype (Comp)) then
            Comp_Type := Component_Type (Etype (Comp));

            if Nkind (Parent (Comp)) /= N_Component_Declaration
              or else No (Expression (Parent (Comp)))
              or else Nkind (Expression (Parent (Comp))) /= N_Aggregate
            then
               Initialization_Warning (T);
               return Empty;

            elsif Is_Scalar_Type (Component_Type (Etype (Comp)))
               and then
                 (not Compile_Time_Known_Value (Type_Low_Bound (Comp_Type))
                   or else
                  not Compile_Time_Known_Value (Type_High_Bound (Comp_Type)))
            then
               Initialization_Warning (T);
               return Empty;

            elsif
              not Static_Array_Aggregate (Expression (Parent (Comp)))
            then
               Initialization_Warning (T);
               return Empty;
            end if;

         elsif Is_Scalar_Type (Etype (Comp)) then
            Comp_Type := Etype (Comp);

            if Nkind (Parent (Comp)) /= N_Component_Declaration
              or else No (Expression (Parent (Comp)))
              or else not Compile_Time_Known_Value (Expression (Parent (Comp)))
              or else not Compile_Time_Known_Value (Type_Low_Bound (Comp_Type))
              or else not
                Compile_Time_Known_Value (Type_High_Bound (Comp_Type))
            then
               Initialization_Warning (T);
               return Empty;
            end if;

         --  For now, other types are excluded

         else
            Initialization_Warning (T);
            return Empty;
         end if;

         Next_Component (Comp);
      end loop;

      --  All components have static initialization. Build positional aggregate
      --  from the given expressions or defaults.

      Agg := Make_Aggregate (Sloc (T), New_List, New_List);
      Set_Parent (Agg, Parent (T));

      Comp := First_Component (T);
      while Present (Comp) loop
         Append
           (New_Copy_Tree (Expression (Parent (Comp))), Expressions (Agg));
         Next_Component (Comp);
      end loop;

      Analyze_And_Resolve (Agg, T);
      return Agg;
   end Build_Equivalent_Record_Aggregate;

   -------------------------------
   -- Build_Initialization_Call --
   -------------------------------

   --  References to a discriminant inside the record type declaration can
   --  appear either in the subtype_indication to constrain a record or an
   --  array, or as part of a larger expression given for the initial value
   --  of a component. In both of these cases N appears in the record
   --  initialization procedure and needs to be replaced by the formal
   --  parameter of the initialization procedure which corresponds to that
   --  discriminant.

   --  In the example below, references to discriminants D1 and D2 in proc_1
   --  are replaced by references to formals with the same name
   --  (discriminals)

   --  A similar replacement is done for calls to any record initialization
   --  procedure for any components that are themselves of a record type.

   --  type R (D1, D2 : Integer) is record
   --     X : Integer := F * D1;
   --     Y : Integer := F * D2;
   --  end record;

   --  procedure proc_1 (Out_2 : out R; D1 : Integer; D2 : Integer) is
   --  begin
   --     Out_2.D1 := D1;
   --     Out_2.D2 := D2;
   --     Out_2.X := F * D1;
   --     Out_2.Y := F * D2;
   --  end;

   function Build_Initialization_Call
     (Loc               : Source_Ptr;
      Id_Ref            : Node_Id;
      Typ               : Entity_Id;
      In_Init_Proc      : Boolean := False;
      Enclos_Type       : Entity_Id := Empty;
      Discr_Map         : Elist_Id := New_Elmt_List;
      With_Default_Init : Boolean := False;
      Constructor_Ref   : Node_Id := Empty) return List_Id
   is
      Res            : constant List_Id := New_List;
      Arg            : Node_Id;
      Args           : List_Id;
      Decls          : List_Id;
      Decl           : Node_Id;
      Discr          : Entity_Id;
      First_Arg      : Node_Id;
      Full_Init_Type : Entity_Id;
      Full_Type      : Entity_Id := Typ;
      Init_Type      : Entity_Id;
      Proc           : Entity_Id;

   begin
      pragma Assert (Constructor_Ref = Empty
        or else Is_CPP_Constructor_Call (Constructor_Ref));

      if No (Constructor_Ref) then
         Proc := Base_Init_Proc (Typ);
      else
         Proc := Base_Init_Proc (Typ, Entity (Name (Constructor_Ref)));
      end if;

      pragma Assert (Present (Proc));
      Init_Type      := Etype (First_Formal (Proc));
      Full_Init_Type := Underlying_Type (Init_Type);

      --  Nothing to do if the Init_Proc is null, unless Initialize_Scalars
      --  is active (in which case we make the call anyway, since in the
      --  actual compiled client it may be non null).
      --  Also nothing to do for value types.

      if (Is_Null_Init_Proc (Proc) and then not Init_Or_Norm_Scalars)
        or else Is_Value_Type (Typ)
        or else
          (Is_Array_Type (Typ) and then Is_Value_Type (Component_Type (Typ)))
      then
         return Empty_List;
      end if;

      --  Go to full view if private type. In the case of successive
      --  private derivations, this can require more than one step.

      while Is_Private_Type (Full_Type)
        and then Present (Full_View (Full_Type))
      loop
         Full_Type := Full_View (Full_Type);
      end loop;

      --  If Typ is derived, the procedure is the initialization procedure for
      --  the root type. Wrap the argument in an conversion to make it type
      --  honest. Actually it isn't quite type honest, because there can be
      --  conflicts of views in the private type case. That is why we set
      --  Conversion_OK in the conversion node.

      if (Is_Record_Type (Typ)
           or else Is_Array_Type (Typ)
           or else Is_Private_Type (Typ))
        and then Init_Type /= Base_Type (Typ)
      then
         First_Arg := OK_Convert_To (Etype (Init_Type), Id_Ref);
         Set_Etype (First_Arg, Init_Type);

      else
         First_Arg := Id_Ref;
      end if;

      Args := New_List (Convert_Concurrent (First_Arg, Typ));

      --  In the tasks case, add _Master as the value of the _Master parameter
      --  and _Chain as the value of the _Chain parameter. At the outer level,
      --  these will be variables holding the corresponding values obtained
      --  from GNARL. At inner levels, they will be the parameters passed down
      --  through the outer routines.
      --
      --  Note that here we have removed _Master temporarily.

      if Has_Task (Full_Type) then
         Append_To (Args, Make_Identifier (Loc, Name_uChain));
      end if;

      --  Build task name. Since tasks and protected objects are represented by
      --  by the same kernel primitives, task names are also generated for
      --  protected types.

      if Has_Task (Full_Type) or Ekind (Full_Type) = E_Protected_Type or
        Ekind (Full_Type) = E_Protected_Subtype
      then

         --  Ada 2005 (AI-287): In case of default initialized components
         --  with tasks, we generate a null string actual parameter.
         --  This is just a workaround that must be improved later???

         if With_Default_Init then
            Append_To (Args,
              Make_String_Literal (Loc,
                Strval => ""));

         else
            Decls :=
              Build_Task_Image_Decls (Loc, Id_Ref, Enclos_Type, In_Init_Proc);
            Decl  := Last (Decls);

            Append_To (Args,
              New_Occurrence_Of (Defining_Identifier (Decl), Loc));
            Append_List (Decls, Res);
         end if;

      else
         Decls := No_List;
         Decl  := Empty;
      end if;

      --  Add discriminant values if discriminants are present

      if Has_Discriminants (Full_Init_Type) then
         Discr := First_Discriminant (Full_Init_Type);

         while Present (Discr) loop

            --  If this is a discriminated concurrent type, the init_proc
            --  for the corresponding record is being called. Use that type
            --  directly to find the discriminant value, to handle properly
            --  intervening renamed discriminants.

            declare
               T : Entity_Id := Full_Type;

            begin
               if Is_Protected_Type (T) then
                  T := Corresponding_Record_Type (T);

               elsif Is_Private_Type (T)
                 and then Present (Underlying_Full_View (T))
                 and then Is_Protected_Type (Underlying_Full_View (T))
               then
                  T := Corresponding_Record_Type (Underlying_Full_View (T));
               end if;

               Arg :=
                 Get_Discriminant_Value (
                   Discr,
                   T,
                   Discriminant_Constraint (Full_Type));
            end;

            --  If the target has access discriminants, and is constrained by
            --  an access to the enclosing construct, i.e. a current instance,
            --  replace the reference to the type by a reference to the object.

            if Nkind (Arg) = N_Attribute_Reference
              and then Is_Access_Type (Etype (Arg))
              and then Is_Entity_Name (Prefix (Arg))
              and then Is_Type (Entity (Prefix (Arg)))
            then
               Arg :=
                 Make_Attribute_Reference (Loc,
                   Prefix         => New_Copy (Prefix (Id_Ref)),
                   Attribute_Name => Name_Unrestricted_Access);

            elsif In_Init_Proc then

               --  Replace any possible references to the discriminant in the
               --  call to the record initialization procedure with references
               --  to the appropriate formal parameter.

               if Nkind (Arg) = N_Identifier
                  and then Ekind (Entity (Arg)) = E_Discriminant
               then
                  Arg := New_Reference_To (Discriminal (Entity (Arg)), Loc);

               --  Otherwise make a copy of the default expression. Note that
               --  we use the current Sloc for this, because we do not want the
               --  call to appear to be at the declaration point. Within the
               --  expression, replace discriminants with their discriminals.

               else
                  Arg :=
                    New_Copy_Tree (Arg, Map => Discr_Map, New_Sloc => Loc);
               end if;

            else
               if Is_Constrained (Full_Type) then
                  Arg := Duplicate_Subexpr_No_Checks (Arg);
               else
                  --  The constraints come from the discriminant default exps,
                  --  they must be reevaluated, so we use New_Copy_Tree but we
                  --  ensure the proper Sloc (for any embedded calls).

                  Arg := New_Copy_Tree (Arg, New_Sloc => Loc);
               end if;
            end if;

            --  Ada 2005 (AI-287): In case of default initialized components,
            --  if the component is constrained with a discriminant of the
            --  enclosing type, we need to generate the corresponding selected
            --  component node to access the discriminant value. In other cases
            --  this is not required, either  because we are inside the init
            --  proc and we use the corresponding formal, or else because the
            --  component is constrained by an expression.

            if With_Default_Init
              and then Nkind (Id_Ref) = N_Selected_Component
              and then Nkind (Arg) = N_Identifier
              and then Ekind (Entity (Arg)) = E_Discriminant
            then
               Append_To (Args,
                 Make_Selected_Component (Loc,
                   Prefix => New_Copy_Tree (Prefix (Id_Ref)),
                   Selector_Name => Arg));
            else
               Append_To (Args, Arg);
            end if;

            Next_Discriminant (Discr);
         end loop;
      end if;

      --  If this is a call to initialize the parent component of a derived
      --  tagged type, indicate that the tag should not be set in the parent.

      if Is_Tagged_Type (Full_Init_Type)
        and then not Is_CPP_Class (Full_Init_Type)
        and then Nkind (Id_Ref) = N_Selected_Component
        and then Chars (Selector_Name (Id_Ref)) = Name_uParent
      then
         Append_To (Args, New_Occurrence_Of (Standard_False, Loc));

      elsif Present (Constructor_Ref) then
         Append_List_To (Args,
           New_Copy_List (Parameter_Associations (Constructor_Ref)));
      end if;

      Append_To (Res,
        Make_Procedure_Call_Statement (Loc,
          Name => New_Occurrence_Of (Proc, Loc),
          Parameter_Associations => Args));

      if Needs_Finalization (Typ)
        and then Nkind (Id_Ref) = N_Selected_Component
      then
         if Chars (Selector_Name (Id_Ref)) /= Name_uParent then
            Append_To (Res,
              Make_Init_Call
                (Obj_Ref => New_Copy_Tree (First_Arg),
                 Typ     => Typ));
         end if;
      end if;

      --  When the object is either protected or a task, create static strings
      --  which denote the names of entries and families. Associate the strings
      --  with the concurrent object's Protection_Entries or ATCB. This is a
      --  VMS Debug feature.

      if OpenVMS_On_Target
        and then Is_Concurrent_Type (Typ)
        and then Entry_Names_OK
      then
         Build_Entry_Names (Id_Ref, Typ, Res);
      end if;

      return Res;

   exception
      when RE_Not_Available =>
         return Empty_List;
   end Build_Initialization_Call;

   ----------------------------
   -- Build_Record_Init_Proc --
   ----------------------------

   procedure Build_Record_Init_Proc (N : Node_Id; Rec_Ent : Entity_Id) is
      Decls     : constant List_Id  := New_List;
      Discr_Map : constant Elist_Id := New_Elmt_List;
      Loc       : constant Source_Ptr := Sloc (Rec_Ent);
      Counter   : Int := 0;
      Proc_Id   : Entity_Id;
      Rec_Type  : Entity_Id;
      Set_Tag   : Entity_Id := Empty;

      function Build_Assignment (Id : Entity_Id; N : Node_Id) return List_Id;
      --  Build an assignment statement which assigns the default expression
      --  to its corresponding record component if defined. The left hand side
      --  of the assignment is marked Assignment_OK so that initialization of
      --  limited private records works correctly. This routine may also build
      --  an adjustment call if the component is controlled.

      procedure Build_Discriminant_Assignments (Statement_List : List_Id);
      --  If the record has discriminants, add assignment statements to
      --  Statement_List to initialize the discriminant values from the
      --  arguments of the initialization procedure.

      function Build_Init_Statements (Comp_List : Node_Id) return List_Id;
      --  Build a list representing a sequence of statements which initialize
      --  components of the given component list. This may involve building
      --  case statements for the variant parts. Append any locally declared
      --  objects on list Decls.

      function Build_Init_Call_Thru (Parameters : List_Id) return List_Id;
      --  Given a non-tagged type-derivation that declares discriminants,
      --  such as
      --
      --  type R (R1, R2 : Integer) is record ... end record;
      --
      --  type D (D1 : Integer) is new R (1, D1);
      --
      --  we make the _init_proc of D be
      --
      --       procedure _init_proc (X : D; D1 : Integer) is
      --       begin
      --          _init_proc (R (X), 1, D1);
      --       end _init_proc;
      --
      --  This function builds the call statement in this _init_proc.

      procedure Build_CPP_Init_Procedure;
      --  Build the tree corresponding to the procedure specification and body
      --  of the IC procedure that initializes the C++ part of the dispatch
      --  table of an Ada tagged type that is a derivation of a CPP type.
      --  Install it as the CPP_Init TSS.

      procedure Build_Init_Procedure;
      --  Build the tree corresponding to the procedure specification and body
      --  of the initialization procedure and install it as the _init TSS.

      procedure Build_Offset_To_Top_Functions;
      --  Ada 2005 (AI-251): Build the tree corresponding to the procedure spec
      --  and body of Offset_To_Top, a function used in conjuction with types
      --  having secondary dispatch tables.

      procedure Build_Record_Checks (S : Node_Id; Check_List : List_Id);
      --  Add range checks to components of discriminated records. S is a
      --  subtype indication of a record component. Check_List is a list
      --  to which the check actions are appended.

      function Component_Needs_Simple_Initialization
        (T : Entity_Id) return Boolean;
      --  Determine if a component needs simple initialization, given its type
      --  T. This routine is the same as Needs_Simple_Initialization except for
      --  components of type Tag and Interface_Tag. These two access types do
      --  not require initialization since they are explicitly initialized by
      --  other means.

      function Parent_Subtype_Renaming_Discrims return Boolean;
      --  Returns True for base types N that rename discriminants, else False

      function Requires_Init_Proc (Rec_Id : Entity_Id) return Boolean;
      --  Determine whether a record initialization procedure needs to be
      --  generated for the given record type.

      ----------------------
      -- Build_Assignment --
      ----------------------

      function Build_Assignment (Id : Entity_Id; N : Node_Id) return List_Id is
         N_Loc : constant Source_Ptr := Sloc (N);
         Typ   : constant Entity_Id := Underlying_Type (Etype (Id));
         Exp   : Node_Id := N;
         Kind  : Node_Kind := Nkind (N);
         Lhs   : Node_Id;
         Res   : List_Id;

      begin
         Lhs :=
           Make_Selected_Component (N_Loc,
             Prefix        => Make_Identifier (Loc, Name_uInit),
             Selector_Name => New_Occurrence_Of (Id, N_Loc));
         Set_Assignment_OK (Lhs);

         --  Case of an access attribute applied to the current instance.
         --  Replace the reference to the type by a reference to the actual
         --  object. (Note that this handles the case of the top level of
         --  the expression being given by such an attribute, but does not
         --  cover uses nested within an initial value expression. Nested
         --  uses are unlikely to occur in practice, but are theoretically
         --  possible.) It is not clear how to handle them without fully
         --  traversing the expression. ???

         if Kind = N_Attribute_Reference
           and then Nam_In (Attribute_Name (N), Name_Unchecked_Access,
                                                Name_Unrestricted_Access)
           and then Is_Entity_Name (Prefix (N))
           and then Is_Type (Entity (Prefix (N)))
           and then Entity (Prefix (N)) = Rec_Type
         then
            Exp :=
              Make_Attribute_Reference (N_Loc,
                Prefix         =>
                  Make_Identifier (N_Loc, Name_uInit),
                Attribute_Name => Name_Unrestricted_Access);
         end if;

         --  Take a copy of Exp to ensure that later copies of this component
         --  declaration in derived types see the original tree, not a node
         --  rewritten during expansion of the init_proc. If the copy contains
         --  itypes, the scope of the new itypes is the init_proc being built.

         Exp := New_Copy_Tree (Exp, New_Scope => Proc_Id);

         Res := New_List (
           Make_Assignment_Statement (Loc,
             Name       => Lhs,
             Expression => Exp));

         Set_No_Ctrl_Actions (First (Res));

         --  Adjust the tag if tagged (because of possible view conversions).
         --  Suppress the tag adjustment when VM_Target because VM tags are
         --  represented implicitly in objects.

         if Is_Tagged_Type (Typ)
           and then Tagged_Type_Expansion
         then
            Append_To (Res,
              Make_Assignment_Statement (N_Loc,
                Name       =>
                  Make_Selected_Component (N_Loc,
                    Prefix        =>
                      New_Copy_Tree (Lhs, New_Scope => Proc_Id),
                    Selector_Name =>
                      New_Reference_To (First_Tag_Component (Typ), N_Loc)),

                Expression =>
                  Unchecked_Convert_To (RTE (RE_Tag),
                    New_Reference_To
                      (Node
                        (First_Elmt
                          (Access_Disp_Table (Underlying_Type (Typ)))),
                       N_Loc))));
         end if;

         --  Adjust the component if controlled except if it is an aggregate
         --  that will be expanded inline.

         if Kind = N_Qualified_Expression then
            Kind := Nkind (Expression (N));
         end if;

         if Needs_Finalization (Typ)
           and then not (Nkind_In (Kind, N_Aggregate, N_Extension_Aggregate))
           and then not Is_Immutably_Limited_Type (Typ)
         then
            Append_To (Res,
              Make_Adjust_Call
                (Obj_Ref => New_Copy_Tree (Lhs),
                 Typ     => Etype (Id)));
         end if;

         return Res;

      exception
         when RE_Not_Available =>
            return Empty_List;
      end Build_Assignment;

      ------------------------------------
      -- Build_Discriminant_Assignments --
      ------------------------------------

      procedure Build_Discriminant_Assignments (Statement_List : List_Id) is
         Is_Tagged : constant Boolean := Is_Tagged_Type (Rec_Type);
         D         : Entity_Id;
         D_Loc     : Source_Ptr;

      begin
         if Has_Discriminants (Rec_Type)
           and then not Is_Unchecked_Union (Rec_Type)
         then
            D := First_Discriminant (Rec_Type);
            while Present (D) loop

               --  Don't generate the assignment for discriminants in derived
               --  tagged types if the discriminant is a renaming of some
               --  ancestor discriminant. This initialization will be done
               --  when initializing the _parent field of the derived record.

               if Is_Tagged
                 and then Present (Corresponding_Discriminant (D))
               then
                  null;

               else
                  D_Loc := Sloc (D);
                  Append_List_To (Statement_List,
                    Build_Assignment (D,
                      New_Reference_To (Discriminal (D), D_Loc)));
               end if;

               Next_Discriminant (D);
            end loop;
         end if;
      end Build_Discriminant_Assignments;

      --------------------------
      -- Build_Init_Call_Thru --
      --------------------------

      function Build_Init_Call_Thru (Parameters : List_Id) return List_Id is
         Parent_Proc : constant Entity_Id :=
                         Base_Init_Proc (Etype (Rec_Type));

         Parent_Type : constant Entity_Id :=
                         Etype (First_Formal (Parent_Proc));

         Uparent_Type : constant Entity_Id :=
                          Underlying_Type (Parent_Type);

         First_Discr_Param : Node_Id;

         Arg          : Node_Id;
         Args         : List_Id;
         First_Arg    : Node_Id;
         Parent_Discr : Entity_Id;
         Res          : List_Id;

      begin
         --  First argument (_Init) is the object to be initialized.
         --  ??? not sure where to get a reasonable Loc for First_Arg

         First_Arg :=
           OK_Convert_To (Parent_Type,
             New_Reference_To (Defining_Identifier (First (Parameters)), Loc));

         Set_Etype (First_Arg, Parent_Type);

         Args := New_List (Convert_Concurrent (First_Arg, Rec_Type));

         --  In the tasks case,
         --    add _Master as the value of the _Master parameter
         --    add _Chain as the value of the _Chain parameter.
         --    add _Task_Name as the value of the _Task_Name parameter.
         --  At the outer level, these will be variables holding the
         --  corresponding values obtained from GNARL or the expander.
         --
         --  At inner levels, they will be the parameters passed down through
         --  the outer routines.

         First_Discr_Param := Next (First (Parameters));

         if Has_Task (Rec_Type) then
            --  Add _Chain (not done for sequential elaboration policy, see
            --  comment for Create_Restricted_Task_Sequential in s-tarest.ads).

            if Partition_Elaboration_Policy /= 'S' then
               Append_To (Args, Make_Identifier (Loc, Name_uChain));
            end if;

            Append_To (Args, Make_Identifier (Loc, Name_uTask_Name));
            First_Discr_Param := Next (Next (Next (First_Discr_Param)));
         end if;

         --  Append discriminant values

         if Has_Discriminants (Uparent_Type) then
            pragma Assert (not Is_Tagged_Type (Uparent_Type));

            Parent_Discr := First_Discriminant (Uparent_Type);
            while Present (Parent_Discr) loop

               --  Get the initial value for this discriminant
               --  ??? needs to be cleaned up to use parent_Discr_Constr
               --  directly.

               declare
                  Discr       : Entity_Id :=
                                  First_Stored_Discriminant (Uparent_Type);

                  Discr_Value : Elmt_Id :=
                                  First_Elmt (Stored_Constraint (Rec_Type));

               begin
                  while Original_Record_Component (Parent_Discr) /= Discr loop
                     Next_Stored_Discriminant (Discr);
                     Next_Elmt (Discr_Value);
                  end loop;

                  Arg := Node (Discr_Value);
               end;

               --  Append it to the list

               if Nkind (Arg) = N_Identifier
                  and then Ekind (Entity (Arg)) = E_Discriminant
               then
                  Append_To (Args,
                    New_Reference_To (Discriminal (Entity (Arg)), Loc));

               --  Case of access discriminants. We replace the reference
               --  to the type by a reference to the actual object.

               --  Is above comment right??? Use of New_Copy below seems mighty
               --  suspicious ???

               else
                  Append_To (Args, New_Copy (Arg));
               end if;

               Next_Discriminant (Parent_Discr);
            end loop;
         end if;

         Res :=
           New_List (
             Make_Procedure_Call_Statement (Loc,
               Name                   =>
                 New_Occurrence_Of (Parent_Proc, Loc),
               Parameter_Associations => Args));

         return Res;
      end Build_Init_Call_Thru;

      -----------------------------------
      -- Build_Offset_To_Top_Functions --
      -----------------------------------

      procedure Build_Offset_To_Top_Functions is

         procedure Build_Offset_To_Top_Function (Iface_Comp : Entity_Id);
         --  Generate:
         --    function Fxx (O : Address) return Storage_Offset is
         --       type Acc is access all <Typ>;
         --    begin
         --       return Acc!(O).Iface_Comp'Position;
         --    end Fxx;

         ----------------------------------
         -- Build_Offset_To_Top_Function --
         ----------------------------------

         procedure Build_Offset_To_Top_Function (Iface_Comp : Entity_Id) is
            Body_Node : Node_Id;
            Func_Id   : Entity_Id;
            Spec_Node : Node_Id;
            Acc_Type  : Entity_Id;

         begin
            Func_Id := Make_Temporary (Loc, 'F');
            Set_DT_Offset_To_Top_Func (Iface_Comp, Func_Id);

            --  Generate
            --    function Fxx (O : in Rec_Typ) return Storage_Offset;

            Spec_Node := New_Node (N_Function_Specification, Loc);
            Set_Defining_Unit_Name (Spec_Node, Func_Id);
            Set_Parameter_Specifications (Spec_Node, New_List (
              Make_Parameter_Specification (Loc,
                Defining_Identifier =>
                  Make_Defining_Identifier (Loc, Name_uO),
                In_Present          => True,
                Parameter_Type      =>
                  New_Reference_To (RTE (RE_Address), Loc))));
            Set_Result_Definition (Spec_Node,
              New_Reference_To (RTE (RE_Storage_Offset), Loc));

            --  Generate
            --    function Fxx (O : in Rec_Typ) return Storage_Offset is
            --    begin
            --       return O.Iface_Comp'Position;
            --    end Fxx;

            Body_Node := New_Node (N_Subprogram_Body, Loc);
            Set_Specification (Body_Node, Spec_Node);

            Acc_Type := Make_Temporary (Loc, 'T');
            Set_Declarations (Body_Node, New_List (
              Make_Full_Type_Declaration (Loc,
                Defining_Identifier => Acc_Type,
                Type_Definition     =>
                  Make_Access_To_Object_Definition (Loc,
                    All_Present            => True,
                    Null_Exclusion_Present => False,
                    Constant_Present       => False,
                    Subtype_Indication     =>
                      New_Reference_To (Rec_Type, Loc)))));

            Set_Handled_Statement_Sequence (Body_Node,
              Make_Handled_Sequence_Of_Statements (Loc,
                Statements     => New_List (
                  Make_Simple_Return_Statement (Loc,
                    Expression =>
                      Make_Attribute_Reference (Loc,
                        Prefix         =>
                          Make_Selected_Component (Loc,
                            Prefix        =>
                              Unchecked_Convert_To (Acc_Type,
                                Make_Identifier (Loc, Name_uO)),
                            Selector_Name =>
                              New_Reference_To (Iface_Comp, Loc)),
                        Attribute_Name => Name_Position)))));

            Set_Ekind       (Func_Id, E_Function);
            Set_Mechanism   (Func_Id, Default_Mechanism);
            Set_Is_Internal (Func_Id, True);

            if not Debug_Generated_Code then
               Set_Debug_Info_Off (Func_Id);
            end if;

            Analyze (Body_Node);

            Append_Freeze_Action (Rec_Type, Body_Node);
         end Build_Offset_To_Top_Function;

         --  Local variables

         Iface_Comp       : Node_Id;
         Iface_Comp_Elmt  : Elmt_Id;
         Ifaces_Comp_List : Elist_Id;

      --  Start of processing for Build_Offset_To_Top_Functions

      begin
         --  Offset_To_Top_Functions are built only for derivations of types
         --  with discriminants that cover interface types.
         --  Nothing is needed either in case of virtual machines, since
         --  interfaces are handled directly by the VM.

         if not Is_Tagged_Type (Rec_Type)
           or else Etype (Rec_Type) = Rec_Type
           or else not Has_Discriminants (Etype (Rec_Type))
           or else not Tagged_Type_Expansion
         then
            return;
         end if;

         Collect_Interface_Components (Rec_Type, Ifaces_Comp_List);

         --  For each interface type with secondary dispatch table we generate
         --  the Offset_To_Top_Functions (required to displace the pointer in
         --  interface conversions)

         Iface_Comp_Elmt := First_Elmt (Ifaces_Comp_List);
         while Present (Iface_Comp_Elmt) loop
            Iface_Comp := Node (Iface_Comp_Elmt);
            pragma Assert (Is_Interface (Related_Type (Iface_Comp)));

            --  If the interface is a parent of Rec_Type it shares the primary
            --  dispatch table and hence there is no need to build the function

            if not Is_Ancestor (Related_Type (Iface_Comp), Rec_Type,
                                Use_Full_View => True)
            then
               Build_Offset_To_Top_Function (Iface_Comp);
            end if;

            Next_Elmt (Iface_Comp_Elmt);
         end loop;
      end Build_Offset_To_Top_Functions;

      ------------------------------
      -- Build_CPP_Init_Procedure --
      ------------------------------

      procedure Build_CPP_Init_Procedure is
         Body_Node         : Node_Id;
         Body_Stmts        : List_Id;
         Flag_Id           : Entity_Id;
         Flag_Decl         : Node_Id;
         Handled_Stmt_Node : Node_Id;
         Init_Tags_List    : List_Id;
         Proc_Id           : Entity_Id;
         Proc_Spec_Node    : Node_Id;

      begin
         --  Check cases requiring no IC routine

         if not Is_CPP_Class (Root_Type (Rec_Type))
           or else Is_CPP_Class (Rec_Type)
           or else CPP_Num_Prims (Rec_Type) = 0
           or else not Tagged_Type_Expansion
           or else No_Run_Time_Mode
         then
            return;
         end if;

         --  Generate:

         --     Flag : Boolean := False;
         --
         --     procedure Typ_IC is
         --     begin
         --        if not Flag then
         --           Copy C++ dispatch table slots from parent
         --           Update C++ slots of overridden primitives
         --        end if;
         --     end;

         Flag_Id := Make_Temporary (Loc, 'F');

         Flag_Decl :=
           Make_Object_Declaration (Loc,
             Defining_Identifier => Flag_Id,
             Object_Definition =>
               New_Reference_To (Standard_Boolean, Loc),
             Expression =>
               New_Reference_To (Standard_True, Loc));

         Analyze (Flag_Decl);
         Append_Freeze_Action (Rec_Type, Flag_Decl);

         Body_Stmts := New_List;
         Body_Node := New_Node (N_Subprogram_Body, Loc);

         Proc_Spec_Node := New_Node (N_Procedure_Specification, Loc);

         Proc_Id :=
           Make_Defining_Identifier (Loc,
             Chars => Make_TSS_Name (Rec_Type, TSS_CPP_Init_Proc));

         Set_Ekind       (Proc_Id, E_Procedure);
         Set_Is_Internal (Proc_Id);

         Set_Defining_Unit_Name (Proc_Spec_Node, Proc_Id);

         Set_Parameter_Specifications (Proc_Spec_Node, New_List);
         Set_Specification (Body_Node, Proc_Spec_Node);
         Set_Declarations (Body_Node, New_List);

         Init_Tags_List := Build_Inherit_CPP_Prims (Rec_Type);

         Append_To (Init_Tags_List,
           Make_Assignment_Statement (Loc,
             Name =>
               New_Reference_To (Flag_Id, Loc),
             Expression =>
               New_Reference_To (Standard_False, Loc)));

         Append_To (Body_Stmts,
           Make_If_Statement (Loc,
             Condition => New_Occurrence_Of (Flag_Id, Loc),
             Then_Statements => Init_Tags_List));

         Handled_Stmt_Node :=
           New_Node (N_Handled_Sequence_Of_Statements, Loc);
         Set_Statements (Handled_Stmt_Node, Body_Stmts);
         Set_Exception_Handlers (Handled_Stmt_Node, No_List);
         Set_Handled_Statement_Sequence (Body_Node, Handled_Stmt_Node);

         if not Debug_Generated_Code then
            Set_Debug_Info_Off (Proc_Id);
         end if;

         --  Associate CPP_Init_Proc with type

         Set_Init_Proc (Rec_Type, Proc_Id);
      end Build_CPP_Init_Procedure;

      --------------------------
      -- Build_Init_Procedure --
      --------------------------

      procedure Build_Init_Procedure is
         Body_Stmts            : List_Id;
         Body_Node             : Node_Id;
         Handled_Stmt_Node     : Node_Id;
         Init_Tags_List        : List_Id;
         Parameters            : List_Id;
         Proc_Spec_Node        : Node_Id;
         Record_Extension_Node : Node_Id;

      begin
         Body_Stmts := New_List;
         Body_Node := New_Node (N_Subprogram_Body, Loc);
         Set_Ekind (Proc_Id, E_Procedure);

         Proc_Spec_Node := New_Node (N_Procedure_Specification, Loc);
         Set_Defining_Unit_Name (Proc_Spec_Node, Proc_Id);

         Parameters := Init_Formals (Rec_Type);
         Append_List_To (Parameters,
           Build_Discriminant_Formals (Rec_Type, True));

         --  For tagged types, we add a flag to indicate whether the routine
         --  is called to initialize a parent component in the init_proc of
         --  a type extension. If the flag is false, we do not set the tag
         --  because it has been set already in the extension.

         if Is_Tagged_Type (Rec_Type) then
            Set_Tag := Make_Temporary (Loc, 'P');

            Append_To (Parameters,
              Make_Parameter_Specification (Loc,
                Defining_Identifier => Set_Tag,
                Parameter_Type =>
                  New_Occurrence_Of (Standard_Boolean, Loc),
                Expression =>
                  New_Occurrence_Of (Standard_True, Loc)));
         end if;

         Set_Parameter_Specifications (Proc_Spec_Node, Parameters);
         Set_Specification (Body_Node, Proc_Spec_Node);
         Set_Declarations (Body_Node, Decls);

         --  N is a Derived_Type_Definition that renames the parameters of the
         --  ancestor type. We initialize it by expanding our discriminants and
         --  call the ancestor _init_proc with a type-converted object.

         if Parent_Subtype_Renaming_Discrims then
            Append_List_To (Body_Stmts, Build_Init_Call_Thru (Parameters));

         elsif Nkind (Type_Definition (N)) = N_Record_Definition then
            Build_Discriminant_Assignments (Body_Stmts);

            if not Null_Present (Type_Definition (N)) then
               Append_List_To (Body_Stmts,
                 Build_Init_Statements (
                   Component_List (Type_Definition (N))));
            end if;

         --  N is a Derived_Type_Definition with a possible non-empty
         --  extension. The initialization of a type extension consists in the
         --  initialization of the components in the extension.

         else
            Build_Discriminant_Assignments (Body_Stmts);

            Record_Extension_Node :=
              Record_Extension_Part (Type_Definition (N));

            if not Null_Present (Record_Extension_Node) then
               declare
                  Stmts : constant List_Id :=
                            Build_Init_Statements (
                              Component_List (Record_Extension_Node));

               begin
                  --  The parent field must be initialized first because
                  --  the offset of the new discriminants may depend on it

                  Prepend_To (Body_Stmts, Remove_Head (Stmts));
                  Append_List_To (Body_Stmts, Stmts);
               end;
            end if;
         end if;

         --  Add here the assignment to instantiate the Tag

         --  The assignment corresponds to the code:

         --     _Init._Tag := Typ'Tag;

         --  Suppress the tag assignment when VM_Target because VM tags are
         --  represented implicitly in objects. It is also suppressed in case
         --  of CPP_Class types because in this case the tag is initialized in
         --  the C++ side.

         if Is_Tagged_Type (Rec_Type)
           and then Tagged_Type_Expansion
           and then not No_Run_Time_Mode
         then
            --  Case 1: Ada tagged types with no CPP ancestor. Set the tags of
            --  the actual object and invoke the IP of the parent (in this
            --  order). The tag must be initialized before the call to the IP
            --  of the parent and the assignments to other components because
            --  the initial value of the components may depend on the tag (eg.
            --  through a dispatching operation on an access to the current
            --  type). The tag assignment is not done when initializing the
            --  parent component of a type extension, because in that case the
            --  tag is set in the extension.

            if not Is_CPP_Class (Root_Type (Rec_Type)) then

               --  Initialize the primary tag component

               Init_Tags_List := New_List (
                 Make_Assignment_Statement (Loc,
                   Name =>
                     Make_Selected_Component (Loc,
                       Prefix        => Make_Identifier (Loc, Name_uInit),
                       Selector_Name =>
                         New_Reference_To
                           (First_Tag_Component (Rec_Type), Loc)),
                   Expression =>
                     New_Reference_To
                       (Node
                         (First_Elmt (Access_Disp_Table (Rec_Type))), Loc)));

               --  Ada 2005 (AI-251): Initialize the secondary tags components
               --  located at fixed positions (tags whose position depends on
               --  variable size components are initialized later ---see below)

               if Ada_Version >= Ada_2005
                 and then not Is_Interface (Rec_Type)
                 and then Has_Interfaces (Rec_Type)
               then
                  Init_Secondary_Tags
                    (Typ            => Rec_Type,
                     Target         => Make_Identifier (Loc, Name_uInit),
                     Stmts_List     => Init_Tags_List,
                     Fixed_Comps    => True,
                     Variable_Comps => False);
               end if;

               Prepend_To (Body_Stmts,
                 Make_If_Statement (Loc,
                   Condition => New_Occurrence_Of (Set_Tag, Loc),
                   Then_Statements => Init_Tags_List));

            --  Case 2: CPP type. The imported C++ constructor takes care of
            --  tags initialization. No action needed here because the IP
            --  is built by Set_CPP_Constructors; in this case the IP is a
            --  wrapper that invokes the C++ constructor and copies the C++
            --  tags locally. Done to inherit the C++ slots in Ada derivations
            --  (see case 3).

            elsif Is_CPP_Class (Rec_Type) then
               pragma Assert (False);
               null;

            --  Case 3: Combined hierarchy containing C++ types and Ada tagged
            --  type derivations. Derivations of imported C++ classes add a
            --  complication, because we cannot inhibit tag setting in the
            --  constructor for the parent. Hence we initialize the tag after
            --  the call to the parent IP (that is, in reverse order compared
            --  with pure Ada hierarchies ---see comment on case 1).

            else
               --  Initialize the primary tag

               Init_Tags_List := New_List (
                 Make_Assignment_Statement (Loc,
                   Name =>
                     Make_Selected_Component (Loc,
                       Prefix        => Make_Identifier (Loc, Name_uInit),
                       Selector_Name =>
                         New_Reference_To
                           (First_Tag_Component (Rec_Type), Loc)),
                   Expression =>
                     New_Reference_To
                       (Node
                         (First_Elmt (Access_Disp_Table (Rec_Type))), Loc)));

               --  Ada 2005 (AI-251): Initialize the secondary tags components
               --  located at fixed positions (tags whose position depends on
               --  variable size components are initialized later ---see below)

               if Ada_Version >= Ada_2005
                 and then not Is_Interface (Rec_Type)
                 and then Has_Interfaces (Rec_Type)
               then
                  Init_Secondary_Tags
                    (Typ            => Rec_Type,
                     Target         => Make_Identifier (Loc, Name_uInit),
                     Stmts_List     => Init_Tags_List,
                     Fixed_Comps    => True,
                     Variable_Comps => False);
               end if;

               --  Initialize the tag component after invocation of parent IP.

               --  Generate:
               --     parent_IP(_init.parent); // Invokes the C++ constructor
               --     [ typIC; ]               // Inherit C++ slots from parent
               --     init_tags

               declare
                  Ins_Nod : Node_Id;

               begin
                  --  Search for the call to the IP of the parent. We assume
                  --  that the first init_proc call is for the parent.

                  Ins_Nod := First (Body_Stmts);
                  while Present (Next (Ins_Nod))
                     and then (Nkind (Ins_Nod) /= N_Procedure_Call_Statement
                                or else not Is_Init_Proc (Name (Ins_Nod)))
                  loop
                     Next (Ins_Nod);
                  end loop;

                  --  The IC routine copies the inherited slots of the C+ part
                  --  of the dispatch table from the parent and updates the
                  --  overridden C++ slots.

                  if CPP_Num_Prims (Rec_Type) > 0 then
                     declare
                        Init_DT : Entity_Id;
                        New_Nod : Node_Id;

                     begin
                        Init_DT := CPP_Init_Proc (Rec_Type);
                        pragma Assert (Present (Init_DT));

                        New_Nod :=
                          Make_Procedure_Call_Statement (Loc,
                            New_Reference_To (Init_DT, Loc));
                        Insert_After (Ins_Nod, New_Nod);

                        --  Update location of init tag statements

                        Ins_Nod := New_Nod;
                     end;
                  end if;

                  Insert_List_After (Ins_Nod, Init_Tags_List);
               end;
            end if;

            --  Ada 2005 (AI-251): Initialize the secondary tag components
            --  located at variable positions. We delay the generation of this
            --  code until here because the value of the attribute 'Position
            --  applied to variable size components of the parent type that
            --  depend on discriminants is only safely read at runtime after
            --  the parent components have been initialized.

            if Ada_Version >= Ada_2005
              and then not Is_Interface (Rec_Type)
              and then Has_Interfaces (Rec_Type)
              and then Has_Discriminants (Etype (Rec_Type))
              and then Is_Variable_Size_Record (Etype (Rec_Type))
            then
               Init_Tags_List := New_List;

               Init_Secondary_Tags
                 (Typ            => Rec_Type,
                  Target         => Make_Identifier (Loc, Name_uInit),
                  Stmts_List     => Init_Tags_List,
                  Fixed_Comps    => False,
                  Variable_Comps => True);

               if Is_Non_Empty_List (Init_Tags_List) then
                  Append_List_To (Body_Stmts, Init_Tags_List);
               end if;
            end if;
         end if;

         Handled_Stmt_Node := New_Node (N_Handled_Sequence_Of_Statements, Loc);
         Set_Statements (Handled_Stmt_Node, Body_Stmts);

         --  Generate:
         --    Local_DF_Id (_init, C1, ..., CN);
         --    raise;

         if Counter > 0
           and then Needs_Finalization (Rec_Type)
           and then not Is_Abstract_Type (Rec_Type)
           and then not Restriction_Active (No_Exception_Propagation)
         then
            declare
               Local_DF_Id : Entity_Id;

            begin
               --  Create a local version of Deep_Finalize which has indication
               --  of partial initialization state.

               Local_DF_Id := Make_Temporary (Loc, 'F');

               Append_To (Decls,
                 Make_Local_Deep_Finalize (Rec_Type, Local_DF_Id));

               Set_Exception_Handlers (Handled_Stmt_Node, New_List (
                 Make_Exception_Handler (Loc,
                   Exception_Choices => New_List (
                     Make_Others_Choice (Loc)),

                   Statements => New_List (
                     Make_Procedure_Call_Statement (Loc,
                       Name =>
                         New_Reference_To (Local_DF_Id, Loc),

                       Parameter_Associations => New_List (
                         Make_Identifier (Loc, Name_uInit),
                         New_Reference_To (Standard_False, Loc))),

                     Make_Raise_Statement (Loc)))));
            end;
         else
            Set_Exception_Handlers (Handled_Stmt_Node, No_List);
         end if;

         Set_Handled_Statement_Sequence (Body_Node, Handled_Stmt_Node);

         if not Debug_Generated_Code then
            Set_Debug_Info_Off (Proc_Id);
         end if;

         --  Associate Init_Proc with type, and determine if the procedure
         --  is null (happens because of the Initialize_Scalars pragma case,
         --  where we have to generate a null procedure in case it is called
         --  by a client with Initialize_Scalars set). Such procedures have
         --  to be generated, but do not have to be called, so we mark them
         --  as null to suppress the call.

         Set_Init_Proc (Rec_Type, Proc_Id);

         if List_Length (Body_Stmts) = 1

           --  We must skip SCIL nodes because they may have been added to this
           --  list by Insert_Actions.

           and then Nkind (First_Non_SCIL_Node (Body_Stmts)) = N_Null_Statement
           and then VM_Target = No_VM
         then
            --  Even though the init proc may be null at this time it might get
            --  some stuff added to it later by the VM backend.

            Set_Is_Null_Init_Proc (Proc_Id);
         end if;
      end Build_Init_Procedure;

      ---------------------------
      -- Build_Init_Statements --
      ---------------------------

      function Build_Init_Statements (Comp_List : Node_Id) return List_Id is
         Checks     : constant List_Id := New_List;
         Actions    : List_Id   := No_List;
         Comp_Loc   : Source_Ptr;
         Counter_Id : Entity_Id := Empty;
         Decl       : Node_Id;
         Has_POC    : Boolean;
         Id         : Entity_Id;
         Stmts      : List_Id;
         Typ        : Entity_Id;

         procedure Increment_Counter (Loc : Source_Ptr);
         --  Generate an "increment by one" statement for the current counter
         --  and append it to the list Stmts.

         procedure Make_Counter (Loc : Source_Ptr);
         --  Create a new counter for the current component list. The routine
         --  creates a new defining Id, adds an object declaration and sets
         --  the Id generator for the next variant.

         -----------------------
         -- Increment_Counter --
         -----------------------

         procedure Increment_Counter (Loc : Source_Ptr) is
         begin
            --  Generate:
            --    Counter := Counter + 1;

            Append_To (Stmts,
              Make_Assignment_Statement (Loc,
                Name       => New_Reference_To (Counter_Id, Loc),
                Expression =>
                  Make_Op_Add (Loc,
                    Left_Opnd  => New_Reference_To (Counter_Id, Loc),
                    Right_Opnd => Make_Integer_Literal (Loc, 1))));
         end Increment_Counter;

         ------------------
         -- Make_Counter --
         ------------------

         procedure Make_Counter (Loc : Source_Ptr) is
         begin
            --  Increment the Id generator

            Counter := Counter + 1;

            --  Create the entity and declaration

            Counter_Id :=
              Make_Defining_Identifier (Loc,
                Chars => New_External_Name ('C', Counter));

            --  Generate:
            --    Cnn : Integer := 0;

            Append_To (Decls,
              Make_Object_Declaration (Loc,
                Defining_Identifier => Counter_Id,
                Object_Definition   =>
                  New_Reference_To (Standard_Integer, Loc),
                Expression          =>
                  Make_Integer_Literal (Loc, 0)));
         end Make_Counter;

      --  Start of processing for Build_Init_Statements

      begin
         if Null_Present (Comp_List) then
            return New_List (Make_Null_Statement (Loc));
         end if;

         Stmts := New_List;

         --  Loop through visible declarations of task types, protected
         --  types and atomic types moving any expanded code from the spec to
         --  the body of the init procedure.

         if Is_Task_Record_Type (Rec_Type)
           or else Is_Protected_Record_Type (Rec_Type)
           or else Is_Atomic_Record_Type (Rec_Type)
         then
            declare
               Decl : constant Node_Id :=
                        Parent (Corresponding_Concurrent_Type (Rec_Type));
               Def  : Node_Id;
               N1   : Node_Id;
               N2   : Node_Id;

            begin
               if Is_Task_Record_Type (Rec_Type) then
                  Def := Task_Definition (Decl);
               elsif Is_Protected_Record_Type (Rec_Type) then
                  Def := Protected_Definition (Decl);
               else
                  Def := Atomic_Definition (Decl);
               end if;

               if Present (Def) then
                  N1 := First (Visible_Declarations (Def));
                  while Present (N1) loop
                     N2 := N1;
                     N1 := Next (N1);

                     if Nkind (N2) in N_Statement_Other_Than_Procedure_Call
                       or else Nkind (N2) in N_Raise_xxx_Error
                       or else Nkind (N2) = N_Procedure_Call_Statement
                     then
                        Append_To (Stmts,
                          New_Copy_Tree (N2, New_Scope => Proc_Id));
                        Rewrite (N2, Make_Null_Statement (Sloc (N2)));
                        Analyze (N2);
                     end if;
                  end loop;
               end if;
            end;
         end if;

         --  Loop through components, skipping pragmas, in 2 steps. The first
         --  step deals with regular components. The second step deals with
         --  components that have per object constraints and no explicit
         --  initialization.

         Has_POC := False;

         --  First pass : regular components

         Decl := First_Non_Pragma (Component_Items (Comp_List));
         while Present (Decl) loop
            Comp_Loc := Sloc (Decl);
            Build_Record_Checks
              (Subtype_Indication (Component_Definition (Decl)), Checks);

            Id  := Defining_Identifier (Decl);
            Typ := Etype (Id);

            --  Leave any processing of per-object constrained component for
            --  the second pass.

            if Has_Access_Constraint (Id) and then No (Expression (Decl)) then
               Has_POC := True;

            --  Regular component cases

            else
               --  Explicit initialization

               if Present (Expression (Decl)) then
                  if Is_CPP_Constructor_Call (Expression (Decl)) then
                     Actions :=
                       Build_Initialization_Call
                         (Comp_Loc,
                          Id_Ref          =>
                            Make_Selected_Component (Comp_Loc,
                              Prefix        =>
                                Make_Identifier (Comp_Loc, Name_uInit),
                              Selector_Name =>
                                New_Occurrence_Of (Id, Comp_Loc)),
                          Typ             => Typ,
                          In_Init_Proc    => True,
                          Enclos_Type     => Rec_Type,
                          Discr_Map       => Discr_Map,
                          Constructor_Ref => Expression (Decl));
                  else
                     Actions := Build_Assignment (Id, Expression (Decl));
                  end if;

               --  CPU, Cycle_Period, Dispatching_Domain, Cycle_Phase, Priority
               --  and Size components are filled with the corresponding rep
               --  item expression of the concurrent type (if any).

               elsif Ekind (Scope (Id)) = E_Record_Type
                 and then Present (Corresponding_Concurrent_Type (Scope (Id)))
<<<<<<< HEAD
                 and then (Chars (Id) = Name_uCPU                or else
                           Chars (Id) = Name_uCycle_Period       or else
                           Chars (Id) = Name_uCycle_Phase        or else
                           Chars (Id) = Name_uDispatching_Domain or else
                           Chars (Id) = Name_uPriority)
=======
                 and then Nam_In (Chars (Id), Name_uCPU,
                                              Name_uCycle_Period,
                                              Name_uDispatching_Domain,
                                              Name_uPhase,
                                              Name_uPriority)
>>>>>>> c66fa4a8
               then
                  declare
                     Exp   : Node_Id;
                     Nam   : Name_Id;
                     Ritem : Node_Id;

                  begin
                     if Chars (Id) = Name_uCPU then
                        Nam := Name_CPU;

                     elsif Chars (Id) = Name_uCycle_Period then
                        Nam := Name_Cycle_Period;

                     elsif Chars (Id) = Name_uCycle_Phase then
                        Nam := Name_Cycle_Phase;

                     elsif Chars (Id) = Name_uDispatching_Domain then
                        Nam := Name_Dispatching_Domain;

                     elsif Chars (Id) = Name_uPriority then
                        Nam := Name_Priority;
                     end if;

                     --  Get the Rep Item (aspect specification, attribute
                     --  definition clause or pragma) of the corresponding
                     --  concurrent type.

                     Ritem :=
                       Get_Rep_Item
                         (Corresponding_Concurrent_Type (Scope (Id)),
                          Nam,
                          Check_Parents => False);

                     if Present (Ritem) then

                        --  Pragma case

                        if Nkind (Ritem) = N_Pragma then
                           Exp := First (Pragma_Argument_Associations (Ritem));

                           if Nkind (Exp) = N_Pragma_Argument_Association then
                              Exp := Expression (Exp);
                           end if;

                           --  Conversion for Priority expression

                           if Nam = Name_Priority then
                              if Pragma_Name (Ritem) = Name_Priority
                                and then not GNAT_Mode
                              then
                                 Exp := Convert_To (RTE (RE_Priority), Exp);
                              else
                                 Exp :=
                                   Convert_To (RTE (RE_Any_Priority), Exp);
                              end if;
                           end if;

                        --  Aspect/Attribute definition clause case

                        else
                           Exp := Expression (Ritem);

                           --  Conversion for Priority expression

                           if Nam = Name_Priority then
                              if Chars (Ritem) = Name_Priority
                                and then not GNAT_Mode
                              then
                                 Exp := Convert_To (RTE (RE_Priority), Exp);
                              else
                                 Exp :=
                                   Convert_To (RTE (RE_Any_Priority), Exp);
                              end if;
                           end if;
                        end if;

                        --  Conversion for Dispatching_Domain value

                        if Nam = Name_Dispatching_Domain then
                           Exp :=
                             Unchecked_Convert_To
                               (RTE (RE_Dispatching_Domain_Access), Exp);
                        end if;

                        Actions := Build_Assignment (Id, Exp);

                     --  Nothing needed if no Rep Item

                     else
                        Actions := No_List;
                     end if;
                  end;

               --  Composite component with its own Init_Proc

               elsif not Is_Interface (Typ)
                 and then Has_Non_Null_Base_Init_Proc (Typ)
               then
                  Actions :=
                    Build_Initialization_Call
                      (Comp_Loc,
                       Make_Selected_Component (Comp_Loc,
                         Prefix        =>
                           Make_Identifier (Comp_Loc, Name_uInit),
                         Selector_Name => New_Occurrence_Of (Id, Comp_Loc)),
                       Typ,
                       In_Init_Proc => True,
                       Enclos_Type  => Rec_Type,
                       Discr_Map    => Discr_Map);

                  Clean_Task_Names (Typ, Proc_Id);

               --  Simple initialization

               elsif Component_Needs_Simple_Initialization (Typ) then
                  Actions :=
                    Build_Assignment
                      (Id, Get_Simple_Init_Val (Typ, N, Esize (Id)));

               --  Nothing needed for this case

               else
                  Actions := No_List;
               end if;

               if Present (Checks) then
                  Append_List_To (Stmts, Checks);
               end if;

               if Present (Actions) then
                  Append_List_To (Stmts, Actions);

                  --  Preserve the initialization state in the current counter

                  if Chars (Id) /= Name_uParent
                    and then Needs_Finalization (Typ)
                  then
                     if No (Counter_Id) then
                        Make_Counter (Comp_Loc);
                     end if;

                     Increment_Counter (Comp_Loc);
                  end if;
               end if;
            end if;

            Next_Non_Pragma (Decl);
         end loop;

         --  Set up tasks and protected object support. This needs to be done
         --  before any component with a per-object access discriminant
         --  constraint, or any variant part (which may contain such
         --  components) is initialized, because the initialization of these
         --  components may reference the enclosing concurrent object.

         --  For a task record type, add the task create call and calls to bind
         --  any interrupt (signal) entries.

         if Is_Task_Record_Type (Rec_Type) then

            --  In the case of the restricted run time the OTCR has already
            --  been preallocated.
            --  TODO: We currently always preallocate the OTCR. In the future
            --  it won't be preallocated if restricted run-time is being used.

            Append_To (Stmts,
              Make_Assignment_Statement (Loc,
                Name       =>
                  Make_Selected_Component (Loc,
                    Prefix        => Make_Identifier (Loc, Name_uInit),
                    Selector_Name => Make_Identifier (Loc,
                                                      Name_uTask_Handler)),
                Expression =>
                  Make_Attribute_Reference (Loc,
                    Prefix         =>
                      Make_Selected_Component (Loc,
                        Prefix        => Make_Identifier (Loc, Name_uInit),
                        Selector_Name => Make_Identifier (Loc, Name_uOTCR)),
                    Attribute_Name => Name_Unchecked_Access)));

            Append_To (Stmts, Make_Task_Create_Call (Rec_Type));

            declare
               Task_Type : constant Entity_Id :=
                             Corresponding_Concurrent_Type (Rec_Type);
               Task_Decl : constant Node_Id := Parent (Task_Type);
               Task_Def  : constant Node_Id := Task_Definition (Task_Decl);
               Decl_Loc  : Source_Ptr;
               Ent       : Entity_Id;
               Vis_Decl  : Node_Id;

            begin
               if Present (Task_Def) then
                  Vis_Decl := First (Visible_Declarations (Task_Def));
                  while Present (Vis_Decl) loop
                     Decl_Loc := Sloc (Vis_Decl);

                     if Nkind (Vis_Decl) = N_Attribute_Definition_Clause then
                        if Get_Attribute_Id (Chars (Vis_Decl)) =
                                                       Attribute_Address
                        then
                           Ent := Entity (Name (Vis_Decl));

                           if Ekind (Ent) = E_Entry then
                              Append_To (Stmts,
                                Make_Procedure_Call_Statement (Decl_Loc,
                                  Name =>
                                    New_Reference_To (RTE (
                                      RE_Bind_Interrupt_To_Entry), Decl_Loc),
                                  Parameter_Associations => New_List (
                                    Make_Selected_Component (Decl_Loc,
                                      Prefix        =>
                                        Make_Identifier (Decl_Loc, Name_uInit),
                                      Selector_Name =>
                                        Make_Identifier
                                         (Decl_Loc, Name_uTask_Id)),
                                    Entry_Index_Expression
                                      (Decl_Loc, Ent, Empty, Task_Type),
                                    Expression (Vis_Decl))));
                           end if;
                        end if;
                     end if;

                     Next (Vis_Decl);
                  end loop;
               end if;
            end;
         end if;

         --  For a protected type, add statements generated by
         --  Make_Initialize_Protection.

         if Is_Protected_Record_Type (Rec_Type) then
            Append_List_To (Stmts,
              Make_Initialize_Protection (Rec_Type));
         end if;

         --  For an atomic type, add statements generated by
         --  Make_Initialize_Atomic.

         if Is_Atomic_Record_Type (Rec_Type) then
            Append_List_To (Stmts,
              Make_Initialize_Atomic (Rec_Type));
         end if;

         --  Second pass: components with per-object constraints

         if Has_POC then
            Decl := First_Non_Pragma (Component_Items (Comp_List));
            while Present (Decl) loop
               Comp_Loc := Sloc (Decl);
               Id := Defining_Identifier (Decl);
               Typ := Etype (Id);

               if Has_Access_Constraint (Id)
                 and then No (Expression (Decl))
               then
                  if Has_Non_Null_Base_Init_Proc (Typ) then
                     Append_List_To (Stmts,
                       Build_Initialization_Call (Comp_Loc,
                         Make_Selected_Component (Comp_Loc,
                           Prefix        =>
                             Make_Identifier (Comp_Loc, Name_uInit),
                           Selector_Name => New_Occurrence_Of (Id, Comp_Loc)),
                         Typ,
                         In_Init_Proc => True,
                         Enclos_Type  => Rec_Type,
                         Discr_Map    => Discr_Map));

                     Clean_Task_Names (Typ, Proc_Id);

                     --  Preserve initialization state in the current counter

                     if Needs_Finalization (Typ) then
                        if No (Counter_Id) then
                           Make_Counter (Comp_Loc);
                        end if;

                        Increment_Counter (Comp_Loc);
                     end if;

                  elsif Component_Needs_Simple_Initialization (Typ) then
                     Append_List_To (Stmts,
                       Build_Assignment
                         (Id, Get_Simple_Init_Val (Typ, N, Esize (Id))));
                  end if;
               end if;

               Next_Non_Pragma (Decl);
            end loop;
         end if;

         --  Process the variant part

         if Present (Variant_Part (Comp_List)) then
            declare
               Variant_Alts : constant List_Id := New_List;
               Var_Loc      : Source_Ptr;
               Variant      : Node_Id;

            begin
               Variant :=
                 First_Non_Pragma (Variants (Variant_Part (Comp_List)));
               while Present (Variant) loop
                  Var_Loc := Sloc (Variant);
                  Append_To (Variant_Alts,
                    Make_Case_Statement_Alternative (Var_Loc,
                      Discrete_Choices =>
                        New_Copy_List (Discrete_Choices (Variant)),
                      Statements =>
                        Build_Init_Statements (Component_List (Variant))));
                  Next_Non_Pragma (Variant);
               end loop;

               --  The expression of the case statement which is a reference
               --  to one of the discriminants is replaced by the appropriate
               --  formal parameter of the initialization procedure.

               Append_To (Stmts,
                 Make_Case_Statement (Var_Loc,
                   Expression =>
                     New_Reference_To (Discriminal (
                       Entity (Name (Variant_Part (Comp_List)))), Var_Loc),
                   Alternatives => Variant_Alts));
            end;
         end if;

         --  If no initializations when generated for component declarations
         --  corresponding to this Stmts, append a null statement to Stmts to
         --  to make it a valid Ada tree.

         if Is_Empty_List (Stmts) then
            Append (Make_Null_Statement (Loc), Stmts);
         end if;

         return Stmts;

      exception
         when RE_Not_Available =>
         return Empty_List;
      end Build_Init_Statements;

      -------------------------
      -- Build_Record_Checks --
      -------------------------

      procedure Build_Record_Checks (S : Node_Id; Check_List : List_Id) is
         Subtype_Mark_Id : Entity_Id;

         procedure Constrain_Array
           (SI         : Node_Id;
            Check_List : List_Id);
         --  Apply a list of index constraints to an unconstrained array type.
         --  The first parameter is the entity for the resulting subtype.
         --  Check_List is a list to which the check actions are appended.

         ---------------------
         -- Constrain_Array --
         ---------------------

         procedure Constrain_Array
           (SI         : Node_Id;
            Check_List : List_Id)
         is
            C                     : constant Node_Id := Constraint (SI);
            Number_Of_Constraints : Nat := 0;
            Index                 : Node_Id;
            S, T                  : Entity_Id;

            procedure Constrain_Index
              (Index      : Node_Id;
               S          : Node_Id;
               Check_List : List_Id);
            --  Process an index constraint in a constrained array declaration.
            --  The constraint can be either a subtype name or a range with or
            --  without an explicit subtype mark. Index is the corresponding
            --  index of the unconstrained array. S is the range expression.
            --  Check_List is a list to which the check actions are appended.

            ---------------------
            -- Constrain_Index --
            ---------------------

            procedure Constrain_Index
              (Index        : Node_Id;
               S            : Node_Id;
               Check_List   : List_Id)
            is
               T : constant Entity_Id := Etype (Index);

            begin
               if Nkind (S) = N_Range then
                  Process_Range_Expr_In_Decl (S, T, Check_List);
               end if;
            end Constrain_Index;

         --  Start of processing for Constrain_Array

         begin
            T := Entity (Subtype_Mark (SI));

            if Ekind (T) in Access_Kind then
               T := Designated_Type (T);
            end if;

            S := First (Constraints (C));

            while Present (S) loop
               Number_Of_Constraints := Number_Of_Constraints + 1;
               Next (S);
            end loop;

            --  In either case, the index constraint must provide a discrete
            --  range for each index of the array type and the type of each
            --  discrete range must be the same as that of the corresponding
            --  index. (RM 3.6.1)

            S := First (Constraints (C));
            Index := First_Index (T);
            Analyze (Index);

            --  Apply constraints to each index type

            for J in 1 .. Number_Of_Constraints loop
               Constrain_Index (Index, S, Check_List);
               Next (Index);
               Next (S);
            end loop;
         end Constrain_Array;

      --  Start of processing for Build_Record_Checks

      begin
         if Nkind (S) = N_Subtype_Indication then
            Find_Type (Subtype_Mark (S));
            Subtype_Mark_Id := Entity (Subtype_Mark (S));

            --  Remaining processing depends on type

            case Ekind (Subtype_Mark_Id) is

               when Array_Kind =>
                  Constrain_Array (S, Check_List);

               when others =>
                  null;
            end case;
         end if;
      end Build_Record_Checks;

      -------------------------------------------
      -- Component_Needs_Simple_Initialization --
      -------------------------------------------

      function Component_Needs_Simple_Initialization
        (T : Entity_Id) return Boolean
      is
      begin
         return
           Needs_Simple_Initialization (T)
             and then not Is_RTE (T, RE_Tag)

               --  Ada 2005 (AI-251): Check also the tag of abstract interfaces

             and then not Is_RTE (T, RE_Interface_Tag);
      end Component_Needs_Simple_Initialization;

      --------------------------------------
      -- Parent_Subtype_Renaming_Discrims --
      --------------------------------------

      function Parent_Subtype_Renaming_Discrims return Boolean is
         De : Entity_Id;
         Dp : Entity_Id;

      begin
         if Base_Type (Rec_Ent) /= Rec_Ent then
            return False;
         end if;

         if Etype (Rec_Ent) = Rec_Ent
           or else not Has_Discriminants (Rec_Ent)
           or else Is_Constrained (Rec_Ent)
           or else Is_Tagged_Type (Rec_Ent)
         then
            return False;
         end if;

         --  If there are no explicit stored discriminants we have inherited
         --  the root type discriminants so far, so no renamings occurred.

         if First_Discriminant (Rec_Ent) =
              First_Stored_Discriminant (Rec_Ent)
         then
            return False;
         end if;

         --  Check if we have done some trivial renaming of the parent
         --  discriminants, i.e. something like
         --
         --    type DT (X1, X2: int) is new PT (X1, X2);

         De := First_Discriminant (Rec_Ent);
         Dp := First_Discriminant (Etype (Rec_Ent));
         while Present (De) loop
            pragma Assert (Present (Dp));

            if Corresponding_Discriminant (De) /= Dp then
               return True;
            end if;

            Next_Discriminant (De);
            Next_Discriminant (Dp);
         end loop;

         return Present (Dp);
      end Parent_Subtype_Renaming_Discrims;

      ------------------------
      -- Requires_Init_Proc --
      ------------------------

      function Requires_Init_Proc (Rec_Id : Entity_Id) return Boolean is
         Comp_Decl : Node_Id;
         Id        : Entity_Id;
         Typ       : Entity_Id;

      begin
         --  Definitely do not need one if specifically suppressed

         if Initialization_Suppressed (Rec_Id) then
            return False;
         end if;

         --  If it is a type derived from a type with unknown discriminants,
         --  we cannot build an initialization procedure for it.

         if Has_Unknown_Discriminants (Rec_Id)
           or else Has_Unknown_Discriminants (Etype (Rec_Id))
         then
            return False;
         end if;

         --  Otherwise we need to generate an initialization procedure if
         --  Is_CPP_Class is False and at least one of the following applies:

         --  1. Discriminants are present, since they need to be initialized
         --     with the appropriate discriminant constraint expressions.
         --     However, the discriminant of an unchecked union does not
         --     count, since the discriminant is not present.

         --  2. The type is a tagged type, since the implicit Tag component
         --     needs to be initialized with a pointer to the dispatch table.

         --  3. The type contains tasks

         --  4. One or more components has an initial value

         --  5. One or more components is for a type which itself requires
         --     an initialization procedure.

         --  6. One or more components is a type that requires simple
         --     initialization (see Needs_Simple_Initialization), except
         --     that types Tag and Interface_Tag are excluded, since fields
         --     of these types are initialized by other means.

         --  7. The type is the record type built for a task type (since at
         --     the very least, Create_Task must be called)

         --  8. The type is the record type built for a protected type (since
         --     at least Initialize_Protection must be called)

         --  9. The type is marked as a public entity. The reason we add this
         --     case (even if none of the above apply) is to properly handle
         --     Initialize_Scalars. If a package is compiled without an IS
         --     pragma, and the client is compiled with an IS pragma, then
         --     the client will think an initialization procedure is present
         --     and call it, when in fact no such procedure is required, but
         --     since the call is generated, there had better be a routine
         --     at the other end of the call, even if it does nothing!)

         --  Note: the reason we exclude the CPP_Class case is because in this
         --  case the initialization is performed by the C++ constructors, and
         --  the IP is built by Set_CPP_Constructors.

         if Is_CPP_Class (Rec_Id) then
            return False;

         elsif Is_Interface (Rec_Id) then
            return False;

         elsif (Has_Discriminants (Rec_Id)
                  and then not Is_Unchecked_Union (Rec_Id))
           or else Is_Tagged_Type (Rec_Id)
           or else Is_Concurrent_Record_Type (Rec_Id)
           or else Has_Task (Rec_Id)
         then
            return True;
         end if;

         Id := First_Component (Rec_Id);
         while Present (Id) loop
            Comp_Decl := Parent (Id);
            Typ := Etype (Id);

            if Present (Expression (Comp_Decl))
              or else Has_Non_Null_Base_Init_Proc (Typ)
              or else Component_Needs_Simple_Initialization (Typ)
            then
               return True;
            end if;

            Next_Component (Id);
         end loop;

         --  As explained above, a record initialization procedure is needed
         --  for public types in case Initialize_Scalars applies to a client.
         --  However, such a procedure is not needed in the case where either
         --  of restrictions No_Initialize_Scalars or No_Default_Initialization
         --  applies. No_Initialize_Scalars excludes the possibility of using
         --  Initialize_Scalars in any partition, and No_Default_Initialization
         --  implies that no initialization should ever be done for objects of
         --  the type, so is incompatible with Initialize_Scalars.

         if not Restriction_Active (No_Initialize_Scalars)
           and then not Restriction_Active (No_Default_Initialization)
           and then Is_Public (Rec_Id)
         then
            return True;
         end if;

         return False;
      end Requires_Init_Proc;

   --  Start of processing for Build_Record_Init_Proc

   begin
      --  Check for value type, which means no initialization required

      Rec_Type := Defining_Identifier (N);

      if Is_Value_Type (Rec_Type) then
         return;
      end if;

      --  This may be full declaration of a private type, in which case
      --  the visible entity is a record, and the private entity has been
      --  exchanged with it in the private part of the current package.
      --  The initialization procedure is built for the record type, which
      --  is retrievable from the private entity.

      if Is_Incomplete_Or_Private_Type (Rec_Type) then
         Rec_Type := Underlying_Type (Rec_Type);
      end if;

      --  If there are discriminants, build the discriminant map to replace
      --  discriminants by their discriminals in complex bound expressions.
      --  These only arise for the corresponding records of synchronized types.

      if Is_Concurrent_Record_Type (Rec_Type)
        and then Has_Discriminants (Rec_Type)
      then
         declare
            Disc : Entity_Id;
         begin
            Disc := First_Discriminant (Rec_Type);
            while Present (Disc) loop
               Append_Elmt (Disc, Discr_Map);
               Append_Elmt (Discriminal (Disc), Discr_Map);
               Next_Discriminant (Disc);
            end loop;
         end;
      end if;

      --  Derived types that have no type extension can use the initialization
      --  procedure of their parent and do not need a procedure of their own.
      --  This is only correct if there are no representation clauses for the
      --  type or its parent, and if the parent has in fact been frozen so
      --  that its initialization procedure exists.

      if Is_Derived_Type (Rec_Type)
        and then not Is_Tagged_Type (Rec_Type)
        and then not Is_Unchecked_Union (Rec_Type)
        and then not Has_New_Non_Standard_Rep (Rec_Type)
        and then not Parent_Subtype_Renaming_Discrims
        and then Has_Non_Null_Base_Init_Proc (Etype (Rec_Type))
      then
         Copy_TSS (Base_Init_Proc (Etype (Rec_Type)), Rec_Type);

      --  Otherwise if we need an initialization procedure, then build one,
      --  mark it as public and inlinable and as having a completion.

      elsif Requires_Init_Proc (Rec_Type)
        or else Is_Unchecked_Union (Rec_Type)
      then
         Proc_Id :=
           Make_Defining_Identifier (Loc,
             Chars => Make_Init_Proc_Name (Rec_Type));

         --  If No_Default_Initialization restriction is active, then we don't
         --  want to build an init_proc, but we need to mark that an init_proc
         --  would be needed if this restriction was not active (so that we can
         --  detect attempts to call it), so set a dummy init_proc in place.

         if Restriction_Active (No_Default_Initialization) then
            Set_Init_Proc (Rec_Type, Proc_Id);
            return;
         end if;

         Build_Offset_To_Top_Functions;
         Build_CPP_Init_Procedure;
         Build_Init_Procedure;
         Set_Is_Public (Proc_Id, Is_Public (Rec_Ent));

         --  The initialization of protected records is not worth inlining.
         --  In addition, when compiled for another unit for inlining purposes,
         --  it may make reference to entities that have not been elaborated
         --  yet. The initialization of controlled records contains a nested
         --  clean-up procedure that makes it impractical to inline as well,
         --  and leads to undefined symbols if inlined in a different unit.
         --  Similar considerations apply to task types.

         if not Is_Concurrent_Type (Rec_Type)
           and then not Has_Task (Rec_Type)
           and then not Needs_Finalization (Rec_Type)
         then
            Set_Is_Inlined  (Proc_Id);
         end if;

         Set_Is_Internal    (Proc_Id);
         Set_Has_Completion (Proc_Id);

         if not Debug_Generated_Code then
            Set_Debug_Info_Off (Proc_Id);
         end if;

         declare
            Agg : constant Node_Id :=
                    Build_Equivalent_Record_Aggregate (Rec_Type);

            procedure Collect_Itypes (Comp : Node_Id);
            --  Generate references to itypes in the aggregate, because
            --  the first use of the aggregate may be in a nested scope.

            --------------------
            -- Collect_Itypes --
            --------------------

            procedure Collect_Itypes (Comp : Node_Id) is
               Ref      : Node_Id;
               Sub_Aggr : Node_Id;
               Typ      : constant Entity_Id := Etype (Comp);

            begin
               if Is_Array_Type (Typ)
                 and then Is_Itype (Typ)
               then
                  Ref := Make_Itype_Reference (Loc);
                  Set_Itype (Ref, Typ);
                  Append_Freeze_Action (Rec_Type, Ref);

                  Ref := Make_Itype_Reference (Loc);
                  Set_Itype (Ref, Etype (First_Index (Typ)));
                  Append_Freeze_Action (Rec_Type, Ref);

                  Sub_Aggr := First (Expressions (Comp));

                  --  Recurse on nested arrays

                  while Present (Sub_Aggr) loop
                     Collect_Itypes (Sub_Aggr);
                     Next (Sub_Aggr);
                  end loop;
               end if;
            end Collect_Itypes;

         begin
            --  If there is a static initialization aggregate for the type,
            --  generate itype references for the types of its (sub)components,
            --  to prevent out-of-scope errors in the resulting tree.
            --  The aggregate may have been rewritten as a Raise node, in which
            --  case there are no relevant itypes.

            if Present (Agg)
              and then Nkind (Agg) = N_Aggregate
            then
               Set_Static_Initialization (Proc_Id, Agg);

               declare
                  Comp  : Node_Id;
               begin
                  Comp := First (Component_Associations (Agg));
                  while Present (Comp) loop
                     Collect_Itypes (Expression (Comp));
                     Next (Comp);
                  end loop;
               end;
            end if;
         end;
      end if;
   end Build_Record_Init_Proc;

   --------------------------------
   -- Build_Record_Invariant_Proc --
   --------------------------------

   function Build_Record_Invariant_Proc
     (R_Type : Entity_Id;
      Nod    : Node_Id) return Node_Id
   is
      Loc : constant Source_Ptr := Sloc (Nod);

      Object_Name : constant Name_Id := New_Internal_Name ('I');
      --  Name for argument of invariant procedure

      Object_Entity : constant Node_Id :=
        Make_Defining_Identifier (Loc, Object_Name);
      --  The procedure declaration entity for the argument

      Invariant_Found : Boolean;
      --  Set if any component needs an invariant check.

      Proc_Id   : Entity_Id;
      Proc_Body : Node_Id;
      Stmts     : List_Id;
      Type_Def  : Node_Id;

      function Build_Invariant_Checks (Comp_List : Node_Id) return List_Id;
      --  Recursive procedure that generates a list of checks for components
      --  that need it, and recurses through variant parts when present.

      function Build_Component_Invariant_Call (Comp : Entity_Id)
      return Node_Id;
      --  Build call to invariant procedure for a record component.

      ------------------------------------
      -- Build_Component_Invariant_Call --
      ------------------------------------

      function Build_Component_Invariant_Call (Comp : Entity_Id)
      return Node_Id
      is
         Sel_Comp : Node_Id;
         Typ      : Entity_Id;
         Call     : Node_Id;

      begin
         Invariant_Found := True;
         Typ := Etype (Comp);

         Sel_Comp :=
           Make_Selected_Component (Loc,
             Prefix      => New_Occurrence_Of (Object_Entity, Loc),
             Selector_Name => New_Occurrence_Of (Comp, Loc));

         if Is_Access_Type (Typ) then
            Sel_Comp := Make_Explicit_Dereference (Loc, Sel_Comp);
            Typ := Designated_Type (Typ);
         end if;

         Call :=
           Make_Procedure_Call_Statement (Loc,
             Name                   =>
               New_Occurrence_Of (Invariant_Procedure (Typ), Loc),
             Parameter_Associations => New_List (Sel_Comp));

         if Is_Access_Type (Etype (Comp)) then
            Call :=
              Make_If_Statement (Loc,
                Condition =>
                  Make_Op_Ne (Loc,
                    Left_Opnd   => Make_Null (Loc),
                    Right_Opnd  =>
                       Make_Selected_Component (Loc,
                         Prefix      => New_Occurrence_Of (Object_Entity, Loc),
                         Selector_Name => New_Occurrence_Of (Comp, Loc))),
                Then_Statements => New_List (Call));
         end if;

         return Call;
      end Build_Component_Invariant_Call;

      ----------------------------
      -- Build_Invariant_Checks --
      ----------------------------

      function Build_Invariant_Checks (Comp_List : Node_Id) return List_Id is
         Decl     : Node_Id;
         Id       : Entity_Id;
         Stmts    : List_Id;

      begin
         Stmts := New_List;
         Decl := First_Non_Pragma (Component_Items (Comp_List));
         while Present (Decl) loop
            if Nkind (Decl) = N_Component_Declaration then
               Id  := Defining_Identifier (Decl);

               if Has_Invariants (Etype (Id))
                 and then In_Open_Scopes (Scope (R_Type))
               then
                  Append_To (Stmts, Build_Component_Invariant_Call (Id));

               elsif Is_Access_Type (Etype (Id))
                 and then not Is_Access_Constant (Etype (Id))
                 and then Has_Invariants (Designated_Type (Etype (Id)))
                 and then In_Open_Scopes (Scope (Designated_Type (Etype (Id))))
               then
                  Append_To (Stmts, Build_Component_Invariant_Call (Id));
               end if;
            end if;

            Next (Decl);
         end loop;

         if Present (Variant_Part (Comp_List)) then
            declare
               Variant_Alts  : constant List_Id := New_List;
               Var_Loc       : Source_Ptr;
               Variant       : Node_Id;
               Variant_Stmts : List_Id;

            begin
               Variant :=
                 First_Non_Pragma (Variants (Variant_Part (Comp_List)));
               while Present (Variant) loop
                  Variant_Stmts :=
                    Build_Invariant_Checks (Component_List (Variant));
                  Var_Loc := Sloc (Variant);
                  Append_To (Variant_Alts,
                    Make_Case_Statement_Alternative (Var_Loc,
                      Discrete_Choices =>
                        New_Copy_List (Discrete_Choices (Variant)),
                      Statements => Variant_Stmts));

                  Next_Non_Pragma (Variant);
               end loop;

               --  The expression in the case statement is the reference to
               --  the discriminant of the target object.

               Append_To (Stmts,
                 Make_Case_Statement (Var_Loc,
                   Expression =>
                     Make_Selected_Component (Var_Loc,
                      Prefix => New_Occurrence_Of (Object_Entity, Var_Loc),
                      Selector_Name => New_Occurrence_Of
                        (Entity
                          (Name (Variant_Part (Comp_List))), Var_Loc)),
                      Alternatives => Variant_Alts));
            end;
         end if;

         return Stmts;
      end Build_Invariant_Checks;

   --  Start of processing for Build_Record_Invariant_Proc

   begin
      Invariant_Found := False;
      Type_Def := Type_Definition (Parent (R_Type));

      if Nkind (Type_Def) = N_Record_Definition
        and then not Null_Present (Type_Def)
      then
         Stmts := Build_Invariant_Checks (Component_List (Type_Def));
      else
         return Empty;
      end if;

      if not Invariant_Found then
         return Empty;
      end if;

      Proc_Id :=
        Make_Defining_Identifier (Loc,
           Chars => New_External_Name (Chars (R_Type), "Invariant"));

      Proc_Body :=
        Make_Subprogram_Body (Loc,
          Specification =>
            Make_Procedure_Specification (Loc,
              Defining_Unit_Name       => Proc_Id,
              Parameter_Specifications => New_List (
                Make_Parameter_Specification (Loc,
                  Defining_Identifier => Object_Entity,
                  Parameter_Type      => New_Occurrence_Of (R_Type, Loc)))),

          Declarations               => Empty_List,
          Handled_Statement_Sequence =>
            Make_Handled_Sequence_Of_Statements (Loc,
              Statements => Stmts));

      Set_Ekind          (Proc_Id, E_Procedure);
      Set_Is_Public      (Proc_Id, Is_Public (R_Type));
      Set_Is_Internal    (Proc_Id);
      Set_Has_Completion (Proc_Id);

      return Proc_Body;
      --  Insert_After (Nod, Proc_Body);
      --  Analyze (Proc_Body);
   end Build_Record_Invariant_Proc;

   ----------------------------
   -- Build_Slice_Assignment --
   ----------------------------

   --  Generates the following subprogram:

   --    procedure Assign
   --     (Source,  Target    : Array_Type,
   --      Left_Lo, Left_Hi   : Index;
   --      Right_Lo, Right_Hi : Index;
   --      Rev                : Boolean)
   --    is
   --       Li1 : Index;
   --       Ri1 : Index;

   --    begin

   --       if Left_Hi < Left_Lo then
   --          return;
   --       end if;

   --       if Rev  then
   --          Li1 := Left_Hi;
   --          Ri1 := Right_Hi;
   --       else
   --          Li1 := Left_Lo;
   --          Ri1 := Right_Lo;
   --       end if;

   --       loop
   --          Target (Li1) := Source (Ri1);

   --          if Rev then
   --             exit when Li1 = Left_Lo;
   --             Li1 := Index'pred (Li1);
   --             Ri1 := Index'pred (Ri1);
   --          else
   --             exit when Li1 = Left_Hi;
   --             Li1 := Index'succ (Li1);
   --             Ri1 := Index'succ (Ri1);
   --          end if;
   --       end loop;
   --    end Assign;

   procedure Build_Slice_Assignment (Typ : Entity_Id) is
      Loc   : constant Source_Ptr := Sloc (Typ);
      Index : constant Entity_Id  := Base_Type (Etype (First_Index (Typ)));

      Larray    : constant Entity_Id := Make_Temporary (Loc, 'A');
      Rarray    : constant Entity_Id := Make_Temporary (Loc, 'R');
      Left_Lo   : constant Entity_Id := Make_Temporary (Loc, 'L');
      Left_Hi   : constant Entity_Id := Make_Temporary (Loc, 'L');
      Right_Lo  : constant Entity_Id := Make_Temporary (Loc, 'R');
      Right_Hi  : constant Entity_Id := Make_Temporary (Loc, 'R');
      Rev       : constant Entity_Id := Make_Temporary (Loc, 'D');
      --  Formal parameters of procedure

      Proc_Name : constant Entity_Id :=
                    Make_Defining_Identifier (Loc,
                      Chars => Make_TSS_Name (Typ, TSS_Slice_Assign));

      Lnn : constant Entity_Id := Make_Temporary (Loc, 'L');
      Rnn : constant Entity_Id := Make_Temporary (Loc, 'R');
      --  Subscripts for left and right sides

      Decls : List_Id;
      Loops : Node_Id;
      Stats : List_Id;

   begin
      --  Build declarations for indexes

      Decls := New_List;

      Append_To (Decls,
         Make_Object_Declaration (Loc,
           Defining_Identifier => Lnn,
           Object_Definition  =>
             New_Occurrence_Of (Index, Loc)));

      Append_To (Decls,
        Make_Object_Declaration (Loc,
          Defining_Identifier => Rnn,
          Object_Definition  =>
            New_Occurrence_Of (Index, Loc)));

      Stats := New_List;

      --  Build test for empty slice case

      Append_To (Stats,
        Make_If_Statement (Loc,
          Condition =>
             Make_Op_Lt (Loc,
               Left_Opnd  => New_Occurrence_Of (Left_Hi, Loc),
               Right_Opnd => New_Occurrence_Of (Left_Lo, Loc)),
          Then_Statements => New_List (Make_Simple_Return_Statement (Loc))));

      --  Build initializations for indexes

      declare
         F_Init : constant List_Id := New_List;
         B_Init : constant List_Id := New_List;

      begin
         Append_To (F_Init,
           Make_Assignment_Statement (Loc,
             Name => New_Occurrence_Of (Lnn, Loc),
             Expression => New_Occurrence_Of (Left_Lo, Loc)));

         Append_To (F_Init,
           Make_Assignment_Statement (Loc,
             Name => New_Occurrence_Of (Rnn, Loc),
             Expression => New_Occurrence_Of (Right_Lo, Loc)));

         Append_To (B_Init,
           Make_Assignment_Statement (Loc,
             Name => New_Occurrence_Of (Lnn, Loc),
             Expression => New_Occurrence_Of (Left_Hi, Loc)));

         Append_To (B_Init,
           Make_Assignment_Statement (Loc,
             Name => New_Occurrence_Of (Rnn, Loc),
             Expression => New_Occurrence_Of (Right_Hi, Loc)));

         Append_To (Stats,
           Make_If_Statement (Loc,
             Condition => New_Occurrence_Of (Rev, Loc),
             Then_Statements => B_Init,
             Else_Statements => F_Init));
      end;

      --  Now construct the assignment statement

      Loops :=
        Make_Loop_Statement (Loc,
          Statements => New_List (
            Make_Assignment_Statement (Loc,
              Name =>
                Make_Indexed_Component (Loc,
                  Prefix => New_Occurrence_Of (Larray, Loc),
                  Expressions => New_List (New_Occurrence_Of (Lnn, Loc))),
              Expression =>
                Make_Indexed_Component (Loc,
                  Prefix => New_Occurrence_Of (Rarray, Loc),
                  Expressions => New_List (New_Occurrence_Of (Rnn, Loc))))),
          End_Label  => Empty);

      --  Build the exit condition and increment/decrement statements

      declare
         F_Ass : constant List_Id := New_List;
         B_Ass : constant List_Id := New_List;

      begin
         Append_To (F_Ass,
           Make_Exit_Statement (Loc,
             Condition =>
               Make_Op_Eq (Loc,
                 Left_Opnd  => New_Occurrence_Of (Lnn, Loc),
                 Right_Opnd => New_Occurrence_Of (Left_Hi, Loc))));

         Append_To (F_Ass,
           Make_Assignment_Statement (Loc,
             Name => New_Occurrence_Of (Lnn, Loc),
             Expression =>
               Make_Attribute_Reference (Loc,
                 Prefix =>
                   New_Occurrence_Of (Index, Loc),
                 Attribute_Name => Name_Succ,
                 Expressions => New_List (
                   New_Occurrence_Of (Lnn, Loc)))));

         Append_To (F_Ass,
           Make_Assignment_Statement (Loc,
             Name => New_Occurrence_Of (Rnn, Loc),
             Expression =>
               Make_Attribute_Reference (Loc,
                 Prefix =>
                   New_Occurrence_Of (Index, Loc),
                 Attribute_Name => Name_Succ,
                 Expressions => New_List (
                   New_Occurrence_Of (Rnn, Loc)))));

         Append_To (B_Ass,
           Make_Exit_Statement (Loc,
             Condition =>
               Make_Op_Eq (Loc,
                 Left_Opnd  => New_Occurrence_Of (Lnn, Loc),
                 Right_Opnd => New_Occurrence_Of (Left_Lo, Loc))));

         Append_To (B_Ass,
           Make_Assignment_Statement (Loc,
             Name => New_Occurrence_Of (Lnn, Loc),
             Expression =>
               Make_Attribute_Reference (Loc,
                 Prefix =>
                   New_Occurrence_Of (Index, Loc),
                 Attribute_Name => Name_Pred,
                   Expressions => New_List (
                     New_Occurrence_Of (Lnn, Loc)))));

         Append_To (B_Ass,
           Make_Assignment_Statement (Loc,
             Name => New_Occurrence_Of (Rnn, Loc),
             Expression =>
               Make_Attribute_Reference (Loc,
                 Prefix =>
                   New_Occurrence_Of (Index, Loc),
                 Attribute_Name => Name_Pred,
                 Expressions => New_List (
                   New_Occurrence_Of (Rnn, Loc)))));

         Append_To (Statements (Loops),
           Make_If_Statement (Loc,
             Condition => New_Occurrence_Of (Rev, Loc),
             Then_Statements => B_Ass,
             Else_Statements => F_Ass));
      end;

      Append_To (Stats, Loops);

      declare
         Spec    : Node_Id;
         Formals : List_Id := New_List;

      begin
         Formals := New_List (
           Make_Parameter_Specification (Loc,
             Defining_Identifier => Larray,
             Out_Present => True,
             Parameter_Type =>
               New_Reference_To (Base_Type (Typ), Loc)),

           Make_Parameter_Specification (Loc,
             Defining_Identifier => Rarray,
             Parameter_Type =>
               New_Reference_To (Base_Type (Typ), Loc)),

           Make_Parameter_Specification (Loc,
             Defining_Identifier => Left_Lo,
             Parameter_Type =>
               New_Reference_To (Index, Loc)),

           Make_Parameter_Specification (Loc,
             Defining_Identifier => Left_Hi,
             Parameter_Type =>
               New_Reference_To (Index, Loc)),

           Make_Parameter_Specification (Loc,
             Defining_Identifier => Right_Lo,
             Parameter_Type =>
               New_Reference_To (Index, Loc)),

           Make_Parameter_Specification (Loc,
             Defining_Identifier => Right_Hi,
             Parameter_Type =>
               New_Reference_To (Index, Loc)));

         Append_To (Formals,
           Make_Parameter_Specification (Loc,
             Defining_Identifier => Rev,
             Parameter_Type =>
               New_Reference_To (Standard_Boolean, Loc)));

         Spec :=
           Make_Procedure_Specification (Loc,
             Defining_Unit_Name       => Proc_Name,
             Parameter_Specifications => Formals);

         Discard_Node (
           Make_Subprogram_Body (Loc,
             Specification              => Spec,
             Declarations               => Decls,
             Handled_Statement_Sequence =>
               Make_Handled_Sequence_Of_Statements (Loc,
                 Statements => Stats)));
      end;

      Set_TSS (Typ, Proc_Name);
      Set_Is_Pure (Proc_Name);
   end Build_Slice_Assignment;

   -----------------------------
   -- Build_Untagged_Equality --
   -----------------------------

   procedure Build_Untagged_Equality (Typ : Entity_Id) is
      Build_Eq : Boolean;
      Comp     : Entity_Id;
      Decl     : Node_Id;
      Op       : Entity_Id;
      Prim     : Elmt_Id;
      Eq_Op    : Entity_Id;

      function User_Defined_Eq (T : Entity_Id) return Entity_Id;
      --  Check whether the type T has a user-defined primitive equality. If so
      --  return it, else return Empty. If true for a component of Typ, we have
      --  to build the primitive equality for it.

      ---------------------
      -- User_Defined_Eq --
      ---------------------

      function User_Defined_Eq (T : Entity_Id) return Entity_Id is
         Prim : Elmt_Id;
         Op   : Entity_Id;

      begin
         Op := TSS (T, TSS_Composite_Equality);

         if Present (Op) then
            return Op;
         end if;

         Prim := First_Elmt (Collect_Primitive_Operations (T));
         while Present (Prim) loop
            Op := Node (Prim);

            if Chars (Op) = Name_Op_Eq
              and then Etype (Op) = Standard_Boolean
              and then Etype (First_Formal (Op)) = T
              and then Etype (Next_Formal (First_Formal (Op))) = T
            then
               return Op;
            end if;

            Next_Elmt (Prim);
         end loop;

         return Empty;
      end User_Defined_Eq;

   --  Start of processing for Build_Untagged_Equality

   begin
      --  If a record component has a primitive equality operation, we must
      --  build the corresponding one for the current type.

      Build_Eq := False;
      Comp := First_Component (Typ);
      while Present (Comp) loop
         if Is_Record_Type (Etype (Comp))
           and then Present (User_Defined_Eq (Etype (Comp)))
         then
            Build_Eq := True;
         end if;

         Next_Component (Comp);
      end loop;

      --  If there is a user-defined equality for the type, we do not create
      --  the implicit one.

      Prim := First_Elmt (Collect_Primitive_Operations (Typ));
      Eq_Op := Empty;
      while Present (Prim) loop
         if Chars (Node (Prim)) = Name_Op_Eq
           and then Comes_From_Source (Node (Prim))

         --  Don't we also need to check formal types and return type as in
         --  User_Defined_Eq above???

         then
            Eq_Op := Node (Prim);
            Build_Eq := False;
            exit;
         end if;

         Next_Elmt (Prim);
      end loop;

      --  If the type is derived, inherit the operation, if present, from the
      --  parent type. It may have been declared after the type derivation. If
      --  the parent type itself is derived, it may have inherited an operation
      --  that has itself been overridden, so update its alias and related
      --  flags. Ditto for inequality.

      if No (Eq_Op) and then Is_Derived_Type (Typ) then
         Prim := First_Elmt (Collect_Primitive_Operations (Etype (Typ)));
         while Present (Prim) loop
            if Chars (Node (Prim)) = Name_Op_Eq then
               Copy_TSS (Node (Prim), Typ);
               Build_Eq := False;

               declare
                  Op    : constant Entity_Id := User_Defined_Eq (Typ);
                  Eq_Op : constant Entity_Id := Node (Prim);
                  NE_Op : constant Entity_Id := Next_Entity (Eq_Op);

               begin
                  if Present (Op) then
                     Set_Alias (Op, Eq_Op);
                     Set_Is_Abstract_Subprogram
                       (Op, Is_Abstract_Subprogram (Eq_Op));

                     if Chars (Next_Entity (Op)) = Name_Op_Ne then
                        Set_Is_Abstract_Subprogram
                          (Next_Entity (Op), Is_Abstract_Subprogram (NE_Op));
                     end if;
                  end if;
               end;

               exit;
            end if;

            Next_Elmt (Prim);
         end loop;
      end if;

      --  If not inherited and not user-defined, build body as for a type with
      --  tagged components.

      if Build_Eq then
         Decl :=
           Make_Eq_Body (Typ, Make_TSS_Name (Typ, TSS_Composite_Equality));
         Op := Defining_Entity (Decl);
         Set_TSS (Typ, Op);
         Set_Is_Pure (Op);

         if Is_Library_Level_Entity (Typ) then
            Set_Is_Public (Op);
         end if;
      end if;
   end Build_Untagged_Equality;

   ------------------------------------
   -- Build_Variant_Record_Equality --
   ------------------------------------

   --  Generates:

   --    function _Equality (X, Y : T) return Boolean is
   --    begin
   --       --  Compare discriminants

   --       if False or else X.D1 /= Y.D1 or else X.D2 /= Y.D2 then
   --          return False;
   --       end if;

   --       --  Compare components

   --       if False or else X.C1 /= Y.C1 or else X.C2 /= Y.C2 then
   --          return False;
   --       end if;

   --       --  Compare variant part

   --       case X.D1 is
   --          when V1 =>
   --             if False or else X.C2 /= Y.C2 or else X.C3 /= Y.C3 then
   --                return False;
   --             end if;
   --          ...
   --          when Vn =>
   --             if False or else X.Cn /= Y.Cn then
   --                return False;
   --             end if;
   --       end case;

   --       return True;
   --    end _Equality;

   procedure Build_Variant_Record_Equality (Typ : Entity_Id) is
      Loc : constant Source_Ptr := Sloc (Typ);

      F : constant Entity_Id :=
            Make_Defining_Identifier (Loc,
              Chars => Make_TSS_Name (Typ, TSS_Composite_Equality));

      X : constant Entity_Id :=
           Make_Defining_Identifier (Loc,
             Chars => Name_X);

      Y : constant Entity_Id :=
            Make_Defining_Identifier (Loc,
              Chars => Name_Y);

      Def    : constant Node_Id := Parent (Typ);
      Comps  : constant Node_Id := Component_List (Type_Definition (Def));
      Stmts  : constant List_Id := New_List;
      Pspecs : constant List_Id := New_List;

   begin
      --  Derived Unchecked_Union types no longer inherit the equality function
      --  of their parent.

      if Is_Derived_Type (Typ)
        and then not Is_Unchecked_Union (Typ)
        and then not Has_New_Non_Standard_Rep (Typ)
      then
         declare
            Parent_Eq : constant Entity_Id :=
                          TSS (Root_Type (Typ), TSS_Composite_Equality);

         begin
            if Present (Parent_Eq) then
               Copy_TSS (Parent_Eq, Typ);
               return;
            end if;
         end;
      end if;

      Discard_Node (
        Make_Subprogram_Body (Loc,
          Specification =>
            Make_Function_Specification (Loc,
              Defining_Unit_Name       => F,
              Parameter_Specifications => Pspecs,
              Result_Definition => New_Reference_To (Standard_Boolean, Loc)),
          Declarations               => New_List,
          Handled_Statement_Sequence =>
            Make_Handled_Sequence_Of_Statements (Loc,
              Statements => Stmts)));

      Append_To (Pspecs,
        Make_Parameter_Specification (Loc,
          Defining_Identifier => X,
          Parameter_Type      => New_Reference_To (Typ, Loc)));

      Append_To (Pspecs,
        Make_Parameter_Specification (Loc,
          Defining_Identifier => Y,
          Parameter_Type      => New_Reference_To (Typ, Loc)));

      --  Unchecked_Unions require additional machinery to support equality.
      --  Two extra parameters (A and B) are added to the equality function
      --  parameter list in order to capture the inferred values of the
      --  discriminants in later calls.

      if Is_Unchecked_Union (Typ) then
         declare
            Discr_Type : constant Node_Id := Etype (First_Discriminant (Typ));

            A : constant Node_Id :=
                  Make_Defining_Identifier (Loc,
                    Chars => Name_A);

            B : constant Node_Id :=
                  Make_Defining_Identifier (Loc,
                    Chars => Name_B);

         begin
            --  Add A and B to the parameter list

            Append_To (Pspecs,
              Make_Parameter_Specification (Loc,
                Defining_Identifier => A,
                Parameter_Type => New_Reference_To (Discr_Type, Loc)));

            Append_To (Pspecs,
              Make_Parameter_Specification (Loc,
                Defining_Identifier => B,
                Parameter_Type => New_Reference_To (Discr_Type, Loc)));

            --  Generate the following header code to compare the inferred
            --  discriminants:

            --  if a /= b then
            --     return False;
            --  end if;

            Append_To (Stmts,
              Make_If_Statement (Loc,
                Condition =>
                  Make_Op_Ne (Loc,
                    Left_Opnd => New_Reference_To (A, Loc),
                    Right_Opnd => New_Reference_To (B, Loc)),
                Then_Statements => New_List (
                  Make_Simple_Return_Statement (Loc,
                    Expression => New_Occurrence_Of (Standard_False, Loc)))));

            --  Generate component-by-component comparison. Note that we must
            --  propagate one of the inferred discriminant formals to act as
            --  the case statement switch.

            Append_List_To (Stmts,
              Make_Eq_Case (Typ, Comps, A));
         end;

      --  Normal case (not unchecked union)

      else
         Append_To (Stmts,
           Make_Eq_If (Typ,
             Discriminant_Specifications (Def)));

         Append_List_To (Stmts,
           Make_Eq_Case (Typ, Comps));
      end if;

      Append_To (Stmts,
        Make_Simple_Return_Statement (Loc,
          Expression => New_Reference_To (Standard_True, Loc)));

      Set_TSS (Typ, F);
      Set_Is_Pure (F);

      if not Debug_Generated_Code then
         Set_Debug_Info_Off (F);
      end if;
   end Build_Variant_Record_Equality;

   -----------------------------
   -- Check_Stream_Attributes --
   -----------------------------

   procedure Check_Stream_Attributes (Typ : Entity_Id) is
      Comp      : Entity_Id;
      Par_Read  : constant Boolean :=
                    Stream_Attribute_Available (Typ, TSS_Stream_Read)
                      and then not Has_Specified_Stream_Read (Typ);
      Par_Write : constant Boolean :=
                    Stream_Attribute_Available (Typ, TSS_Stream_Write)
                      and then not Has_Specified_Stream_Write (Typ);

      procedure Check_Attr (Nam : Name_Id; TSS_Nam : TSS_Name_Type);
      --  Check that Comp has a user-specified Nam stream attribute

      ----------------
      -- Check_Attr --
      ----------------

      procedure Check_Attr (Nam : Name_Id; TSS_Nam : TSS_Name_Type) is
      begin
         if not Stream_Attribute_Available (Etype (Comp), TSS_Nam) then
            Error_Msg_Name_1 := Nam;
            Error_Msg_N
              ("|component& in limited extension must have% attribute", Comp);
         end if;
      end Check_Attr;

   --  Start of processing for Check_Stream_Attributes

   begin
      if Par_Read or else Par_Write then
         Comp := First_Component (Typ);
         while Present (Comp) loop
            if Comes_From_Source (Comp)
              and then Original_Record_Component (Comp) = Comp
              and then Is_Limited_Type (Etype (Comp))
            then
               if Par_Read then
                  Check_Attr (Name_Read, TSS_Stream_Read);
               end if;

               if Par_Write then
                  Check_Attr (Name_Write, TSS_Stream_Write);
               end if;
            end if;

            Next_Component (Comp);
         end loop;
      end if;
   end Check_Stream_Attributes;

   -----------------------------
   -- Expand_Record_Extension --
   -----------------------------

   --  Add a field _parent at the beginning of the record extension. This is
   --  used to implement inheritance. Here are some examples of expansion:

   --  1. no discriminants
   --      type T2 is new T1 with null record;
   --   gives
   --      type T2 is new T1 with record
   --        _Parent : T1;
   --      end record;

   --  2. renamed discriminants
   --    type T2 (B, C : Int) is new T1 (A => B) with record
   --       _Parent : T1 (A => B);
   --       D : Int;
   --    end;

   --  3. inherited discriminants
   --    type T2 is new T1 with record -- discriminant A inherited
   --       _Parent : T1 (A);
   --       D : Int;
   --    end;

   procedure Expand_Record_Extension (T : Entity_Id; Def : Node_Id) is
      Indic        : constant Node_Id    := Subtype_Indication (Def);
      Loc          : constant Source_Ptr := Sloc (Def);
      Rec_Ext_Part : Node_Id             := Record_Extension_Part (Def);
      Par_Subtype  : Entity_Id;
      Comp_List    : Node_Id;
      Comp_Decl    : Node_Id;
      Parent_N     : Node_Id;
      D            : Entity_Id;
      List_Constr  : constant List_Id    := New_List;

   begin
      --  Expand_Record_Extension is called directly from the semantics, so
      --  we must check to see whether expansion is active before proceeding

      if not Expander_Active then
         return;
      end if;

      --  This may be a derivation of an untagged private type whose full
      --  view is tagged, in which case the Derived_Type_Definition has no
      --  extension part. Build an empty one now.

      if No (Rec_Ext_Part) then
         Rec_Ext_Part :=
           Make_Record_Definition (Loc,
             End_Label      => Empty,
             Component_List => Empty,
             Null_Present   => True);

         Set_Record_Extension_Part (Def, Rec_Ext_Part);
         Mark_Rewrite_Insertion (Rec_Ext_Part);
      end if;

      Comp_List := Component_List (Rec_Ext_Part);

      Parent_N := Make_Defining_Identifier (Loc, Name_uParent);

      --  If the derived type inherits its discriminants the type of the
      --  _parent field must be constrained by the inherited discriminants

      if Has_Discriminants (T)
        and then Nkind (Indic) /= N_Subtype_Indication
        and then not Is_Constrained (Entity (Indic))
      then
         D := First_Discriminant (T);
         while Present (D) loop
            Append_To (List_Constr, New_Occurrence_Of (D, Loc));
            Next_Discriminant (D);
         end loop;

         Par_Subtype :=
           Process_Subtype (
             Make_Subtype_Indication (Loc,
               Subtype_Mark => New_Reference_To (Entity (Indic), Loc),
               Constraint   =>
                 Make_Index_Or_Discriminant_Constraint (Loc,
                   Constraints => List_Constr)),
             Def);

      --  Otherwise the original subtype_indication is just what is needed

      else
         Par_Subtype := Process_Subtype (New_Copy_Tree (Indic), Def);
      end if;

      Set_Parent_Subtype (T, Par_Subtype);

      Comp_Decl :=
        Make_Component_Declaration (Loc,
          Defining_Identifier => Parent_N,
          Component_Definition =>
            Make_Component_Definition (Loc,
              Aliased_Present => False,
              Subtype_Indication => New_Reference_To (Par_Subtype, Loc)));

      if Null_Present (Rec_Ext_Part) then
         Set_Component_List (Rec_Ext_Part,
           Make_Component_List (Loc,
             Component_Items => New_List (Comp_Decl),
             Variant_Part => Empty,
             Null_Present => False));
         Set_Null_Present (Rec_Ext_Part, False);

      elsif Null_Present (Comp_List)
        or else Is_Empty_List (Component_Items (Comp_List))
      then
         Set_Component_Items (Comp_List, New_List (Comp_Decl));
         Set_Null_Present (Comp_List, False);

      else
         Insert_Before (First (Component_Items (Comp_List)), Comp_Decl);
      end if;

      Analyze (Comp_Decl);
   end Expand_Record_Extension;

   ------------------------------------
   -- Expand_N_Full_Type_Declaration --
   ------------------------------------

   procedure Expand_N_Full_Type_Declaration (N : Node_Id) is

      procedure Build_Master (Ptr_Typ : Entity_Id);
      --  Create the master associated with Ptr_Typ

      ------------------
      -- Build_Master --
      ------------------

      procedure Build_Master (Ptr_Typ : Entity_Id) is
         Desig_Typ : constant Entity_Id := Designated_Type (Ptr_Typ);

      begin
         --  Anonymous access types are created for the components of the
         --  record parameter for an entry declaration. No master is created
         --  for such a type.

         if Comes_From_Source (N)
           and then Has_Task (Desig_Typ)
         then
            Build_Master_Entity (Ptr_Typ);
            Build_Master_Renaming (Ptr_Typ);

         --  Create a class-wide master because a Master_Id must be generated
         --  for access-to-limited-class-wide types whose root may be extended
         --  with task components.

         --  Note: This code covers access-to-limited-interfaces because they
         --        can be used to reference tasks implementing them.

         elsif Is_Limited_Class_Wide_Type (Desig_Typ)
           and then Tasking_Allowed

           --  Do not create a class-wide master for types whose convention is
           --  Java since these types cannot embed Ada tasks anyway. Note that
           --  the following test cannot catch the following case:

           --      package java.lang.Object is
           --         type Typ is tagged limited private;
           --         type Ref is access all Typ'Class;
           --      private
           --         type Typ is tagged limited ...;
           --         pragma Convention (Typ, Java)
           --      end;

           --  Because the convention appears after we have done the
           --  processing for type Ref.

           and then Convention (Desig_Typ) /= Convention_Java
           and then Convention (Desig_Typ) /= Convention_CIL
         then
            Build_Class_Wide_Master (Ptr_Typ);
         end if;
      end Build_Master;

      --  Local declarations

      Def_Id : constant Entity_Id := Defining_Identifier (N);
      B_Id   : constant Entity_Id := Base_Type (Def_Id);
      FN     : Node_Id;
      Par_Id : Entity_Id;

   --  Start of processing for Expand_N_Full_Type_Declaration

   begin
      if Is_Access_Type (Def_Id) then
         Build_Master (Def_Id);

         if Ekind (Def_Id) = E_Access_Protected_Subprogram_Type then
            Expand_Access_Protected_Subprogram_Type (N);
         end if;

      --  Array of anonymous access-to-task pointers

      elsif Ada_Version >= Ada_2005
        and then Is_Array_Type (Def_Id)
        and then Is_Access_Type (Component_Type (Def_Id))
        and then Ekind (Component_Type (Def_Id)) = E_Anonymous_Access_Type
      then
         Build_Master (Component_Type (Def_Id));

      elsif Has_Task (Def_Id) then
         Expand_Previous_Access_Type (Def_Id);

      --  Check the components of a record type or array of records for
      --  anonymous access-to-task pointers.

      elsif Ada_Version >= Ada_2005
        and then (Is_Record_Type (Def_Id)
                   or else
                     (Is_Array_Type (Def_Id)
                       and then Is_Record_Type (Component_Type (Def_Id))))
      then
         declare
            Comp  : Entity_Id;
            First : Boolean;
            M_Id  : Entity_Id;
            Typ   : Entity_Id;

         begin
            if Is_Array_Type (Def_Id) then
               Comp := First_Entity (Component_Type (Def_Id));
            else
               Comp := First_Entity (Def_Id);
            end if;

            --  Examine all components looking for anonymous access-to-task
            --  types.

            First := True;
            while Present (Comp) loop
               Typ := Etype (Comp);

               if Ekind (Typ) = E_Anonymous_Access_Type
                 and then Has_Task (Available_View (Designated_Type (Typ)))
                 and then No (Master_Id (Typ))
               then
                  --  Ensure that the record or array type have a _master

                  if First then
                     Build_Master_Entity (Def_Id);
                     Build_Master_Renaming (Typ);
                     M_Id := Master_Id (Typ);

                     First := False;

                  --  Reuse the same master to service any additional types

                  else
                     Set_Master_Id (Typ, M_Id);
                  end if;
               end if;

               Next_Entity (Comp);
            end loop;
         end;
      end if;

      Par_Id := Etype (B_Id);

      --  The parent type is private then we need to inherit any TSS operations
      --  from the full view.

      if Ekind (Par_Id) in Private_Kind
        and then Present (Full_View (Par_Id))
      then
         Par_Id := Base_Type (Full_View (Par_Id));
      end if;

      if Nkind (Type_Definition (Original_Node (N))) =
                                                   N_Derived_Type_Definition
        and then not Is_Tagged_Type (Def_Id)
        and then Present (Freeze_Node (Par_Id))
        and then Present (TSS_Elist (Freeze_Node (Par_Id)))
      then
         Ensure_Freeze_Node (B_Id);
         FN := Freeze_Node (B_Id);

         if No (TSS_Elist (FN)) then
            Set_TSS_Elist (FN, New_Elmt_List);
         end if;

         declare
            T_E  : constant Elist_Id := TSS_Elist (FN);
            Elmt : Elmt_Id;

         begin
            Elmt := First_Elmt (TSS_Elist (Freeze_Node (Par_Id)));
            while Present (Elmt) loop
               if Chars (Node (Elmt)) /= Name_uInit then
                  Append_Elmt (Node (Elmt), T_E);
               end if;

               Next_Elmt (Elmt);
            end loop;

            --  If the derived type itself is private with a full view, then
            --  associate the full view with the inherited TSS_Elist as well.

            if Ekind (B_Id) in Private_Kind
              and then Present (Full_View (B_Id))
            then
               Ensure_Freeze_Node (Base_Type (Full_View (B_Id)));
               Set_TSS_Elist
                 (Freeze_Node (Base_Type (Full_View (B_Id))), TSS_Elist (FN));
            end if;
         end;
      end if;
   end Expand_N_Full_Type_Declaration;

   ---------------------------------
   -- Expand_N_Object_Declaration --
   ---------------------------------

   procedure Expand_N_Object_Declaration (N : Node_Id) is
      Def_Id   : constant Entity_Id  := Defining_Identifier (N);
      Expr     : constant Node_Id    := Expression (N);
      Loc      : constant Source_Ptr := Sloc (N);
      Typ      : constant Entity_Id  := Etype (Def_Id);
      Base_Typ : constant Entity_Id  := Base_Type (Typ);
      Expr_Q   : Node_Id;
      Id_Ref   : Node_Id;
      New_Ref  : Node_Id;

      Init_After : Node_Id := N;
      --  Node after which the init proc call is to be inserted. This is
      --  normally N, except for the case of a shared passive variable, in
      --  which case the init proc call must be inserted only after the bodies
      --  of the shared variable procedures have been seen.

      function Build_Equivalent_Aggregate return Boolean;
      --  If the object has a constrained discriminated type and no initial
      --  value, it may be possible to build an equivalent aggregate instead,
      --  and prevent an actual call to the initialization procedure.

      function Rewrite_As_Renaming return Boolean;
      --  Indicate whether to rewrite a declaration with initialization into an
      --  object renaming declaration (see below).

      --------------------------------
      -- Build_Equivalent_Aggregate --
      --------------------------------

      function Build_Equivalent_Aggregate return Boolean is
         Aggr      : Node_Id;
         Comp      : Entity_Id;
         Discr     : Elmt_Id;
         Full_Type : Entity_Id;

      begin
         Full_Type := Typ;

         if Is_Private_Type (Typ) and then Present (Full_View (Typ)) then
            Full_Type := Full_View (Typ);
         end if;

         --  Only perform this transformation if Elaboration_Code is forbidden
         --  or undesirable, and if this is a global entity of a constrained
         --  record type.

         --  If Initialize_Scalars might be active this  transformation cannot
         --  be performed either, because it will lead to different semantics
         --  or because elaboration code will in fact be created.

         if Ekind (Full_Type) /= E_Record_Subtype
           or else not Has_Discriminants (Full_Type)
           or else not Is_Constrained (Full_Type)
           or else Is_Controlled (Full_Type)
           or else Is_Limited_Type (Full_Type)
           or else not Restriction_Active (No_Initialize_Scalars)
         then
            return False;
         end if;

         if Ekind (Current_Scope) = E_Package
          and then
            (Restriction_Active (No_Elaboration_Code)
              or else Is_Preelaborated (Current_Scope))
         then

            --  Building a static aggregate is possible if the discriminants
            --  have static values and the other components have static
            --  defaults or none.

            Discr := First_Elmt (Discriminant_Constraint (Full_Type));
            while Present (Discr) loop
               if not Is_OK_Static_Expression (Node (Discr)) then
                  return False;
               end if;

               Next_Elmt (Discr);
            end loop;

            --  Check that initialized components are OK, and that non-
            --  initialized components do not require a call to their own
            --  initialization procedure.

            Comp := First_Component (Full_Type);
            while Present (Comp) loop
               if Ekind (Comp) = E_Component
                 and then Present (Expression (Parent (Comp)))
                 and then
                   not Is_OK_Static_Expression (Expression (Parent (Comp)))
               then
                  return False;

               elsif Has_Non_Null_Base_Init_Proc (Etype (Comp)) then
                  return False;

               end if;

               Next_Component (Comp);
            end loop;

            --  Everything is static, assemble the aggregate, discriminant
            --  values first.

            Aggr :=
               Make_Aggregate (Loc,
                Expressions            => New_List,
                Component_Associations => New_List);

            Discr := First_Elmt (Discriminant_Constraint (Full_Type));
            while Present (Discr) loop
               Append_To (Expressions (Aggr), New_Copy (Node (Discr)));
               Next_Elmt (Discr);
            end loop;

            --  Now collect values of initialized components.

            Comp := First_Component (Full_Type);
            while Present (Comp) loop
               if Ekind (Comp) = E_Component
                 and then Present (Expression (Parent (Comp)))
               then
                  Append_To (Component_Associations (Aggr),
                    Make_Component_Association (Loc,
                      Choices    => New_List (New_Occurrence_Of (Comp, Loc)),
                      Expression => New_Copy_Tree
                                      (Expression (Parent (Comp)))));
               end if;

               Next_Component (Comp);
            end loop;

            --  Finally, box-initialize remaining components.

            Append_To (Component_Associations (Aggr),
              Make_Component_Association (Loc,
                Choices => New_List (Make_Others_Choice (Loc)),
                Expression => Empty));
            Set_Box_Present (Last (Component_Associations (Aggr)));
            Set_Expression (N, Aggr);

            if Typ /= Full_Type then
               Analyze_And_Resolve (Aggr, Full_View (Base_Type (Full_Type)));
               Rewrite (Aggr, Unchecked_Convert_To (Typ, Aggr));
               Analyze_And_Resolve (Aggr, Typ);
            else
               Analyze_And_Resolve (Aggr, Full_Type);
            end if;

            return True;

         else
            return False;
         end if;
      end Build_Equivalent_Aggregate;

      -------------------------
      -- Rewrite_As_Renaming --
      -------------------------

      function Rewrite_As_Renaming return Boolean is
      begin
         return not Aliased_Present (N)
           and then Is_Entity_Name (Expr_Q)
           and then Ekind (Entity (Expr_Q)) = E_Variable
           and then OK_To_Rename (Entity (Expr_Q))
           and then Is_Entity_Name (Object_Definition (N));
      end Rewrite_As_Renaming;

   --  Start of processing for Expand_N_Object_Declaration

   begin
      --  Don't do anything for deferred constants. All proper actions will be
      --  expanded during the full declaration.

      if No (Expr) and Constant_Present (N) then
         return;
      end if;

      --  First we do special processing for objects of a tagged type where
      --  this is the point at which the type is frozen. The creation of the
      --  dispatch table and the initialization procedure have to be deferred
      --  to this point, since we reference previously declared primitive
      --  subprograms.

      --  Force construction of dispatch tables of library level tagged types

      if Tagged_Type_Expansion
        and then Static_Dispatch_Tables
        and then Is_Library_Level_Entity (Def_Id)
        and then Is_Library_Level_Tagged_Type (Base_Typ)
        and then (Ekind (Base_Typ) = E_Record_Type
                    or else Ekind (Base_Typ) = E_Protected_Type
                    or else Ekind (Base_Typ) = E_Task_Type)
        and then not Has_Dispatch_Table (Base_Typ)
      then
         declare
            New_Nodes : List_Id := No_List;

         begin
            if Is_Concurrent_Type (Base_Typ) then
               New_Nodes := Make_DT (Corresponding_Record_Type (Base_Typ), N);
            else
               New_Nodes := Make_DT (Base_Typ, N);
            end if;

            if not Is_Empty_List (New_Nodes) then
               Insert_List_Before (N, New_Nodes);
            end if;
         end;
      end if;

      --  Make shared memory routines for shared passive variable

      if Is_Shared_Passive (Def_Id) then
         Init_After := Make_Shared_Var_Procs (N);
      end if;

      --  If tasks being declared, make sure we have an activation chain
      --  defined for the tasks (has no effect if we already have one), and
      --  also that a Master variable is established and that the appropriate
      --  enclosing construct is established as a task master.

      --  Note that Master has been temporarily removed.

      if Has_Task (Typ) then
         Build_Activation_Chain_Entity (N);
         --  Build_Master_Entity (Def_Id);
      end if;

      --  Default initialization required, and no expression present

      if No (Expr) then

         --  For the default initialization case, if we have a private type
         --  with invariants, and invariant checks are enabled, then insert an
         --  invariant check after the object declaration. Note that it is OK
         --  to clobber the object with an invalid value since if the exception
         --  is raised, then the object will go out of scope. In the case where
         --  an array object is initialized with an aggregate, the expression
         --  is removed. Check flag Has_Init_Expression to avoid generating a
         --  junk invariant check.

         if Has_Invariants (Base_Typ)
           and then Present (Invariant_Procedure (Base_Typ))
           and then not Has_Init_Expression (N)
         then
            Insert_After (N,
              Make_Invariant_Call (New_Occurrence_Of (Def_Id, Loc)));
         end if;

         --  Expand Initialize call for controlled objects. One may wonder why
         --  the Initialize Call is not done in the regular Init procedure
         --  attached to the record type. That's because the init procedure is
         --  recursively called on each component, including _Parent, thus the
         --  Init call for a controlled object would generate not only one
         --  Initialize call as it is required but one for each ancestor of
         --  its type. This processing is suppressed if No_Initialization set.

         if not Needs_Finalization (Typ) or else No_Initialization (N) then
            null;

         elsif not Abort_Allowed or else not Comes_From_Source (N) then
            Insert_Action_After (Init_After,
              Make_Init_Call
                (Obj_Ref => New_Occurrence_Of (Def_Id, Loc),
                 Typ     => Base_Typ));

         --  Abort allowed

         else
            --  We need to protect the initialize call

            --  begin
            --     Defer_Abort.all;
            --     Initialize (...);
            --  at end
            --     Undefer_Abort.all;
            --  end;

            --  ??? this won't protect the initialize call for controlled
            --  components which are part of the init proc, so this block
            --  should probably also contain the call to _init_proc but this
            --  requires some code reorganization...

            declare
               L   : constant List_Id := New_List (
                       Make_Init_Call
                         (Obj_Ref => New_Occurrence_Of (Def_Id, Loc),
                          Typ     => Base_Typ));

               Blk : constant Node_Id :=
                       Make_Block_Statement (Loc,
                         Handled_Statement_Sequence =>
                           Make_Handled_Sequence_Of_Statements (Loc, L));

            begin
               Prepend_To (L, Build_Runtime_Call (Loc, RE_Abort_Defer));
               Set_At_End_Proc (Handled_Statement_Sequence (Blk),
                 New_Occurrence_Of (RTE (RE_Abort_Undefer_Direct), Loc));
               Insert_Actions_After (Init_After, New_List (Blk));
               Expand_At_End_Handler
                 (Handled_Statement_Sequence (Blk), Entity (Identifier (Blk)));
            end;
         end if;

         --  Call type initialization procedure if there is one. We build the
         --  call and put it immediately after the object declaration, so that
         --  it will be expanded in the usual manner. Note that this will
         --  result in proper handling of defaulted discriminants.

         --  Need call if there is a base init proc

         if Has_Non_Null_Base_Init_Proc (Typ)

            --  Suppress call if No_Initialization set on declaration

            and then not No_Initialization (N)

            --  Suppress call for special case of value type for VM

            and then not Is_Value_Type (Typ)

            --  Suppress call if initialization suppressed for the type

            and then not Initialization_Suppressed (Typ)
         then
            --  Return without initializing when No_Default_Initialization
            --  applies. Note that the actual restriction check occurs later,
            --  when the object is frozen, because we don't know yet whether
            --  the object is imported, which is a case where the check does
            --  not apply.

            if Restriction_Active (No_Default_Initialization) then
               return;
            end if;

            --  The call to the initialization procedure does NOT freeze the
            --  object being initialized. This is because the call is not a
            --  source level call. This works fine, because the only possible
            --  statements depending on freeze status that can appear after the
            --  Init_Proc call are rep clauses which can safely appear after
            --  actual references to the object. Note that this call may
            --  subsequently be removed (if a pragma Import is encountered),
            --  or moved to the freeze actions for the object (e.g. if an
            --  address clause is applied to the object, causing it to get
            --  delayed freezing).

            Id_Ref := New_Reference_To (Def_Id, Loc);
            Set_Must_Not_Freeze (Id_Ref);
            Set_Assignment_OK (Id_Ref);

            declare
               Init_Expr : constant Node_Id :=
                             Static_Initialization (Base_Init_Proc (Typ));

            begin
               if Present (Init_Expr) then
                  Set_Expression
                    (N, New_Copy_Tree (Init_Expr, New_Scope => Current_Scope));
                  return;

               --  If type has discriminants, try to build equivalent aggregate
               --  using discriminant values from the declaration. This
               --  is a useful optimization, in particular if restriction
               --  No_Elaboration_Code is active.

               elsif Build_Equivalent_Aggregate then
                  return;

               else
                  Initialization_Warning (Id_Ref);

                  Insert_Actions_After (Init_After,
                    Build_Initialization_Call (Loc, Id_Ref, Typ));
               end if;
            end;

         --  If simple initialization is required, then set an appropriate
         --  simple initialization expression in place. This special
         --  initialization is required even though No_Init_Flag is present,
         --  but is not needed if there was an explicit initialization.

         --  An internally generated temporary needs no initialization because
         --  it will be assigned subsequently. In particular, there is no point
         --  in applying Initialize_Scalars to such a temporary.

         elsif Needs_Simple_Initialization
                 (Typ,
                  Initialize_Scalars
                    and then not Has_Following_Address_Clause (N))
           and then not Is_Internal (Def_Id)
           and then not Has_Init_Expression (N)
         then
            Set_No_Initialization (N, False);
            Set_Expression (N, Get_Simple_Init_Val (Typ, N, Esize (Def_Id)));
            Analyze_And_Resolve (Expression (N), Typ);
         end if;

         --  Generate attribute for Persistent_BSS if needed

         if Persistent_BSS_Mode
           and then Comes_From_Source (N)
           and then Is_Potentially_Persistent_Type (Typ)
           and then not Has_Init_Expression (N)
           and then Is_Library_Level_Entity (Def_Id)
         then
            declare
               Prag : Node_Id;
            begin
               Prag :=
                 Make_Linker_Section_Pragma
                   (Def_Id, Sloc (N), ".persistent.bss");
               Insert_After (N, Prag);
               Analyze (Prag);
            end;
         end if;

         --  If access type, then we know it is null if not initialized

         if Is_Access_Type (Typ) then
            Set_Is_Known_Null (Def_Id);
         end if;

      --  Explicit initialization present

      else
         --  Obtain actual expression from qualified expression

         if Nkind (Expr) = N_Qualified_Expression then
            Expr_Q := Expression (Expr);
         else
            Expr_Q := Expr;
         end if;

         --  When we have the appropriate type of aggregate in the expression
         --  (it has been determined during analysis of the aggregate by
         --  setting the delay flag), let's perform in place assignment and
         --  thus avoid creating a temporary.

         if Is_Delayed_Aggregate (Expr_Q) then
            Convert_Aggr_In_Object_Decl (N);

         --  Ada 2005 (AI-318-02): If the initialization expression is a call
         --  to a build-in-place function, then access to the declared object
         --  must be passed to the function. Currently we limit such functions
         --  to those with constrained limited result subtypes, but eventually
         --  plan to expand the allowed forms of functions that are treated as
         --  build-in-place.

         elsif Ada_Version >= Ada_2005
           and then Is_Build_In_Place_Function_Call (Expr_Q)
         then
            Make_Build_In_Place_Call_In_Object_Declaration (N, Expr_Q);

            --  The previous call expands the expression initializing the
            --  built-in-place object into further code that will be analyzed
            --  later. No further expansion needed here.

            return;

         --  Ada 2005 (AI-251): Rewrite the expression that initializes a
         --  class-wide interface object to ensure that we copy the full
         --  object, unless we are targetting a VM where interfaces are handled
         --  by VM itself. Note that if the root type of Typ is an ancestor of
         --  Expr's type, both types share the same dispatch table and there is
         --  no need to displace the pointer.

         elsif Is_Interface (Typ)

           --  Avoid never-ending recursion because if Equivalent_Type is set
           --  then we've done it already and must not do it again!

           and then not
             (Nkind (Object_Definition (N)) = N_Identifier
               and then
                 Present (Equivalent_Type (Entity (Object_Definition (N)))))
         then
            pragma Assert (Is_Class_Wide_Type (Typ));

            --  If the object is a return object of an inherently limited type,
            --  which implies build-in-place treatment, bypass the special
            --  treatment of class-wide interface initialization below. In this
            --  case, the expansion of the return statement will take care of
            --  creating the object (via allocator) and initializing it.

            if Is_Return_Object (Def_Id)
              and then Is_Immutably_Limited_Type (Typ)
            then
               null;

            elsif Tagged_Type_Expansion then
               declare
                  Iface    : constant Entity_Id := Root_Type (Typ);
                  Expr_N   : Node_Id := Expr;
                  Expr_Typ : Entity_Id;
                  New_Expr : Node_Id;
                  Obj_Id   : Entity_Id;
                  Tag_Comp : Node_Id;

               begin
                  --  If the original node of the expression was a conversion
                  --  to this specific class-wide interface type then restore
                  --  the original node because we must copy the object before
                  --  displacing the pointer to reference the secondary tag
                  --  component. This code must be kept synchronized with the
                  --  expansion done by routine Expand_Interface_Conversion

                  if not Comes_From_Source (Expr_N)
                    and then Nkind (Expr_N) = N_Explicit_Dereference
                    and then Nkind (Original_Node (Expr_N)) = N_Type_Conversion
                    and then Etype (Original_Node (Expr_N)) = Typ
                  then
                     Rewrite (Expr_N, Original_Node (Expression (N)));
                  end if;

                  --  Avoid expansion of redundant interface conversion

                  if Is_Interface (Etype (Expr_N))
                    and then Nkind (Expr_N) = N_Type_Conversion
                    and then Etype (Expr_N) = Typ
                  then
                     Expr_N := Expression (Expr_N);
                     Set_Expression (N, Expr_N);
                  end if;

                  Obj_Id   := Make_Temporary (Loc, 'D', Expr_N);
                  Expr_Typ := Base_Type (Etype (Expr_N));

                  if Is_Class_Wide_Type (Expr_Typ) then
                     Expr_Typ := Root_Type (Expr_Typ);
                  end if;

                  --  Replace
                  --     CW : I'Class := Obj;
                  --  by
                  --     Tmp : T := Obj;
                  --     type Ityp is not null access I'Class;
                  --     CW  : I'Class renames Ityp(Tmp.I_Tag'Address).all;

                  if Comes_From_Source (Expr_N)
                    and then Nkind (Expr_N) = N_Identifier
                    and then not Is_Interface (Expr_Typ)
                    and then Interface_Present_In_Ancestor (Expr_Typ, Typ)
                    and then (Expr_Typ = Etype (Expr_Typ)
                               or else not
                              Is_Variable_Size_Record (Etype (Expr_Typ)))
                  then
                     --  Copy the object

                     Insert_Action (N,
                       Make_Object_Declaration (Loc,
                         Defining_Identifier => Obj_Id,
                         Object_Definition =>
                           New_Occurrence_Of (Expr_Typ, Loc),
                         Expression =>
                           Relocate_Node (Expr_N)));

                     --  Statically reference the tag associated with the
                     --  interface

                     Tag_Comp :=
                       Make_Selected_Component (Loc,
                         Prefix => New_Occurrence_Of (Obj_Id, Loc),
                         Selector_Name =>
                           New_Reference_To
                             (Find_Interface_Tag (Expr_Typ, Iface), Loc));

                  --  Replace
                  --     IW : I'Class := Obj;
                  --  by
                  --     type Equiv_Record is record ... end record;
                  --     implicit subtype CW is <Class_Wide_Subtype>;
                  --     Tmp : CW := CW!(Obj);
                  --     type Ityp is not null access I'Class;
                  --     IW : I'Class renames
                  --            Ityp!(Displace (Temp'Address, I'Tag)).all;

                  else
                     --  Generate the equivalent record type and update the
                     --  subtype indication to reference it.

                     Expand_Subtype_From_Expr
                       (N             => N,
                        Unc_Type      => Typ,
                        Subtype_Indic => Object_Definition (N),
                        Exp           => Expr_N);

                     if not Is_Interface (Etype (Expr_N)) then
                        New_Expr := Relocate_Node (Expr_N);

                     --  For interface types we use 'Address which displaces
                     --  the pointer to the base of the object (if required)

                     else
                        New_Expr :=
                          Unchecked_Convert_To (Etype (Object_Definition (N)),
                            Make_Explicit_Dereference (Loc,
                              Unchecked_Convert_To (RTE (RE_Tag_Ptr),
                                Make_Attribute_Reference (Loc,
                                  Prefix => Relocate_Node (Expr_N),
                                  Attribute_Name => Name_Address))));
                     end if;

                     --  Copy the object

                     if not Is_Limited_Record (Expr_Typ) then
                        Insert_Action (N,
                          Make_Object_Declaration (Loc,
                            Defining_Identifier => Obj_Id,
                            Object_Definition   =>
                              New_Occurrence_Of
                                (Etype (Object_Definition (N)), Loc),
                            Expression => New_Expr));

                     --  Rename limited type object since they cannot be copied
                     --  This case occurs when the initialization expression
                     --  has been previously expanded into a temporary object.

                     else pragma Assert (not Comes_From_Source (Expr_Q));
                        Insert_Action (N,
                          Make_Object_Renaming_Declaration (Loc,
                            Defining_Identifier => Obj_Id,
                            Subtype_Mark        =>
                              New_Occurrence_Of
                                (Etype (Object_Definition (N)), Loc),
                            Name                =>
                              Unchecked_Convert_To
                                (Etype (Object_Definition (N)), New_Expr)));
                     end if;

                     --  Dynamically reference the tag associated with the
                     --  interface.

                     Tag_Comp :=
                       Make_Function_Call (Loc,
                         Name => New_Reference_To (RTE (RE_Displace), Loc),
                         Parameter_Associations => New_List (
                           Make_Attribute_Reference (Loc,
                             Prefix => New_Occurrence_Of (Obj_Id, Loc),
                             Attribute_Name => Name_Address),
                           New_Reference_To
                             (Node (First_Elmt (Access_Disp_Table (Iface))),
                              Loc)));
                  end if;

                  Rewrite (N,
                    Make_Object_Renaming_Declaration (Loc,
                      Defining_Identifier => Make_Temporary (Loc, 'D'),
                      Subtype_Mark        => New_Occurrence_Of (Typ, Loc),
                      Name => Convert_Tag_To_Interface (Typ, Tag_Comp)));

                  --  If the original entity comes from source, then mark the
                  --  new entity as needing debug information, even though it's
                  --  defined by a generated renaming that does not come from
                  --  source, so that Materialize_Entity will be set on the
                  --  entity when Debug_Renaming_Declaration is called during
                  --  analysis.

                  if Comes_From_Source (Def_Id) then
                     Set_Debug_Info_Needed (Defining_Identifier (N));
                  end if;

                  Analyze (N, Suppress => All_Checks);

                  --  Replace internal identifier of rewritten node by the
                  --  identifier found in the sources. We also have to exchange
                  --  entities containing their defining identifiers to ensure
                  --  the correct replacement of the object declaration by this
                  --  object renaming declaration because these identifiers
                  --  were previously added by Enter_Name to the current scope.
                  --  We must preserve the homonym chain of the source entity
                  --  as well. We must also preserve the kind of the entity,
                  --  which may be a constant. Preserve entity chain because
                  --  itypes may have been generated already, and the full
                  --  chain must be preserved for final freezing. Finally,
                  --  preserve Comes_From_Source setting, so that debugging
                  --  and cross-referencing information is properly kept.

                  declare
                     New_Id    : constant Entity_Id := Defining_Identifier (N);
                     Next_Temp : constant Entity_Id := Next_Entity (New_Id);
                     S_Flag    : constant Boolean   :=
                                   Comes_From_Source (Def_Id);

                  begin
                     Set_Next_Entity (New_Id, Next_Entity (Def_Id));
                     Set_Next_Entity (Def_Id, Next_Temp);

                     Set_Chars   (Defining_Identifier (N), Chars   (Def_Id));
                     Set_Homonym (Defining_Identifier (N), Homonym (Def_Id));
                     Set_Ekind   (Defining_Identifier (N), Ekind   (Def_Id));

                     Set_Comes_From_Source (Def_Id, False);
                     Exchange_Entities (Defining_Identifier (N), Def_Id);
                     Set_Comes_From_Source (Def_Id, S_Flag);
                  end;
               end;
            end if;

            return;

         --  Common case of explicit object initialization

         else
            --  In most cases, we must check that the initial value meets any
            --  constraint imposed by the declared type. However, there is one
            --  very important exception to this rule. If the entity has an
            --  unconstrained nominal subtype, then it acquired its constraints
            --  from the expression in the first place, and not only does this
            --  mean that the constraint check is not needed, but an attempt to
            --  perform the constraint check can cause order of elaboration
            --  problems.

            if not Is_Constr_Subt_For_U_Nominal (Typ) then

               --  If this is an allocator for an aggregate that has been
               --  allocated in place, delay checks until assignments are
               --  made, because the discriminants are not initialized.

               if Nkind (Expr) = N_Allocator
                 and then No_Initialization (Expr)
               then
                  null;

               --  Otherwise apply a constraint check now if no prev error

               elsif Nkind (Expr) /= N_Error then
                  Apply_Constraint_Check (Expr, Typ);

                  --  If the expression has been marked as requiring a range
                  --  generate it now and reset the flag.

                  if Do_Range_Check (Expr) then
                     Set_Do_Range_Check (Expr, False);

                     if not Suppress_Assignment_Checks (N) then
                        Generate_Range_Check
                          (Expr, Typ, CE_Range_Check_Failed);
                     end if;
                  end if;
               end if;
            end if;

            --  If the type is controlled and not inherently limited, then
            --  the target is adjusted after the copy and attached to the
            --  finalization list. However, no adjustment is done in the case
            --  where the object was initialized by a call to a function whose
            --  result is built in place, since no copy occurred. (Eventually
            --  we plan to support in-place function results for some cases
            --  of nonlimited types. ???) Similarly, no adjustment is required
            --  if we are going to rewrite the object declaration into a
            --  renaming declaration.

            if Needs_Finalization (Typ)
              and then not Is_Immutably_Limited_Type (Typ)
              and then not Rewrite_As_Renaming
            then
               Insert_Action_After (Init_After,
                 Make_Adjust_Call (
                   Obj_Ref => New_Reference_To (Def_Id, Loc),
                   Typ     => Base_Typ));
            end if;

            --  For tagged types, when an init value is given, the tag has to
            --  be re-initialized separately in order to avoid the propagation
            --  of a wrong tag coming from a view conversion unless the type
            --  is class wide (in this case the tag comes from the init value).
            --  Suppress the tag assignment when VM_Target because VM tags are
            --  represented implicitly in objects. Ditto for types that are
            --  CPP_CLASS, and for initializations that are aggregates, because
            --  they have to have the right tag.

            if Is_Tagged_Type (Typ)
              and then not Is_Class_Wide_Type (Typ)
              and then not Is_CPP_Class (Typ)
              and then Tagged_Type_Expansion
              and then Nkind (Expr) /= N_Aggregate
              and then (Nkind (Expr) /= N_Qualified_Expression
                         or else Nkind (Expression (Expr)) /= N_Aggregate)
            then
               declare
                  Full_Typ : constant Entity_Id := Underlying_Type (Typ);

               begin
                  --  The re-assignment of the tag has to be done even if the
                  --  object is a constant. The assignment must be analyzed
                  --  after the declaration.

                  New_Ref :=
                    Make_Selected_Component (Loc,
                       Prefix => New_Occurrence_Of (Def_Id, Loc),
                       Selector_Name =>
                         New_Reference_To (First_Tag_Component (Full_Typ),
                                           Loc));
                  Set_Assignment_OK (New_Ref);

                  Insert_Action_After (Init_After,
                    Make_Assignment_Statement (Loc,
                      Name       => New_Ref,
                      Expression =>
                        Unchecked_Convert_To (RTE (RE_Tag),
                          New_Reference_To
                            (Node (First_Elmt (Access_Disp_Table (Full_Typ))),
                             Loc))));
               end;

            --  Handle C++ constructor calls. Note that we do not check that
            --  Typ is a tagged type since the equivalent Ada type of a C++
            --  class that has no virtual methods is a non-tagged limited
            --  record type.

            elsif Is_CPP_Constructor_Call (Expr) then

               --  The call to the initialization procedure does NOT freeze the
               --  object being initialized.

               Id_Ref := New_Reference_To (Def_Id, Loc);
               Set_Must_Not_Freeze (Id_Ref);
               Set_Assignment_OK (Id_Ref);

               Insert_Actions_After (Init_After,
                 Build_Initialization_Call (Loc, Id_Ref, Typ,
                   Constructor_Ref => Expr));

               --  We remove here the original call to the constructor
               --  to avoid its management in the backend

               Set_Expression (N, Empty);
               return;

            --  For discrete types, set the Is_Known_Valid flag if the
            --  initializing value is known to be valid.

            elsif Is_Discrete_Type (Typ) and then Expr_Known_Valid (Expr) then
               Set_Is_Known_Valid (Def_Id);

            elsif Is_Access_Type (Typ) then

               --  For access types set the Is_Known_Non_Null flag if the
               --  initializing value is known to be non-null. We can also set
               --  Can_Never_Be_Null if this is a constant.

               if Known_Non_Null (Expr) then
                  Set_Is_Known_Non_Null (Def_Id, True);

                  if Constant_Present (N) then
                     Set_Can_Never_Be_Null (Def_Id);
                  end if;
               end if;
            end if;

            --  If validity checking on copies, validate initial expression.
            --  But skip this if declaration is for a generic type, since it
            --  makes no sense to validate generic types. Not clear if this
            --  can happen for legal programs, but it definitely can arise
            --  from previous instantiation errors.

            if Validity_Checks_On
              and then Validity_Check_Copies
              and then not Is_Generic_Type (Etype (Def_Id))
            then
               Ensure_Valid (Expr);
               Set_Is_Known_Valid (Def_Id);
            end if;
         end if;

         --  Cases where the back end cannot handle the initialization directly
         --  In such cases, we expand an assignment that will be appropriately
         --  handled by Expand_N_Assignment_Statement.

         --  The exclusion of the unconstrained case is wrong, but for now it
         --  is too much trouble ???

         if (Is_Possibly_Unaligned_Slice (Expr)
               or else (Is_Possibly_Unaligned_Object (Expr)
                          and then not Represented_As_Scalar (Etype (Expr))))
           and then not (Is_Array_Type (Etype (Expr))
                           and then not Is_Constrained (Etype (Expr)))
         then
            declare
               Stat : constant Node_Id :=
                       Make_Assignment_Statement (Loc,
                         Name       => New_Reference_To (Def_Id, Loc),
                         Expression => Relocate_Node (Expr));
            begin
               Set_Expression (N, Empty);
               Set_No_Initialization (N);
               Set_Assignment_OK (Name (Stat));
               Set_No_Ctrl_Actions (Stat);
               Insert_After_And_Analyze (Init_After, Stat);
            end;
         end if;

         --  Final transformation, if the initializing expression is an entity
         --  for a variable with OK_To_Rename set, then we transform:

         --     X : typ := expr;

         --  into

         --     X : typ renames expr

         --  provided that X is not aliased. The aliased case has to be
         --  excluded in general because Expr will not be aliased in general.

         if Rewrite_As_Renaming then
            Rewrite (N,
              Make_Object_Renaming_Declaration (Loc,
                Defining_Identifier => Defining_Identifier (N),
                Subtype_Mark        => Object_Definition (N),
                Name                => Expr_Q));

            --  We do not analyze this renaming declaration, because all its
            --  components have already been analyzed, and if we were to go
            --  ahead and analyze it, we would in effect be trying to generate
            --  another declaration of X, which won't do!

            Set_Renamed_Object (Defining_Identifier (N), Expr_Q);
            Set_Analyzed (N);

            --  We do need to deal with debug issues for this renaming

            --  First, if entity comes from source, then mark it as needing
            --  debug information, even though it is defined by a generated
            --  renaming that does not come from source.

            if Comes_From_Source (Defining_Identifier (N)) then
               Set_Debug_Info_Needed (Defining_Identifier (N));
            end if;

            --  Now call the routine to generate debug info for the renaming

            declare
               Decl : constant Node_Id := Debug_Renaming_Declaration (N);
            begin
               if Present (Decl) then
                  Insert_Action (N, Decl);
               end if;
            end;
         end if;
      end if;

      if Nkind (N) = N_Object_Declaration
        and then Nkind (Object_Definition (N)) = N_Access_Definition
        and then not Is_Local_Anonymous_Access (Etype (Def_Id))
      then
         --  An Ada 2012 stand-alone object of an anonymous access type

         declare
            Loc : constant Source_Ptr := Sloc (N);

            Level : constant Entity_Id :=
                      Make_Defining_Identifier (Sloc (N),
                        Chars =>
                          New_External_Name (Chars (Def_Id), Suffix => "L"));

            Level_Expr : Node_Id;
            Level_Decl : Node_Id;

         begin
            Set_Ekind (Level, Ekind (Def_Id));
            Set_Etype (Level, Standard_Natural);
            Set_Scope (Level, Scope (Def_Id));

            if No (Expr) then

               --  Set accessibility level of null

               Level_Expr :=
                 Make_Integer_Literal (Loc, Scope_Depth (Standard_Standard));

            else
               Level_Expr := Dynamic_Accessibility_Level (Expr);
            end if;

            Level_Decl := Make_Object_Declaration (Loc,
             Defining_Identifier => Level,
             Object_Definition => New_Occurrence_Of (Standard_Natural, Loc),
             Expression => Level_Expr,
             Constant_Present => Constant_Present (N),
             Has_Init_Expression => True);

            Insert_Action_After (Init_After, Level_Decl);

            Set_Extra_Accessibility (Def_Id, Level);
         end;
      end if;

   --  Exception on library entity not available

   exception
      when RE_Not_Available =>
         return;
   end Expand_N_Object_Declaration;

   ---------------------------------
   -- Expand_N_Subtype_Indication --
   ---------------------------------

   --  Add a check on the range of the subtype. The static case is partially
   --  duplicated by Process_Range_Expr_In_Decl in Sem_Ch3, but we still need
   --  to check here for the static case in order to avoid generating
   --  extraneous expanded code. Also deal with validity checking.

   procedure Expand_N_Subtype_Indication (N : Node_Id) is
      Ran : constant Node_Id   := Range_Expression (Constraint (N));
      Typ : constant Entity_Id := Entity (Subtype_Mark (N));

   begin
      if Nkind (Constraint (N)) = N_Range_Constraint then
         Validity_Check_Range (Range_Expression (Constraint (N)));
      end if;

      if Nkind_In (Parent (N), N_Constrained_Array_Definition, N_Slice) then
         Apply_Range_Check (Ran, Typ);
      end if;
   end Expand_N_Subtype_Indication;

   ---------------------------
   -- Expand_N_Variant_Part --
   ---------------------------

   --  If the last variant does not contain the Others choice, replace it with
   --  an N_Others_Choice node since Gigi always wants an Others. Note that we
   --  do not bother to call Analyze on the modified variant part, since its
   --  only effect would be to compute the Others_Discrete_Choices node
   --  laboriously, and of course we already know the list of choices that
   --  corresponds to the others choice (it's the list we are replacing!)

   procedure Expand_N_Variant_Part (N : Node_Id) is
      Last_Var    : constant Node_Id := Last_Non_Pragma (Variants (N));
      Others_Node : Node_Id;
   begin
      if Nkind (First (Discrete_Choices (Last_Var))) /= N_Others_Choice then
         Others_Node := Make_Others_Choice (Sloc (Last_Var));
         Set_Others_Discrete_Choices
           (Others_Node, Discrete_Choices (Last_Var));
         Set_Discrete_Choices (Last_Var, New_List (Others_Node));
      end if;
   end Expand_N_Variant_Part;

   ---------------------------------
   -- Expand_Previous_Access_Type --
   ---------------------------------

   procedure Expand_Previous_Access_Type (Def_Id : Entity_Id) is
      Ptr_Typ : Entity_Id;

   begin
      --  Find all access types in the current scope whose designated type is
      --  Def_Id and build master renamings for them.

      Ptr_Typ := First_Entity (Current_Scope);
      while Present (Ptr_Typ) loop
         if Is_Access_Type (Ptr_Typ)
           and then Designated_Type (Ptr_Typ) = Def_Id
           and then No (Master_Id (Ptr_Typ))
         then
            --  Ensure that the designated type has a master

            Build_Master_Entity (Def_Id);

            --  Private and incomplete types complicate the insertion of master
            --  renamings because the access type may precede the full view of
            --  the designated type. For this reason, the master renamings are
            --  inserted relative to the designated type.

            Build_Master_Renaming (Ptr_Typ, Ins_Nod => Parent (Def_Id));
         end if;

         Next_Entity (Ptr_Typ);
      end loop;
   end Expand_Previous_Access_Type;

   ------------------------
   -- Expand_Tagged_Root --
   ------------------------

   procedure Expand_Tagged_Root (T : Entity_Id) is
      Def       : constant Node_Id := Type_Definition (Parent (T));
      Comp_List : Node_Id;
      Comp_Decl : Node_Id;
      Sloc_N    : Source_Ptr;

   begin
      if Null_Present (Def) then
         Set_Component_List (Def,
           Make_Component_List (Sloc (Def),
             Component_Items => Empty_List,
             Variant_Part => Empty,
             Null_Present => True));
      end if;

      Comp_List := Component_List (Def);

      if Null_Present (Comp_List)
        or else Is_Empty_List (Component_Items (Comp_List))
      then
         Sloc_N := Sloc (Comp_List);
      else
         Sloc_N := Sloc (First (Component_Items (Comp_List)));
      end if;

      Comp_Decl :=
        Make_Component_Declaration (Sloc_N,
          Defining_Identifier => First_Tag_Component (T),
          Component_Definition =>
            Make_Component_Definition (Sloc_N,
              Aliased_Present => False,
              Subtype_Indication => New_Reference_To (RTE (RE_Tag), Sloc_N)));

      if Null_Present (Comp_List)
        or else Is_Empty_List (Component_Items (Comp_List))
      then
         Set_Component_Items (Comp_List, New_List (Comp_Decl));
         Set_Null_Present (Comp_List, False);

      else
         Insert_Before (First (Component_Items (Comp_List)), Comp_Decl);
      end if;

      --  We don't Analyze the whole expansion because the tag component has
      --  already been analyzed previously. Here we just insure that the tree
      --  is coherent with the semantic decoration

      Find_Type (Subtype_Indication (Component_Definition (Comp_Decl)));

   exception
      when RE_Not_Available =>
         return;
   end Expand_Tagged_Root;

   ----------------------
   -- Clean_Task_Names --
   ----------------------

   procedure Clean_Task_Names
     (Typ     : Entity_Id;
      Proc_Id : Entity_Id)
   is
   begin
      if Has_Task (Typ)
        and then not Restriction_Active (No_Implicit_Heap_Allocations)
        and then not Global_Discard_Names
        and then Tagged_Type_Expansion
      then
         Set_Uses_Sec_Stack (Proc_Id);
      end if;
   end Clean_Task_Names;

   ------------------------------
   -- Expand_Freeze_Array_Type --
   ------------------------------

   procedure Expand_Freeze_Array_Type (N : Node_Id) is
      Typ      : constant Entity_Id := Entity (N);
      Comp_Typ : constant Entity_Id := Component_Type (Typ);
      Base     : constant Entity_Id := Base_Type (Typ);

   begin
      if not Is_Bit_Packed_Array (Typ) then

         --  If the component contains tasks, so does the array type. This may
         --  not be indicated in the array type because the component may have
         --  been a private type at the point of definition. Same if component
         --  type is controlled.

         Set_Has_Task (Base, Has_Task (Comp_Typ));
         Set_Has_Controlled_Component (Base,
           Has_Controlled_Component (Comp_Typ)
             or else Is_Controlled (Comp_Typ));

         if No (Init_Proc (Base)) then

            --  If this is an anonymous array created for a declaration with
            --  an initial value, its init_proc will never be called. The
            --  initial value itself may have been expanded into assignments,
            --  in which case the object declaration is carries the
            --  No_Initialization flag.

            if Is_Itype (Base)
              and then Nkind (Associated_Node_For_Itype (Base)) =
                                                    N_Object_Declaration
              and then (Present (Expression (Associated_Node_For_Itype (Base)))
                          or else
                        No_Initialization (Associated_Node_For_Itype (Base)))
            then
               null;

            --  We do not need an init proc for string or wide [wide] string,
            --  since the only time these need initialization in normalize or
            --  initialize scalars mode, and these types are treated specially
            --  and do not need initialization procedures.

            elsif Root_Type (Base) = Standard_String
              or else Root_Type (Base) = Standard_Wide_String
              or else Root_Type (Base) = Standard_Wide_Wide_String
            then
               null;

            --  Otherwise we have to build an init proc for the subtype

            else
               Build_Array_Init_Proc (Base, N);
            end if;
         end if;

         if Typ = Base then
            if Has_Controlled_Component (Base) then
               Build_Controlling_Procs (Base);

               if not Is_Limited_Type (Comp_Typ)
                 and then Number_Dimensions (Typ) = 1
               then
                  Build_Slice_Assignment (Typ);
               end if;
            end if;

            --  Create a finalization master to service the anonymous access
            --  components of the array.

            if Ekind (Comp_Typ) = E_Anonymous_Access_Type
              and then Needs_Finalization (Designated_Type (Comp_Typ))
            then
               Build_Finalization_Master
                 (Typ        => Comp_Typ,
                  Ins_Node   => Parent (Typ),
                  Encl_Scope => Scope (Typ));
            end if;
         end if;

      --  For packed case, default initialization, except if the component type
      --  is itself a packed structure with an initialization procedure, or
      --  initialize/normalize scalars active, and we have a base type, or the
      --  type is public, because in that case a client might specify
      --  Normalize_Scalars and there better be a public Init_Proc for it.

      elsif (Present (Init_Proc (Component_Type (Base)))
               and then No (Base_Init_Proc (Base)))
        or else (Init_Or_Norm_Scalars and then Base = Typ)
        or else Is_Public (Typ)
      then
         Build_Array_Init_Proc (Base, N);
      end if;

      if Has_Invariants (Component_Type (Base))
        and then In_Open_Scopes (Scope (Component_Type (Base)))
      then
         --  Generate component invariant checking procedure. This is only
         --  relevant if the array type is within the scope of the component
         --  type. Otherwise an array object can only be built using the public
         --  subprograms for the component type, and calls to those will have
         --  invariant checks.

         Insert_Component_Invariant_Checks
           (N, Base, Build_Array_Invariant_Proc (Base, N));
      end if;
   end Expand_Freeze_Array_Type;

   -----------------------------------
   -- Expand_Freeze_Class_Wide_Type --
   -----------------------------------

   procedure Expand_Freeze_Class_Wide_Type (N : Node_Id) is
      Typ  : constant Entity_Id := Entity (N);
      Root : constant Entity_Id := Root_Type (Typ);

      function Is_C_Derivation (Typ : Entity_Id) return Boolean;
      --  Given a type, determine whether it is derived from a C or C++ root

      ---------------------
      -- Is_C_Derivation --
      ---------------------

      function Is_C_Derivation (Typ : Entity_Id) return Boolean is
         T : Entity_Id := Typ;

      begin
         loop
            if Is_CPP_Class (T)
              or else Convention (T) = Convention_C
              or else Convention (T) = Convention_CPP
            then
               return True;
            end if;

            exit when T = Etype (T);

            T := Etype (T);
         end loop;

         return False;
      end Is_C_Derivation;

   --  Start of processing for Expand_Freeze_Class_Wide_Type

   begin
      --  Certain run-time configurations and targets do not provide support
      --  for controlled types.

      if Restriction_Active (No_Finalization) then
         return;

      --  Do not create TSS routine Finalize_Address when dispatching calls are
      --  disabled since the core of the routine is a dispatching call.

      elsif Restriction_Active (No_Dispatching_Calls) then
         return;

      --  Do not create TSS routine Finalize_Address for concurrent class-wide
      --  types. Ignore C, C++, CIL and Java types since it is assumed that the
      --  non-Ada side will handle their destruction.

      elsif Is_Concurrent_Type (Root)
        or else Is_C_Derivation (Root)
        or else Convention (Typ) = Convention_CIL
        or else Convention (Typ) = Convention_CPP
        or else Convention (Typ) = Convention_Java
      then
         return;

      --  Do not create TSS routine Finalize_Address for .NET/JVM because these
      --  targets do not support address arithmetic and unchecked conversions.

      elsif VM_Target /= No_VM then
         return;

      --  Do not create TSS routine Finalize_Address when compiling in CodePeer
      --  mode since the routine contains an Unchecked_Conversion.

      elsif CodePeer_Mode then
         return;

      --  Do not create TSS routine Finalize_Address when compiling in SPARK
      --  mode because it is not necessary and results in useless expansion.

      elsif SPARK_Mode then
         return;
      end if;

      --  Create the body of TSS primitive Finalize_Address. This automatically
      --  sets the TSS entry for the class-wide type.

      Make_Finalize_Address_Body (Typ);
   end Expand_Freeze_Class_Wide_Type;

   ------------------------------------
   -- Expand_Freeze_Enumeration_Type --
   ------------------------------------

   procedure Expand_Freeze_Enumeration_Type (N : Node_Id) is
      Typ           : constant Entity_Id  := Entity (N);
      Loc           : constant Source_Ptr := Sloc (Typ);
      Ent           : Entity_Id;
      Lst           : List_Id;
      Num           : Nat;
      Arr           : Entity_Id;
      Fent          : Entity_Id;
      Ityp          : Entity_Id;
      Is_Contiguous : Boolean;
      Pos_Expr      : Node_Id;
      Last_Repval   : Uint;

      Func : Entity_Id;
      pragma Warnings (Off, Func);

   begin
      --  Various optimizations possible if given representation is contiguous

      Is_Contiguous := True;

      Ent := First_Literal (Typ);
      Last_Repval := Enumeration_Rep (Ent);

      Next_Literal (Ent);
      while Present (Ent) loop
         if Enumeration_Rep (Ent) - Last_Repval /= 1 then
            Is_Contiguous := False;
            exit;
         else
            Last_Repval := Enumeration_Rep (Ent);
         end if;

         Next_Literal (Ent);
      end loop;

      if Is_Contiguous then
         Set_Has_Contiguous_Rep (Typ);
         Ent := First_Literal (Typ);
         Num := 1;
         Lst := New_List (New_Reference_To (Ent, Sloc (Ent)));

      else
         --  Build list of literal references

         Lst := New_List;
         Num := 0;

         Ent := First_Literal (Typ);
         while Present (Ent) loop
            Append_To (Lst, New_Reference_To (Ent, Sloc (Ent)));
            Num := Num + 1;
            Next_Literal (Ent);
         end loop;
      end if;

      --  Now build an array declaration

      --    typA : array (Natural range 0 .. num - 1) of ctype :=
      --             (v, v, v, v, v, ....)

      --  where ctype is the corresponding integer type. If the representation
      --  is contiguous, we only keep the first literal, which provides the
      --  offset for Pos_To_Rep computations.

      Arr :=
        Make_Defining_Identifier (Loc,
          Chars => New_External_Name (Chars (Typ), 'A'));

      Append_Freeze_Action (Typ,
        Make_Object_Declaration (Loc,
          Defining_Identifier => Arr,
          Constant_Present    => True,

          Object_Definition   =>
            Make_Constrained_Array_Definition (Loc,
              Discrete_Subtype_Definitions => New_List (
                Make_Subtype_Indication (Loc,
                  Subtype_Mark => New_Reference_To (Standard_Natural, Loc),
                  Constraint =>
                    Make_Range_Constraint (Loc,
                      Range_Expression =>
                        Make_Range (Loc,
                          Low_Bound  =>
                            Make_Integer_Literal (Loc, 0),
                          High_Bound =>
                            Make_Integer_Literal (Loc, Num - 1))))),

              Component_Definition =>
                Make_Component_Definition (Loc,
                  Aliased_Present => False,
                  Subtype_Indication => New_Reference_To (Typ, Loc))),

          Expression =>
            Make_Aggregate (Loc,
              Expressions => Lst)));

      Set_Enum_Pos_To_Rep (Typ, Arr);

      --  Now we build the function that converts representation values to
      --  position values. This function has the form:

      --    function _Rep_To_Pos (A : etype; F : Boolean) return Integer is
      --    begin
      --       case ityp!(A) is
      --         when enum-lit'Enum_Rep => return posval;
      --         when enum-lit'Enum_Rep => return posval;
      --         ...
      --         when others   =>
      --           [raise Constraint_Error when F "invalid data"]
      --           return -1;
      --       end case;
      --    end;

      --  Note: the F parameter determines whether the others case (no valid
      --  representation) raises Constraint_Error or returns a unique value
      --  of minus one. The latter case is used, e.g. in 'Valid code.

      --  Note: the reason we use Enum_Rep values in the case here is to avoid
      --  the code generator making inappropriate assumptions about the range
      --  of the values in the case where the value is invalid. ityp is a
      --  signed or unsigned integer type of appropriate width.

      --  Note: if exceptions are not supported, then we suppress the raise
      --  and return -1 unconditionally (this is an erroneous program in any
      --  case and there is no obligation to raise Constraint_Error here!) We
      --  also do this if pragma Restrictions (No_Exceptions) is active.

      --  Is this right??? What about No_Exception_Propagation???

      --  Representations are signed

      if Enumeration_Rep (First_Literal (Typ)) < 0 then

         --  The underlying type is signed. Reset the Is_Unsigned_Type
         --  explicitly, because it might have been inherited from
         --  parent type.

         Set_Is_Unsigned_Type (Typ, False);

         if Esize (Typ) <= Standard_Integer_Size then
            Ityp := Standard_Integer;
         else
            Ityp := Universal_Integer;
         end if;

      --  Representations are unsigned

      else
         if Esize (Typ) <= Standard_Integer_Size then
            Ityp := RTE (RE_Unsigned);
         else
            Ityp := RTE (RE_Long_Long_Unsigned);
         end if;
      end if;

      --  The body of the function is a case statement. First collect case
      --  alternatives, or optimize the contiguous case.

      Lst := New_List;

      --  If representation is contiguous, Pos is computed by subtracting
      --  the representation of the first literal.

      if Is_Contiguous then
         Ent := First_Literal (Typ);

         if Enumeration_Rep (Ent) = Last_Repval then

            --  Another special case: for a single literal, Pos is zero

            Pos_Expr := Make_Integer_Literal (Loc, Uint_0);

         else
            Pos_Expr :=
              Convert_To (Standard_Integer,
                Make_Op_Subtract (Loc,
                  Left_Opnd  =>
                    Unchecked_Convert_To
                     (Ityp, Make_Identifier (Loc, Name_uA)),
                  Right_Opnd =>
                    Make_Integer_Literal (Loc,
                      Intval => Enumeration_Rep (First_Literal (Typ)))));
         end if;

         Append_To (Lst,
              Make_Case_Statement_Alternative (Loc,
                Discrete_Choices => New_List (
                  Make_Range (Sloc (Enumeration_Rep_Expr (Ent)),
                    Low_Bound =>
                      Make_Integer_Literal (Loc,
                       Intval =>  Enumeration_Rep (Ent)),
                    High_Bound =>
                      Make_Integer_Literal (Loc, Intval => Last_Repval))),

                Statements => New_List (
                  Make_Simple_Return_Statement (Loc,
                    Expression => Pos_Expr))));

      else
         Ent := First_Literal (Typ);
         while Present (Ent) loop
            Append_To (Lst,
              Make_Case_Statement_Alternative (Loc,
                Discrete_Choices => New_List (
                  Make_Integer_Literal (Sloc (Enumeration_Rep_Expr (Ent)),
                    Intval => Enumeration_Rep (Ent))),

                Statements => New_List (
                  Make_Simple_Return_Statement (Loc,
                    Expression =>
                      Make_Integer_Literal (Loc,
                        Intval => Enumeration_Pos (Ent))))));

            Next_Literal (Ent);
         end loop;
      end if;

      --  In normal mode, add the others clause with the test

      if not No_Exception_Handlers_Set then
         Append_To (Lst,
           Make_Case_Statement_Alternative (Loc,
             Discrete_Choices => New_List (Make_Others_Choice (Loc)),
             Statements => New_List (
               Make_Raise_Constraint_Error (Loc,
                 Condition => Make_Identifier (Loc, Name_uF),
                 Reason    => CE_Invalid_Data),
               Make_Simple_Return_Statement (Loc,
                 Expression =>
                   Make_Integer_Literal (Loc, -1)))));

      --  If either of the restrictions No_Exceptions_Handlers/Propagation is
      --  active then return -1 (we cannot usefully raise Constraint_Error in
      --  this case). See description above for further details.

      else
         Append_To (Lst,
           Make_Case_Statement_Alternative (Loc,
             Discrete_Choices => New_List (Make_Others_Choice (Loc)),
             Statements => New_List (
               Make_Simple_Return_Statement (Loc,
                 Expression =>
                   Make_Integer_Literal (Loc, -1)))));
      end if;

      --  Now we can build the function body

      Fent :=
        Make_Defining_Identifier (Loc, Make_TSS_Name (Typ, TSS_Rep_To_Pos));

      Func :=
        Make_Subprogram_Body (Loc,
          Specification =>
            Make_Function_Specification (Loc,
              Defining_Unit_Name       => Fent,
              Parameter_Specifications => New_List (
                Make_Parameter_Specification (Loc,
                  Defining_Identifier =>
                    Make_Defining_Identifier (Loc, Name_uA),
                  Parameter_Type => New_Reference_To (Typ, Loc)),
                Make_Parameter_Specification (Loc,
                  Defining_Identifier =>
                    Make_Defining_Identifier (Loc, Name_uF),
                  Parameter_Type => New_Reference_To (Standard_Boolean, Loc))),

              Result_Definition => New_Reference_To (Standard_Integer, Loc)),

            Declarations => Empty_List,

            Handled_Statement_Sequence =>
              Make_Handled_Sequence_Of_Statements (Loc,
                Statements => New_List (
                  Make_Case_Statement (Loc,
                    Expression =>
                      Unchecked_Convert_To
                        (Ityp, Make_Identifier (Loc, Name_uA)),
                    Alternatives => Lst))));

      Set_TSS (Typ, Fent);

      --  Set Pure flag (it will be reset if the current context is not Pure).
      --  We also pretend there was a pragma Pure_Function so that for purposes
      --  of optimization and constant-folding, we will consider the function
      --  Pure even if we are not in a Pure context).

      Set_Is_Pure (Fent);
      Set_Has_Pragma_Pure_Function (Fent);

      --  Unless we are in -gnatD mode, where we are debugging generated code,
      --  this is an internal entity for which we don't need debug info.

      if not Debug_Generated_Code then
         Set_Debug_Info_Off (Fent);
      end if;

   exception
      when RE_Not_Available =>
         return;
   end Expand_Freeze_Enumeration_Type;

   -------------------------------
   -- Expand_Freeze_Record_Type --
   -------------------------------

   procedure Expand_Freeze_Record_Type (N : Node_Id) is
      Def_Id      : constant Node_Id := Entity (N);
      Type_Decl   : constant Node_Id := Parent (Def_Id);
      Comp        : Entity_Id;
      Comp_Typ    : Entity_Id;
      Has_AACC    : Boolean;
      Predef_List : List_Id;

      Renamed_Eq : Node_Id := Empty;
      --  Defining unit name for the predefined equality function in the case
      --  where the type has a primitive operation that is a renaming of
      --  predefined equality (but only if there is also an overriding
      --  user-defined equality function). Used to pass this entity from
      --  Make_Predefined_Primitive_Specs to Predefined_Primitive_Bodies.

      Wrapper_Decl_List : List_Id := No_List;
      Wrapper_Body_List : List_Id := No_List;

   --  Start of processing for Expand_Freeze_Record_Type

   begin
      --  Build discriminant checking functions if not a derived type (for
      --  derived types that are not tagged types, always use the discriminant
      --  checking functions of the parent type). However, for untagged types
      --  the derivation may have taken place before the parent was frozen, so
      --  we copy explicitly the discriminant checking functions from the
      --  parent into the components of the derived type.

      if not Is_Derived_Type (Def_Id)
        or else Has_New_Non_Standard_Rep (Def_Id)
        or else Is_Tagged_Type (Def_Id)
      then
         Build_Discr_Checking_Funcs (Type_Decl);

      elsif Is_Derived_Type (Def_Id)
        and then not Is_Tagged_Type (Def_Id)

        --  If we have a derived Unchecked_Union, we do not inherit the
        --  discriminant checking functions from the parent type since the
        --  discriminants are non existent.

        and then not Is_Unchecked_Union (Def_Id)
        and then Has_Discriminants (Def_Id)
      then
         declare
            Old_Comp : Entity_Id;

         begin
            Old_Comp :=
              First_Component (Base_Type (Underlying_Type (Etype (Def_Id))));
            Comp := First_Component (Def_Id);
            while Present (Comp) loop
               if Ekind (Comp) = E_Component
                 and then Chars (Comp) = Chars (Old_Comp)
               then
                  Set_Discriminant_Checking_Func (Comp,
                    Discriminant_Checking_Func (Old_Comp));
               end if;

               Next_Component (Old_Comp);
               Next_Component (Comp);
            end loop;
         end;
      end if;

      if Is_Derived_Type (Def_Id)
        and then Is_Limited_Type (Def_Id)
        and then Is_Tagged_Type (Def_Id)
      then
         Check_Stream_Attributes (Def_Id);
      end if;

      --  Update task and controlled component flags, because some of the
      --  component types may have been private at the point of the record
      --  declaration. Detect anonymous access-to-controlled components.

      Has_AACC := False;

      Comp := First_Component (Def_Id);
      while Present (Comp) loop
         Comp_Typ := Etype (Comp);

         if Has_Task (Comp_Typ) then
            Set_Has_Task (Def_Id);

         --  Do not set Has_Controlled_Component on a class-wide equivalent
         --  type. See Make_CW_Equivalent_Type.

         elsif not Is_Class_Wide_Equivalent_Type (Def_Id)
           and then (Has_Controlled_Component (Comp_Typ)
                      or else (Chars (Comp) /= Name_uParent
                                and then Is_Controlled (Comp_Typ)))
         then
            Set_Has_Controlled_Component (Def_Id);

         --  Non-self-referential anonymous access-to-controlled component

         elsif Ekind (Comp_Typ) = E_Anonymous_Access_Type
           and then Needs_Finalization (Designated_Type (Comp_Typ))
           and then Designated_Type (Comp_Typ) /= Def_Id
         then
            Has_AACC := True;
         end if;

         Next_Component (Comp);
      end loop;

      --  Handle constructors of non-tagged CPP_Class types

      if not Is_Tagged_Type (Def_Id) and then Is_CPP_Class (Def_Id) then
         Set_CPP_Constructors (Def_Id);
      end if;

      --  Creation of the Dispatch Table. Note that a Dispatch Table is built
      --  for regular tagged types as well as for Ada types deriving from a C++
      --  Class, but not for tagged types directly corresponding to C++ classes
      --  In the later case we assume that it is created in the C++ side and we
      --  just use it.

      if Is_Tagged_Type (Def_Id) then

         --  Add the _Tag component

         if Underlying_Type (Etype (Def_Id)) = Def_Id then
            Expand_Tagged_Root (Def_Id);
         end if;

         if Is_CPP_Class (Def_Id) then
            Set_All_DT_Position (Def_Id);

            --  Create the tag entities with a minimum decoration

            if Tagged_Type_Expansion then
               Append_Freeze_Actions (Def_Id, Make_Tags (Def_Id));
            end if;

            Set_CPP_Constructors (Def_Id);

         else
            if not Building_Static_DT (Def_Id) then

               --  Usually inherited primitives are not delayed but the first
               --  Ada extension of a CPP_Class is an exception since the
               --  address of the inherited subprogram has to be inserted in
               --  the new Ada Dispatch Table and this is a freezing action.

               --  Similarly, if this is an inherited operation whose parent is
               --  not frozen yet, it is not in the DT of the parent, and we
               --  generate an explicit freeze node for the inherited operation
               --  so it is properly inserted in the DT of the current type.

               declare
                  Elmt : Elmt_Id;
                  Subp : Entity_Id;

               begin
                  Elmt := First_Elmt (Primitive_Operations (Def_Id));
                  while Present (Elmt) loop
                     Subp := Node (Elmt);

                     if Present (Alias (Subp)) then
                        if Is_CPP_Class (Etype (Def_Id)) then
                           Set_Has_Delayed_Freeze (Subp);

                        elsif Has_Delayed_Freeze (Alias (Subp))
                          and then not Is_Frozen (Alias (Subp))
                        then
                           Set_Is_Frozen (Subp, False);
                           Set_Has_Delayed_Freeze (Subp);
                        end if;
                     end if;

                     Next_Elmt (Elmt);
                  end loop;
               end;
            end if;

            --  Unfreeze momentarily the type to add the predefined primitives
            --  operations. The reason we unfreeze is so that these predefined
            --  operations will indeed end up as primitive operations (which
            --  must be before the freeze point).

            Set_Is_Frozen (Def_Id, False);

            --  Do not add the spec of predefined primitives in case of
            --  CPP tagged type derivations that have convention CPP.

            if Is_CPP_Class (Root_Type (Def_Id))
              and then Convention (Def_Id) = Convention_CPP
            then
               null;

            --  Do not add the spec of predefined primitives in case of
            --  CIL and Java tagged types

            elsif Convention (Def_Id) = Convention_CIL
              or else Convention (Def_Id) = Convention_Java
            then
               null;

            --  Do not add the spec of the predefined primitives if we are
            --  compiling under restriction No_Dispatching_Calls.

            elsif not Restriction_Active (No_Dispatching_Calls) then
               Make_Predefined_Primitive_Specs
                 (Def_Id, Predef_List, Renamed_Eq);
               Insert_List_Before_And_Analyze (N, Predef_List);
            end if;

            --  Ada 2005 (AI-391): For a nonabstract null extension, create
            --  wrapper functions for each nonoverridden inherited function
            --  with a controlling result of the type. The wrapper for such
            --  a function returns an extension aggregate that invokes the
            --  parent function.

            if Ada_Version >= Ada_2005
              and then not Is_Abstract_Type (Def_Id)
              and then Is_Null_Extension (Def_Id)
            then
               Make_Controlling_Function_Wrappers
                 (Def_Id, Wrapper_Decl_List, Wrapper_Body_List);
               Insert_List_Before_And_Analyze (N, Wrapper_Decl_List);
            end if;

            --  Ada 2005 (AI-251): For a nonabstract type extension, build
            --  null procedure declarations for each set of homographic null
            --  procedures that are inherited from interface types but not
            --  overridden. This is done to ensure that the dispatch table
            --  entry associated with such null primitives are properly filled.

            if Ada_Version >= Ada_2005
              and then Etype (Def_Id) /= Def_Id
              and then not Is_Abstract_Type (Def_Id)
              and then Has_Interfaces (Def_Id)
            then
               Insert_Actions (N, Make_Null_Procedure_Specs (Def_Id));
            end if;

            Set_Is_Frozen (Def_Id);
            if not Is_Derived_Type (Def_Id)
              or else Is_Tagged_Type (Etype (Def_Id))
            then
               Set_All_DT_Position (Def_Id);
            end if;

            --  Create and decorate the tags. Suppress their creation when
            --  VM_Target because the dispatching mechanism is handled
            --  internally by the VMs.

            if Tagged_Type_Expansion then
               Append_Freeze_Actions (Def_Id, Make_Tags (Def_Id));

               --  Generate dispatch table of locally defined tagged type.
               --  Dispatch tables of library level tagged types are built
               --  later (see Analyze_Declarations).

               if not Building_Static_DT (Def_Id) then
                  Append_Freeze_Actions (Def_Id, Make_DT (Def_Id));
               end if;

            elsif VM_Target /= No_VM then
               Append_Freeze_Actions (Def_Id, Make_VM_TSD (Def_Id));
            end if;

            --  If the type has unknown discriminants, propagate dispatching
            --  information to its underlying record view, which does not get
            --  its own dispatch table.

            if Is_Derived_Type (Def_Id)
              and then Has_Unknown_Discriminants (Def_Id)
              and then Present (Underlying_Record_View (Def_Id))
            then
               declare
                  Rep : constant Entity_Id := Underlying_Record_View (Def_Id);
               begin
                  Set_Access_Disp_Table
                    (Rep, Access_Disp_Table       (Def_Id));
                  Set_Dispatch_Table_Wrappers
                    (Rep, Dispatch_Table_Wrappers (Def_Id));
                  Set_Direct_Primitive_Operations
                    (Rep, Direct_Primitive_Operations (Def_Id));
               end;
            end if;

            --  Make sure that the primitives Initialize, Adjust and Finalize
            --  are Frozen before other TSS subprograms. We don't want them
            --  Frozen inside.

            if Is_Controlled (Def_Id) then
               if not Is_Limited_Type (Def_Id) then
                  Append_Freeze_Actions (Def_Id,
                    Freeze_Entity
                      (Find_Prim_Op (Def_Id, Name_Adjust), Def_Id));
               end if;

               Append_Freeze_Actions (Def_Id,
                 Freeze_Entity
                   (Find_Prim_Op (Def_Id, Name_Initialize), Def_Id));

               Append_Freeze_Actions (Def_Id,
                 Freeze_Entity
                   (Find_Prim_Op (Def_Id, Name_Finalize), Def_Id));
            end if;

            --  Freeze rest of primitive operations. There is no need to handle
            --  the predefined primitives if we are compiling under restriction
            --  No_Dispatching_Calls.

            if not Restriction_Active (No_Dispatching_Calls) then
               Append_Freeze_Actions
                 (Def_Id, Predefined_Primitive_Freeze (Def_Id));
            end if;
         end if;

      --  In the non-tagged case, ever since Ada 83 an equality function must
      --  be  provided for variant records that are not unchecked unions.
      --  In Ada 2012 the equality function composes, and thus must be built
      --  explicitly just as for tagged records.

      elsif Has_Discriminants (Def_Id)
        and then not Is_Limited_Type (Def_Id)
      then
         declare
            Comps : constant Node_Id :=
                      Component_List (Type_Definition (Type_Decl));
         begin
            if Present (Comps)
              and then Present (Variant_Part (Comps))
            then
               Build_Variant_Record_Equality (Def_Id);
            end if;
         end;

      --  Otherwise create primitive equality operation (AI05-0123)

      --  This is done unconditionally to ensure that tools can be linked
      --  properly with user programs compiled with older language versions.
      --  In addition, this is needed because "=" composes for bounded strings
      --  in all language versions (see Exp_Ch4.Expand_Composite_Equality).

      elsif Comes_From_Source (Def_Id)
        and then Convention (Def_Id) = Convention_Ada
        and then not Is_Limited_Type (Def_Id)
      then
         Build_Untagged_Equality (Def_Id);
      end if;

      --  Before building the record initialization procedure, if we are
      --  dealing with a concurrent record value type, then we must go through
      --  the discriminants, exchanging discriminals between the concurrent
      --  type and the concurrent record value type. See the section "Handling
      --  of Discriminants" in the Einfo spec for details.

      if Is_Concurrent_Record_Type (Def_Id)
        and then Has_Discriminants (Def_Id)
      then
         declare
            Ctyp       : constant Entity_Id :=
                           Corresponding_Concurrent_Type (Def_Id);
            Conc_Discr : Entity_Id;
            Rec_Discr  : Entity_Id;
            Temp       : Entity_Id;

         begin
            Conc_Discr := First_Discriminant (Ctyp);
            Rec_Discr  := First_Discriminant (Def_Id);
            while Present (Conc_Discr) loop
               Temp := Discriminal (Conc_Discr);
               Set_Discriminal (Conc_Discr, Discriminal (Rec_Discr));
               Set_Discriminal (Rec_Discr, Temp);

               Set_Discriminal_Link (Discriminal (Conc_Discr), Conc_Discr);
               Set_Discriminal_Link (Discriminal (Rec_Discr),  Rec_Discr);

               Next_Discriminant (Conc_Discr);
               Next_Discriminant (Rec_Discr);
            end loop;
         end;
      end if;

      if Has_Controlled_Component (Def_Id) then
         Build_Controlling_Procs (Def_Id);
      end if;

      Adjust_Discriminants (Def_Id);

      if Tagged_Type_Expansion or else not Is_Interface (Def_Id) then

         --  Do not need init for interfaces on e.g. CIL since they're
         --  abstract. Helps operation of peverify (the PE Verify tool).

         Build_Record_Init_Proc (Type_Decl, Def_Id);
      end if;

      --  For tagged type that are not interfaces, build bodies of primitive
      --  operations. Note: do this after building the record initialization
      --  procedure, since the primitive operations may need the initialization
      --  routine. There is no need to add predefined primitives of interfaces
      --  because all their predefined primitives are abstract.

      if Is_Tagged_Type (Def_Id)
        and then not Is_Interface (Def_Id)
      then
         --  Do not add the body of predefined primitives in case of
         --  CPP tagged type derivations that have convention CPP.

         if Is_CPP_Class (Root_Type (Def_Id))
           and then Convention (Def_Id) = Convention_CPP
         then
            null;

         --  Do not add the body of predefined primitives in case of
         --  CIL and Java tagged types.

         elsif Convention (Def_Id) = Convention_CIL
           or else Convention (Def_Id) = Convention_Java
         then
            null;

         --  Do not add the body of the predefined primitives if we are
         --  compiling under restriction No_Dispatching_Calls or if we are
         --  compiling a CPP tagged type.

         elsif not Restriction_Active (No_Dispatching_Calls) then

            --  Create the body of TSS primitive Finalize_Address. This must
            --  be done before the bodies of all predefined primitives are
            --  created. If Def_Id is limited, Stream_Input and Stream_Read
            --  may produce build-in-place allocations and for those the
            --  expander needs Finalize_Address. Do not create the body of
            --  Finalize_Address in SPARK mode since it is not needed.

            if not SPARK_Mode then
               Make_Finalize_Address_Body (Def_Id);
            end if;

            Predef_List := Predefined_Primitive_Bodies (Def_Id, Renamed_Eq);
            Append_Freeze_Actions (Def_Id, Predef_List);
         end if;

         --  Ada 2005 (AI-391): If any wrappers were created for nonoverridden
         --  inherited functions, then add their bodies to the freeze actions.

         if Present (Wrapper_Body_List) then
            Append_Freeze_Actions (Def_Id, Wrapper_Body_List);
         end if;

         --  Create extra formals for the primitive operations of the type.
         --  This must be done before analyzing the body of the initialization
         --  procedure, because a self-referential type might call one of these
         --  primitives in the body of the init_proc itself.

         declare
            Elmt : Elmt_Id;
            Subp : Entity_Id;

         begin
            Elmt := First_Elmt (Primitive_Operations (Def_Id));
            while Present (Elmt) loop
               Subp := Node (Elmt);
               if not Has_Foreign_Convention (Subp)
                 and then not Is_Predefined_Dispatching_Operation (Subp)
               then
                  Create_Extra_Formals (Subp);
               end if;

               Next_Elmt (Elmt);
            end loop;
         end;
      end if;

      --  Create a heterogeneous finalization master to service the anonymous
      --  access-to-controlled components of the record type.

      if Has_AACC then
         declare
            Encl_Scope : constant Entity_Id  := Scope (Def_Id);
            Ins_Node   : constant Node_Id    := Parent (Def_Id);
            Loc        : constant Source_Ptr := Sloc (Def_Id);
            Fin_Mas_Id : Entity_Id;

            Attributes_Set : Boolean := False;
            Master_Built   : Boolean := False;
            --  Two flags which control the creation and initialization of a
            --  common heterogeneous master.

         begin
            Comp := First_Component (Def_Id);
            while Present (Comp) loop
               Comp_Typ := Etype (Comp);

               --  A non-self-referential anonymous access-to-controlled
               --  component.

               if Ekind (Comp_Typ) = E_Anonymous_Access_Type
                 and then Needs_Finalization (Designated_Type (Comp_Typ))
                 and then Designated_Type (Comp_Typ) /= Def_Id
               then
                  if VM_Target = No_VM then

                     --  Build a homogeneous master for the first anonymous
                     --  access-to-controlled component. This master may be
                     --  converted into a heterogeneous collection if more
                     --  components are to follow.

                     if not Master_Built then
                        Master_Built := True;

                        --  All anonymous access-to-controlled types allocate
                        --  on the global pool.

                        Set_Associated_Storage_Pool (Comp_Typ,
                          Get_Global_Pool_For_Access_Type (Comp_Typ));

                        Build_Finalization_Master
                          (Typ        => Comp_Typ,
                           Ins_Node   => Ins_Node,
                           Encl_Scope => Encl_Scope);

                        Fin_Mas_Id := Finalization_Master (Comp_Typ);

                     --  Subsequent anonymous access-to-controlled components
                     --  reuse the already available master.

                     else
                        --  All anonymous access-to-controlled types allocate
                        --  on the global pool.

                        Set_Associated_Storage_Pool (Comp_Typ,
                          Get_Global_Pool_For_Access_Type (Comp_Typ));

                        --  Shared the master among multiple components

                        Set_Finalization_Master (Comp_Typ, Fin_Mas_Id);

                        --  Convert the master into a heterogeneous collection.
                        --  Generate:
                        --
                        --    Set_Is_Heterogeneous (<Fin_Mas_Id>);

                        if not Attributes_Set then
                           Attributes_Set := True;

                           Insert_Action (Ins_Node,
                             Make_Procedure_Call_Statement (Loc,
                               Name =>
                                 New_Reference_To
                                   (RTE (RE_Set_Is_Heterogeneous), Loc),
                               Parameter_Associations => New_List (
                                 New_Reference_To (Fin_Mas_Id, Loc))));
                        end if;
                     end if;

                  --  Since .NET/JVM targets do not support heterogeneous
                  --  masters, each component must have its own master.

                  else
                     Build_Finalization_Master
                       (Typ        => Comp_Typ,
                        Ins_Node   => Ins_Node,
                        Encl_Scope => Encl_Scope);
                  end if;
               end if;

               Next_Component (Comp);
            end loop;
         end;
      end if;

      --  Check whether individual components have a defined invariant,
      --  and add the corresponding component invariant checks.

      Insert_Component_Invariant_Checks
        (N, Def_Id, Build_Record_Invariant_Proc (Def_Id, N));
   end Expand_Freeze_Record_Type;

   ------------------------------
   -- Freeze_Stream_Operations --
   ------------------------------

   procedure Freeze_Stream_Operations (N : Node_Id; Typ : Entity_Id) is
      Names     : constant array (1 .. 4) of TSS_Name_Type :=
                    (TSS_Stream_Input,
                     TSS_Stream_Output,
                     TSS_Stream_Read,
                     TSS_Stream_Write);
      Stream_Op : Entity_Id;

   begin
      --  Primitive operations of tagged types are frozen when the dispatch
      --  table is constructed.

      if not Comes_From_Source (Typ)
        or else Is_Tagged_Type (Typ)
      then
         return;
      end if;

      for J in Names'Range loop
         Stream_Op := TSS (Typ, Names (J));

         if Present (Stream_Op)
           and then Is_Subprogram (Stream_Op)
           and then Nkind (Unit_Declaration_Node (Stream_Op)) =
                      N_Subprogram_Declaration
           and then not Is_Frozen (Stream_Op)
         then
            Append_Freeze_Actions (Typ, Freeze_Entity (Stream_Op, N));
         end if;
      end loop;
   end Freeze_Stream_Operations;

   -----------------
   -- Freeze_Type --
   -----------------

   --  Full type declarations are expanded at the point at which the type is
   --  frozen. The formal N is the Freeze_Node for the type. Any statements or
   --  declarations generated by the freezing (e.g. the procedure generated
   --  for initialization) are chained in the Actions field list of the freeze
   --  node using Append_Freeze_Actions.

   function Freeze_Type (N : Node_Id) return Boolean is
      Def_Id    : constant Entity_Id := Entity (N);
      RACW_Seen : Boolean := False;
      Result    : Boolean := False;

   begin
      --  Process associated access types needing special processing

      if Present (Access_Types_To_Process (N)) then
         declare
            E : Elmt_Id := First_Elmt (Access_Types_To_Process (N));
         begin
            while Present (E) loop

               if Is_Remote_Access_To_Class_Wide_Type (Node (E)) then
                  Validate_RACW_Primitives (Node (E));
                  RACW_Seen := True;
               end if;

               E := Next_Elmt (E);
            end loop;
         end;

         if RACW_Seen then

            --  If there are RACWs designating this type, make stubs now

            Remote_Types_Tagged_Full_View_Encountered (Def_Id);
         end if;
      end if;

      --  Freeze processing for record types

      if Is_Record_Type (Def_Id) then
         if Ekind (Def_Id) = E_Record_Type then
            Expand_Freeze_Record_Type (N);

         elsif Is_Class_Wide_Type (Def_Id) then
            Expand_Freeze_Class_Wide_Type (N);
         end if;

      --  Freeze processing for array types

      elsif Is_Array_Type (Def_Id) then
         Expand_Freeze_Array_Type (N);

      --  Freeze processing for access types

      --  For pool-specific access types, find out the pool object used for
      --  this type, needs actual expansion of it in some cases. Here are the
      --  different cases :

      --  1. Rep Clause "for Def_Id'Storage_Size use 0;"
      --      ---> don't use any storage pool

      --  2. Rep Clause : for Def_Id'Storage_Size use Expr.
      --     Expand:
      --      Def_Id__Pool : Stack_Bounded_Pool (Expr, DT'Size, DT'Alignment);

      --  3. Rep Clause "for Def_Id'Storage_Pool use a_Pool_Object"
      --      ---> Storage Pool is the specified one

      --  See GNAT Pool packages in the Run-Time for more details

      elsif Ekind_In (Def_Id, E_Access_Type, E_General_Access_Type) then
         declare
            Loc         : constant Source_Ptr := Sloc (N);
            Desig_Type  : constant Entity_Id  := Designated_Type (Def_Id);
            Pool_Object : Entity_Id;

            Freeze_Action_Typ : Entity_Id;

         begin
            --  Case 1

            --    Rep Clause "for Def_Id'Storage_Size use 0;"
            --    ---> don't use any storage pool

            if No_Pool_Assigned (Def_Id) then
               null;

            --  Case 2

            --    Rep Clause : for Def_Id'Storage_Size use Expr.
            --    ---> Expand:
            --           Def_Id__Pool : Stack_Bounded_Pool
            --                            (Expr, DT'Size, DT'Alignment);

            elsif Has_Storage_Size_Clause (Def_Id) then
               declare
                  DT_Size  : Node_Id;
                  DT_Align : Node_Id;

               begin
                  --  For unconstrained composite types we give a size of zero
                  --  so that the pool knows that it needs a special algorithm
                  --  for variable size object allocation.

                  if Is_Composite_Type (Desig_Type)
                    and then not Is_Constrained (Desig_Type)
                  then
                     DT_Size :=
                       Make_Integer_Literal (Loc, 0);

                     DT_Align :=
                       Make_Integer_Literal (Loc, Maximum_Alignment);

                  else
                     DT_Size :=
                       Make_Attribute_Reference (Loc,
                         Prefix => New_Reference_To (Desig_Type, Loc),
                         Attribute_Name => Name_Max_Size_In_Storage_Elements);

                     DT_Align :=
                       Make_Attribute_Reference (Loc,
                         Prefix => New_Reference_To (Desig_Type, Loc),
                         Attribute_Name => Name_Alignment);
                  end if;

                  Pool_Object :=
                    Make_Defining_Identifier (Loc,
                      Chars => New_External_Name (Chars (Def_Id), 'P'));

                  --  We put the code associated with the pools in the entity
                  --  that has the later freeze node, usually the access type
                  --  but it can also be the designated_type; because the pool
                  --  code requires both those types to be frozen

                  if Is_Frozen (Desig_Type)
                    and then (No (Freeze_Node (Desig_Type))
                               or else Analyzed (Freeze_Node (Desig_Type)))
                  then
                     Freeze_Action_Typ := Def_Id;

                  --  A Taft amendment type cannot get the freeze actions
                  --  since the full view is not there.

                  elsif Is_Incomplete_Or_Private_Type (Desig_Type)
                    and then No (Full_View (Desig_Type))
                  then
                     Freeze_Action_Typ := Def_Id;

                  else
                     Freeze_Action_Typ := Desig_Type;
                  end if;

                  Append_Freeze_Action (Freeze_Action_Typ,
                    Make_Object_Declaration (Loc,
                      Defining_Identifier => Pool_Object,
                      Object_Definition =>
                        Make_Subtype_Indication (Loc,
                          Subtype_Mark =>
                            New_Reference_To
                              (RTE (RE_Stack_Bounded_Pool), Loc),

                          Constraint =>
                            Make_Index_Or_Discriminant_Constraint (Loc,
                              Constraints => New_List (

                              --  First discriminant is the Pool Size

                                New_Reference_To (
                                  Storage_Size_Variable (Def_Id), Loc),

                              --  Second discriminant is the element size

                                DT_Size,

                              --  Third discriminant is the alignment

                                DT_Align)))));
               end;

               Set_Associated_Storage_Pool (Def_Id, Pool_Object);

            --  Case 3

            --    Rep Clause "for Def_Id'Storage_Pool use a_Pool_Object"
            --    ---> Storage Pool is the specified one

            --  When compiling in Ada 2012 mode, ensure that the accessibility
            --  level of the subpool access type is not deeper than that of the
            --  pool_with_subpools. This check is not performed on .NET/JVM
            --  since those targets do not support pools.

            elsif Ada_Version >= Ada_2012
              and then Present (Associated_Storage_Pool (Def_Id))
              and then VM_Target = No_VM
            then
               declare
                  Loc   : constant Source_Ptr := Sloc (Def_Id);
                  Pool  : constant Entity_Id :=
                            Associated_Storage_Pool (Def_Id);
                  RSPWS : constant Entity_Id :=
                            RTE (RE_Root_Storage_Pool_With_Subpools);

               begin
                  --  It is known that the accessibility level of the access
                  --  type is deeper than that of the pool.

                  if Type_Access_Level (Def_Id) > Object_Access_Level (Pool)
                    and then not Accessibility_Checks_Suppressed (Def_Id)
                    and then not Accessibility_Checks_Suppressed (Pool)
                  then
                     --  Static case: the pool is known to be a descendant of
                     --  Root_Storage_Pool_With_Subpools.

                     if Is_Ancestor (RSPWS, Etype (Pool)) then
                        Error_Msg_N
                          ("??subpool access type has deeper accessibility " &
                           "level than pool", Def_Id);

                        Append_Freeze_Action (Def_Id,
                          Make_Raise_Program_Error (Loc,
                            Reason => PE_Accessibility_Check_Failed));

                     --  Dynamic case: when the pool is of a class-wide type,
                     --  it may or may not support subpools depending on the
                     --  path of derivation. Generate:

                     --    if Def_Id in RSPWS'Class then
                     --       raise Program_Error;
                     --    end if;

                     elsif Is_Class_Wide_Type (Etype (Pool)) then
                        Append_Freeze_Action (Def_Id,
                          Make_If_Statement (Loc,
                            Condition =>
                              Make_In (Loc,
                                Left_Opnd =>
                                  New_Reference_To (Pool, Loc),
                                Right_Opnd =>
                                  New_Reference_To
                                    (Class_Wide_Type (RSPWS), Loc)),

                            Then_Statements => New_List (
                              Make_Raise_Program_Error (Loc,
                                Reason => PE_Accessibility_Check_Failed))));
                     end if;
                  end if;
               end;
            end if;

            --  For access-to-controlled types (including class-wide types and
            --  Taft-amendment types, which potentially have controlled
            --  components), expand the list controller object that will store
            --  the dynamically allocated objects. Don't do this transformation
            --  for expander-generated access types, but do it for types that
            --  are the full view of types derived from other private types.
            --  Also suppress the list controller in the case of a designated
            --  type with convention Java, since this is used when binding to
            --  Java API specs, where there's no equivalent of a finalization
            --  list and we don't want to pull in the finalization support if
            --  not needed.

            if not Comes_From_Source (Def_Id)
              and then not Has_Private_Declaration (Def_Id)
            then
               null;

            --  An exception is made for types defined in the run-time because
            --  Ada.Tags.Tag itself is such a type and cannot afford this
            --  unnecessary overhead that would generates a loop in the
            --  expansion scheme. Another exception is if Restrictions
            --  (No_Finalization) is active, since then we know nothing is
            --  controlled.

            elsif Restriction_Active (No_Finalization)
              or else In_Runtime (Def_Id)
            then
               null;

            --  Assume that incomplete and private types are always completed
            --  by a controlled full view.

            elsif Needs_Finalization (Desig_Type)
              or else
                (Is_Incomplete_Or_Private_Type (Desig_Type)
                  and then No (Full_View (Desig_Type)))
              or else
                (Is_Array_Type (Desig_Type)
                  and then Needs_Finalization (Component_Type (Desig_Type)))
            then
               Build_Finalization_Master (Def_Id);
            end if;
         end;

      --  Freeze processing for enumeration types

      elsif Ekind (Def_Id) = E_Enumeration_Type then

         --  We only have something to do if we have a non-standard
         --  representation (i.e. at least one literal whose pos value
         --  is not the same as its representation)

         if Has_Non_Standard_Rep (Def_Id) then
            Expand_Freeze_Enumeration_Type (N);
         end if;

      --  Private types that are completed by a derivation from a private
      --  type have an internally generated full view, that needs to be
      --  frozen. This must be done explicitly because the two views share
      --  the freeze node, and the underlying full view is not visible when
      --  the freeze node is analyzed.

      elsif Is_Private_Type (Def_Id)
        and then Is_Derived_Type (Def_Id)
        and then Present (Full_View (Def_Id))
        and then Is_Itype (Full_View (Def_Id))
        and then Has_Private_Declaration (Full_View (Def_Id))
        and then Freeze_Node (Full_View (Def_Id)) = N
      then
         Set_Entity (N, Full_View (Def_Id));
         Result := Freeze_Type (N);
         Set_Entity (N, Def_Id);

      --  All other types require no expander action. There are such cases
      --  (e.g. task types and protected types). In such cases, the freeze
      --  nodes are there for use by Gigi.

      end if;

      Freeze_Stream_Operations (N, Def_Id);
      return Result;

   exception
      when RE_Not_Available =>
         return False;
   end Freeze_Type;

   -------------------------
   -- Get_Simple_Init_Val --
   -------------------------

   function Get_Simple_Init_Val
     (T    : Entity_Id;
      N    : Node_Id;
      Size : Uint := No_Uint) return Node_Id
   is
      Loc    : constant Source_Ptr := Sloc (N);
      Val    : Node_Id;
      Result : Node_Id;
      Val_RE : RE_Id;

      Size_To_Use : Uint;
      --  This is the size to be used for computation of the appropriate
      --  initial value for the Normalize_Scalars and Initialize_Scalars case.

      IV_Attribute : constant Boolean :=
                       Nkind (N) = N_Attribute_Reference
                         and then Attribute_Name (N) = Name_Invalid_Value;

      Lo_Bound : Uint;
      Hi_Bound : Uint;
      --  These are the values computed by the procedure Check_Subtype_Bounds

      procedure Check_Subtype_Bounds;
      --  This procedure examines the subtype T, and its ancestor subtypes and
      --  derived types to determine the best known information about the
      --  bounds of the subtype. After the call Lo_Bound is set either to
      --  No_Uint if no information can be determined, or to a value which
      --  represents a known low bound, i.e. a valid value of the subtype can
      --  not be less than this value. Hi_Bound is similarly set to a known
      --  high bound (valid value cannot be greater than this).

      --------------------------
      -- Check_Subtype_Bounds --
      --------------------------

      procedure Check_Subtype_Bounds is
         ST1  : Entity_Id;
         ST2  : Entity_Id;
         Lo   : Node_Id;
         Hi   : Node_Id;
         Loval : Uint;
         Hival : Uint;

      begin
         Lo_Bound := No_Uint;
         Hi_Bound := No_Uint;

         --  Loop to climb ancestor subtypes and derived types

         ST1 := T;
         loop
            if not Is_Discrete_Type (ST1) then
               return;
            end if;

            Lo := Type_Low_Bound (ST1);
            Hi := Type_High_Bound (ST1);

            if Compile_Time_Known_Value (Lo) then
               Loval := Expr_Value (Lo);

               if Lo_Bound = No_Uint or else Lo_Bound < Loval then
                  Lo_Bound := Loval;
               end if;
            end if;

            if Compile_Time_Known_Value (Hi) then
               Hival := Expr_Value (Hi);

               if Hi_Bound = No_Uint or else Hi_Bound > Hival then
                  Hi_Bound := Hival;
               end if;
            end if;

            ST2 := Ancestor_Subtype (ST1);

            if No (ST2) then
               ST2 := Etype (ST1);
            end if;

            exit when ST1 = ST2;
            ST1 := ST2;
         end loop;
      end Check_Subtype_Bounds;

   --  Start of processing for Get_Simple_Init_Val

   begin
      --  For a private type, we should always have an underlying type
      --  (because this was already checked in Needs_Simple_Initialization).
      --  What we do is to get the value for the underlying type and then do
      --  an Unchecked_Convert to the private type.

      if Is_Private_Type (T) then
         Val := Get_Simple_Init_Val (Underlying_Type (T), N, Size);

         --  A special case, if the underlying value is null, then qualify it
         --  with the underlying type, so that the null is properly typed
         --  Similarly, if it is an aggregate it must be qualified, because an
         --  unchecked conversion does not provide a context for it.

         if Nkind_In (Val, N_Null, N_Aggregate) then
            Val :=
              Make_Qualified_Expression (Loc,
                Subtype_Mark =>
                  New_Occurrence_Of (Underlying_Type (T), Loc),
                Expression => Val);
         end if;

         Result := Unchecked_Convert_To (T, Val);

         --  Don't truncate result (important for Initialize/Normalize_Scalars)

         if Nkind (Result) = N_Unchecked_Type_Conversion
           and then Is_Scalar_Type (Underlying_Type (T))
         then
            Set_No_Truncation (Result);
         end if;

         return Result;

      --  Scalars with Default_Value aspect. The first subtype may now be
      --   private, so retrieve value from underlying type.

      elsif Is_Scalar_Type (T) and then Has_Default_Aspect (T) then
         if Is_Private_Type (First_Subtype (T)) then
            return Unchecked_Convert_To (T,
              Default_Aspect_Value (Full_View (First_Subtype (T))));
         else
            return
              Convert_To (T, Default_Aspect_Value (First_Subtype (T)));
         end if;

      --  Otherwise, for scalars, we must have normalize/initialize scalars
      --  case, or if the node N is an 'Invalid_Value attribute node.

      elsif Is_Scalar_Type (T) then
         pragma Assert (Init_Or_Norm_Scalars or IV_Attribute);

         --  Compute size of object. If it is given by the caller, we can use
         --  it directly, otherwise we use Esize (T) as an estimate. As far as
         --  we know this covers all cases correctly.

         if Size = No_Uint or else Size <= Uint_0 then
            Size_To_Use := UI_Max (Uint_1, Esize (T));
         else
            Size_To_Use := Size;
         end if;

         --  Maximum size to use is 64 bits, since we will create values of
         --  type Unsigned_64 and the range must fit this type.

         if Size_To_Use /= No_Uint and then Size_To_Use > Uint_64 then
            Size_To_Use := Uint_64;
         end if;

         --  Check known bounds of subtype

         Check_Subtype_Bounds;

         --  Processing for Normalize_Scalars case

         if Normalize_Scalars and then not IV_Attribute then

            --  If zero is invalid, it is a convenient value to use that is
            --  for sure an appropriate invalid value in all situations.

            if Lo_Bound /= No_Uint and then Lo_Bound > Uint_0 then
               Val := Make_Integer_Literal (Loc, 0);

            --  Cases where all one bits is the appropriate invalid value

            --  For modular types, all 1 bits is either invalid or valid. If
            --  it is valid, then there is nothing that can be done since there
            --  are no invalid values (we ruled out zero already).

            --  For signed integer types that have no negative values, either
            --  there is room for negative values, or there is not. If there
            --  is, then all 1-bits may be interpreted as minus one, which is
            --  certainly invalid. Alternatively it is treated as the largest
            --  positive value, in which case the observation for modular types
            --  still applies.

            --  For float types, all 1-bits is a NaN (not a number), which is
            --  certainly an appropriately invalid value.

            elsif Is_Unsigned_Type (T)
              or else Is_Floating_Point_Type (T)
              or else Is_Enumeration_Type (T)
            then
               Val := Make_Integer_Literal (Loc, 2 ** Size_To_Use - 1);

               --  Resolve as Unsigned_64, because the largest number we can
               --  generate is out of range of universal integer.

               Analyze_And_Resolve (Val, RTE (RE_Unsigned_64));

            --  Case of signed types

            else
               declare
                  Signed_Size : constant Uint :=
                                  UI_Min (Uint_63, Size_To_Use - 1);

               begin
                  --  Normally we like to use the most negative number. The one
                  --  exception is when this number is in the known subtype
                  --  range and the largest positive number is not in the known
                  --  subtype range.

                  --  For this exceptional case, use largest positive value

                  if Lo_Bound /= No_Uint and then Hi_Bound /= No_Uint
                    and then Lo_Bound <= (-(2 ** Signed_Size))
                    and then Hi_Bound < 2 ** Signed_Size
                  then
                     Val := Make_Integer_Literal (Loc, 2 ** Signed_Size - 1);

                  --  Normal case of largest negative value

                  else
                     Val := Make_Integer_Literal (Loc, -(2 ** Signed_Size));
                  end if;
               end;
            end if;

         --  Here for Initialize_Scalars case (or Invalid_Value attribute used)

         else
            --  For float types, use float values from System.Scalar_Values

            if Is_Floating_Point_Type (T) then
               if Root_Type (T) = Standard_Short_Float then
                  Val_RE := RE_IS_Isf;
               elsif Root_Type (T) = Standard_Float then
                  Val_RE := RE_IS_Ifl;
               elsif Root_Type (T) = Standard_Long_Float then
                  Val_RE := RE_IS_Ilf;
               else pragma Assert (Root_Type (T) = Standard_Long_Long_Float);
                  Val_RE := RE_IS_Ill;
               end if;

            --  If zero is invalid, use zero values from System.Scalar_Values

            elsif Lo_Bound /= No_Uint and then Lo_Bound > Uint_0 then
               if Size_To_Use <= 8 then
                  Val_RE := RE_IS_Iz1;
               elsif Size_To_Use <= 16 then
                  Val_RE := RE_IS_Iz2;
               elsif Size_To_Use <= 32 then
                  Val_RE := RE_IS_Iz4;
               else
                  Val_RE := RE_IS_Iz8;
               end if;

            --  For unsigned, use unsigned values from System.Scalar_Values

            elsif Is_Unsigned_Type (T) then
               if Size_To_Use <= 8 then
                  Val_RE := RE_IS_Iu1;
               elsif Size_To_Use <= 16 then
                  Val_RE := RE_IS_Iu2;
               elsif Size_To_Use <= 32 then
                  Val_RE := RE_IS_Iu4;
               else
                  Val_RE := RE_IS_Iu8;
               end if;

            --  For signed, use signed values from System.Scalar_Values

            else
               if Size_To_Use <= 8 then
                  Val_RE := RE_IS_Is1;
               elsif Size_To_Use <= 16 then
                  Val_RE := RE_IS_Is2;
               elsif Size_To_Use <= 32 then
                  Val_RE := RE_IS_Is4;
               else
                  Val_RE := RE_IS_Is8;
               end if;
            end if;

            Val := New_Occurrence_Of (RTE (Val_RE), Loc);
         end if;

         --  The final expression is obtained by doing an unchecked conversion
         --  of this result to the base type of the required subtype. We use
         --  the base type to prevent the unchecked conversion from chopping
         --  bits, and then we set Kill_Range_Check to preserve the "bad"
         --  value.

         Result := Unchecked_Convert_To (Base_Type (T), Val);

         --  Ensure result is not truncated, since we want the "bad" bits, and
         --  also kill range check on result.

         if Nkind (Result) = N_Unchecked_Type_Conversion then
            Set_No_Truncation (Result);
            Set_Kill_Range_Check (Result, True);
         end if;

         return Result;

      --  String or Wide_[Wide]_String (must have Initialize_Scalars set)

      elsif Root_Type (T) = Standard_String
              or else
            Root_Type (T) = Standard_Wide_String
              or else
            Root_Type (T) = Standard_Wide_Wide_String
      then
         pragma Assert (Init_Or_Norm_Scalars);

         return
           Make_Aggregate (Loc,
             Component_Associations => New_List (
               Make_Component_Association (Loc,
                 Choices => New_List (
                   Make_Others_Choice (Loc)),
                 Expression =>
                   Get_Simple_Init_Val
                     (Component_Type (T), N, Esize (Root_Type (T))))));

      --  Access type is initialized to null

      elsif Is_Access_Type (T) then
         return Make_Null (Loc);

      --  No other possibilities should arise, since we should only be calling
      --  Get_Simple_Init_Val if Needs_Simple_Initialization returned True,
      --  indicating one of the above cases held.

      else
         raise Program_Error;
      end if;

   exception
      when RE_Not_Available =>
         return Empty;
   end Get_Simple_Init_Val;

   ------------------------------
   -- Has_New_Non_Standard_Rep --
   ------------------------------

   function Has_New_Non_Standard_Rep (T : Entity_Id) return Boolean is
   begin
      if not Is_Derived_Type (T) then
         return Has_Non_Standard_Rep (T)
           or else Has_Non_Standard_Rep (Root_Type (T));

      --  If Has_Non_Standard_Rep is not set on the derived type, the
      --  representation is fully inherited.

      elsif not Has_Non_Standard_Rep (T) then
         return False;

      else
         return First_Rep_Item (T) /= First_Rep_Item (Root_Type (T));

         --  May need a more precise check here: the First_Rep_Item may
         --  be a stream attribute, which does not affect the representation
         --  of the type ???
      end if;
   end Has_New_Non_Standard_Rep;

   ----------------
   -- In_Runtime --
   ----------------

   function In_Runtime (E : Entity_Id) return Boolean is
      S1 : Entity_Id;

   begin
      S1 := Scope (E);
      while Scope (S1) /= Standard_Standard loop
         S1 := Scope (S1);
      end loop;

      return Is_RTU (S1, System) or else Is_RTU (S1, Ada);
   end In_Runtime;

   ---------------------------------------
   -- Insert_Component_Invariant_Checks --
   ---------------------------------------

   procedure Insert_Component_Invariant_Checks
     (N   : Node_Id;
     Typ  : Entity_Id;
     Proc : Node_Id)
   is
      Loc     : constant Source_Ptr := Sloc (Typ);
      Proc_Id : Entity_Id;

   begin
      if Present (Proc) then
         Proc_Id := Defining_Entity (Proc);

         if not Has_Invariants (Typ) then
            Set_Has_Invariants (Typ);
            Set_Is_Invariant_Procedure (Proc_Id);
            Set_Invariant_Procedure (Typ, Proc_Id);
            Insert_After (N, Proc);
            Analyze (Proc);

         else

            --  Find already created invariant body, insert body of component
            --  invariant proc in it, and add call after other checks.

            declare
               Bod : Node_Id;
               Inv_Id : constant Entity_Id := Invariant_Procedure (Typ);
               Call   : constant Node_Id :=
                 Make_Procedure_Call_Statement (Loc,
                   Name => New_Occurrence_Of (Proc_Id, Loc),
                   Parameter_Associations =>
                     New_List
                       (New_Reference_To (First_Formal (Inv_Id), Loc)));

            begin

               --  The invariant  body has not been analyzed yet, so we do a
               --  sequential search forward, and retrieve it by name.

               Bod := Next (N);
               while Present (Bod) loop
                  exit when Nkind (Bod) = N_Subprogram_Body
                    and then Chars (Defining_Entity (Bod)) = Chars (Inv_Id);
                  Next (Bod);
               end loop;

               Append_To (Declarations (Bod), Proc);
               Append_To (Statements (Handled_Statement_Sequence (Bod)), Call);
            end;
         end if;
      end if;
   end Insert_Component_Invariant_Checks;

   ----------------------------
   -- Initialization_Warning --
   ----------------------------

   procedure Initialization_Warning (E : Entity_Id) is
      Warning_Needed : Boolean;

   begin
      Warning_Needed := False;

      if Ekind (Current_Scope) = E_Package
        and then Static_Elaboration_Desired (Current_Scope)
      then
         if Is_Type (E) then
            if Is_Record_Type (E) then
               if Has_Discriminants (E)
                 or else Is_Limited_Type (E)
                 or else Has_Non_Standard_Rep (E)
               then
                  Warning_Needed := True;

               else
                  --  Verify that at least one component has an initialization
                  --  expression. No need for a warning on a type if all its
                  --  components have no initialization.

                  declare
                     Comp : Entity_Id;

                  begin
                     Comp := First_Component (E);
                     while Present (Comp) loop
                        if Ekind (Comp) = E_Discriminant
                          or else
                            (Nkind (Parent (Comp)) = N_Component_Declaration
                               and then Present (Expression (Parent (Comp))))
                        then
                           Warning_Needed := True;
                           exit;
                        end if;

                        Next_Component (Comp);
                     end loop;
                  end;
               end if;

               if Warning_Needed then
                  Error_Msg_N
                    ("Objects of the type cannot be initialized "
                     & "statically by default??", Parent (E));
               end if;
            end if;

         else
            Error_Msg_N ("Object cannot be initialized statically??", E);
         end if;
      end if;
   end Initialization_Warning;

   ------------------
   -- Init_Formals --
   ------------------

   function Init_Formals (Typ : Entity_Id) return List_Id is
      Loc     : constant Source_Ptr := Sloc (Typ);
      Formals : List_Id;

   begin
      --  First parameter is always _Init : in out typ. Note that we need
      --  this to be in/out because in the case of the task record value,
      --  there are default record fields (_Priority, _Size, -Task_Info)
      --  that may be referenced in the generated initialization routine.

      Formals := New_List (
        Make_Parameter_Specification (Loc,
          Defining_Identifier =>
            Make_Defining_Identifier (Loc, Name_uInit),
          In_Present  => True,
          Out_Present => True,
          Parameter_Type => New_Reference_To (Typ, Loc)));

      --  For task record value, or type that contains tasks, add two more
      --  formals, _Chain : Activation_Chain and Task_Name : String.
      --  We also add these parameters for the task record type case.

      if Has_Task (Typ)
        or else (Is_Record_Type (Typ) and then Is_Task_Record_Type (Typ))
      then
         Append_To (Formals,
           Make_Parameter_Specification (Loc,
             Defining_Identifier =>
               Make_Defining_Identifier (Loc, Name_uChain),
             In_Present => True,
             Out_Present => True,
             Parameter_Type =>
               New_Reference_To (RTE (RE_Activation_Chain), Loc)));
      end if;

      if Has_Task (Typ)
        or else (Is_Record_Type (Typ) and then (Is_Task_Record_Type (Typ)
          or Is_Protected_Record_Type (Typ)))
      then
         Append_To (Formals,
           Make_Parameter_Specification (Loc,
             Defining_Identifier =>
               Make_Defining_Identifier (Loc, Name_uTask_Name),
             In_Present          => True,
             Parameter_Type      => New_Reference_To (Standard_String, Loc)));
      end if;

      return Formals;

   exception
      when RE_Not_Available =>
         return Empty_List;
   end Init_Formals;

   -------------------------
   -- Init_Secondary_Tags --
   -------------------------

   procedure Init_Secondary_Tags
     (Typ            : Entity_Id;
      Target         : Node_Id;
      Stmts_List     : List_Id;
      Fixed_Comps    : Boolean := True;
      Variable_Comps : Boolean := True)
   is
      Loc : constant Source_Ptr := Sloc (Target);

      --  Inherit the C++ tag of the secondary dispatch table of Typ associated
      --  with Iface. Tag_Comp is the component of Typ that stores Iface_Tag.

      procedure Initialize_Tag
        (Typ       : Entity_Id;
         Iface     : Entity_Id;
         Tag_Comp  : Entity_Id;
         Iface_Tag : Node_Id);
      --  Initialize the tag of the secondary dispatch table of Typ associated
      --  with Iface. Tag_Comp is the component of Typ that stores Iface_Tag.
      --  Compiling under the CPP full ABI compatibility mode, if the ancestor
      --  of Typ CPP tagged type we generate code to inherit the contents of
      --  the dispatch table directly from the ancestor.

      --------------------
      -- Initialize_Tag --
      --------------------

      procedure Initialize_Tag
        (Typ       : Entity_Id;
         Iface     : Entity_Id;
         Tag_Comp  : Entity_Id;
         Iface_Tag : Node_Id)
      is
         Comp_Typ           : Entity_Id;
         Offset_To_Top_Comp : Entity_Id := Empty;

      begin
         --  Initialize the pointer to the secondary DT associated with the
         --  interface.

         if not Is_Ancestor (Iface, Typ, Use_Full_View => True) then
            Append_To (Stmts_List,
              Make_Assignment_Statement (Loc,
                Name =>
                  Make_Selected_Component (Loc,
                    Prefix => New_Copy_Tree (Target),
                    Selector_Name => New_Reference_To (Tag_Comp, Loc)),
                Expression =>
                  New_Reference_To (Iface_Tag, Loc)));
         end if;

         Comp_Typ := Scope (Tag_Comp);

         --  Initialize the entries of the table of interfaces. We generate a
         --  different call when the parent of the type has variable size
         --  components.

         if Comp_Typ /= Etype (Comp_Typ)
           and then Is_Variable_Size_Record (Etype (Comp_Typ))
           and then Chars (Tag_Comp) /= Name_uTag
         then
            pragma Assert (Present (DT_Offset_To_Top_Func (Tag_Comp)));

            --  Issue error if Set_Dynamic_Offset_To_Top is not available in a
            --  configurable run-time environment.

            if not RTE_Available (RE_Set_Dynamic_Offset_To_Top) then
               Error_Msg_CRT
                 ("variable size record with interface types", Typ);
               return;
            end if;

            --  Generate:
            --    Set_Dynamic_Offset_To_Top
            --      (This         => Init,
            --       Interface_T  => Iface'Tag,
            --       Offset_Value => n,
            --       Offset_Func  => Fn'Address)

            Append_To (Stmts_List,
              Make_Procedure_Call_Statement (Loc,
                Name => New_Reference_To
                          (RTE (RE_Set_Dynamic_Offset_To_Top), Loc),
                Parameter_Associations => New_List (
                  Make_Attribute_Reference (Loc,
                    Prefix         => New_Copy_Tree (Target),
                    Attribute_Name => Name_Address),

                  Unchecked_Convert_To (RTE (RE_Tag),
                    New_Reference_To
                      (Node (First_Elmt (Access_Disp_Table (Iface))),
                       Loc)),

                  Unchecked_Convert_To
                    (RTE (RE_Storage_Offset),
                     Make_Attribute_Reference (Loc,
                       Prefix         =>
                         Make_Selected_Component (Loc,
                           Prefix        => New_Copy_Tree (Target),
                           Selector_Name =>
                             New_Reference_To (Tag_Comp, Loc)),
                       Attribute_Name => Name_Position)),

                  Unchecked_Convert_To (RTE (RE_Offset_To_Top_Function_Ptr),
                    Make_Attribute_Reference (Loc,
                      Prefix => New_Reference_To
                                  (DT_Offset_To_Top_Func (Tag_Comp), Loc),
                      Attribute_Name => Name_Address)))));

            --  In this case the next component stores the value of the
            --  offset to the top.

            Offset_To_Top_Comp := Next_Entity (Tag_Comp);
            pragma Assert (Present (Offset_To_Top_Comp));

            Append_To (Stmts_List,
              Make_Assignment_Statement (Loc,
                Name =>
                  Make_Selected_Component (Loc,
                    Prefix => New_Copy_Tree (Target),
                    Selector_Name => New_Reference_To
                                       (Offset_To_Top_Comp, Loc)),
                Expression =>
                  Make_Attribute_Reference (Loc,
                    Prefix       =>
                      Make_Selected_Component (Loc,
                        Prefix        => New_Copy_Tree (Target),
                        Selector_Name => New_Reference_To (Tag_Comp, Loc)),
                  Attribute_Name => Name_Position)));

         --  Normal case: No discriminants in the parent type

         else
            --  Don't need to set any value if this interface shares the
            --  primary dispatch table.

            if not Is_Ancestor (Iface, Typ, Use_Full_View => True) then
               Append_To (Stmts_List,
                 Build_Set_Static_Offset_To_Top (Loc,
                   Iface_Tag    => New_Reference_To (Iface_Tag, Loc),
                   Offset_Value =>
                     Unchecked_Convert_To (RTE (RE_Storage_Offset),
                       Make_Attribute_Reference (Loc,
                         Prefix =>
                           Make_Selected_Component (Loc,
                             Prefix        => New_Copy_Tree (Target),
                             Selector_Name =>
                               New_Reference_To (Tag_Comp, Loc)),
                         Attribute_Name => Name_Position))));
            end if;

            --  Generate:
            --    Register_Interface_Offset
            --      (This         => Init,
            --       Interface_T  => Iface'Tag,
            --       Is_Constant  => True,
            --       Offset_Value => n,
            --       Offset_Func  => null);

            if RTE_Available (RE_Register_Interface_Offset) then
               Append_To (Stmts_List,
                 Make_Procedure_Call_Statement (Loc,
                   Name => New_Reference_To
                             (RTE (RE_Register_Interface_Offset), Loc),
                   Parameter_Associations => New_List (
                     Make_Attribute_Reference (Loc,
                       Prefix         => New_Copy_Tree (Target),
                       Attribute_Name => Name_Address),

                     Unchecked_Convert_To (RTE (RE_Tag),
                       New_Reference_To
                         (Node (First_Elmt (Access_Disp_Table (Iface))), Loc)),

                     New_Occurrence_Of (Standard_True, Loc),

                     Unchecked_Convert_To
                       (RTE (RE_Storage_Offset),
                        Make_Attribute_Reference (Loc,
                          Prefix =>
                            Make_Selected_Component (Loc,
                              Prefix         => New_Copy_Tree (Target),
                              Selector_Name  =>
                                New_Reference_To (Tag_Comp, Loc)),
                         Attribute_Name => Name_Position)),

                     Make_Null (Loc))));
            end if;
         end if;
      end Initialize_Tag;

      --  Local variables

      Full_Typ         : Entity_Id;
      Ifaces_List      : Elist_Id;
      Ifaces_Comp_List : Elist_Id;
      Ifaces_Tag_List  : Elist_Id;
      Iface_Elmt       : Elmt_Id;
      Iface_Comp_Elmt  : Elmt_Id;
      Iface_Tag_Elmt   : Elmt_Id;
      Tag_Comp         : Node_Id;
      In_Variable_Pos  : Boolean;

   --  Start of processing for Init_Secondary_Tags

   begin
      --  Handle private types

      if Present (Full_View (Typ)) then
         Full_Typ := Full_View (Typ);
      else
         Full_Typ := Typ;
      end if;

      Collect_Interfaces_Info
        (Full_Typ, Ifaces_List, Ifaces_Comp_List, Ifaces_Tag_List);

      Iface_Elmt      := First_Elmt (Ifaces_List);
      Iface_Comp_Elmt := First_Elmt (Ifaces_Comp_List);
      Iface_Tag_Elmt  := First_Elmt (Ifaces_Tag_List);
      while Present (Iface_Elmt) loop
         Tag_Comp := Node (Iface_Comp_Elmt);

         --  Check if parent of record type has variable size components

         In_Variable_Pos := Scope (Tag_Comp) /= Etype (Scope (Tag_Comp))
           and then Is_Variable_Size_Record (Etype (Scope (Tag_Comp)));

         --  If we are compiling under the CPP full ABI compatibility mode and
         --  the ancestor is a CPP_Pragma tagged type then we generate code to
         --  initialize the secondary tag components from tags that reference
         --  secondary tables filled with copy of parent slots.

         if Is_CPP_Class (Root_Type (Full_Typ)) then

            --  Reject interface components located at variable offset in
            --  C++ derivations. This is currently unsupported.

            if not Fixed_Comps and then In_Variable_Pos then

               --  Locate the first dynamic component of the record. Done to
               --  improve the text of the warning.

               declare
                  Comp     : Entity_Id;
                  Comp_Typ : Entity_Id;

               begin
                  Comp := First_Entity (Typ);
                  while Present (Comp) loop
                     Comp_Typ := Etype (Comp);

                     if Ekind (Comp) /= E_Discriminant
                       and then not Is_Tag (Comp)
                     then
                        exit when
                          (Is_Record_Type (Comp_Typ)
                             and then Is_Variable_Size_Record
                                        (Base_Type (Comp_Typ)))
                         or else
                           (Is_Array_Type (Comp_Typ)
                              and then Is_Variable_Size_Array (Comp_Typ));
                     end if;

                     Next_Entity (Comp);
                  end loop;

                  pragma Assert (Present (Comp));
                  Error_Msg_Node_2 := Comp;
                  Error_Msg_NE
                    ("parent type & with dynamic component & cannot be parent"
                       & " of 'C'P'P derivation if new interfaces are present",
                     Typ, Scope (Original_Record_Component (Comp)));

                  Error_Msg_Sloc :=
                    Sloc (Scope (Original_Record_Component (Comp)));
                  Error_Msg_NE
                    ("type derived from 'C'P'P type & defined #",
                     Typ, Scope (Original_Record_Component (Comp)));

                  --  Avoid duplicated warnings

                  exit;
               end;

            --  Initialize secondary tags

            else
               Append_To (Stmts_List,
                 Make_Assignment_Statement (Loc,
                   Name =>
                     Make_Selected_Component (Loc,
                       Prefix => New_Copy_Tree (Target),
                       Selector_Name =>
                         New_Reference_To (Node (Iface_Comp_Elmt), Loc)),
                   Expression =>
                     New_Reference_To (Node (Iface_Tag_Elmt), Loc)));
            end if;

         --  Otherwise generate code to initialize the tag

         else
            if (In_Variable_Pos and then Variable_Comps)
              or else (not In_Variable_Pos and then Fixed_Comps)
            then
               Initialize_Tag (Full_Typ,
                 Iface     => Node (Iface_Elmt),
                 Tag_Comp  => Tag_Comp,
                 Iface_Tag => Node (Iface_Tag_Elmt));
            end if;
         end if;

         Next_Elmt (Iface_Elmt);
         Next_Elmt (Iface_Comp_Elmt);
         Next_Elmt (Iface_Tag_Elmt);
      end loop;
   end Init_Secondary_Tags;

   ------------------------
   -- Is_User_Defined_Eq --
   ------------------------

   function Is_User_Defined_Equality (Prim : Node_Id) return Boolean is
   begin
      return Chars (Prim) = Name_Op_Eq
        and then Etype (First_Formal (Prim)) =
                 Etype (Next_Formal (First_Formal (Prim)))
        and then Base_Type (Etype (Prim)) = Standard_Boolean;
   end Is_User_Defined_Equality;

   ----------------------------------------
   -- Make_Controlling_Function_Wrappers --
   ----------------------------------------

   procedure Make_Controlling_Function_Wrappers
     (Tag_Typ   : Entity_Id;
      Decl_List : out List_Id;
      Body_List : out List_Id)
   is
      Loc         : constant Source_Ptr := Sloc (Tag_Typ);
      Prim_Elmt   : Elmt_Id;
      Subp        : Entity_Id;
      Actual_List : List_Id;
      Formal_List : List_Id;
      Formal      : Entity_Id;
      Par_Formal  : Entity_Id;
      Formal_Node : Node_Id;
      Func_Body   : Node_Id;
      Func_Decl   : Node_Id;
      Func_Spec   : Node_Id;
      Return_Stmt : Node_Id;

   begin
      Decl_List := New_List;
      Body_List := New_List;

      Prim_Elmt := First_Elmt (Primitive_Operations (Tag_Typ));

      while Present (Prim_Elmt) loop
         Subp := Node (Prim_Elmt);

         --  If a primitive function with a controlling result of the type has
         --  not been overridden by the user, then we must create a wrapper
         --  function here that effectively overrides it and invokes the
         --  (non-abstract) parent function. This can only occur for a null
         --  extension. Note that functions with anonymous controlling access
         --  results don't qualify and must be overridden. We also exclude
         --  Input attributes, since each type will have its own version of
         --  Input constructed by the expander. The test for Comes_From_Source
         --  is needed to distinguish inherited operations from renamings
         --  (which also have Alias set). We exclude internal entities with
         --  Interface_Alias to avoid generating duplicated wrappers since
         --  the primitive which covers the interface is also available in
         --  the list of primitive operations.

         --  The function may be abstract, or require_Overriding may be set
         --  for it, because tests for null extensions may already have reset
         --  the Is_Abstract_Subprogram_Flag. If Requires_Overriding is not
         --  set, functions that need wrappers are recognized by having an
         --  alias that returns the parent type.

         if Comes_From_Source (Subp)
           or else No (Alias (Subp))
           or else Present (Interface_Alias (Subp))
           or else Ekind (Subp) /= E_Function
           or else not Has_Controlling_Result (Subp)
           or else Is_Access_Type (Etype (Subp))
           or else Is_Abstract_Subprogram (Alias (Subp))
           or else Is_TSS (Subp, TSS_Stream_Input)
         then
            goto Next_Prim;

         elsif Is_Abstract_Subprogram (Subp)
           or else Requires_Overriding (Subp)
           or else
             (Is_Null_Extension (Etype (Subp))
               and then Etype (Alias (Subp)) /= Etype (Subp))
         then
            Formal_List := No_List;
            Formal := First_Formal (Subp);

            if Present (Formal) then
               Formal_List := New_List;

               while Present (Formal) loop
                  Append
                    (Make_Parameter_Specification
                       (Loc,
                        Defining_Identifier =>
                          Make_Defining_Identifier (Sloc (Formal),
                            Chars => Chars (Formal)),
                        In_Present  => In_Present (Parent (Formal)),
                        Out_Present => Out_Present (Parent (Formal)),
                        Null_Exclusion_Present =>
                          Null_Exclusion_Present (Parent (Formal)),
                        Parameter_Type =>
                          New_Reference_To (Etype (Formal), Loc),
                        Expression =>
                          New_Copy_Tree (Expression (Parent (Formal)))),
                     Formal_List);

                  Next_Formal (Formal);
               end loop;
            end if;

            Func_Spec :=
              Make_Function_Specification (Loc,
                Defining_Unit_Name       =>
                  Make_Defining_Identifier (Loc,
                    Chars => Chars (Subp)),
                Parameter_Specifications => Formal_List,
                Result_Definition        =>
                  New_Reference_To (Etype (Subp), Loc));

            Func_Decl := Make_Subprogram_Declaration (Loc, Func_Spec);
            Append_To (Decl_List, Func_Decl);

            --  Build a wrapper body that calls the parent function. The body
            --  contains a single return statement that returns an extension
            --  aggregate whose ancestor part is a call to the parent function,
            --  passing the formals as actuals (with any controlling arguments
            --  converted to the types of the corresponding formals of the
            --  parent function, which might be anonymous access types), and
            --  having a null extension.

            Formal      := First_Formal (Subp);
            Par_Formal  := First_Formal (Alias (Subp));
            Formal_Node := First (Formal_List);

            if Present (Formal) then
               Actual_List := New_List;
            else
               Actual_List := No_List;
            end if;

            while Present (Formal) loop
               if Is_Controlling_Formal (Formal) then
                  Append_To (Actual_List,
                    Make_Type_Conversion (Loc,
                      Subtype_Mark =>
                        New_Occurrence_Of (Etype (Par_Formal), Loc),
                      Expression   =>
                        New_Reference_To
                          (Defining_Identifier (Formal_Node), Loc)));
               else
                  Append_To
                    (Actual_List,
                     New_Reference_To
                       (Defining_Identifier (Formal_Node), Loc));
               end if;

               Next_Formal (Formal);
               Next_Formal (Par_Formal);
               Next (Formal_Node);
            end loop;

            Return_Stmt :=
              Make_Simple_Return_Statement (Loc,
                Expression =>
                  Make_Extension_Aggregate (Loc,
                    Ancestor_Part =>
                      Make_Function_Call (Loc,
                        Name => New_Reference_To (Alias (Subp), Loc),
                        Parameter_Associations => Actual_List),
                    Null_Record_Present => True));

            Func_Body :=
              Make_Subprogram_Body (Loc,
                Specification => New_Copy_Tree (Func_Spec),
                Declarations => Empty_List,
                Handled_Statement_Sequence =>
                  Make_Handled_Sequence_Of_Statements (Loc,
                    Statements => New_List (Return_Stmt)));

            Set_Defining_Unit_Name
              (Specification (Func_Body),
                Make_Defining_Identifier (Loc, Chars (Subp)));

            Append_To (Body_List, Func_Body);

            --  Replace the inherited function with the wrapper function in the
            --  primitive operations list. We add the minimum decoration needed
            --  to override interface primitives.

            Set_Ekind (Defining_Unit_Name (Func_Spec), E_Function);

            Override_Dispatching_Operation
              (Tag_Typ, Subp, New_Op => Defining_Unit_Name (Func_Spec),
               Is_Wrapper => True);
         end if;

      <<Next_Prim>>
         Next_Elmt (Prim_Elmt);
      end loop;
   end Make_Controlling_Function_Wrappers;

   -------------------
   --  Make_Eq_Body --
   -------------------

   function Make_Eq_Body
     (Typ     : Entity_Id;
      Eq_Name : Name_Id) return Node_Id
   is
      Loc          : constant Source_Ptr := Sloc (Parent (Typ));
      Decl         : Node_Id;
      Def          : constant Node_Id := Parent (Typ);
      Stmts        : constant List_Id := New_List;
      Variant_Case : Boolean := Has_Discriminants (Typ);
      Comps        : Node_Id := Empty;
      Typ_Def      : Node_Id := Type_Definition (Def);

   begin
      Decl :=
        Predef_Spec_Or_Body (Loc,
          Tag_Typ => Typ,
          Name    => Eq_Name,
          Profile => New_List (
            Make_Parameter_Specification (Loc,
              Defining_Identifier =>
                Make_Defining_Identifier (Loc, Name_X),
              Parameter_Type      => New_Reference_To (Typ, Loc)),

            Make_Parameter_Specification (Loc,
              Defining_Identifier =>
                Make_Defining_Identifier (Loc, Name_Y),
              Parameter_Type      => New_Reference_To (Typ, Loc))),

          Ret_Type => Standard_Boolean,
          For_Body => True);

      if Variant_Case then
         if Nkind (Typ_Def) = N_Derived_Type_Definition then
            Typ_Def := Record_Extension_Part (Typ_Def);
         end if;

         if Present (Typ_Def) then
            Comps := Component_List (Typ_Def);
         end if;

         Variant_Case :=
           Present (Comps) and then Present (Variant_Part (Comps));
      end if;

      if Variant_Case then
         Append_To (Stmts,
           Make_Eq_If (Typ, Discriminant_Specifications (Def)));
         Append_List_To (Stmts, Make_Eq_Case (Typ, Comps));
         Append_To (Stmts,
           Make_Simple_Return_Statement (Loc,
             Expression => New_Reference_To (Standard_True, Loc)));

      else
         Append_To (Stmts,
           Make_Simple_Return_Statement (Loc,
             Expression =>
               Expand_Record_Equality
                 (Typ,
                  Typ    => Typ,
                  Lhs    => Make_Identifier (Loc, Name_X),
                  Rhs    => Make_Identifier (Loc, Name_Y),
                  Bodies => Declarations (Decl))));
      end if;

      Set_Handled_Statement_Sequence
        (Decl, Make_Handled_Sequence_Of_Statements (Loc, Stmts));
      return Decl;
   end Make_Eq_Body;

   ------------------
   -- Make_Eq_Case --
   ------------------

   --  <Make_Eq_If shared components>
   --  case X.D1 is
   --     when V1 => <Make_Eq_Case> on subcomponents
   --     ...
   --     when Vn => <Make_Eq_Case> on subcomponents
   --  end case;

   function Make_Eq_Case
     (E     : Entity_Id;
      CL    : Node_Id;
      Discr : Entity_Id := Empty) return List_Id
   is
      Loc      : constant Source_Ptr := Sloc (E);
      Result   : constant List_Id    := New_List;
      Variant  : Node_Id;
      Alt_List : List_Id;

   begin
      Append_To (Result, Make_Eq_If (E, Component_Items (CL)));

      if No (Variant_Part (CL)) then
         return Result;
      end if;

      Variant := First_Non_Pragma (Variants (Variant_Part (CL)));

      if No (Variant) then
         return Result;
      end if;

      Alt_List := New_List;

      while Present (Variant) loop
         Append_To (Alt_List,
           Make_Case_Statement_Alternative (Loc,
             Discrete_Choices => New_Copy_List (Discrete_Choices (Variant)),
             Statements => Make_Eq_Case (E, Component_List (Variant))));

         Next_Non_Pragma (Variant);
      end loop;

      --  If we have an Unchecked_Union, use one of the parameters that
      --  captures the discriminants.

      if Is_Unchecked_Union (E) then
         Append_To (Result,
           Make_Case_Statement (Loc,
             Expression => New_Reference_To (Discr, Loc),
             Alternatives => Alt_List));

      else
         Append_To (Result,
           Make_Case_Statement (Loc,
             Expression =>
               Make_Selected_Component (Loc,
                 Prefix        => Make_Identifier (Loc, Name_X),
                 Selector_Name => New_Copy (Name (Variant_Part (CL)))),
             Alternatives => Alt_List));
      end if;

      return Result;
   end Make_Eq_Case;

   ----------------
   -- Make_Eq_If --
   ----------------

   --  Generates:

   --    if
   --      X.C1 /= Y.C1
   --        or else
   --      X.C2 /= Y.C2
   --        ...
   --    then
   --       return False;
   --    end if;

   --  or a null statement if the list L is empty

   function Make_Eq_If
     (E : Entity_Id;
      L : List_Id) return Node_Id
   is
      Loc        : constant Source_Ptr := Sloc (E);
      C          : Node_Id;
      Field_Name : Name_Id;
      Cond       : Node_Id;

   begin
      if No (L) then
         return Make_Null_Statement (Loc);

      else
         Cond := Empty;

         C := First_Non_Pragma (L);
         while Present (C) loop
            Field_Name := Chars (Defining_Identifier (C));

            --  The tags must not be compared: they are not part of the value.
            --  Ditto for parent interfaces because their equality operator is
            --  abstract.

            --  Note also that in the following, we use Make_Identifier for
            --  the component names. Use of New_Reference_To to identify the
            --  components would be incorrect because the wrong entities for
            --  discriminants could be picked up in the private type case.

            if Field_Name = Name_uParent
              and then Is_Interface (Etype (Defining_Identifier (C)))
            then
               null;

            elsif Field_Name /= Name_uTag then
               Evolve_Or_Else (Cond,
                 Make_Op_Ne (Loc,
                   Left_Opnd =>
                     Make_Selected_Component (Loc,
                       Prefix        => Make_Identifier (Loc, Name_X),
                       Selector_Name => Make_Identifier (Loc, Field_Name)),

                   Right_Opnd =>
                     Make_Selected_Component (Loc,
                       Prefix        => Make_Identifier (Loc, Name_Y),
                       Selector_Name => Make_Identifier (Loc, Field_Name))));
            end if;

            Next_Non_Pragma (C);
         end loop;

         if No (Cond) then
            return Make_Null_Statement (Loc);

         else
            return
              Make_Implicit_If_Statement (E,
                Condition => Cond,
                Then_Statements => New_List (
                  Make_Simple_Return_Statement (Loc,
                    Expression => New_Occurrence_Of (Standard_False, Loc))));
         end if;
      end if;
   end Make_Eq_If;

   --------------------
   --  Make_Neq_Body --
   --------------------

   function Make_Neq_Body (Tag_Typ : Entity_Id) return Node_Id is

      function Is_Predefined_Neq_Renaming (Prim : Node_Id) return Boolean;
      --  Returns true if Prim is a renaming of an unresolved predefined
      --  inequality operation.

      --------------------------------
      -- Is_Predefined_Neq_Renaming --
      --------------------------------

      function Is_Predefined_Neq_Renaming (Prim : Node_Id) return Boolean is
      begin
         return Chars (Prim) /= Name_Op_Ne
           and then Present (Alias (Prim))
           and then Comes_From_Source (Prim)
           and then Is_Intrinsic_Subprogram (Alias (Prim))
           and then Chars (Alias (Prim)) = Name_Op_Ne;
      end Is_Predefined_Neq_Renaming;

      --  Local variables

      Loc           : constant Source_Ptr := Sloc (Parent (Tag_Typ));
      Stmts         : constant List_Id    := New_List;
      Decl          : Node_Id;
      Eq_Prim       : Entity_Id;
      Left_Op       : Entity_Id;
      Renaming_Prim : Entity_Id;
      Right_Op      : Entity_Id;
      Target        : Entity_Id;

   --  Start of processing for Make_Neq_Body

   begin
      --  For a call on a renaming of a dispatching subprogram that is
      --  overridden, if the overriding occurred before the renaming, then
      --  the body executed is that of the overriding declaration, even if the
      --  overriding declaration is not visible at the place of the renaming;
      --  otherwise, the inherited or predefined subprogram is called, see
      --  (RM 8.5.4(8))

      --  Stage 1: Search for a renaming of the inequality primitive and also
      --  search for an overriding of the equality primitive located before the
      --  renaming declaration.

      declare
         Elmt : Elmt_Id;
         Prim : Node_Id;

      begin
         Eq_Prim       := Empty;
         Renaming_Prim := Empty;

         Elmt := First_Elmt (Primitive_Operations (Tag_Typ));
         while Present (Elmt) loop
            Prim := Node (Elmt);

            if Is_User_Defined_Equality (Prim)
              and then No (Alias (Prim))
            then
               if No (Renaming_Prim) then
                  pragma Assert (No (Eq_Prim));
                  Eq_Prim := Prim;
               end if;

            elsif Is_Predefined_Neq_Renaming (Prim) then
               Renaming_Prim := Prim;
            end if;

            Next_Elmt (Elmt);
         end loop;
      end;

      --  No further action needed if no renaming was found

      if No (Renaming_Prim) then
         return Empty;
      end if;

      --  Stage 2: Replace the renaming declaration by a subprogram declaration
      --  (required to add its body)

      Decl := Parent (Parent (Renaming_Prim));
      Rewrite (Decl,
        Make_Subprogram_Declaration (Loc,
          Specification => Specification (Decl)));
      Set_Analyzed (Decl);

      --  Remove the decoration of intrinsic renaming subprogram

      Set_Is_Intrinsic_Subprogram (Renaming_Prim, False);
      Set_Convention (Renaming_Prim, Convention_Ada);
      Set_Alias (Renaming_Prim, Empty);
      Set_Has_Completion (Renaming_Prim, False);

      --  Stage 3: Build the corresponding body

      Left_Op  := First_Formal (Renaming_Prim);
      Right_Op := Next_Formal (Left_Op);

      Decl :=
        Predef_Spec_Or_Body (Loc,
          Tag_Typ => Tag_Typ,
          Name    => Chars (Renaming_Prim),
          Profile => New_List (
            Make_Parameter_Specification (Loc,
              Defining_Identifier =>
                Make_Defining_Identifier (Loc, Chars (Left_Op)),
              Parameter_Type      => New_Reference_To (Tag_Typ, Loc)),

            Make_Parameter_Specification (Loc,
              Defining_Identifier =>
                Make_Defining_Identifier (Loc, Chars (Right_Op)),
              Parameter_Type      => New_Reference_To (Tag_Typ, Loc))),

          Ret_Type => Standard_Boolean,
          For_Body => True);

      --  If the overriding of the equality primitive occurred before the
      --  renaming, then generate:

      --    function <Neq_Name> (X : Y : Typ) return Boolean is
      --    begin
      --       return not Oeq (X, Y);
      --    end;

      if Present (Eq_Prim) then
         Target := Eq_Prim;

      --  Otherwise build a nested subprogram which performs the predefined
      --  evaluation of the equality operator. That is, generate:

      --    function <Neq_Name> (X : Y : Typ) return Boolean is
      --       function Oeq (X : Y) return Boolean is
      --       begin
      --          <<body of default implementation>>
      --       end;
      --    begin
      --       return not Oeq (X, Y);
      --    end;

      else
         declare
            Local_Subp : Node_Id;
         begin
            Local_Subp := Make_Eq_Body (Tag_Typ, Name_Op_Eq);
            Set_Declarations (Decl, New_List (Local_Subp));
            Target := Defining_Entity (Local_Subp);
         end;
      end if;

      Append_To (Stmts,
        Make_Simple_Return_Statement (Loc,
          Expression =>
            Make_Op_Not (Loc,
              Make_Function_Call (Loc,
                Name => New_Reference_To (Target, Loc),
                Parameter_Associations => New_List (
                  Make_Identifier (Loc, Chars (Left_Op)),
                  Make_Identifier (Loc, Chars (Right_Op)))))));

      Set_Handled_Statement_Sequence
        (Decl, Make_Handled_Sequence_Of_Statements (Loc, Stmts));
      return Decl;
   end Make_Neq_Body;

   -------------------------------
   -- Make_Null_Procedure_Specs --
   -------------------------------

   function Make_Null_Procedure_Specs (Tag_Typ : Entity_Id) return List_Id is
      Decl_List      : constant List_Id    := New_List;
      Loc            : constant Source_Ptr := Sloc (Tag_Typ);
      Formal         : Entity_Id;
      Formal_List    : List_Id;
      New_Param_Spec : Node_Id;
      Parent_Subp    : Entity_Id;
      Prim_Elmt      : Elmt_Id;
      Subp           : Entity_Id;

   begin
      Prim_Elmt := First_Elmt (Primitive_Operations (Tag_Typ));
      while Present (Prim_Elmt) loop
         Subp := Node (Prim_Elmt);

         --  If a null procedure inherited from an interface has not been
         --  overridden, then we build a null procedure declaration to
         --  override the inherited procedure.

         Parent_Subp := Alias (Subp);

         if Present (Parent_Subp)
           and then Is_Null_Interface_Primitive (Parent_Subp)
         then
            Formal_List := No_List;
            Formal := First_Formal (Subp);

            if Present (Formal) then
               Formal_List := New_List;

               while Present (Formal) loop

                  --  Copy the parameter spec including default expressions

                  New_Param_Spec :=
                    New_Copy_Tree (Parent (Formal), New_Sloc => Loc);

                  --  Generate a new defining identifier for the new formal.
                  --  required because New_Copy_Tree does not duplicate
                  --  semantic fields (except itypes).

                  Set_Defining_Identifier (New_Param_Spec,
                    Make_Defining_Identifier (Sloc (Formal),
                      Chars => Chars (Formal)));

                  --  For controlling arguments we must change their
                  --  parameter type to reference the tagged type (instead
                  --  of the interface type)

                  if Is_Controlling_Formal (Formal) then
                     if Nkind (Parameter_Type (Parent (Formal)))
                       = N_Identifier
                     then
                        Set_Parameter_Type (New_Param_Spec,
                          New_Occurrence_Of (Tag_Typ, Loc));

                     else pragma Assert
                            (Nkind (Parameter_Type (Parent (Formal)))
                               = N_Access_Definition);
                        Set_Subtype_Mark (Parameter_Type (New_Param_Spec),
                          New_Occurrence_Of (Tag_Typ, Loc));
                     end if;
                  end if;

                  Append (New_Param_Spec, Formal_List);

                  Next_Formal (Formal);
               end loop;
            end if;

            Append_To (Decl_List,
              Make_Subprogram_Declaration (Loc,
                Make_Procedure_Specification (Loc,
                  Defining_Unit_Name =>
                    Make_Defining_Identifier (Loc, Chars (Subp)),
                  Parameter_Specifications => Formal_List,
                  Null_Present => True)));
         end if;

         Next_Elmt (Prim_Elmt);
      end loop;

      return Decl_List;
   end Make_Null_Procedure_Specs;

   -------------------------------------
   -- Make_Predefined_Primitive_Specs --
   -------------------------------------

   procedure Make_Predefined_Primitive_Specs
     (Tag_Typ     : Entity_Id;
      Predef_List : out List_Id;
      Renamed_Eq  : out Entity_Id)
   is
      function Is_Predefined_Eq_Renaming (Prim : Node_Id) return Boolean;
      --  Returns true if Prim is a renaming of an unresolved predefined
      --  equality operation.

      -------------------------------
      -- Is_Predefined_Eq_Renaming --
      -------------------------------

      function Is_Predefined_Eq_Renaming (Prim : Node_Id) return Boolean is
      begin
         return Chars (Prim) /= Name_Op_Eq
           and then Present (Alias (Prim))
           and then Comes_From_Source (Prim)
           and then Is_Intrinsic_Subprogram (Alias (Prim))
           and then Chars (Alias (Prim)) = Name_Op_Eq;
      end Is_Predefined_Eq_Renaming;

      --  Local variables

      Loc       : constant Source_Ptr := Sloc (Tag_Typ);
      Res       : constant List_Id    := New_List;
      Eq_Name   : Name_Id := Name_Op_Eq;
      Eq_Needed : Boolean;
      Eq_Spec   : Node_Id;
      Prim      : Elmt_Id;

      Has_Predef_Eq_Renaming : Boolean := False;
      --  Set to True if Tag_Typ has a primitive that renames the predefined
      --  equality operator. Used to implement (RM 8-5-4(8)).

   --  Start of processing for Make_Predefined_Primitive_Specs

   begin
      Renamed_Eq := Empty;

      --  Spec of _Size

      Append_To (Res, Predef_Spec_Or_Body (Loc,
        Tag_Typ => Tag_Typ,
        Name    => Name_uSize,
        Profile => New_List (
          Make_Parameter_Specification (Loc,
            Defining_Identifier => Make_Defining_Identifier (Loc, Name_X),
            Parameter_Type      => New_Reference_To (Tag_Typ, Loc))),

        Ret_Type => Standard_Long_Long_Integer));

      --  Specs for dispatching stream attributes

      declare
         Stream_Op_TSS_Names :
           constant array (Integer range <>) of TSS_Name_Type :=
             (TSS_Stream_Read,
              TSS_Stream_Write,
              TSS_Stream_Input,
              TSS_Stream_Output);

      begin
         for Op in Stream_Op_TSS_Names'Range loop
            if Stream_Operation_OK (Tag_Typ, Stream_Op_TSS_Names (Op)) then
               Append_To (Res,
                 Predef_Stream_Attr_Spec (Loc, Tag_Typ,
                  Stream_Op_TSS_Names (Op)));
            end if;
         end loop;
      end;

      --  Spec of "=" is expanded if the type is not limited and if a user
      --  defined "=" was not already declared for the non-full view of a
      --  private extension

      if not Is_Limited_Type (Tag_Typ) then
         Eq_Needed := True;
         Prim := First_Elmt (Primitive_Operations (Tag_Typ));
         while Present (Prim) loop

            --  If a primitive is encountered that renames the predefined
            --  equality operator before reaching any explicit equality
            --  primitive, then we still need to create a predefined equality
            --  function, because calls to it can occur via the renaming. A
            --  new name is created for the equality to avoid conflicting with
            --  any user-defined equality. (Note that this doesn't account for
            --  renamings of equality nested within subpackages???)

            if Is_Predefined_Eq_Renaming (Node (Prim)) then
               Has_Predef_Eq_Renaming := True;
               Eq_Name := New_External_Name (Chars (Node (Prim)), 'E');

            --  User-defined equality

            elsif Is_User_Defined_Equality (Node (Prim)) then
               if No (Alias (Node (Prim)))
                 or else Nkind (Unit_Declaration_Node (Node (Prim))) =
                           N_Subprogram_Renaming_Declaration
               then
                  Eq_Needed := False;
                  exit;

               --  If the parent is not an interface type and has an abstract
               --  equality function, the inherited equality is abstract as
               --  well, and no body can be created for it.

               elsif not Is_Interface (Etype (Tag_Typ))
                 and then Present (Alias (Node (Prim)))
                 and then Is_Abstract_Subprogram (Alias (Node (Prim)))
               then
                  Eq_Needed := False;
                  exit;

               --  If the type has an equality function corresponding with
               --  a primitive defined in an interface type, the inherited
               --  equality is abstract as well, and no body can be created
               --  for it.

               elsif Present (Alias (Node (Prim)))
                 and then Comes_From_Source (Ultimate_Alias (Node (Prim)))
                 and then
                   Is_Interface
                     (Find_Dispatching_Type (Ultimate_Alias (Node (Prim))))
               then
                  Eq_Needed := False;
                  exit;
               end if;
            end if;

            Next_Elmt (Prim);
         end loop;

         --  If a renaming of predefined equality was found but there was no
         --  user-defined equality (so Eq_Needed is still true), then set the
         --  name back to Name_Op_Eq. But in the case where a user-defined
         --  equality was located after such a renaming, then the predefined
         --  equality function is still needed, so Eq_Needed must be set back
         --  to True.

         if Eq_Name /= Name_Op_Eq then
            if Eq_Needed then
               Eq_Name := Name_Op_Eq;
            else
               Eq_Needed := True;
            end if;
         end if;

         if Eq_Needed then
            Eq_Spec := Predef_Spec_Or_Body (Loc,
              Tag_Typ => Tag_Typ,
              Name    => Eq_Name,
              Profile => New_List (
                Make_Parameter_Specification (Loc,
                  Defining_Identifier =>
                    Make_Defining_Identifier (Loc, Name_X),
                    Parameter_Type      => New_Reference_To (Tag_Typ, Loc)),
                Make_Parameter_Specification (Loc,
                  Defining_Identifier =>
                    Make_Defining_Identifier (Loc, Name_Y),
                    Parameter_Type      => New_Reference_To (Tag_Typ, Loc))),
                Ret_Type => Standard_Boolean);
            Append_To (Res, Eq_Spec);

            if Has_Predef_Eq_Renaming then
               Renamed_Eq := Defining_Unit_Name (Specification (Eq_Spec));

               Prim := First_Elmt (Primitive_Operations (Tag_Typ));
               while Present (Prim) loop

                  --  Any renamings of equality that appeared before an
                  --  overriding equality must be updated to refer to the
                  --  entity for the predefined equality, otherwise calls via
                  --  the renaming would get incorrectly resolved to call the
                  --  user-defined equality function.

                  if Is_Predefined_Eq_Renaming (Node (Prim)) then
                     Set_Alias (Node (Prim), Renamed_Eq);

                  --  Exit upon encountering a user-defined equality

                  elsif Chars (Node (Prim)) = Name_Op_Eq
                    and then No (Alias (Node (Prim)))
                  then
                     exit;
                  end if;

                  Next_Elmt (Prim);
               end loop;
            end if;
         end if;

         --  Spec for dispatching assignment

         Append_To (Res, Predef_Spec_Or_Body (Loc,
           Tag_Typ => Tag_Typ,
           Name    => Name_uAssign,
           Profile => New_List (
             Make_Parameter_Specification (Loc,
               Defining_Identifier => Make_Defining_Identifier (Loc, Name_X),
               Out_Present         => True,
               Parameter_Type      => New_Reference_To (Tag_Typ, Loc)),

             Make_Parameter_Specification (Loc,
               Defining_Identifier => Make_Defining_Identifier (Loc, Name_Y),
               Parameter_Type      => New_Reference_To (Tag_Typ, Loc)))));
      end if;

      --  Ada 2005: Generate declarations for the following primitive
      --  operations for limited interfaces and synchronized types that
      --  implement a limited interface.

      --    Disp_Asynchronous_Select
      --    Disp_Conditional_Select
      --    Disp_Get_Prim_Op_Kind
      --    Disp_Get_Task_Id
      --    Disp_Requeue
      --    Disp_Timed_Select

      --  Disable the generation of these bodies if No_Dispatching_Calls,
      --  Ravenscar or ZFP is active.

      if Ada_Version >= Ada_2005
        and then not Restriction_Active (No_Dispatching_Calls)
        and then not Restriction_Active (No_Select_Statements)
        and then RTE_Available (RE_Select_Specific_Data)
      then
         --  These primitives are defined abstract in interface types

         if Is_Interface (Tag_Typ)
           and then Is_Limited_Record (Tag_Typ)
         then
            Append_To (Res,
              Make_Abstract_Subprogram_Declaration (Loc,
                Specification =>
                  Make_Disp_Asynchronous_Select_Spec (Tag_Typ)));

            Append_To (Res,
              Make_Abstract_Subprogram_Declaration (Loc,
                Specification =>
                  Make_Disp_Conditional_Select_Spec (Tag_Typ)));

            Append_To (Res,
              Make_Abstract_Subprogram_Declaration (Loc,
                Specification =>
                  Make_Disp_Get_Prim_Op_Kind_Spec (Tag_Typ)));

            Append_To (Res,
              Make_Abstract_Subprogram_Declaration (Loc,
                Specification =>
                  Make_Disp_Get_Task_Id_Spec (Tag_Typ)));

            Append_To (Res,
              Make_Abstract_Subprogram_Declaration (Loc,
                Specification =>
                  Make_Disp_Requeue_Spec (Tag_Typ)));

            Append_To (Res,
              Make_Abstract_Subprogram_Declaration (Loc,
                Specification =>
                  Make_Disp_Timed_Select_Spec (Tag_Typ)));

         --  If the ancestor is an interface type we declare non-abstract
         --  primitives to override the abstract primitives of the interface
         --  type.

         --  In VM targets we define these primitives in all root tagged types
         --  that are not interface types. Done because in VM targets we don't
         --  have secondary dispatch tables and any derivation of Tag_Typ may
         --  cover limited interfaces (which always have these primitives since
         --  they may be ancestors of synchronized interface types).

         elsif (not Is_Interface (Tag_Typ)
                 and then Is_Interface (Etype (Tag_Typ))
                 and then Is_Limited_Record (Etype (Tag_Typ)))
             or else
               (Is_Concurrent_Record_Type (Tag_Typ)
                 and then Has_Interfaces (Tag_Typ))
             or else
               (not Tagged_Type_Expansion
                 and then not Is_Interface (Tag_Typ)
                 and then Tag_Typ = Root_Type (Tag_Typ))
         then
            Append_To (Res,
              Make_Subprogram_Declaration (Loc,
                Specification =>
                  Make_Disp_Asynchronous_Select_Spec (Tag_Typ)));

            Append_To (Res,
              Make_Subprogram_Declaration (Loc,
                Specification =>
                  Make_Disp_Conditional_Select_Spec (Tag_Typ)));

            Append_To (Res,
              Make_Subprogram_Declaration (Loc,
                Specification =>
                  Make_Disp_Get_Prim_Op_Kind_Spec (Tag_Typ)));

            Append_To (Res,
              Make_Subprogram_Declaration (Loc,
                Specification =>
                  Make_Disp_Get_Task_Id_Spec (Tag_Typ)));

            Append_To (Res,
              Make_Subprogram_Declaration (Loc,
                Specification =>
                  Make_Disp_Requeue_Spec (Tag_Typ)));

            Append_To (Res,
              Make_Subprogram_Declaration (Loc,
                Specification =>
                  Make_Disp_Timed_Select_Spec (Tag_Typ)));
         end if;
      end if;

      --  All tagged types receive their own Deep_Adjust and Deep_Finalize
      --  regardless of whether they are controlled or may contain controlled
      --  components.

      --  Do not generate the routines if finalization is disabled

      if Restriction_Active (No_Finalization) then
         null;

      --  Finalization is not available for CIL value types

      elsif Is_Value_Type (Tag_Typ) then
         null;

      else
         if not Is_Limited_Type (Tag_Typ) then
            Append_To (Res, Predef_Deep_Spec (Loc, Tag_Typ, TSS_Deep_Adjust));
         end if;

         Append_To (Res, Predef_Deep_Spec (Loc, Tag_Typ, TSS_Deep_Finalize));
      end if;

      Predef_List := Res;
   end Make_Predefined_Primitive_Specs;

   ---------------------------------
   -- Needs_Simple_Initialization --
   ---------------------------------

   function Needs_Simple_Initialization
     (T           : Entity_Id;
      Consider_IS : Boolean := True) return Boolean
   is
      Consider_IS_NS : constant Boolean :=
                         Normalize_Scalars
                           or (Initialize_Scalars and Consider_IS);

   begin
      --  Never need initialization if it is suppressed

      if Initialization_Suppressed (T) then
         return False;
      end if;

      --  Check for private type, in which case test applies to the underlying
      --  type of the private type.

      if Is_Private_Type (T) then
         declare
            RT : constant Entity_Id := Underlying_Type (T);

         begin
            if Present (RT) then
               return Needs_Simple_Initialization (RT);
            else
               return False;
            end if;
         end;

      --  Scalar type with Default_Value aspect requires initialization

      elsif Is_Scalar_Type (T) and then Has_Default_Aspect (T) then
         return True;

      --  Cases needing simple initialization are access types, and, if pragma
      --  Normalize_Scalars or Initialize_Scalars is in effect, then all scalar
      --  types.

      elsif Is_Access_Type (T)
        or else (Consider_IS_NS and then (Is_Scalar_Type (T)))
      then
         return True;

      --  If Initialize/Normalize_Scalars is in effect, string objects also
      --  need initialization, unless they are created in the course of
      --  expanding an aggregate (since in the latter case they will be
      --  filled with appropriate initializing values before they are used).

      elsif Consider_IS_NS
        and then
          (Root_Type (T) = Standard_String
             or else Root_Type (T) = Standard_Wide_String
             or else Root_Type (T) = Standard_Wide_Wide_String)
        and then
          (not Is_Itype (T)
            or else Nkind (Associated_Node_For_Itype (T)) /= N_Aggregate)
      then
         return True;

      else
         return False;
      end if;
   end Needs_Simple_Initialization;

   ----------------------
   -- Predef_Deep_Spec --
   ----------------------

   function Predef_Deep_Spec
     (Loc      : Source_Ptr;
      Tag_Typ  : Entity_Id;
      Name     : TSS_Name_Type;
      For_Body : Boolean := False) return Node_Id
   is
      Formals : List_Id;

   begin
      --  V : in out Tag_Typ

      Formals := New_List (
        Make_Parameter_Specification (Loc,
          Defining_Identifier => Make_Defining_Identifier (Loc, Name_V),
          In_Present          => True,
          Out_Present         => True,
          Parameter_Type      => New_Reference_To (Tag_Typ, Loc)));

      --  F : Boolean := True

      if Name = TSS_Deep_Adjust
        or else Name = TSS_Deep_Finalize
      then
         Append_To (Formals,
           Make_Parameter_Specification (Loc,
             Defining_Identifier => Make_Defining_Identifier (Loc, Name_F),
             Parameter_Type      => New_Reference_To (Standard_Boolean, Loc),
             Expression          => New_Reference_To (Standard_True, Loc)));
      end if;

      return
        Predef_Spec_Or_Body (Loc,
          Name     => Make_TSS_Name (Tag_Typ, Name),
          Tag_Typ  => Tag_Typ,
          Profile  => Formals,
          For_Body => For_Body);

   exception
      when RE_Not_Available =>
         return Empty;
   end Predef_Deep_Spec;

   -------------------------
   -- Predef_Spec_Or_Body --
   -------------------------

   function Predef_Spec_Or_Body
     (Loc      : Source_Ptr;
      Tag_Typ  : Entity_Id;
      Name     : Name_Id;
      Profile  : List_Id;
      Ret_Type : Entity_Id := Empty;
      For_Body : Boolean := False) return Node_Id
   is
      Id   : constant Entity_Id := Make_Defining_Identifier (Loc, Name);
      Spec : Node_Id;

   begin
      Set_Is_Public (Id, Is_Public (Tag_Typ));

      --  The internal flag is set to mark these declarations because they have
      --  specific properties. First, they are primitives even if they are not
      --  defined in the type scope (the freezing point is not necessarily in
      --  the same scope). Second, the predefined equality can be overridden by
      --  a user-defined equality, no body will be generated in this case.

      Set_Is_Internal (Id);

      if not Debug_Generated_Code then
         Set_Debug_Info_Off (Id);
      end if;

      if No (Ret_Type) then
         Spec :=
           Make_Procedure_Specification (Loc,
             Defining_Unit_Name       => Id,
             Parameter_Specifications => Profile);
      else
         Spec :=
           Make_Function_Specification (Loc,
             Defining_Unit_Name       => Id,
             Parameter_Specifications => Profile,
             Result_Definition        => New_Reference_To (Ret_Type, Loc));
      end if;

      if Is_Interface (Tag_Typ) then
         return Make_Abstract_Subprogram_Declaration (Loc, Spec);

      --  If body case, return empty subprogram body. Note that this is ill-
      --  formed, because there is not even a null statement, and certainly not
      --  a return in the function case. The caller is expected to do surgery
      --  on the body to add the appropriate stuff.

      elsif For_Body then
         return Make_Subprogram_Body (Loc, Spec, Empty_List, Empty);

      --  For the case of an Input attribute predefined for an abstract type,
      --  generate an abstract specification. This will never be called, but we
      --  need the slot allocated in the dispatching table so that attributes
      --  typ'Class'Input and typ'Class'Output will work properly.

      elsif Is_TSS (Name, TSS_Stream_Input)
        and then Is_Abstract_Type (Tag_Typ)
      then
         return Make_Abstract_Subprogram_Declaration (Loc, Spec);

      --  Normal spec case, where we return a subprogram declaration

      else
         return Make_Subprogram_Declaration (Loc, Spec);
      end if;
   end Predef_Spec_Or_Body;

   -----------------------------
   -- Predef_Stream_Attr_Spec --
   -----------------------------

   function Predef_Stream_Attr_Spec
     (Loc      : Source_Ptr;
      Tag_Typ  : Entity_Id;
      Name     : TSS_Name_Type;
      For_Body : Boolean := False) return Node_Id
   is
      Ret_Type : Entity_Id;

   begin
      if Name = TSS_Stream_Input then
         Ret_Type := Tag_Typ;
      else
         Ret_Type := Empty;
      end if;

      return
        Predef_Spec_Or_Body
          (Loc,
           Name     => Make_TSS_Name (Tag_Typ, Name),
           Tag_Typ  => Tag_Typ,
           Profile  => Build_Stream_Attr_Profile (Loc, Tag_Typ, Name),
           Ret_Type => Ret_Type,
           For_Body => For_Body);
   end Predef_Stream_Attr_Spec;

   ---------------------------------
   -- Predefined_Primitive_Bodies --
   ---------------------------------

   function Predefined_Primitive_Bodies
     (Tag_Typ    : Entity_Id;
      Renamed_Eq : Entity_Id) return List_Id
   is
      Loc       : constant Source_Ptr := Sloc (Tag_Typ);
      Res       : constant List_Id    := New_List;
      Decl      : Node_Id;
      Prim      : Elmt_Id;
      Eq_Needed : Boolean;
      Eq_Name   : Name_Id;
      Ent       : Entity_Id;

      pragma Warnings (Off, Ent);

   begin
      pragma Assert (not Is_Interface (Tag_Typ));

      --  See if we have a predefined "=" operator

      if Present (Renamed_Eq) then
         Eq_Needed := True;
         Eq_Name   := Chars (Renamed_Eq);

      --  If the parent is an interface type then it has defined all the
      --  predefined primitives abstract and we need to check if the type
      --  has some user defined "=" function to avoid generating it.

      elsif Is_Interface (Etype (Tag_Typ)) then
         Eq_Needed := True;
         Eq_Name := Name_Op_Eq;

         Prim := First_Elmt (Primitive_Operations (Tag_Typ));
         while Present (Prim) loop
            if Chars (Node (Prim)) = Name_Op_Eq
              and then not Is_Internal (Node (Prim))
            then
               Eq_Needed := False;
               Eq_Name := No_Name;
               exit;
            end if;

            Next_Elmt (Prim);
         end loop;

      else
         Eq_Needed := False;
         Eq_Name   := No_Name;

         Prim := First_Elmt (Primitive_Operations (Tag_Typ));
         while Present (Prim) loop
            if Chars (Node (Prim)) = Name_Op_Eq
              and then Is_Internal (Node (Prim))
            then
               Eq_Needed := True;
               Eq_Name := Name_Op_Eq;
               exit;
            end if;

            Next_Elmt (Prim);
         end loop;
      end if;

      --  Body of _Size

      Decl := Predef_Spec_Or_Body (Loc,
        Tag_Typ => Tag_Typ,
        Name    => Name_uSize,
        Profile => New_List (
          Make_Parameter_Specification (Loc,
            Defining_Identifier => Make_Defining_Identifier (Loc, Name_X),
            Parameter_Type      => New_Reference_To (Tag_Typ, Loc))),

        Ret_Type => Standard_Long_Long_Integer,
        For_Body => True);

      Set_Handled_Statement_Sequence (Decl,
        Make_Handled_Sequence_Of_Statements (Loc, New_List (
          Make_Simple_Return_Statement (Loc,
            Expression =>
              Make_Attribute_Reference (Loc,
                Prefix          => Make_Identifier (Loc, Name_X),
                Attribute_Name  => Name_Size)))));

      Append_To (Res, Decl);

      --  Bodies for Dispatching stream IO routines. We need these only for
      --  non-limited types (in the limited case there is no dispatching).
      --  We also skip them if dispatching or finalization are not available.

      if Stream_Operation_OK (Tag_Typ, TSS_Stream_Read)
        and then No (TSS (Tag_Typ, TSS_Stream_Read))
      then
         Build_Record_Read_Procedure (Loc, Tag_Typ, Decl, Ent);
         Append_To (Res, Decl);
      end if;

      if Stream_Operation_OK (Tag_Typ, TSS_Stream_Write)
        and then No (TSS (Tag_Typ, TSS_Stream_Write))
      then
         Build_Record_Write_Procedure (Loc, Tag_Typ, Decl, Ent);
         Append_To (Res, Decl);
      end if;

      --  Skip body of _Input for the abstract case, since the corresponding
      --  spec is abstract (see Predef_Spec_Or_Body).

      if not Is_Abstract_Type (Tag_Typ)
        and then Stream_Operation_OK (Tag_Typ, TSS_Stream_Input)
        and then No (TSS (Tag_Typ, TSS_Stream_Input))
      then
         Build_Record_Or_Elementary_Input_Function
           (Loc, Tag_Typ, Decl, Ent);
         Append_To (Res, Decl);
      end if;

      if Stream_Operation_OK (Tag_Typ, TSS_Stream_Output)
        and then No (TSS (Tag_Typ, TSS_Stream_Output))
      then
         Build_Record_Or_Elementary_Output_Procedure
           (Loc, Tag_Typ, Decl, Ent);
         Append_To (Res, Decl);
      end if;

      --  Ada 2005: Generate bodies for the following primitive operations for
      --  limited interfaces and synchronized types that implement a limited
      --  interface.

      --    disp_asynchronous_select
      --    disp_conditional_select
      --    disp_get_prim_op_kind
      --    disp_get_task_id
      --    disp_timed_select

      --  The interface versions will have null bodies

      --  Disable the generation of these bodies if No_Dispatching_Calls,
      --  Ravenscar or ZFP is active.

      --  In VM targets we define these primitives in all root tagged types
      --  that are not interface types. Done because in VM targets we don't
      --  have secondary dispatch tables and any derivation of Tag_Typ may
      --  cover limited interfaces (which always have these primitives since
      --  they may be ancestors of synchronized interface types).

      if Ada_Version >= Ada_2005
        and then not Is_Interface (Tag_Typ)
        and then
          ((Is_Interface (Etype (Tag_Typ))
             and then Is_Limited_Record (Etype (Tag_Typ)))
           or else
             (Is_Concurrent_Record_Type (Tag_Typ)
               and then Has_Interfaces (Tag_Typ))
           or else
             (not Tagged_Type_Expansion
               and then Tag_Typ = Root_Type (Tag_Typ)))
        and then not Restriction_Active (No_Dispatching_Calls)
        and then not Restriction_Active (No_Select_Statements)
        and then RTE_Available (RE_Select_Specific_Data)
      then
         Append_To (Res, Make_Disp_Asynchronous_Select_Body (Tag_Typ));
         Append_To (Res, Make_Disp_Conditional_Select_Body  (Tag_Typ));
         Append_To (Res, Make_Disp_Get_Prim_Op_Kind_Body    (Tag_Typ));
         Append_To (Res, Make_Disp_Get_Task_Id_Body         (Tag_Typ));
         Append_To (Res, Make_Disp_Requeue_Body             (Tag_Typ));
         Append_To (Res, Make_Disp_Timed_Select_Body        (Tag_Typ));
      end if;

      if not Is_Limited_Type (Tag_Typ)
        and then not Is_Interface (Tag_Typ)
      then
         --  Body for equality

         if Eq_Needed then
            Decl := Make_Eq_Body (Tag_Typ, Eq_Name);
            Append_To (Res, Decl);
         end if;

         --  Body for inequality (if required!)

         Decl := Make_Neq_Body (Tag_Typ);

         if Present (Decl) then
            Append_To (Res, Decl);
         end if;

         --  Body for dispatching assignment

         Decl :=
           Predef_Spec_Or_Body (Loc,
             Tag_Typ => Tag_Typ,
             Name    => Name_uAssign,
             Profile => New_List (
               Make_Parameter_Specification (Loc,
                 Defining_Identifier => Make_Defining_Identifier (Loc, Name_X),
                 Out_Present         => True,
                 Parameter_Type      => New_Reference_To (Tag_Typ, Loc)),

               Make_Parameter_Specification (Loc,
                 Defining_Identifier => Make_Defining_Identifier (Loc, Name_Y),
                 Parameter_Type      => New_Reference_To (Tag_Typ, Loc))),
             For_Body => True);

         Set_Handled_Statement_Sequence (Decl,
           Make_Handled_Sequence_Of_Statements (Loc, New_List (
             Make_Assignment_Statement (Loc,
               Name       => Make_Identifier (Loc, Name_X),
               Expression => Make_Identifier (Loc, Name_Y)))));

         Append_To (Res, Decl);
      end if;

      --  Generate empty bodies of routines Deep_Adjust and Deep_Finalize for
      --  tagged types which do not contain controlled components.

      --  Do not generate the routines if finalization is disabled

      if Restriction_Active (No_Finalization) then
         null;

      elsif not Has_Controlled_Component (Tag_Typ) then
         if not Is_Limited_Type (Tag_Typ) then
            Decl := Predef_Deep_Spec (Loc, Tag_Typ, TSS_Deep_Adjust, True);

            if Is_Controlled (Tag_Typ) then
               Set_Handled_Statement_Sequence (Decl,
                 Make_Handled_Sequence_Of_Statements (Loc,
                   Statements => New_List (
                     Make_Adjust_Call (
                       Obj_Ref => Make_Identifier (Loc, Name_V),
                       Typ     => Tag_Typ))));
            else
               Set_Handled_Statement_Sequence (Decl,
                 Make_Handled_Sequence_Of_Statements (Loc,
                   Statements => New_List (
                     Make_Null_Statement (Loc))));
            end if;

            Append_To (Res, Decl);
         end if;

         Decl := Predef_Deep_Spec (Loc, Tag_Typ, TSS_Deep_Finalize, True);

         if Is_Controlled (Tag_Typ) then
            Set_Handled_Statement_Sequence (Decl,
              Make_Handled_Sequence_Of_Statements (Loc,
                Statements => New_List (
                  Make_Final_Call
                    (Obj_Ref => Make_Identifier (Loc, Name_V),
                     Typ     => Tag_Typ))));
         else
            Set_Handled_Statement_Sequence (Decl,
              Make_Handled_Sequence_Of_Statements (Loc,
                Statements => New_List (Make_Null_Statement (Loc))));
         end if;

         Append_To (Res, Decl);
      end if;

      return Res;
   end Predefined_Primitive_Bodies;

   ---------------------------------
   -- Predefined_Primitive_Freeze --
   ---------------------------------

   function Predefined_Primitive_Freeze
     (Tag_Typ : Entity_Id) return List_Id
   is
      Res     : constant List_Id := New_List;
      Prim    : Elmt_Id;
      Frnodes : List_Id;

   begin
      Prim := First_Elmt (Primitive_Operations (Tag_Typ));
      while Present (Prim) loop
         if Is_Predefined_Dispatching_Operation (Node (Prim)) then
            Frnodes := Freeze_Entity (Node (Prim), Tag_Typ);

            if Present (Frnodes) then
               Append_List_To (Res, Frnodes);
            end if;
         end if;

         Next_Elmt (Prim);
      end loop;

      return Res;
   end Predefined_Primitive_Freeze;

   -------------------------
   -- Stream_Operation_OK --
   -------------------------

   function Stream_Operation_OK
     (Typ       : Entity_Id;
      Operation : TSS_Name_Type) return Boolean
   is
      Has_Predefined_Or_Specified_Stream_Attribute : Boolean := False;

   begin
      --  Special case of a limited type extension: a default implementation
      --  of the stream attributes Read or Write exists if that attribute
      --  has been specified or is available for an ancestor type; a default
      --  implementation of the attribute Output (resp. Input) exists if the
      --  attribute has been specified or Write (resp. Read) is available for
      --  an ancestor type. The last condition only applies under Ada 2005.

      if Is_Limited_Type (Typ)
        and then Is_Tagged_Type (Typ)
      then
         if Operation = TSS_Stream_Read then
            Has_Predefined_Or_Specified_Stream_Attribute :=
              Has_Specified_Stream_Read (Typ);

         elsif Operation = TSS_Stream_Write then
            Has_Predefined_Or_Specified_Stream_Attribute :=
              Has_Specified_Stream_Write (Typ);

         elsif Operation = TSS_Stream_Input then
            Has_Predefined_Or_Specified_Stream_Attribute :=
              Has_Specified_Stream_Input (Typ)
                or else
                  (Ada_Version >= Ada_2005
                    and then Stream_Operation_OK (Typ, TSS_Stream_Read));

         elsif Operation = TSS_Stream_Output then
            Has_Predefined_Or_Specified_Stream_Attribute :=
              Has_Specified_Stream_Output (Typ)
                or else
                  (Ada_Version >= Ada_2005
                    and then Stream_Operation_OK (Typ, TSS_Stream_Write));
         end if;

         --  Case of inherited TSS_Stream_Read or TSS_Stream_Write

         if not Has_Predefined_Or_Specified_Stream_Attribute
           and then Is_Derived_Type (Typ)
           and then (Operation = TSS_Stream_Read
                      or else Operation = TSS_Stream_Write)
         then
            Has_Predefined_Or_Specified_Stream_Attribute :=
              Present
                (Find_Inherited_TSS (Base_Type (Etype (Typ)), Operation));
         end if;
      end if;

      --  If the type is not limited, or else is limited but the attribute is
      --  explicitly specified or is predefined for the type, then return True,
      --  unless other conditions prevail, such as restrictions prohibiting
      --  streams or dispatching operations. We also return True for limited
      --  interfaces, because they may be extended by nonlimited types and
      --  permit inheritance in this case (addresses cases where an abstract
      --  extension doesn't get 'Input declared, as per comments below, but
      --  'Class'Input must still be allowed). Note that attempts to apply
      --  stream attributes to a limited interface or its class-wide type
      --  (or limited extensions thereof) will still get properly rejected
      --  by Check_Stream_Attribute.

      --  We exclude the Input operation from being a predefined subprogram in
      --  the case where the associated type is an abstract extension, because
      --  the attribute is not callable in that case, per 13.13.2(49/2). Also,
      --  we don't want an abstract version created because types derived from
      --  the abstract type may not even have Input available (for example if
      --  derived from a private view of the abstract type that doesn't have
      --  a visible Input), but a VM such as .NET or the Java VM can treat the
      --  operation as inherited anyway, and we don't want an abstract function
      --  to be (implicitly) inherited in that case because it can lead to a VM
      --  exception.

      --  Do not generate stream routines for type Finalization_Master because
      --  a master may never appear in types and therefore cannot be read or
      --  written.

      return
          (not Is_Limited_Type (Typ)
            or else Is_Interface (Typ)
            or else Has_Predefined_Or_Specified_Stream_Attribute)
        and then
          (Operation /= TSS_Stream_Input
            or else not Is_Abstract_Type (Typ)
            or else not Is_Derived_Type (Typ))
        and then not Has_Unknown_Discriminants (Typ)
        and then not
          (Is_Interface (Typ)
            and then
              (Is_Task_Interface (Typ)
                or else Is_Protected_Interface (Typ)
                or else Is_Synchronized_Interface (Typ)))
        and then not Restriction_Active (No_Streams)
        and then not Restriction_Active (No_Dispatch)
        and then not No_Run_Time_Mode
        and then RTE_Available (RE_Tag)
        and then No (Type_Without_Stream_Operation (Typ))
        and then RTE_Available (RE_Root_Stream_Type)
        and then not Is_RTE (Typ, RE_Finalization_Master);
   end Stream_Operation_OK;

end Exp_Ch3;<|MERGE_RESOLUTION|>--- conflicted
+++ resolved
@@ -2828,19 +2828,11 @@
 
                elsif Ekind (Scope (Id)) = E_Record_Type
                  and then Present (Corresponding_Concurrent_Type (Scope (Id)))
-<<<<<<< HEAD
-                 and then (Chars (Id) = Name_uCPU                or else
-                           Chars (Id) = Name_uCycle_Period       or else
-                           Chars (Id) = Name_uCycle_Phase        or else
-                           Chars (Id) = Name_uDispatching_Domain or else
-                           Chars (Id) = Name_uPriority)
-=======
                  and then Nam_In (Chars (Id), Name_uCPU,
                                               Name_uCycle_Period,
+                                              Name_uCycle_Phase,
                                               Name_uDispatching_Domain,
-                                              Name_uPhase,
                                               Name_uPriority)
->>>>>>> c66fa4a8
                then
                   declare
                      Exp   : Node_Id;
