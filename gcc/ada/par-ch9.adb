--- conflicted
+++ resolved
@@ -33,7 +33,6 @@
    --  Local subprograms, used only in this chapter
 
    function P_Accept_Alternative                   return Node_Id;
-   function P_Action_Call_Alternative              return Node_Id;
    function P_Delay_Alternative                    return Node_Id;
    function P_Delay_Relative_Statement             return Node_Id;
    function P_Delay_Until_Statement                return Node_Id;
@@ -142,10 +141,8 @@
          else
             Task_Node := New_Node (N_Task_Body, Task_Sloc);
             Set_Defining_Identifier (Task_Node, Name_Node);
-<<<<<<< HEAD
             Set_Task_Body_Statement_Sequence (Task_Node,
               New_Node (N_Task_Body_Statement_Sequence, Task_Sloc));
-=======
 
             --  Move the aspect specifications to the body node
 
@@ -153,7 +150,6 @@
                Move_Aspects (From => Dummy_Node, To => Task_Node);
             end if;
 
->>>>>>> 5a9bdbcd
             Parse_Decls_Begin_End (Task_Node);
          end if;
 
@@ -1477,18 +1473,6 @@
    --    TRIGGERING_STATEMENT [SEQUENCE_OF_STATEMENTS]
 
    --  TRIGGERING_STATEMENT ::= ENTRY_CALL_STATEMENT | DELAY_STATEMENT
-
-   --  ALTERNATIVE_ACTION_CALL ::=
-   --    select
-   --      ACTION_CALL_ALTERNATIVE
-   --    {else
-   --      ACTION_CALL_ALTERNATIVE}
-   --    [else
-   --      SEQUENCE_OF_STATEMENTS]
-   --    end select;
-
-   --  ACTION_CALL_ALTERNATIVE ::=
-   --    ACTION_CALL_STATEMENT [SEQUENCE_OF_STATEMENTS]
 
    --  The caller has checked that the initial token is SELECT
 
@@ -1506,7 +1490,6 @@
       Alt_List       : List_Id;
       Cond_Expr      : Node_Id;
       Delay_Stmnt    : Node_Id;
-      Scan_State     : Saved_Scan_State;
 
    begin
       Push_Scope_Stack;
@@ -1651,65 +1634,10 @@
 
          End_Statements;
 
-      --  Here we have a selective accept, an asynchronous select or an
-      --  alternative action call (first token after SELECT is other than a
-      --  designator token).
+      --  Here we have a selective accept or an asynchronous select (first
+      --  token after SELECT is other than a designator token).
 
       else
-
-         --  If ACTION follows SELECT, we have an alternative action call
-
-         if Token = Tok_Action then
-            Scan; -- past ACTION
-            Alt_List := New_List;
-            Select_Node := New_Node (N_Alternative_Action_Select, Select_Sloc);
-            Set_Action_Call_Alternatives (Select_Node, Alt_List);
-
-            --  On top of the loop we are just past a an ACTION or ELSE token.
-
-            loop
-               if Token in Token_Class_Desig then
-                  Save_Scan_State (Scan_State);
-                  --  at first statement of alternative
-
-                  --  Look ahead to see if this is the last alternative
-
-                  Statement_List := P_Sequence_Of_Statements (SS_Eltm_Sreq);
-
-                  --  The last alternative may either be either an
-                  --  ACTION_CALL_ALTERNATIVE or SEQUENCE_OF_STATEMENTS.
-                  --  We can only resolve which one it is during semantic
-                  --  anaylsis. For now we assume it is a
-                  --  SEQUENCE_OF_STATEMENTS.
-
-                  if Token /= Tok_Else then
-                     Set_Else_Statements (Select_Node, Statement_List);
-                  else
-                     Restore_Scan_State (Scan_State);
-                     Append (P_Action_Call_Alternative, Alt_List);
-                  end if;
-
-                  exit when Token /= Tok_Else;
-
-                  Scan; -- past ELSE
-
-               else
-                  Error_Msg_SC
-                    ("in alternative call " &
-                       "statement, action call required here!");
-                  Scan; -- past junk ABORT
-                  Discard_Junk_List (P_Sequence_Of_Statements (SS_Sreq));
-                  End_Statements;
-                  return Error;
-               end if;
-
-            end loop;
-
-            End_Statements;
-
-            return Select_Node;
-         end if;
-
          --  If we have delay with no guard, could be asynchronous select
 
          if Token = Tok_Delay then
@@ -2023,83 +1951,6 @@
       return Abortable_Part_Node;
    end P_Abortable_Part;
 
-   ------------------------------------
-   -- 9.7.5  Action Call Alternative --
-   ------------------------------------
-
-   --  ACTION_CALL_ALTERNATIVE ::=
-   --    ACTION_CALL_STATEMENT [SEQUENCE_OF_STATEMENTS]
-
-   --  Error_Recovery: Cannot raise Error_Resync
-
-   function P_Action_Call_Alternative return Node_Id is
-      Acall_Node : Node_Id;
-      Alt_Node   : Node_Id;
-
-   begin
-      Alt_Node := New_Node (N_Action_Call_Alternative, Token_Ptr);
-
-      --  Scan action call statement
-
-      begin
-         Acall_Node := P_Name;
-
-         --  ??  The following two clauses exactly parallel code in ch5
-         --      and should be combined sometime
-
-         if Nkind (Acall_Node) = N_Indexed_Component then
-            declare
-               Prefix_Node : constant Node_Id := Prefix (Acall_Node);
-               Exprs_Node  : constant List_Id := Expressions (Acall_Node);
-
-            begin
-               Change_Node (Acall_Node, N_Procedure_Call_Statement);
-               Set_Name (Acall_Node, Prefix_Node);
-               Set_Parameter_Associations (Acall_Node, Exprs_Node);
-            end;
-
-         elsif Nkind (Acall_Node) = N_Function_Call then
-            declare
-               Fname_Node  : constant Node_Id := Name (Acall_Node);
-               Params_List : constant List_Id :=
-                               Parameter_Associations (Acall_Node);
-
-            begin
-               Change_Node (Acall_Node, N_Procedure_Call_Statement);
-               Set_Name (Acall_Node, Fname_Node);
-               Set_Parameter_Associations (Acall_Node, Params_List);
-            end;
-
-         elsif Nkind (Acall_Node) = N_Identifier
-           or else Nkind (Acall_Node) = N_Selected_Component
-         then
-            --  Case of a call to a parameterless entry
-
-            declare
-               C_Node : constant Node_Id :=
-                      New_Node (N_Procedure_Call_Statement, Token_Ptr);
-            begin
-               Set_Name (C_Node, Acall_Node);
-               Set_Parameter_Associations (C_Node, No_List);
-               Acall_Node := C_Node;
-            end;
-         end if;
-
-         TF_Semicolon;
-
-      exception
-         when Error_Resync =>
-            Resync_Past_Semicolon;
-            return Error;
-      end;
-
-      Set_Action_Call_Statement (Alt_Node, Acall_Node);
-
-      Set_Statements
-        (Alt_Node, P_Sequence_Of_Statements (SS_Eltm));
-      return Alt_Node;
-   end P_Action_Call_Alternative;
-
    --------------------------
    -- 9.8  Abort Statement --
    --------------------------
