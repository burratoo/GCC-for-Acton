#! /usr/bin/autogen
AutoGen definitions Makefile.tpl;

// Makefile.in is generated from Makefile.tpl by 'autogen Makefile.def'.
// This file was originally written by Nathanael Nerode.
//
//   Copyright 2002-2013 Free Software Foundation
//
// This file is free software; you can redistribute it and/or modify
// it under the terms of the GNU General Public License as published by
// the Free Software Foundation; either version 3 of the License, or
// (at your option) any later version.
// 
// This program is distributed in the hope that it will be useful,
// but WITHOUT ANY WARRANTY; without even the implied warranty of
// MERCHANTABILITY or FITNESS FOR A PARTICULAR PURPOSE.  See the
// GNU General Public License for more details.
// 
// You should have received a copy of the GNU General Public License
// along with this program; see the file COPYING3.  If not see
// <http://www.gnu.org/licenses/>.


// "missing" indicates that that module doesn't supply
// that recursive target in its Makefile.

build_modules= { module= libiberty; };
build_modules= { module= bison; };
build_modules= { module= flex; };
build_modules= { module= m4; };
build_modules= { module= texinfo; };
build_modules= { module= fixincludes; };

host_modules= { module= bfd; bootstrap=true; };
host_modules= { module= opcodes; bootstrap=true; };
host_modules= { module= binutils; bootstrap=true; };
host_modules= { module= bison; no_check_cross= true; };
host_modules= { module= cgen; };
host_modules= { module= dejagnu; };
host_modules= { module= etc; };
host_modules= { module= fastjar; no_check_cross= true; };
host_modules= { module= fixincludes; bootstrap=true;
		missing= TAGS; };
host_modules= { module= flex; no_check_cross= true; };
host_modules= { module= gas; bootstrap=true; };
host_modules= { module= gcc; bootstrap=true; 
		extra_make_flags="$(EXTRA_GCC_FLAGS)"; };
host_modules= { module= gmp; lib_path=.libs; bootstrap=true;
		extra_configure_flags='--disable-shared';
		no_install= true;
		// none-*-* disables asm optimizations, bootstrap-testing
		// the compiler more thoroughly.
	        host="none-${host_vendor}-${host_os}";
		// gmp's configure will complain if given anything
		// different from host for target.
	        target="none-${host_vendor}-${host_os}"; };
host_modules= { module= mpfr; lib_path=.libs; bootstrap=true;
		extra_configure_flags='--disable-shared @extra_mpfr_configure_flags@';
		no_install= true; };
host_modules= { module= mpc; lib_path=.libs; bootstrap=true;
		extra_configure_flags='--disable-shared @extra_mpc_gmp_configure_flags@ @extra_mpc_mpfr_configure_flags@';
		no_install= true; };
host_modules= { module= isl; lib_path=.libs; bootstrap=true;
		extra_configure_flags='--disable-shared @extra_isl_gmp_configure_flags@';
		extra_make_flags='V=1';
		no_install= true; };
host_modules= { module= cloog; lib_path=.libs; bootstrap=true;
		extra_configure_flags='--disable-shared --with-gmp=system --with-bits=gmp --with-isl=system';
		extra_exports='CPPFLAGS="$(HOST_GMPINC) $(HOST_ISLINC) $$CPPFLAGS"; export CPPFLAGS; LDFLAGS="-L$$r/$(HOST_SUBDIR)/gmp/.libs -L$$r/$(HOST_SUBDIR)/isl/.libs $$LDFLAGS"; export LDFLAGS; ';
		extra_make_flags='CPPFLAGS="$$CPPFLAGS" LDFLAGS="$$LDFLAGS" V=1';
		no_install= true; };
host_modules= { module= libelf; lib_path=.libs; bootstrap=true;
		extra_configure_flags='--disable-shared';
		no_install= true; };
host_modules= { module= gold; bootstrap=true; };
host_modules= { module= gprof; };
host_modules= { module= intl; bootstrap=true; };
host_modules= { module= tcl;
                missing=mostlyclean; };
host_modules= { module= itcl; };
host_modules= { module= ld; bootstrap=true; };
host_modules= { module= libbacktrace; bootstrap=true; };
host_modules= { module= libcpp; bootstrap=true; };
host_modules= { module= libdecnumber; bootstrap=true; };
host_modules= { module= libgui; };
host_modules= { module= libiberty; bootstrap=true;
	        extra_configure_flags='@extra_host_libiberty_configure_flags@';};
// Linker plugins may need their own build of libiberty; see
// gcc/doc/install.texi.  We take care that this build of libiberty doesn't get
// installed.  It's a helper library for linker plugins, so we pay attention to
// @extra_linker_plugin_flags@ and @extra_linker_plugin_configure_flags@.
host_modules= { module= libiberty-linker-plugin; bootstrap=true;
		module_srcdir=libiberty;
	        extra_configure_flags='@extra_host_libiberty_configure_flags@ --disable-install-libiberty @extra_linker_plugin_flags@ @extra_linker_plugin_configure_flags@';
		extra_make_flags='@extra_linker_plugin_flags@'; };
// We abuse missing to avoid installing anything for libiconv.
host_modules= { module= libiconv;
		extra_configure_flags='--disable-shared';
		no_install= true;
		missing= install-info;
		missing= install-pdf;
		missing= install-html;
		missing= install-info; };
host_modules= { module= m4; };
host_modules= { module= readline; };
host_modules= { module= sid; };
host_modules= { module= sim; };
host_modules= { module= texinfo; no_install= true; };
host_modules= { module= zlib; no_install=true; no_check=true; bootstrap=true; };
host_modules= { module= gdb; };
host_modules= { module= expect; };
host_modules= { module= guile; };
host_modules= { module= tk; };
host_modules= { module= libtermcap; no_check=true; 
                missing=mostlyclean;
                missing=clean;
                missing=distclean;
                missing=maintainer-clean; };
host_modules= { module= utils; no_check=true; };
host_modules= { module= gnattools; };
host_modules= { module= lto-plugin; bootstrap=true;
		extra_configure_flags='--enable-shared @extra_linker_plugin_flags@ @extra_linker_plugin_configure_flags@';
		extra_make_flags='@extra_linker_plugin_flags@'; };

target_modules = { module= libstdc++-v3;
		   bootstrap=true;
		   lib_path=src/.libs;
		   raw_cxx=true; };
target_modules = { module= libsanitizer;
		   bootstrap=true;
		   lib_path=.libs;
		   raw_cxx=true; };
target_modules = { module= libvtv;
		   bootstrap=true;
		   lib_path=.libs;
		   raw_cxx=true; };
target_modules = { module= libcilkrts;
		   lib_path=.libs; };
target_modules = { module= libssp; lib_path=.libs; };
target_modules = { module= newlib; };
target_modules = { module= libgcc; bootstrap=true; no_check=true; };
target_modules = { module= libbacktrace; };
target_modules = { module= libquadmath; };
target_modules = { module= libgfortran; };
target_modules = { module= libobjc; };
target_modules = { module= libgo; };
target_modules = { module= libtermcap; no_check=true;
                   missing=mostlyclean;
                   missing=clean;
                   missing=distclean;
                   missing=maintainer-clean; };
target_modules = { module= winsup; };
target_modules = { module= libgloss; no_check=true; };
target_modules = { module= libffi; no_install=true; };
target_modules = { module= libjava; raw_cxx=true;
                   extra_configure_flags="$(EXTRA_CONFIGARGS_LIBJAVA)"; };
target_modules = { module= zlib; };
target_modules = { module= boehm-gc; };
target_modules = { module= rda; };
target_modules = { module= libada; };
target_modules = { module= libgomp; bootstrap= true; lib_path=.libs; };
target_modules = { module= libitm; lib_path=.libs; };
target_modules = { module= libatomic; lib_path=.libs; };

// These are (some of) the make targets to be done in each subdirectory.
// Not all; these are the ones which don't have special options.
// "depend" indicates that a target depends on another target uniformly
// for each subdirectory.  There can be several such lines per target.
recursive_targets = { make_target= info; 
                      depend=configure; };
recursive_targets = { make_target= dvi; 
                      depend=configure; };
recursive_targets = { make_target= pdf; 
                      depend=configure; };
recursive_targets = { make_target= html; 
                      depend=configure; };
recursive_targets = { make_target= TAGS; 
                      depend=configure; };
recursive_targets = { make_target= install-info; 
                      depend=configure;
                      depend=info; };
recursive_targets = { make_target= install-pdf; 
                      depend=configure;
                      depend=pdf; };
recursive_targets = { make_target= install-html; 
                      depend=configure;
                      depend=html; };
recursive_targets = { make_target= installcheck; 
                      depend=configure; };
recursive_targets = { make_target= mostlyclean; };
recursive_targets = { make_target= clean; };
recursive_targets = { make_target= distclean; };
recursive_targets = { make_target= maintainer-clean; };

// Flags which need to be passed down.

// Directories etc.
flags_to_pass = { flag= DESTDIR ; };
flags_to_pass = { flag= RPATH_ENVVAR ; };
flags_to_pass = { flag= TARGET_SUBDIR ; };
flags_to_pass = { flag= bindir ; };
flags_to_pass = { flag= datadir ; };
flags_to_pass = { flag= exec_prefix ; };
flags_to_pass = { flag= includedir ; };
flags_to_pass = { flag= datarootdir ; };
flags_to_pass = { flag= docdir ; };
flags_to_pass = { flag= infodir ; };
flags_to_pass = { flag= pdfdir ; };
flags_to_pass = { flag= htmldir ; };
flags_to_pass = { flag= libdir ; };
flags_to_pass = { flag= libexecdir ; };
flags_to_pass = { flag= lispdir ; };
flags_to_pass = { flag= localstatedir ; };
flags_to_pass = { flag= mandir ; };
flags_to_pass = { flag= oldincludedir ; };
flags_to_pass = { flag= prefix ; };
flags_to_pass = { flag= sbindir ; };
flags_to_pass = { flag= sharedstatedir ; };
flags_to_pass = { flag= sysconfdir ; };
flags_to_pass = { flag= tooldir ; };
flags_to_pass = { flag= build_tooldir ; };
flags_to_pass = { flag= target_alias ; };

// Build tools
flags_to_pass = { flag= AWK ; };
flags_to_pass = { flag= BISON ; };
flags_to_pass = { flag= CC_FOR_BUILD ; };
flags_to_pass = { flag= CFLAGS_FOR_BUILD ; };
flags_to_pass = { flag= CXX_FOR_BUILD ; };
flags_to_pass = { flag= EXPECT ; };
flags_to_pass = { flag= FLEX ; };
flags_to_pass = { flag= INSTALL ; };
flags_to_pass = { flag= INSTALL_DATA ; };
flags_to_pass = { flag= INSTALL_PROGRAM ; };
flags_to_pass = { flag= INSTALL_SCRIPT ; };
flags_to_pass = { flag= LDFLAGS_FOR_BUILD ; };
flags_to_pass = { flag= LEX ; };
flags_to_pass = { flag= M4 ; };
flags_to_pass = { flag= MAKE ; };
flags_to_pass = { flag= RUNTEST ; };
flags_to_pass = { flag= RUNTESTFLAGS ; };
flags_to_pass = { flag= SED ; };
flags_to_pass = { flag= SHELL ; };
flags_to_pass = { flag= YACC ; };

// Host tools
flags_to_pass = { flag= ADAFLAGS ; optional=true ; };
flags_to_pass = { flag= ADA_CFLAGS ; };
flags_to_pass = { flag= AR_FLAGS ; };
flags_to_pass = { flag= BOOT_ADAFLAGS ; optional=true ; };
flags_to_pass = { flag= BOOT_CFLAGS ; };
flags_to_pass = { flag= BOOT_LDFLAGS ; };
flags_to_pass = { flag= CFLAGS ; };
flags_to_pass = { flag= CXXFLAGS ; };
flags_to_pass = { flag= LDFLAGS ; };
flags_to_pass = { flag= LIBCFLAGS ; };
flags_to_pass = { flag= LIBCXXFLAGS ; };
flags_to_pass = { flag= STAGE1_CHECKING ; };
flags_to_pass = { flag= STAGE1_LANGUAGES ; };
flags_to_pass = { flag= GNATBIND ; };
flags_to_pass = { flag= GNATMAKE ; };

// Target tools
flags_to_pass = { flag= AR_FOR_TARGET ; };
flags_to_pass = { flag= AS_FOR_TARGET ; };
flags_to_pass = { flag= CC_FOR_TARGET ; };
flags_to_pass = { flag= CFLAGS_FOR_TARGET ; };
flags_to_pass = { flag= CPPFLAGS_FOR_TARGET ; };
flags_to_pass = { flag= CXXFLAGS_FOR_TARGET ; };
flags_to_pass = { flag= DLLTOOL_FOR_TARGET ; };
flags_to_pass = { flag= FLAGS_FOR_TARGET ; };
flags_to_pass = { flag= GCJ_FOR_TARGET ; };
flags_to_pass = { flag= GFORTRAN_FOR_TARGET ; };
flags_to_pass = { flag= GOC_FOR_TARGET ; };
flags_to_pass = { flag= GOCFLAGS_FOR_TARGET ; };
flags_to_pass = { flag= LD_FOR_TARGET ; };
flags_to_pass = { flag= LIPO_FOR_TARGET ; };
flags_to_pass = { flag= LDFLAGS_FOR_TARGET ; };
flags_to_pass = { flag= LIBCFLAGS_FOR_TARGET ; };
flags_to_pass = { flag= LIBCXXFLAGS_FOR_TARGET ; };
flags_to_pass = { flag= NM_FOR_TARGET ; };
flags_to_pass = { flag= OBJDUMP_FOR_TARGET ; };
flags_to_pass = { flag= RANLIB_FOR_TARGET ; };
flags_to_pass = { flag= READELF_FOR_TARGET ; };
flags_to_pass = { flag= STRIP_FOR_TARGET ; };
flags_to_pass = { flag= WINDRES_FOR_TARGET ; };
flags_to_pass = { flag= WINDMC_FOR_TARGET ; };

// Miscellaneous
flags_to_pass = { flag= BUILD_CONFIG ; };
flags_to_pass = { flag= LANGUAGES ; optional=true ; };
flags_to_pass = { flag= LEAN ; };

// Inter-module dependencies

// Build modules
dependencies = { module=all-build-bison; on=all-build-texinfo; };
dependencies = { module=all-build-flex; on=all-build-texinfo; };
dependencies = { module=all-build-flex; on=all-build-bison; };
dependencies = { module=all-build-flex; on=all-build-m4; };
dependencies = { module=all-build-libiberty; on=all-build-texinfo; };
dependencies = { module=all-build-m4; on=all-build-texinfo; };
dependencies = { module=all-build-fixincludes; on=all-build-libiberty; };

// Host modules specific to gcc.
dependencies = { module=configure-gcc; on=configure-intl; };
dependencies = { module=configure-gcc; on=all-gmp; };
dependencies = { module=configure-gcc; on=all-lto-plugin; };
dependencies = { module=configure-gcc; on=all-binutils; };
dependencies = { module=configure-gcc; on=all-gas; };
dependencies = { module=configure-gcc; on=all-ld; };
dependencies = { module=configure-gcc; on=all-gold; };
dependencies = { module=configure-gcc; on=all-libelf; };
dependencies = { module=all-gcc; on=all-libiberty; hard=true; };
dependencies = { module=all-gcc; on=all-intl; };
dependencies = { module=all-gcc; on=all-mpfr; };
dependencies = { module=all-gcc; on=all-mpc; };
dependencies = { module=all-gcc; on=all-cloog; };
dependencies = { module=all-gcc; on=all-build-texinfo; };
dependencies = { module=all-gcc; on=all-build-bison; };
dependencies = { module=all-gcc; on=all-build-flex; };
dependencies = { module=all-gcc; on=all-build-libiberty; };
dependencies = { module=all-gcc; on=all-build-fixincludes; };
dependencies = { module=all-gcc; on=all-zlib; };
dependencies = { module=all-gcc; on=all-libbacktrace; hard=true; };
dependencies = { module=all-gcc; on=all-libcpp; hard=true; };
dependencies = { module=all-gcc; on=all-libdecnumber; hard=true; };
dependencies = { module=all-gcc; on=all-libiberty; };
dependencies = { module=all-gcc; on=all-fixincludes; };
dependencies = { module=all-gcc; on=all-lto-plugin; };
dependencies = { module=info-gcc; on=all-build-libiberty; };
dependencies = { module=dvi-gcc; on=all-build-libiberty; };
dependencies = { module=pdf-gcc; on=all-build-libiberty; };
dependencies = { module=html-gcc; on=all-build-libiberty; };
dependencies = { module=install-gcc ; on=install-fixincludes; };
dependencies = { module=install-gcc ; on=install-lto-plugin; };
dependencies = { module=install-strip-gcc ; on=install-strip-fixincludes; };
dependencies = { module=install-strip-gcc ; on=install-strip-lto-plugin; };

dependencies = { module=configure-libcpp; on=configure-libiberty; hard=true; };
dependencies = { module=configure-libcpp; on=configure-intl; };
dependencies = { module=all-libcpp; on=all-libiberty; hard=true; };
dependencies = { module=all-libcpp; on=all-intl; };

dependencies = { module=all-fixincludes; on=all-libiberty; };

<<<<<<< HEAD
dependencies = { module=all-gnattools; on=all-gcc; };
=======
dependencies = { module=all-gnattools; on=all-target-libada; };
dependencies = { module=all-gnattools; on=all-target-libstdc++-v3; };
>>>>>>> 760e63ca

// Depending on the specific configuration, the LTO plugin will either use the
// generic libiberty build or the specific build for linker plugins.
dependencies = { module=all-lto-plugin; on=all-libiberty; };
dependencies = { module=all-lto-plugin; on=all-libiberty-linker-plugin; };

dependencies = { module=all-utils; on=all-libiberty; };

dependencies = { module=configure-mpfr; on=all-gmp; };
dependencies = { module=configure-mpc; on=all-mpfr; };
dependencies = { module=configure-isl; on=all-gmp; };
dependencies = { module=configure-cloog; on=all-isl; };
dependencies = { module=configure-cloog; on=all-gmp; };

// Host modules specific to gdb.
dependencies = { module=configure-gdb; on=all-intl; };
dependencies = { module=configure-gdb; on=configure-sim; };
dependencies = { module=configure-gdb; on=all-bfd; };
// Depend on all-libiconv so that configure checks for iconv
// functions will work.
dependencies = { module=configure-gdb; on=all-libiconv; };
dependencies = { module=all-gdb; on=all-libiberty; };
dependencies = { module=all-gdb; on=all-libiconv; };
dependencies = { module=all-gdb; on=all-opcodes; };
dependencies = { module=all-gdb; on=all-readline; };
dependencies = { module=all-gdb; on=all-build-bison; };
dependencies = { module=all-gdb; on=all-sim; };
dependencies = { module=all-gdb; on=all-libdecnumber; };
dependencies = { module=all-gdb; on=all-libtermcap; };

dependencies = { module=configure-libgui; on=configure-tcl; };
dependencies = { module=configure-libgui; on=configure-tk; };
dependencies = { module=all-libgui; on=all-tcl; };
dependencies = { module=all-libgui; on=all-tk; };
dependencies = { module=all-libgui; on=all-itcl; };

// Host modules specific to binutils.
dependencies = { module=configure-bfd; on=configure-libiberty; hard=true; };
dependencies = { module=configure-bfd; on=configure-intl; };
dependencies = { module=all-bfd; on=all-libiberty; };
dependencies = { module=all-bfd; on=all-intl; };
dependencies = { module=configure-opcodes; on=configure-libiberty; hard=true; };
dependencies = { module=all-opcodes; on=all-libiberty; };

// We must build gas before binutils, gprof, ld and gold to avoid race
// condition in the prev-gcc/as script during bootstrap of combined tree
// with GCC and binutils.  See PR gas/14899 for details.
dependencies = { module=configure-binutils; on=configure-intl; };
dependencies = { module=all-binutils; on=all-libiberty; };
dependencies = { module=all-binutils; on=all-opcodes; };
dependencies = { module=all-binutils; on=all-bfd; };
dependencies = { module=all-binutils; on=all-build-flex; };
dependencies = { module=all-binutils; on=all-build-bison; };
dependencies = { module=all-binutils; on=all-intl; };
dependencies = { module=all-binutils; on=all-gas; };

// We put install-opcodes before install-binutils because the installed
// binutils might be on PATH, and they might need the shared opcodes
// library.
dependencies = { module=install-binutils; on=install-opcodes; };
dependencies = { module=install-strip-binutils; on=install-strip-opcodes; };

// libopcodes depends on libbfd
dependencies = { module=install-opcodes; on=install-bfd; };
dependencies = { module=install-strip-opcodes; on=install-strip-bfd; };

dependencies = { module=configure-gas; on=configure-intl; };
dependencies = { module=all-gas; on=all-libiberty; };
dependencies = { module=all-gas; on=all-opcodes; };
dependencies = { module=all-gas; on=all-bfd; };
dependencies = { module=all-gas; on=all-intl; };
dependencies = { module=configure-gprof; on=configure-intl; };
dependencies = { module=all-gprof; on=all-libiberty; };
dependencies = { module=all-gprof; on=all-bfd; };
dependencies = { module=all-gprof; on=all-opcodes; };
dependencies = { module=all-gprof; on=all-intl; };
dependencies = { module=all-gprof; on=all-gas; };
dependencies = { module=configure-ld; on=configure-intl; };
dependencies = { module=all-ld; on=all-libiberty; };
dependencies = { module=all-ld; on=all-bfd; };
dependencies = { module=all-ld; on=all-opcodes; };
dependencies = { module=all-ld; on=all-build-bison; };
dependencies = { module=all-ld; on=all-build-flex; };
dependencies = { module=all-ld; on=all-intl; };
dependencies = { module=all-ld; on=all-gas; };
dependencies = { module=all-ld; on=all-binutils; };
dependencies = { module=install-ld; on=install-gold; };
dependencies = { module=install-strip-ld; on=install-strip-gold; };
dependencies = { module=configure-gold; on=configure-intl; };
dependencies = { module=all-gold; on=all-libiberty; };
dependencies = { module=all-gold; on=all-intl; };
dependencies = { module=all-gold; on=all-bfd; };
dependencies = { module=all-gold; on=all-build-bison; };
dependencies = { module=all-gold; on=all-gas; };
dependencies = { module=check-gold; on=all-binutils; };
dependencies = { module=check-gold; on=all-gas; };

dependencies = { module=configure-opcodes; on=configure-intl; };
dependencies = { module=all-opcodes; on=all-bfd; };
dependencies = { module=all-opcodes; on=all-libiberty; };
dependencies = { module=all-opcodes; on=all-intl; };

// Other host modules in the 'src' repository.
dependencies = { module=all-dejagnu; on=all-tcl; };
dependencies = { module=all-dejagnu; on=all-expect; };
dependencies = { module=all-dejagnu; on=all-tk; };
dependencies = { module=configure-expect; on=configure-tcl; };
dependencies = { module=configure-expect; on=configure-tk; };
dependencies = { module=all-expect; on=all-tcl; };
dependencies = { module=all-expect; on=all-tk; };

// We put install-tcl before install-itcl because itcl wants to run a
// program on installation which uses the Tcl libraries.
dependencies = { module=configure-itcl; on=configure-tcl; };
dependencies = { module=configure-itcl; on=configure-tk; };
dependencies = { module=all-itcl; on=all-tcl; };
dependencies = { module=all-itcl; on=all-tk; };
dependencies = { module=install-itcl; on=install-tcl; };
dependencies = { module=install-strip-itcl; on=install-strip-tcl; };

dependencies = { module=configure-tk; on=configure-tcl; };
dependencies = { module=all-tk; on=all-tcl; };

dependencies = { module=all-sid; on=all-libiberty; };
dependencies = { module=all-sid; on=all-bfd; };
dependencies = { module=all-sid; on=all-opcodes; };
dependencies = { module=all-sid; on=all-tcl; };
dependencies = { module=all-sid; on=all-tk; };
dependencies = { module=install-sid; on=install-tcl; };
dependencies = { module=install-strip-sid; on=install-strip-tcl; };
dependencies = { module=install-sid; on=install-tk; };
dependencies = { module=install-strip-sid; on=install-strip-tk; };

dependencies = { module=configure-sim; on=configure-intl; };
dependencies = { module=all-sim; on=all-intl; };
dependencies = { module=all-sim; on=all-libiberty; };
dependencies = { module=all-sim; on=all-bfd; };
dependencies = { module=all-sim; on=all-opcodes; };
dependencies = { module=all-sim; on=all-readline; };
dependencies = { module=all-sim; on=configure-gdb; };

// Other host modules.
dependencies = { module=all-fastjar; on=all-zlib; };
dependencies = { module=all-fastjar; on=all-build-texinfo; };
dependencies = { module=all-fastjar; on=all-libiberty; };

// Warning, these are not well tested.
dependencies = { module=all-bison; on=all-intl; };
dependencies = { module=all-bison; on=all-build-texinfo; };
dependencies = { module=all-flex; on=all-build-bison; };
dependencies = { module=all-flex; on=all-intl; };
dependencies = { module=all-flex; on=all-m4; };
dependencies = { module=all-flex; on=all-build-texinfo; };
dependencies = { module=all-m4; on=all-intl; };
dependencies = { module=all-m4; on=all-build-texinfo; };

// Target modules.  These can also have dependencies on the language
// environment (e.g. on libstdc++).  By default target modules depend
// on libgcc and newlib/libgloss.
lang_env_dependencies = { module=libjava; cxx=true; };
lang_env_dependencies = { module=libitm; cxx=true; };
lang_env_dependencies = { module=libcilkrts; cxx=true; };
lang_env_dependencies = { module=newlib; no_c=true; };
lang_env_dependencies = { module=libgloss; no_c=true; };
lang_env_dependencies = { module=libgcc; no_gcc=true; no_c=true; };
// libiberty does not depend on newlib or libgloss because it must be
// built newlib on some targets (e.g. Cygwin).  It still needs
// a dependency on libgcc for native targets to configure.
lang_env_dependencies = { module=libiberty; no_c=true; };

dependencies = { module=configure-target-boehm-gc; on=all-target-libstdc++-v3; };
dependencies = { module=configure-target-fastjar; on=configure-target-zlib; };
dependencies = { module=all-target-fastjar; on=all-target-zlib; };
dependencies = { module=configure-target-libgo; on=configure-target-libffi; };
dependencies = { module=configure-target-libgo; on=all-target-libstdc++-v3; };
dependencies = { module=all-target-libgo; on=all-target-libbacktrace; };
dependencies = { module=all-target-libgo; on=all-target-libffi; };
dependencies = { module=all-target-libgo; on=all-target-libatomic; };
dependencies = { module=configure-target-libjava; on=configure-target-zlib; };
dependencies = { module=configure-target-libjava; on=configure-target-boehm-gc; };
dependencies = { module=configure-target-libjava; on=configure-target-libffi; };
dependencies = { module=all-target-libjava; on=all-fastjar; };
dependencies = { module=all-target-libjava; on=all-target-zlib; };
dependencies = { module=all-target-libjava; on=all-target-boehm-gc; };
dependencies = { module=all-target-libjava; on=all-target-libffi; };
dependencies = { module=configure-target-libobjc; on=configure-target-boehm-gc; };
dependencies = { module=all-target-libobjc; on=all-target-boehm-gc; };
dependencies = { module=configure-target-libstdc++-v3; on=configure-target-libgomp; };
dependencies = { module=configure-target-libsanitizer; on=all-target-libstdc++-v3; };
dependencies = { module=configure-target-libvtv; on=all-target-libstdc++-v3; };
// parallel_list.o and parallel_settings.o depend on omp.h, which is
// generated by the libgomp configure.  Unfortunately, due to the use of
//  recursive make, we can't be that specific.
dependencies = { module=all-target-libstdc++-v3; on=configure-target-libgomp; };

dependencies = { module=install-target-libgo; on=install-target-libatomic; };
dependencies = { module=install-target-libgfortran; on=install-target-libquadmath; };
dependencies = { module=install-target-libgfortran; on=install-target-libgcc; };
dependencies = { module=install-target-libsanitizer; on=install-target-libstdc++-v3; };
dependencies = { module=install-target-libsanitizer; on=install-target-libgcc; };
dependencies = { module=install-target-libvtv; on=install-target-libstdc++-v3; };
dependencies = { module=install-target-libvtv; on=install-target-libgcc; };
dependencies = { module=install-target-libcilkrts; on=install-target-libstdc++-v3; };
dependencies = { module=install-target-libcilkrts; on=install-target-libgcc; };
dependencies = { module=install-target-libjava; on=install-target-libgcc; };
dependencies = { module=install-target-libitm; on=install-target-libgcc; };
dependencies = { module=install-target-libobjc; on=install-target-libgcc; };
dependencies = { module=install-target-libstdc++-v3; on=install-target-libgcc; };

// Target modules in the 'src' repository.
lang_env_dependencies = { module=libtermcap; };
lang_env_dependencies = { module=rda; };
lang_env_dependencies = { module=winsup; };

dependencies = { module=all-target-libgloss; on=all-target-newlib; };
dependencies = { module=all-target-winsup; on=all-target-libtermcap; };
dependencies = { module=configure-target-newlib; on=all-binutils; };
dependencies = { module=configure-target-newlib; on=all-ld; };
dependencies = { module=configure-target-libgfortran; on=all-target-libquadmath; };

languages = { language=c;	gcc-check-target=check-gcc; };
languages = { language=c++;	gcc-check-target=check-c++;
				lib-check-target=check-target-libstdc++-v3;
				lib-check-target=check-target-libitm-c++;
				lib-check-target=check-target-libgomp-c++; };
languages = { language=fortran;	gcc-check-target=check-fortran;
				lib-check-target=check-target-libquadmath;
				lib-check-target=check-target-libgfortran; };
languages = { language=java;	gcc-check-target=check-java;
				lib-check-target=check-target-libjava; };
languages = { language=ada;	gcc-check-target=check-ada;
				lib-check-target=check-target-libada; };
languages = { language=objc;	gcc-check-target=check-objc;
				lib-check-target=check-target-libobjc; };
languages = { language=obj-c++;	gcc-check-target=check-obj-c++; };
languages = { language=go;	gcc-check-target=check-go;
				lib-check-target=check-target-libgo; };

// Toplevel bootstrap
bootstrap_stage = { id=1 ; };
bootstrap_stage = {
	id=2 ; prev=1 ;
	bootstrap_target=bootstrap2 ; };
bootstrap_stage = {
	id=3 ; prev=2 ; lean=1 ;
	compare_target=compare ;
	bootstrap_target=bootstrap ;
	cleanstrap_target=cleanstrap ; };
bootstrap_stage = {
	id=4 ; prev=3 ; lean=2 ;
	compare_target=compare3 ;
	bootstrap_target=bootstrap4 ; };
bootstrap_stage = {
	id=profile ; prev=1 ; };
bootstrap_stage = {
	id=feedback ; prev=profile ;
	bootstrap_target=profiledbootstrap ; };<|MERGE_RESOLUTION|>--- conflicted
+++ resolved
@@ -344,12 +344,7 @@
 
 dependencies = { module=all-fixincludes; on=all-libiberty; };
 
-<<<<<<< HEAD
 dependencies = { module=all-gnattools; on=all-gcc; };
-=======
-dependencies = { module=all-gnattools; on=all-target-libada; };
-dependencies = { module=all-gnattools; on=all-target-libstdc++-v3; };
->>>>>>> 760e63ca
 
 // Depending on the specific configuration, the LTO plugin will either use the
 // generic libiberty build or the specific build for linker plugins.
