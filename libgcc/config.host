--- conflicted
+++ resolved
@@ -406,13 +406,8 @@
 	tmake_file="${tmake_file} arm/t-arm arm/t-elf t-fixedpoint-gnu-prefix"
 	tm_file="$tm_file arm/bpabi-lib.h"
 	case ${host} in
-<<<<<<< HEAD
 	arm*-*-eabi* | arm*-*-rtems* | arm*-*-acton*)
-	  tmake_file="${tmake_file} arm/t-bpabi"
-=======
-	arm*-*-eabi* | arm*-*-rtems*)
 	  tmake_file="${tmake_file} arm/t-bpabi t-crtfm"
->>>>>>> 7529f4d0
 	  extra_parts="crtbegin.o crtend.o crti.o crtn.o"
 	  ;;
 	arm*-*-symbianelf*)
@@ -983,16 +978,10 @@
 pdp11-*-*)
 	tmake_file="pdp11/t-pdp11 t-fdpbit"
 	;;
-<<<<<<< HEAD
-picochip-*-*)
-	tmake_file="picochip/t-picochip t-fpbit"
-        ;;
 powerpc-*-acton*)
 	tmake_file="${tmake_file} rs6000/t-ppccomm rs6000/t-savresfgpr rs6000/t-crtstuff t-crtstuff-pic"
 	extra_parts="$extra_parts crtbegin.o crtend.o crtbeginS.o crtendS.o crtbeginT.o ecrti.o ecrtn.o ncrti.o ncrtn.o"
  	;;
-=======
->>>>>>> 7529f4d0
 powerpc-*-darwin*)
 	case ${host} in
 	*-*-darwin9* | *-*-darwin[12][0-9]*)
